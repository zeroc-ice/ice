// Copyright (c) ZeroC, Inc.

package com.zeroc.Ice;

import java.nio.channels.SelectableChannel;
import java.util.HashSet;
import java.util.LinkedList;
import java.util.Set;

final class IncomingConnectionFactory extends EventHandler implements ConnectionI.StartCallback {
    public synchronized void activate() {
        setState(StateActive);
    }

    public synchronized void hold() {
        setState(StateHolding);
    }

    public synchronized void destroy() {
        setState(StateClosed);
    }

    public synchronized void updateConnectionObservers() {
        for (ConnectionI connection : _connections) {
            connection.updateObserver();
        }
    }

    public void waitUntilHolding() throws InterruptedException {
        LinkedList<ConnectionI> connections;

        synchronized (this) {
            // First we wait until the connection factory itself is in holding state.
            while (_state < StateHolding) {
                wait();
            }

            // We want to wait until all connections are in holding state outside the thread synchronization.
            connections = new LinkedList<>(_connections);
        }

        // Now we wait until each connection is in holding state.
        for (ConnectionI connection : connections) {
            connection.waitUntilHolding();
        }
    }

    public void waitUntilFinished() throws InterruptedException {
        LinkedList<ConnectionI> connections = null;

        synchronized (this) {
            // First we wait until the factory is destroyed. If we are using an acceptor,
            // we also wait for it to be closed.
            while (_state != StateFinished) {
                wait();
            }

            // Clear the OA. See bug 1673 for the details of why this is necessary.
            _adapter = null;

            // We want to wait until all connections are finished outside the thread synchronization.
            connections = new LinkedList<>(_connections);
        }

        for (ConnectionI connection : connections) {
            try {
                connection.waitUntilFinished();
            } catch (InterruptedException e) {
                // Force close all of the connections.
                for (ConnectionI c : connections) {
                    c.abort();
                }
                throw e;
            }
        }

        synchronized (this) {
            _connections.clear();
        }
    }

    public synchronized EndpointI endpoint() {
        return _endpoint;
    }

    public synchronized LinkedList<ConnectionI> connections() {
        LinkedList<ConnectionI> connections = new LinkedList<>();

        // Only copy connections which have not been destroyed.
        for (ConnectionI connection : _connections) {
            if (connection.isActiveOrHolding()) {
                connections.add(connection);
            }
        }

        return connections;
    }

    public void flushAsyncBatchRequests(CompressBatch compressBatch, CommunicatorFlushBatch outAsync) {
        // connections() is synchronized, no need to synchronize here.
        for (ConnectionI c : connections()) {
            try {
                outAsync.flushConnection(c, compressBatch);
            } catch (LocalException ignored) {
            }
        }
    }

    //
    // Operations from EventHandler.
    //

    @Override
    public void message(ThreadPoolCurrent current) {
        ConnectionI connection = null;
        synchronized (this) {
            if (_state >= StateClosed) {
                return;
            } else if (_state == StateHolding) {
                Thread.yield();
                return;
            }

            if (!_acceptorStarted) {
                return;
            }

            // Now accept a new connection.
            Transceiver transceiver = null;
            try {
                transceiver = _acceptor.accept();

                if (_maxConnections > 0 && _connections.size() == _maxConnections) {
                    // Can't accept more connections, so we abort this transport connection.
                    if (_instance.traceLevels().network >= 2) {
                        StringBuffer s = new StringBuffer("rejecting new ");
                        s.append(_endpoint.protocol());
                        s.append(" connection\n");
                        s.append(transceiver.toString());
                        s.append("\nbecause the maximum number of connections has been reached");
                        _instance.initializationData().logger.trace(_instance.traceLevels().networkCat, s.toString());
                    }
                    try {
                        transceiver.close();
                    } catch (SocketException ex) {
                        // Ignore
                    }
                    return;
                }

                if (_instance.traceLevels().network >= 2) {
                    StringBuffer s = new StringBuffer("trying to accept ");
                    s.append(_endpoint.protocol());
                    s.append(" connection\n");
                    s.append(transceiver.toString());
                    _instance.initializationData().logger.trace(_instance.traceLevels().networkCat, s.toString());
                }
            } catch (LocalException ex) {
                if (_warn) {
                    _instance.initializationData().logger.warning(
                        "error accepting connection:\n" + Ex.toString(ex) + '\n' + _acceptor.toString());
                }
                return;
            }

            assert (transceiver != null);

            try {
                connection =
                    new ConnectionI(
                        _adapter.getCommunicator(),
                        _instance,
                        transceiver,
                        null,
                        _endpoint,
                        _adapter,
                        this::removeConnection,
                        _connectionOptions);
            } catch (LocalException ex) {
                try {
                    transceiver.close();
                } catch (LocalException exc) {
                    // Ignore
                }

                if (_warn) {
                    _instance.initializationData().logger.warning(
                        "error accepting connection:\n" + Ex.toString(ex) + '\n' + _acceptor.toString());
                }
                return;
            }

            _connections.add(connection);
        }

        assert (connection != null);
        connection.start(this);
    }

    @Override
    public synchronized void finished(ThreadPoolCurrent current, boolean close) {
        if (_state < StateClosed) {
            if (close) {
                closeAcceptor();
            }
            return;
        }

        assert (_state >= StateClosed);
        setState(StateFinished);

        if (close) {
            closeAcceptor();
        }
    }

    @Override
    public synchronized String toString() {
        if (_transceiver != null) {
            return _transceiver.toString();
        }
        return _acceptor.toString();
    }

    @Override
    public SelectableChannel fd() {
        assert (_acceptor != null);
        return _acceptor.fd();
    }

    @Override
    public void setReadyCallback(ReadyCallback readyCallback) {
        if (_acceptor != null) {
            _acceptor.setReadyCallback(readyCallback);
        }
    }

    // Operations from ConnectionI.StartCallback
    @Override
    public synchronized void connectionStartCompleted(ConnectionI connection) {
        // Initially, connections are in the holding state. If the factory is active we activate the connection.
        if (_state == StateActive) {
            connection.activate();
        }
    }

    @Override
    public void connectionStartFailed(ConnectionI connection, LocalException ex) {
        // Do not warn about connection exceptions here. The connection is not yet validated.
    }

    public IncomingConnectionFactory(Instance instance, EndpointI endpoint, ObjectAdapter adapter) {
        _instance = instance;
        _connectionOptions = instance.serverConnectionOptions(adapter.getName());

        // Meaningful only for non-datagram (non-UDP) connections.
        _maxConnections =
            endpoint.datagram()
                ? 0
                : instance.initializationData().properties.getPropertyAsInt(adapter.getName() + ".MaxConnections");

        _endpoint = endpoint;
        _adapter = adapter;
        _warn = _instance.initializationData().properties.getIcePropertyAsInt("Ice.Warn.Connections") > 0;
        _state = StateHolding;
        _acceptorStarted = false;

        DefaultsAndOverrides defaultsAndOverrides = _instance.defaultsAndOverrides();
        if (defaultsAndOverrides.overrideCompress.isPresent()) {
            _endpoint = _endpoint.compress(defaultsAndOverrides.overrideCompress.get());
        }

        try {
            _transceiver = _endpoint.transceiver();
            if (_transceiver != null) {
                // All this is for UDP "connections".
                if (_instance.traceLevels().network >= 2) {
                    StringBuffer s = new StringBuffer("attempting to bind to ");
                    s.append(_endpoint.protocol());
                    s.append(" socket\n");
                    s.append(_transceiver.toString());
                    _instance.initializationData().logger.trace(_instance.traceLevels().networkCat, s.toString());
                }
                _endpoint = _transceiver.bind();

                var connection =
                    new ConnectionI(
                        _adapter.getCommunicator(),
                        _instance,
                        _transceiver,
                        null,
                        _endpoint,
                        _adapter,
                        null,
                        _connectionOptions);
                connection.startAndWait();

                _connections.add(connection);
                assert _maxConnections == 0; // UDP so no max connections
            } else {
                createAcceptor();
            }
        } catch (Exception ex) {
<<<<<<< HEAD
            // Clean up for finalizer.
=======
>>>>>>> 50e9dd12
            if (_transceiver != null) {
                try {
                    _transceiver.close();
                } catch (LocalException e) {
                    // Here we ignore any exceptions in close().
                }
            }

            _state = StateFinished;
            _connections.clear();

            if (ex instanceof LocalException) {
                throw (LocalException) ex;
            } else if (ex instanceof InterruptedException) {
                throw new OperationInterruptedException(ex);
            } else {
                throw new SyscallException(ex);
            }
        }
    }

    private static final int StateActive = 0;
    private static final int StateHolding = 1;
    private static final int StateClosed = 2;
    private static final int StateFinished = 3;

    private void setState(int state) {
        // Don't switch twice.
        if (_state == state) {
            return;
        }

        switch (state) {
            case StateActive -> {
                // Can only switch from holding to active.
                if (_state != StateHolding) {
                    return;
                }
                if (_acceptor != null) {
                    if (_instance.traceLevels().network >= 1) {
                        StringBuffer s = new StringBuffer("accepting ");
                        s.append(_endpoint.protocol());
                        s.append(" connections at ");
                        s.append(_acceptor.toString());
                        _instance.initializationData().logger.trace(_instance.traceLevels().networkCat, s.toString());
                    }
                    _adapter.getThreadPool().register(this, SocketOperation.Read);
                }

                for (ConnectionI connection : _connections) {
                    connection.activate();
                }
            }

            case StateHolding -> {
                // Can only switch from active to holding.
                if (_state != StateActive) {
                    return;
                }
                if (_acceptor != null) {
                    // Stop accepting new connections.
                    if (_instance.traceLevels().network >= 1) {
                        StringBuffer s = new StringBuffer("holding ");
                        s.append(_endpoint.protocol());
                        s.append(" connections at ");
                        s.append(_acceptor.toString());
                        _instance.initializationData().logger.trace(_instance.traceLevels().networkCat, s.toString());
                    }
                    _adapter.getThreadPool().unregister(this, SocketOperation.Read);
                }

                for (ConnectionI connection : _connections) {
                    connection.hold();
                }
            }

            case StateClosed -> {
                if (_acceptorStarted) {
                    // If possible, close the acceptor now to prevent new connections from being
                    // accepted while we are deactivating. This is especially useful if there
                    // are no more threads in the thread pool available to dispatch the finish() call.
                    _acceptorStarted = false;
                    if (_adapter.getThreadPool().finish(this, true)) {
                        closeAcceptor();
                    }
                } else {
                    state = StateFinished;
                }

                for (ConnectionI connection : _connections) {
                    connection.destroy(ConnectionI.ObjectAdapterDeactivated);
                }
            }

            case StateFinished -> {
                assert (_state == StateClosed);
            }
        }

        _state = state;
        notifyAll();
    }

    private void createAcceptor() {
        try {
            assert (!_acceptorStarted);
            _acceptor = _endpoint.acceptor(_adapter.getName(), _adapter.getSSLEngineFactory());
            assert (_acceptor != null);

            if (_instance.traceLevels().network >= 2) {
                StringBuffer s = new StringBuffer("attempting to bind to ");
                s.append(_endpoint.protocol());
                s.append(" socket ");
                s.append(_acceptor.toString());
                _instance.initializationData().logger.trace(_instance.traceLevels().networkCat, s.toString());
            }

            _endpoint = _acceptor.listen();

            if (_instance.traceLevels().network >= 1) {
                StringBuffer s = new StringBuffer("listening for ");
                s.append(_endpoint.protocol());
                s.append(" connections\n");
                s.append(_acceptor.toDetailedString());
                _instance.initializationData().logger.trace(_instance.traceLevels().networkCat, s.toString());
            }

            _adapter.getThreadPool().initialize(this);

            if (_state == StateActive) {
                _adapter.getThreadPool().register(this, SocketOperation.Read);
            }

            _acceptorStarted = true;
        } catch (Exception ex) {
            if (_acceptor != null) {
                _acceptor.close();
            }
            throw ex;
        }
    }

    private void closeAcceptor() {
        assert (_acceptor != null);

        if (_instance.traceLevels().network >= 1) {
            StringBuffer s = new StringBuffer("stopping to accept ");
            s.append(_endpoint.protocol());
            s.append(" connections at ");
            s.append(_acceptor.toString());
            _instance.initializationData().logger.trace(_instance.traceLevels().networkCat, s.toString());
        }

        assert (!_acceptorStarted);
        _acceptor.close();
    }

    private synchronized void removeConnection(ConnectionI connection) {
        if (_state == StateActive || _state == StateHolding) {
            _connections.remove(connection);
        }
        // else it's already being cleaned up.
    }

    private final Instance _instance;
    private final ConnectionOptions _connectionOptions;

    private final int _maxConnections;

    private Acceptor _acceptor;
    private Transceiver _transceiver;
    private EndpointI _endpoint;

    private ObjectAdapter _adapter;

    private final boolean _warn;

    private final Set<ConnectionI> _connections = new HashSet<>();

    private int _state;
    private boolean _acceptorStarted;
}<|MERGE_RESOLUTION|>--- conflicted
+++ resolved
@@ -301,10 +301,6 @@
                 createAcceptor();
             }
         } catch (Exception ex) {
-<<<<<<< HEAD
-            // Clean up for finalizer.
-=======
->>>>>>> 50e9dd12
             if (_transceiver != null) {
                 try {
                     _transceiver.close();
