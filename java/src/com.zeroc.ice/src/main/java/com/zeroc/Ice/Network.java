--- conflicted
+++ resolved
@@ -586,16 +586,6 @@
         ArrayList<InetAddress> result = new ArrayList<>();
 
         try {
-<<<<<<< HEAD
-            Enumeration<NetworkInterface> ifaces = NetworkInterface.getNetworkInterfaces();
-            while (ifaces.hasMoreElements()) {
-                Enumeration<InetAddress> addrs = ifaces.nextElement().getInetAddresses();
-                while (addrs.hasMoreElements()) {
-                    InetAddress addr = addrs.nextElement();
-                    if (!result.contains(addr) && (protocol == EnableBoth || isValidAddr(addr, protocol))) {
-                        result.add(addr);
-                        break;
-=======
             NetworkInterface.getNetworkInterfaces().asIterator().forEachRemaining(p -> {
                 try {
                     // TODO: figure out why we need the isAndroid() check here. Without it, the Ice/udp test fails with
@@ -610,16 +600,11 @@
                                 break; // we add at most one address per interface
                             }
                         }
->>>>>>> b227145e
                     }
                 } catch (java.net.SocketException ex) {
                     // Ignore and continue
                 }
-<<<<<<< HEAD
-            }
-=======
             });
->>>>>>> b227145e
         } catch (java.net.SocketException | java.lang.SecurityException ex) {
             throw new SocketException(ex);
         }
