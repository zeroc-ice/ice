// **********************************************************************
//
// Copyright (c) 2003-2008 ZeroC, Inc. All rights reserved.
//
// This copy of Ice is licensed to you under the terms described in the
// ICE_LICENSE file included in this distribution.
//
// **********************************************************************
package IceGridGUI;

import javax.swing.*;
import javax.swing.border.TitledBorder;

import java.io.FileInputStream;
import java.io.InputStream;
import java.io.File;
import java.security.KeyStore;

import java.awt.Container;
import java.awt.Frame;
import java.awt.Component;
import java.awt.Cursor;

import java.awt.event.ActionEvent;
import java.awt.event.ItemEvent;
import java.awt.event.ActionListener;
import java.awt.event.ItemListener;

import com.jgoodies.forms.builder.DefaultFormBuilder;
import com.jgoodies.forms.factories.Borders;
import com.jgoodies.forms.factories.ButtonBarFactory;
import com.jgoodies.forms.factories.DefaultComponentFactory;
import com.jgoodies.forms.layout.FormLayout;
import com.jgoodies.forms.util.LayoutStyle;

import java.util.prefs.Preferences;

import IceGrid.*;

//
// The SessionKeeper is responsible for establishing sessions (one at a time)
// and keeping them alive.
//

class SessionKeeper
{
    //
    // An AdminSessionPrx and various objects associated with that session
    //
    private class Session
    {
        Session(AdminSessionPrx session, long keepAliveperiod, boolean routed, Component parent)
        {
            _session = session;
            
            try
            {
                _admin = _session.getAdmin();
            }
            catch(Ice.LocalException e)
            {
                logout(true);
                JOptionPane.showMessageDialog(
                    parent,
                    "Could not retrieve Admin proxy: " + e.toString(),
                    "Login failed",
                    JOptionPane.ERROR_MESSAGE);
                throw e;
            }

            try
            {
                if(!routed)
                {
                    Ice.ObjectPrx adminCallbackTemplate = _session.getAdminCallbackTemplate();

                    if(adminCallbackTemplate != null)
                    {
                        _adminCallbackCategory = adminCallbackTemplate.ice_getIdentity().category;
                        
                        Ice.Endpoint[] endpoints = adminCallbackTemplate.ice_getEndpoints();
                        String publishedEndpoints = null;
                        for(int i = 0; i < endpoints.length; ++i)
                        {
                            String endpointString = endpoints[i].toString();
                            if(publishedEndpoints == null)
                            {
                                publishedEndpoints = endpointString;
                            }
                            else
                            {
                                publishedEndpoints += ":" + endpointString;
                            }
                        }
                        _coordinator.getCommunicator().getProperties().setProperty(
                            "CallbackAdapter.PublishedEndpoints", publishedEndpoints);
                    }
                }
                _serverAdminCategory = _admin.getServerAdminCategory();

            }
            catch(Ice.LocalException e)
            {
                logout(true);
                JOptionPane.showMessageDialog(
                    parent,
                    "Could not retrieve admin callback template or server admin category: " + e.toString(),
                    "Login failed",
                    JOptionPane.ERROR_MESSAGE);
                throw e;
            }

            _thread = new Pinger(_session, keepAliveperiod);
            _thread.start();
            
            try
            {
                registerObservers(routed);
            }
            catch(Ice.LocalException e)
            {
                logout(true);
                JOptionPane.showMessageDialog(parent,
                                              "Could not register observers: "
                                              + e.toString(),
                                              "Login failed",
                                              JOptionPane.ERROR_MESSAGE);
                throw e;
            }
        }
        
        void logout(boolean destroySession)
        {
            close(destroySession);
            _coordinator.sessionLost();
            _connectedToMaster = false;
            _replicaName = "";
        }

        AdminSessionPrx getSession()
        {
            return _session;
        }

        AdminPrx getAdmin()
        {
            return _admin;
        }

        String getServerAdminCategory()
        {
            return _serverAdminCategory;
        }

        AdminPrx getRoutedAdmin()
        {
            assert _admin != null;

            if(_routedAdmin == null)
            {
                //
                // Create a local Admin object used to route some operations to the real
                // Admin.
                // Routing admin calls is even necessary when we don't through Glacier2
                // since the Admin object provided by the registry is a well-known object
                // (indirect, locator-dependent).
                //
                Ice.ObjectAdapter adminRouterAdapter = _coordinator.getCommunicator().
                    createObjectAdapterWithEndpoints("IceGrid.AdminRouter", "tcp -h localhost");
                
                _routedAdmin = AdminPrxHelper.uncheckedCast(
                    adminRouterAdapter.addWithUUID(new AdminRouter(_admin)));
                
                adminRouterAdapter.activate();
            }
            return _routedAdmin;
        }

        Ice.ObjectPrx addCallback(Ice.Object servant, String name, String facet)
        {
            if(_adminCallbackCategory == null)
            {
                return null;
            }
            else
            {
                return _adapter.addFacet(servant, new Ice.Identity(name, _adminCallbackCategory), facet);
            }
        }

        Ice.Object removeCallback(String name, String facet)
        {
            if(_adminCallbackCategory == null)
            {
                return null;
            }
            else
            {
                return _adapter.removeFacet(new Ice.Identity(name, _adminCallbackCategory), facet);
            }
        }

        void close(boolean destroySession)
        {
            if(_thread != null)
            {
                _thread.done();
                
                for(;;)
                {
                    try
                    {
                        _thread.join();
                        break;
                    }
                    catch(InterruptedException e)
                    {
                    }
                }
            }
            
            if(_adapter != null)
            {
                _adapter.destroy();
                _adapter = null;
            }

            if(destroySession)
            {
                _coordinator.destroySession(_session);
            }
            _coordinator.getStatusBar().setConnected(false);
        }

        private void registerObservers(boolean routed)
        {
            //
            // Create the object adapter for the observers
            //
            String category;
            
            if(!routed)
            {
                category = "observer";
              
                String adapterName = _adminCallbackCategory == null ? "" : "CallbackAdapter";

                _adapter = _coordinator.getCommunicator().createObjectAdapter(adapterName);
                _adapter.activate();
                _session.ice_getConnection().setAdapter(_adapter);
            }
            else
            {
                Glacier2.RouterPrx router = Glacier2.RouterPrxHelper.uncheckedCast(
                    _coordinator.getCommunicator().getDefaultRouter());
                category = router.getCategoryForClient();
                _adminCallbackCategory = category;

                _adapter = _coordinator.getCommunicator().createObjectAdapterWithRouter("RoutedAdapter", router);
                _adapter.activate();
            }
            
            //
            // Create servants and proxies
            //
            _applicationObserverIdentity.name = "application-" + Ice.Util.generateUUID();
            _applicationObserverIdentity.category = category;
            _adapterObserverIdentity.name = "adapter-" + Ice.Util.generateUUID();
            _adapterObserverIdentity.category = category;
            _objectObserverIdentity.name = "object-" + Ice.Util.generateUUID();
            _objectObserverIdentity.category = category;
            _registryObserverIdentity.name = "registry-" + Ice.Util.generateUUID();
            _registryObserverIdentity.category = category;
            _nodeObserverIdentity.name = "node-" + Ice.Util.generateUUID();
            _nodeObserverIdentity.category = category;
            
            ApplicationObserverI applicationObserverServant = new ApplicationObserverI(
                _admin.ice_getIdentity().category, _coordinator);
            
            ApplicationObserverPrx applicationObserver = 
                ApplicationObserverPrxHelper.uncheckedCast(
                    _adapter.add(
                        applicationObserverServant, _applicationObserverIdentity));

            AdapterObserverPrx adapterObserver = 
                AdapterObserverPrxHelper.uncheckedCast(
                    _adapter.add(
                        new AdapterObserverI(_coordinator), _adapterObserverIdentity));

            ObjectObserverPrx objectObserver = 
                ObjectObserverPrxHelper.uncheckedCast(
                    _adapter.add(
                        new ObjectObserverI(_coordinator), _objectObserverIdentity));
            
            RegistryObserverPrx registryObserver =
                RegistryObserverPrxHelper.uncheckedCast(
                    _adapter.add(
                        new RegistryObserverI(_coordinator), _registryObserverIdentity));
            
            NodeObserverPrx nodeObserver =
                NodeObserverPrxHelper.uncheckedCast(
                    _adapter.add(
                        new NodeObserverI(_coordinator), _nodeObserverIdentity));

            try
            {
                if(routed)
                {
                    _session.setObservers(registryObserver, 
                                          nodeObserver, 
                                          applicationObserver, 
                                          adapterObserver, 
                                          objectObserver); 
                }
                else
                {
                    _session.setObserversByIdentity(
                        _registryObserverIdentity,
                        _nodeObserverIdentity, 
                        _applicationObserverIdentity,
                        _adapterObserverIdentity,
                        _objectObserverIdentity);
                }
            }
            catch(ObserverAlreadyRegisteredException ex)
            {
                assert false; // We use UUIDs for the observer identities.
            }
            
            applicationObserverServant.waitForInit();
        }


        private final AdminSessionPrx _session;
      
        private Pinger _thread;
        
        private Ice.ObjectAdapter _adapter;
        private AdminPrx _admin;
        private String _serverAdminCategory;
        private String _adminCallbackCategory;
        private AdminPrx _routedAdmin;
        private Ice.Identity _applicationObserverIdentity = new Ice.Identity();
        private Ice.Identity _adapterObserverIdentity = new Ice.Identity();
        private Ice.Identity _objectObserverIdentity = new Ice.Identity();
        private Ice.Identity _registryObserverIdentity = new Ice.Identity();
        private Ice.Identity _nodeObserverIdentity = new Ice.Identity();
    }


    static public class LoginInfo
    {
        LoginInfo(Preferences connectionPrefs, Coordinator coordinator)
        {
            _connectionPrefs = connectionPrefs;

            Ice.Properties properties = coordinator.getProperties();

            //
            // Registry properties
            //
            Ice.ObjectPrx defaultLocatorProxy = null;
            try
            {
                defaultLocatorProxy = coordinator.getCommunicator().propertyToProxy("Ice.Default.Locator");
            }
            catch(Ice.LocalException e)
            {
                // Ignored, keep null defaultLocatorProxy
            }
            if(defaultLocatorProxy != null)
            {
                //
                // Set new defaults
                //
                registryInstanceName = defaultLocatorProxy.ice_getIdentity().category;
                registryEndpoints = "";
                Ice.Endpoint[] endpoints = defaultLocatorProxy.ice_getEndpoints();
                for(int i = 0; i < endpoints.length; ++i)
                {
                    if(i > 0)
                    {
                        registryEndpoints += ":";
                    }
                    registryEndpoints += endpoints[i].toString();
                }
            }
            else
            {
                registryInstanceName = 
                    _connectionPrefs.get("registry.instanceName", registryInstanceName);
                registryEndpoints = 
                    _connectionPrefs.get("registry.endpoints", registryEndpoints);
            }
            connectToMaster = _connectionPrefs.getBoolean("registry.connectToMaster", connectToMaster);
            
            //
            // Glacier2 properties
            //
            Ice.ObjectPrx defaultRouterProxy = null;
            try
            {
                defaultRouterProxy = coordinator.getCommunicator().propertyToProxy("Ice.Default.Router");
            }
            catch(Ice.LocalException e)
            {
                // Ignored, keep null defaultRouterProxy
            }
            if(defaultRouterProxy != null)
            {
                //
                // Set new defaults
                //
                routerInstanceName = defaultRouterProxy.ice_getIdentity().category;
                routerEndpoints = "";
                Ice.Endpoint[] endpoints = defaultRouterProxy.ice_getEndpoints();
                for(int i = 0; i < endpoints.length; ++i)
                {
                    if(i > 0)
                    {
                        routerEndpoints += ":";
                    }
                    routerEndpoints += endpoints[i].toString();
                }
            }
            else
            {
                routerInstanceName = _connectionPrefs.get("router.instanceName", routerInstanceName);
                routerEndpoints = _connectionPrefs.get("router.endpoints", routerEndpoints);
            }
            registrySSLEnabled = _connectionPrefs.getBoolean("routerSSLEnabled", registrySSLEnabled);

            //
            // Property, if defined, prevails
            //
            registryUsername = _connectionPrefs.get("registry.username", registryUsername);
            registryUsername = properties.getPropertyWithDefault("IceGridAdmin.Username", registryUsername);
            registryPassword = properties.getProperty("IceGridAdmin.Password").toCharArray();
                 
            registryUseSSL = _connectionPrefs.getBoolean("registry.useSSL", registryUseSSL);
            registryUseSSL = properties.getPropertyAsIntWithDefault("IceGridAdmin.AuthenticateUsingSSL",
                                                               registryUseSSL ? 1 : 0) > 0;

            registrySSLEnabled = registryUseSSL || _connectionPrefs.getBoolean("registry.sslEnabled", registrySSLEnabled);

            routerUsername = _connectionPrefs.get("router.username", routerUsername);
            routerUsername = properties.getPropertyWithDefault("IceGridAdmin.Username", routerUsername);
            routerPassword = properties.getProperty("IceGridAdmin.Password").toCharArray();

            routerUseSSL = _connectionPrefs.getBoolean("router.useSSL", routerUseSSL);
            routerUseSSL = properties.getPropertyAsIntWithDefault("IceGridAdmin.AuthenticateUsingSSL",
                                                             routerUseSSL ? 1 : 0) > 0;

            routerSSLEnabled = routerUseSSL || _connectionPrefs.getBoolean("router.sslEnabled", routerSSLEnabled);

            routed = _connectionPrefs.getBoolean("routed", routed);

            //
            // SSL Configuration
            //

            final File defaultDir = new File(properties.getProperty("IceSSL.DefaultDir")).getAbsoluteFile();
            
            keystore = properties.getPropertyWithDefault("IceSSL.Keystore",
                                                         _connectionPrefs.get("keystore", keystore));

            if(keystore != null && keystore.length() > 0)
            {
                if(new File(keystore).isAbsolute() == false)
                {
                    keystore = new File(defaultDir, keystore).getAbsolutePath();
                }
            }

            String prop = properties.getProperty("IceSSL.Password");
            if(prop.length() > 0)
            {
                keyPassword = prop.toCharArray();
            }

            prop = properties.getPropertyWithDefault("IceSSL.KeystorePassword", System.getProperty("java.net.ssl.keyStorePassword"));

            if(prop != null && prop.length() > 0)
            {
                keystorePassword = prop.toCharArray();
            }
            
            prop = properties.getPropertyWithDefault("IceSSL.TruststorePassword", System.getProperty("java.net.ssl.trustStorePassword"));
            if(prop != null && prop.length() > 0)
            {
                truststorePassword = prop.toCharArray();
            }

            alias = properties.getPropertyWithDefault("IceSSL.Alias",
                                                      _connectionPrefs.get("alias", ""));

            truststore = properties.getPropertyWithDefault("IceSSL.Truststore",
                                                           _connectionPrefs.get("truststore", truststore));

            if(truststore != null && truststore.length() > 0)
            {
                if(new File(truststore).isAbsolute() == false)
                {
                    truststore = new File(defaultDir, truststore).getAbsolutePath();
                }
            }
        }

        void save()
        {
            _connectionPrefs.putBoolean("routed", routed);

            if(routed)
            {
                _connectionPrefs.put("router.username", routerUsername);
                _connectionPrefs.putBoolean("router.useSSL", routerUseSSL);
                _connectionPrefs.putBoolean("router.sslEnabled", routerSSLEnabled);
                _connectionPrefs.put("router.instanceName", routerInstanceName);
                _connectionPrefs.put("router.endpoints", routerEndpoints);
            }
            else
            {
                _connectionPrefs.put("registry.username", registryUsername);
                _connectionPrefs.putBoolean("registry.useSSL", registryUseSSL);
                _connectionPrefs.putBoolean("registry.sslEnabled", registrySSLEnabled);
                _connectionPrefs.put("registry.instanceName", registryInstanceName);
                _connectionPrefs.put("registry.endpoints", registryEndpoints);
                _connectionPrefs.putBoolean("registry.connectToMaster", connectToMaster);
            }

            //
            // SSL Configuration
            //
            _connectionPrefs.put("keystore", keystore);
            _connectionPrefs.put("alias", alias);
            _connectionPrefs.put("truststore", truststore);
        }

        boolean routed = false;

        String registryUsername = System.getProperty("user.name");
        char[] registryPassword;
        boolean registryUseSSL = false;
        boolean registrySSLEnabled = false;
        String registryInstanceName = "IceGrid";
        String registryEndpoints = "";
        boolean connectToMaster = true;

        String routerUsername = System.getProperty("user.name");
        char[] routerPassword;
        boolean routerUseSSL = false;
        boolean routerSSLEnabled = false;
        String routerInstanceName = "Glacier2";
        String routerEndpoints = "";

        //
        // SSL Configuration
        //
        String keystore = System.getProperty("java.net.ssl.keyStore");
        char[] keyPassword;
        char[] keystorePassword;
        String alias;
        String truststore = System.getProperty("java.net.ssl.trustStore");
        char[] truststorePassword;

        private Preferences _connectionPrefs;
    }

    private class LoginDialog extends JDialog
    {
        LoginDialog()
        {
            super(_coordinator.getMainFrame(), "Login - IceGrid Admin", true);
            setDefaultCloseOperation(JDialog.HIDE_ON_CLOSE);

<<<<<<< HEAD
            final File defaultDir = new File(_coordinator.getProperties().getProperty("IceSSL.DefaultDir")).getAbsoluteFile();
=======
            final File defaultDir = new java.io.File(_coordinator.getProperties().getProperty("IceSSL.DefaultDir")).getAbsoluteFile();
>>>>>>> 941d3008
            _keystoreType = 
                _coordinator.getProperties().getPropertyWithDefault("IceSSL.KeystoreType", 
                                                                    java.security.KeyStore.getDefaultType());
           
            JButton okButton = new JButton("OK");
            ActionListener okListener = new ActionListener()
                {
                    public void actionPerformed(ActionEvent e)
                    {
                        writeInfo();

                        if(login(LoginDialog.this))
                        {
                            setVisible(false);
                        }

                        //
                        // Otherwise go back to the dialog
                        //
                    }
                };
            okButton.addActionListener(okListener);
            getRootPane().setDefaultButton(okButton);
        
            JButton cancelButton = new JButton("Cancel");
            ActionListener cancelListener = new ActionListener()
                {
                    public void actionPerformed(ActionEvent e)
                    {
                        setVisible(false);
                    }
                };
            cancelButton.addActionListener(cancelListener);

            Action registryUseSSL = new AbstractAction("Use SSL for authentication")
                {
                    public void actionPerformed(ActionEvent e) 
                    {
                        selectRegistryUseSSL(_registryUseSSL.isSelected());
                    }
                };
            _registryUseSSL = new JCheckBox(registryUseSSL);
            

            Action routerUseSSL = new AbstractAction("Use SSL for authentication")
                {
                    public void actionPerformed(ActionEvent e) 
                    {
                        selectRouterUseSSL(_routerUseSSL.isSelected());
                    }
                };
            _routerUseSSL = new JCheckBox(routerUseSSL);

            Action registrySSLEnabled = new AbstractAction("Enable IceSSL")
                {
                    public void actionPerformed(ActionEvent e) 
                    {
                        selectRegistrySSLEnabled(_registrySSLEnabled.isSelected());
                    }
                };
            _registrySSLEnabled = new JCheckBox(registrySSLEnabled);
            
            Action routerSSLEnabled = new AbstractAction("Enable IceSSL")
                {
                    public void actionPerformed(ActionEvent e) 
                    {
                        selectRouterSSLEnabled(_routerSSLEnabled.isSelected());
                    }
                };
            _routerSSLEnabled = new JCheckBox(routerSSLEnabled);


            _keystore.setEditable(true);
            _advancedKeystore.setEditable(true);
            Action chooseKeystore = new AbstractAction("...")
                {
                    public void actionPerformed(ActionEvent e) 
                    {
                        String store = _keystore.getText();
                        if(store == null || store.length() == 0)
                        {
                            _fileChooser.setCurrentDirectory(defaultDir);
                        }
                        else
                        {
                            File file = new File(store);
                            if(file.isAbsolute())
                            {
                                _fileChooser.setSelectedFile(file);
                            }
                            else
                            {
                                _fileChooser.setSelectedFile(new File(defaultDir, store));
                            }
                        }

                        int result = _fileChooser.showOpenDialog(LoginDialog.this);
                        if(result == JFileChooser.APPROVE_OPTION)
                        {
                            File file = _fileChooser.getSelectedFile();
                            _keystore.setText(file.getAbsolutePath());
                            updateAlias(file, _alias.getSelectedItem());
                        }
                    }
                    private JFileChooser _fileChooser = new JFileChooser(); 
                };

            _truststore.setEditable(true);
            Action chooseTruststore = new AbstractAction("...")
                {
                    public void actionPerformed(ActionEvent e) 
                    {
                        String store = _truststore.getText();
                        if(store == null || store.length() == 0)
                        {
                            _fileChooser.setCurrentDirectory(defaultDir);
                        }
                        else
                        {
                            File file = new File(store);
                            if(file.isAbsolute())
                            {
                                _fileChooser.setSelectedFile(file);
                            }
                            else
                            {
                                _fileChooser.setSelectedFile(new File(defaultDir, store));
                            }
                        }

                        int result = _fileChooser.showOpenDialog(LoginDialog.this);
                        if(result == JFileChooser.APPROVE_OPTION)
                        {
                            File file = _fileChooser.getSelectedFile();
                            _truststore.setText(file.getAbsolutePath());
                        }
                    }

                    private JFileChooser _fileChooser = new JFileChooser(); 
                };

            
            _registryUsername.setToolTipText("Your username");
            _registryPassword.setToolTipText("Your password in this IceGrid registry");
            _registryUseSSL.setToolTipText("Do you want to use SSL instead of username/password for authentication?");
            _registryInstanceName.setToolTipText("The instance name of your IceGrid registry. For example: DemoIceGrid");
            _registryEndpoints.setToolTipText("<html>Corresponds to the client endpoints of this IceGrid registry.<br>"
                                              + "For example: tcp -h registry.domain.com -p 12000</html>");
            
            _routerUsername.setToolTipText("Your username");
            _routerPassword.setToolTipText("Your password in this Glacier2 router");
            _routerUseSSL.setToolTipText("Do you want to use SSL instead of username/password for authentication?");
            _routerInstanceName.setToolTipText("The instance name of your Glacier2 router. For example: DemoGlacier2");
            _routerEndpoints.setToolTipText("<html>Corresponds to client endpoints of this Glacier2 router.<br>"
                                              + "For example: ssl -h glacier2router.domain.com -p 11000</html>");

            _keystore.setToolTipText("SSL keystore file");
            _keyPassword.setToolTipText("Password for keys in the selected keystore file");
            _advancedKeystore.setToolTipText("SSL keystore file");
            _advancedKeyPassword.setToolTipText("Password for keys in the selected keystore file");

            _keystorePassword.setToolTipText("Password used to check the integrity of the keystore");
            _alias.setToolTipText("Use this alias when authenticating IceGrid Admin with the IceGrid registry or Glacier2 router");
            
            _truststore.setToolTipText("SSL truststore file");
            _truststorePassword.setToolTipText("Password used to check the integrity of the truststore");
              

            JPanel directPanel = null;
            {
                FormLayout layout = new FormLayout("right:pref, 3dlu, pref", "");
                
                DefaultFormBuilder builder = new DefaultFormBuilder(layout);
                builder.setDefaultDialogBorder();
                builder.setRowGroupingEnabled(true);
                builder.setLineGapSize(LayoutStyle.getCurrent().getLinePad());
                
                _registryUsernameLabel = builder.append("Username", _registryUsername);
                builder.nextLine();
                _registryPasswordLabel = builder.append("Password", _registryPassword);
                builder.nextLine();
                builder.append("", _registryUseSSL);
                builder.nextLine();
                builder.append("", _registrySSLEnabled);
                builder.nextLine();
                builder.append("IceGrid Instance Name", _registryInstanceName);
                builder.nextLine();
                builder.append("IceGrid Registry Endpoint(s)", _registryEndpoints);
                builder.nextLine();
                builder.append("", _connectToMaster);
                builder.nextLine();
                
                directPanel = builder.getPanel();
            }

            
            JPanel routedPanel = null;
            {
                FormLayout layout = new FormLayout("right:pref, 3dlu, pref", "");
                
                DefaultFormBuilder builder = new DefaultFormBuilder(layout);
                builder.setDefaultDialogBorder();
                builder.setRowGroupingEnabled(true);
                builder.setLineGapSize(LayoutStyle.getCurrent().getLinePad());
                
                _routerUsernameLabel = builder.append("Username", _routerUsername);
                builder.nextLine();
                _routerPasswordLabel = builder.append("Password", _routerPassword);
                builder.nextLine();
                builder.append("", _routerUseSSL);
                builder.nextLine();
                builder.append("", _routerSSLEnabled);
                builder.nextLine();
                builder.append("Glacier2 Instance Name", _routerInstanceName);
                builder.nextLine();
                builder.append("Glacier2 Router Endpoint(s)", _routerEndpoints);
                builder.nextLine();
        
                routedPanel = builder.getPanel();
            }
            
            _mainPane.addTab("Direct", null, directPanel, "Log directly into the IceGrid registry");
            _mainPane.addTab("Routed", null, routedPanel, "Log into the IceGrid registry through a Glacier2 router");
            _mainPane.setBorder(Borders.DIALOG_BORDER);

            _mainPane.addChangeListener(new javax.swing.event.ChangeListener()
                {
                    public void stateChanged(javax.swing.event.ChangeEvent e)
                    {
                        if(_mainPane.getSelectedIndex() == 0)
                        {
                            directTabSelected();
                        }
                        else
                        {
                            routedTabSelected(); 
                        }
                    }
                });

            JPanel basicSSLPanel = null;
            {
                FormLayout layout = new FormLayout(
                    "right:pref, 3dlu, fill:pref:grow, 3dlu, pref", "");
                
                DefaultFormBuilder builder = new DefaultFormBuilder(layout);
                builder.setDefaultDialogBorder();
                builder.setRowGroupingEnabled(true);
                builder.setLineGapSize(LayoutStyle.getCurrent().getLinePad());

                builder.appendSeparator("Keystore");
                builder.append("File", _keystore);
                builder.append(new JButton(chooseKeystore));
                builder.nextLine();
                builder.append("Key Password");
                builder.append(_keyPassword, 3);
                builder.nextLine();
                
                basicSSLPanel = builder.getPanel();
            }
            
            JPanel advancedSSLPanel = null;
            {
                FormLayout layout = new FormLayout(
                    "right:pref, 3dlu, fill:pref:grow, 3dlu, pref", "");
                
                DefaultFormBuilder builder = new DefaultFormBuilder(layout);
                builder.setDefaultDialogBorder();
                builder.setRowGroupingEnabled(true);
                builder.setLineGapSize(LayoutStyle.getCurrent().getLinePad());
                
                builder.appendSeparator("Keystore");
                builder.append("File", _advancedKeystore);
                builder.append(new JButton(chooseKeystore));
                builder.nextLine();
                builder.append("Key Password");
                builder.append(_advancedKeyPassword, 3);
                builder.nextLine();
                builder.append("Integrity Password");
                builder.append(_keystorePassword, 3);
                builder.nextLine();
                builder.append("Alias");
                builder.append(_alias, 3);
                builder.nextLine();
                
                builder.appendSeparator("Truststore");
                builder.append("File", _truststore);
                builder.append(new JButton(chooseTruststore));;
                builder.nextLine();
                builder.append("Integrity Password");
                builder.append(_truststorePassword, 3);
                builder.nextLine();
        
                advancedSSLPanel = builder.getPanel();
            }

            
            _sslPane.addTab("Basic", basicSSLPanel);
            _sslPane.addTab("Advanced", advancedSSLPanel);
            TitledBorder titledBorder = BorderFactory.createTitledBorder(Borders.DIALOG_BORDER,
                                                                         "SSL Configuration");
            _sslPane.setBorder(titledBorder);

            JComponent buttonBar = 
                    ButtonBarFactory.buildOKCancelBar(okButton, cancelButton);
            buttonBar.setBorder(Borders.DIALOG_BORDER);
            
            Container contentPane = getContentPane();
            contentPane.setLayout(new BoxLayout(contentPane, BoxLayout.Y_AXIS));
            contentPane.add(_mainPane);
            contentPane.add(_sslPane);
            contentPane.add(buttonBar);

            pack();
            setResizable(false);
        }
        
        void showDialog()
        {
            if(isVisible() == false)
            {
                _mainPane.setSelectedIndex(_loginInfo.routed ? 1 : 0);

                _registryUsername.setText(_loginInfo.registryUsername);
                _registryPassword.setText(new String(_loginInfo.registryPassword));

                selectRegistryUseSSL(_loginInfo.registryUseSSL);

                _registryInstanceName.setText(_loginInfo.registryInstanceName);
                _registryEndpoints.setText(_loginInfo.registryEndpoints);
                _registrySSLEnabled.setSelected(_loginInfo.registrySSLEnabled);
                _connectToMaster.setSelected(_loginInfo.connectToMaster);

                _routerUsername.setText(_loginInfo.routerUsername);
                _routerPassword.setText(new String(_loginInfo.routerPassword));
                selectRouterUseSSL(_loginInfo.routerUseSSL);
        
                _routerInstanceName.setText(_loginInfo.routerInstanceName);
                _routerEndpoints.setText(_loginInfo.routerEndpoints);
                _routerSSLEnabled.setSelected(_loginInfo.routerSSLEnabled);
                
                _keystore.setText(_loginInfo.keystore);
                if(_loginInfo.keystore == null)
                {
                    clearAlias();
                }
                else
                {
                    updateAlias(new File(_loginInfo.keystore), _loginInfo.alias);
                }
                
                if(_loginInfo.keyPassword != null)
                {
                    _keyPassword.setText(new String(_loginInfo.keyPassword));
                }
                if(_loginInfo.keystorePassword != null)
                {
                    _keystorePassword.setText(new String(_loginInfo.keystorePassword));
                }

                _truststore.setText(_loginInfo.truststore);

                if(_loginInfo.truststorePassword != null)
                {
                    _truststorePassword.setText(new String(_loginInfo.truststorePassword));
                }

                if(_loginInfo.routed)
                {
                    routedTabSelected();
                }
                else
                {
                    directTabSelected();
                }

                setLocationRelativeTo(_coordinator.getMainFrame());
                setVisible(true);
            }
          
            //
            // Otherwise it was already on the screen!
            //
        }
       
        private void writeInfo()
        {
            _loginInfo.routed = (_mainPane.getSelectedIndex() == 1);

            _loginInfo.registryUsername = _registryUsername.getText();
            _loginInfo.registryPassword = _registryPassword.getPassword();
            _loginInfo.registryUseSSL = _registryUseSSL.isSelected();
            _loginInfo.registrySSLEnabled = _registrySSLEnabled.isSelected();
            _loginInfo.registryInstanceName = _registryInstanceName.getText();
            _loginInfo.registryEndpoints = _registryEndpoints.getText();
            _loginInfo.connectToMaster = _connectToMaster.isSelected();
         
            _loginInfo.routerUsername = _routerUsername.getText();
            _loginInfo.routerPassword = _routerPassword.getPassword();
            _loginInfo.routerUseSSL = _routerUseSSL.isSelected();
            _loginInfo.routerSSLEnabled = _routerSSLEnabled.isSelected();
            _loginInfo.routerInstanceName = _routerInstanceName.getText();
            _loginInfo.routerEndpoints = _routerEndpoints.getText();

            final File defaultDir = new File(_coordinator.getProperties().getProperty("IceSSL.DefaultDir")).getAbsoluteFile();

            _loginInfo.keystore = _keystore.getText();
            if(_loginInfo.keystore != null && _loginInfo.keystore.length() > 0 && new File(_loginInfo.keystore).isAbsolute() == false)
            {
                _loginInfo.keystore = new File(defaultDir, _loginInfo.keystore).getAbsolutePath();
            }

            _loginInfo.keyPassword = _keyPassword.getPassword();
            _loginInfo.keystorePassword = _keystorePassword.getPassword();
            if(_alias.getSelectedItem() == null)
            {
                _loginInfo.alias = "";
            }
            else
            {
                _loginInfo.alias = _alias.getSelectedItem().toString();
            }
            _loginInfo.truststore = _truststore.getText();
            if(_loginInfo.truststore != null && _loginInfo.truststore.length() > 0 && new File(_loginInfo.truststore).isAbsolute() == false)
            {
                _loginInfo.truststore = new File(defaultDir, _loginInfo.truststore).getAbsolutePath();
            }
            _loginInfo.truststorePassword = _truststorePassword.getPassword();
        }

        private void updateAlias(File file, Object selectedAlias)
        {
            if(file.isFile())
            {
                InputStream is = null;
                try
                {
                    is = new FileInputStream(file);
                }
                catch(java.io.IOException e)
                {
                    clearAlias();
                    return;
                }

                java.util.Vector aliasVector = new java.util.Vector();

                try
                {
                    KeyStore ks = KeyStore.getInstance(_keystoreType);
                    ks.load(is, null);
                    java.util.Enumeration p = ks.aliases();
                    while(p.hasMoreElements())
                    {
                        aliasVector.add(p.nextElement());
                    }
                }
                catch(Exception e)
                {
                    clearAlias();
                    return;
                }
                finally
                {
                    try
                    {
                        is.close();
                    }
                    catch(java.io.IOException e)
                    {}
                }
                _alias.setModel(new DefaultComboBoxModel(aliasVector));
                if(selectedAlias != null)
                {
                    _alias.setSelectedItem(selectedAlias);
                }
            }
            else
            {
                clearAlias();
            }
        }

        private void clearAlias()
        {
            _alias.setModel(new DefaultComboBoxModel());
        }

        private void selectRegistryUseSSL(boolean selected)
        {
            _registryUseSSL.setSelected(selected);
            _registryUsername.setEnabled(!selected);
            _registryUsernameLabel.setEnabled(!selected);
            _registryPassword.setEnabled(!selected);
            _registryPasswordLabel.setEnabled(!selected);
            
            if(selected && _registrySSLEnabled.isSelected() == false)
            {
                selectRegistrySSLEnabled(selected);
            }
        }
        
        private void selectRouterUseSSL(boolean selected)
        {
            _routerUseSSL.setSelected(selected);
            _routerUsername.setEnabled(!selected);
            _routerUsernameLabel.setEnabled(!selected);
            _routerPassword.setEnabled(!selected);
            _routerPasswordLabel.setEnabled(!selected);
            
            if(selected && _routerSSLEnabled.isSelected() == false)
            {
                selectRouterSSLEnabled(selected);
            }
        }
        
        private void selectRegistrySSLEnabled(boolean selected)
        {
            _registrySSLEnabled.setSelected(selected);
            recursiveSetEnabled(_sslPane, selected);
            if(!selected && _registryUseSSL.isSelected())
            {
                selectRegistryUseSSL(selected);
            }
        }

        private void selectRouterSSLEnabled(boolean selected)
        {
            _routerSSLEnabled.setSelected(selected);
            recursiveSetEnabled(_sslPane, selected);
            if(!selected && _routerUseSSL.isSelected())
            {
                selectRouterUseSSL(selected);
            }
        }

        private void recursiveSetEnabled(java.awt.Container c, boolean enabled)
        {
            for(int i = 0; i < c.getComponentCount(); ++i)
            {
                java.awt.Component comp = c.getComponent(i);
                if(comp instanceof java.awt.Container)
                {
                    recursiveSetEnabled((java.awt.Container)comp, enabled);
                }
                comp.setEnabled(enabled);
            }
            c.setEnabled(enabled);
        }

        private void directTabSelected()
        {
            recursiveSetEnabled(_sslPane, _registrySSLEnabled.isSelected());
        }

        private void routedTabSelected()
        {
            recursiveSetEnabled(_sslPane, _routerSSLEnabled.isSelected());
        }

        private JTabbedPane _mainPane = new JTabbedPane();
        private JTextField _registryUsername = new JTextField(30);
        private JLabel _registryUsernameLabel;
        private JPasswordField _registryPassword = new JPasswordField(30);
        private JLabel _registryPasswordLabel;
        private JCheckBox _registryUseSSL;
        private JCheckBox _registrySSLEnabled;
        private JTextField _registryInstanceName = new JTextField(30);
        private JTextField _registryEndpoints = new JTextField(30);
        private JCheckBox _connectToMaster = new JCheckBox("Connect to Master Registry");

        private JTextField _routerUsername = new JTextField(30);
        private JLabel _routerUsernameLabel;
        private JPasswordField _routerPassword = new JPasswordField(30);
        private JLabel _routerPasswordLabel;
        private JCheckBox _routerUseSSL;
        private JCheckBox _routerSSLEnabled;
        private JTextField _routerInstanceName = new JTextField(30);
        private JTextField _routerEndpoints = new JTextField(30);

        private JTabbedPane _sslPane = new JTabbedPane();
        private JTextField _keystore = new JTextField(30);
        private JPasswordField _keyPassword = new JPasswordField(30);

        private JTextField _advancedKeystore = new JTextField(
            _keystore.getDocument(), null, 30);
        private JPasswordField _advancedKeyPassword = new JPasswordField(
            _keyPassword.getDocument(), null, 30);
        
        private JPasswordField _keystorePassword = new JPasswordField(30);
        private JComboBox _alias = new JComboBox();

        private JTextField _truststore = new JTextField(30);
        private JPasswordField _truststorePassword = new JPasswordField(30);

        private String _keystoreType;
    }

   
    //
    // We create a brand new Pinger thread for each session
    //
    class Pinger extends Thread
    {
        Pinger(AdminSessionPrx session, long period)
        {
            super("Pinger");

            _session = session;
            _period = period;
            
            if(_period <= 0)
            {
                _period = 5000;
            }
        }

        public synchronized void run()
        {
            do
            {
                try
                {
                    _session.keepAlive();
                }
                catch(final Ice.LocalException e)
                {
                    _done = true;
                  
                    SwingUtilities.invokeLater(new Runnable() 
                        {
                            public void run() 
                            {
                                sessionLost("Failed to contact the IceGrid registry: " 
                                            + e.toString());
                            }
                        });
                }
                
                if(!_done)
                {
                    try
                    {
                        wait(_period);
                    }
                    catch(InterruptedException e)
                    {
                        // Ignored
                    }
                }
            } while(!_done);
        }
        
        public synchronized void done()
        {
            if(!_done)
            {
                _done = true;
                notify();
            }
        }
        
        private AdminSessionPrx _session;
        private long _period;
        private boolean _done = false;
    } 

  

    SessionKeeper(Coordinator coordinator)
    {
        _coordinator = coordinator;
        _loginDialog = new LoginDialog();
        _loginPrefs = coordinator.getPrefs().node("Connection");
    }

    //
    // Runs in UI thread
    //
    void createSession()
    {
        _loginInfo = new LoginInfo(_loginPrefs, _coordinator);
        _loginDialog.showDialog();
    }
  
    void relog(boolean showDialog)
    {
        if(_loginInfo == null)
        {
            createSession();
        }
        else
        {
            if(showDialog || !login(_coordinator.getMainFrame()))
            {
                _loginDialog.showDialog();
            }
        }
    }

    private boolean login(Component parent)
    {
        if(_session != null)
        {
            logout(true);
        }
        assert _session == null;
        
        Cursor oldCursor = parent.getCursor();
        try
        {
            parent.setCursor(Cursor.getPredefinedCursor(Cursor.WAIT_CURSOR));
       
            Ice.LongHolder keepAlivePeriodHolder = new Ice.LongHolder();
         
            AdminSessionPrx session = _coordinator.login(_loginInfo, parent, keepAlivePeriodHolder);
            if(session == null)
            {
                return false;
            }
            try
            {
                _replicaName = session.getReplicaName();
            }
            catch(Ice.LocalException e)
            {
                logout(true);
                JOptionPane.showMessageDialog(
                    parent,
                    "Could not retrieve replica name: " + e.toString(),
                    "Login failed",
                    JOptionPane.ERROR_MESSAGE);
                return false;
            }

            _coordinator.getStatusBar().setConnected(true);
            
            _connectedToMaster = _replicaName.equals("Master");
            if(_connectedToMaster)
            {
                _coordinator.getStatusBar().setText("Logged into Master Registry");
            }
            else
            {
                _coordinator.getStatusBar().setText("Logged into Slave Registry '" + _replicaName + "'");
            }
            
            try
            {
                _session = new Session(session, keepAlivePeriodHolder.value, _loginInfo.routed, parent);
            }
            catch(Ice.LocalException e)
            {
                return false;
            }
            _loginInfo.save();
        }
        finally
        {
            parent.setCursor(oldCursor);
        }
        return true;
    }

    void sessionLost(String message)
    {
        JOptionPane.showMessageDialog(
            _coordinator.getMainFrame(),
            message,
            "Session lost",
            JOptionPane.ERROR_MESSAGE);
        
        logout(false);
    }

    void logout(boolean destroySession)
    {
        if(_session != null)
        {
            _session.logout(destroySession);
            _session = null;
        }
    }
   
    AdminSessionPrx getSession()
    {
        return _session == null ? null : _session.getSession();
    }
    
    AdminPrx getAdmin()
    {
        return _session == null ? null : _session.getAdmin();
    }

    String getServerAdminCategory()
    {
        return _session == null ? null : _session.getServerAdminCategory();
    }

    Ice.ObjectPrx addCallback(Ice.Object servant, String name, String facet)
    {
        return _session == null ? null : _session.addCallback(servant, name, facet);
    }

    Ice.Object removeCallback(String name, String facet)
    {
        return _session == null ? null : _session.removeCallback(name, facet);
    }

    AdminPrx getRoutedAdmin()
    {
        return _session == null ? null : _session.getRoutedAdmin();
    }

    boolean connectedToMaster()
    {
        return _session != null && _connectedToMaster;
    }

    String getReplicaName()
    {
        return _replicaName;
    }
   
    private LoginDialog _loginDialog;
    private LoginInfo _loginInfo;

    private final Coordinator _coordinator;
    private Preferences _loginPrefs;
  
    private Session _session;
    private boolean _connectedToMaster = false;
    private String _replicaName = "";
}<|MERGE_RESOLUTION|>--- conflicted
+++ resolved
@@ -573,11 +573,8 @@
             super(_coordinator.getMainFrame(), "Login - IceGrid Admin", true);
             setDefaultCloseOperation(JDialog.HIDE_ON_CLOSE);
 
-<<<<<<< HEAD
             final File defaultDir = new File(_coordinator.getProperties().getProperty("IceSSL.DefaultDir")).getAbsoluteFile();
-=======
-            final File defaultDir = new java.io.File(_coordinator.getProperties().getProperty("IceSSL.DefaultDir")).getAbsoluteFile();
->>>>>>> 941d3008
+
             _keystoreType = 
                 _coordinator.getProperties().getPropertyWithDefault("IceSSL.KeystoreType", 
                                                                     java.security.KeyStore.getDefaultType());
