//
// Copyright (c) ZeroC, Inc. All rights reserved.
//

package com.zeroc.IceInternal;

<<<<<<< HEAD
import com.zeroc.IceSSL.SSLEngineFactory;

final class TcpEndpointI extends IPEndpointI
{
    public TcpEndpointI(ProtocolInstance instance, String ho, int po, java.net.InetSocketAddress sourceAddr, int ti,
                        String conId, boolean co)
    {
        super(instance, ho, po, sourceAddr, conId);
        _timeout = ti;
        _compress = co;
    }

    public TcpEndpointI(ProtocolInstance instance)
    {
        super(instance);
        _timeout = _instance.defaultTimeout();
        _compress = false;
    }

    public TcpEndpointI(ProtocolInstance instance, com.zeroc.Ice.InputStream s)
    {
        super(instance, s);
        _timeout = s.readInt();
        _compress = s.readBool();
    }

    //
    // Return the endpoint information.
    //
    @Override
    public com.zeroc.Ice.EndpointInfo getInfo()
    {
        com.zeroc.Ice.TCPEndpointInfo info = new com.zeroc.Ice.TCPEndpointInfo()
        {
            @Override
            public short type()
            {
                return TcpEndpointI.this.type();
            }

            @Override
            public boolean datagram()
            {
                return TcpEndpointI.this.datagram();
            }

            @Override
            public boolean secure()
            {
                return TcpEndpointI.this.secure();
            }
=======
final class TcpEndpointI extends IPEndpointI {
  public TcpEndpointI(
      ProtocolInstance instance,
      String ho,
      int po,
      java.net.InetSocketAddress sourceAddr,
      int ti,
      String conId,
      boolean co) {
    super(instance, ho, po, sourceAddr, conId);
    _timeout = ti;
    _compress = co;
  }

  public TcpEndpointI(ProtocolInstance instance) {
    super(instance);
    _timeout = _instance.defaultTimeout();
    _compress = false;
  }

  public TcpEndpointI(ProtocolInstance instance, com.zeroc.Ice.InputStream s) {
    super(instance, s);
    _timeout = s.readInt();
    _compress = s.readBool();
  }

  //
  // Return the endpoint information.
  //
  @Override
  public com.zeroc.Ice.EndpointInfo getInfo() {
    com.zeroc.Ice.TCPEndpointInfo info =
        new com.zeroc.Ice.TCPEndpointInfo() {
          @Override
          public short type() {
            return TcpEndpointI.this.type();
          }

          @Override
          public boolean datagram() {
            return TcpEndpointI.this.datagram();
          }

          @Override
          public boolean secure() {
            return TcpEndpointI.this.secure();
          }
>>>>>>> bce907fc
        };
    fillEndpointInfo(info);
    return info;
  }

  //
  // Return the timeout for the endpoint in milliseconds. 0 means
  // non-blocking, -1 means no timeout.
  //
  @Override
  public int timeout() {
    return _timeout;
  }

  //
  // Return a new endpoint with a different timeout value, provided
  // that timeouts are supported by the endpoint. Otherwise the same
  // endpoint is returned.
  //
  @Override
  public EndpointI timeout(int timeout) {
    if (timeout == _timeout) {
      return this;
    } else {
      return new TcpEndpointI(
          _instance, _host, _port, _sourceAddr, timeout, _connectionId, _compress);
    }
  }

  //
  // Return true if the endpoints support bzip2 compress, or false
  // otherwise.
  //
  @Override
  public boolean compress() {
    return _compress;
  }

  //
  // Return a new endpoint with a different compression value,
  // provided that compression is supported by the
  // endpoint. Otherwise the same endpoint is returned.
  //
  @Override
  public EndpointI compress(boolean compress) {
    if (compress == _compress) {
      return this;
    } else {
      return new TcpEndpointI(
          _instance, _host, _port, _sourceAddr, _timeout, _connectionId, compress);
    }
  }

  //
  // Return true if the endpoint is datagram-based.
  //
  @Override
  public boolean datagram() {
    return false;
  }

  //
  // Return a server side transceiver for this endpoint, or null if a
  // transceiver can only be created by an acceptor.
  //
  @Override
  public Transceiver transceiver() {
    return null;
  }

  //
  // Return an acceptor for this endpoint, or null if no acceptors
  // is available.
  //
  @Override
  public Acceptor acceptor(String adapterName) {
    return new TcpAcceptor(this, _instance, _host, _port);
  }

  public TcpEndpointI endpoint(TcpAcceptor acceptor) {
    int port = acceptor.effectivePort();
    if (port == _port) {
      return this;
    } else {
      return new TcpEndpointI(
          _instance, _host, port, _sourceAddr, _timeout, _connectionId, _compress);
    }
  }

  @Override
  public String options() {
    //
    // WARNING: Certain features, such as proxy validation in Glacier2,
    // depend on the format of proxy strings. Changes to toString() and
    // methods called to generate parts of the reference string could break
    // these features. Please review for all features that depend on the
    // format of proxyToString() before changing this and related code.
    //
    String s = super.options();

    if (_timeout == -1) {
      s += " -t infinite";
    } else {
      s += " -t " + _timeout;
    }

    if (_compress) {
      s += " -z";
    }

    return s;
  }

  //
  // Compare endpoints for sorting purposes
  //
  @Override
  public int compareTo(EndpointI obj) // From java.lang.Comparable
      {
    if (!(obj instanceof TcpEndpointI)) {
      return type() < obj.type() ? -1 : 1;
    }

<<<<<<< HEAD
    //
    // Return an acceptor for this endpoint, or null if no acceptors
    // is available.
    //
    @Override
    public Acceptor acceptor(String adapterName, SSLEngineFactory factory)
    {
        assert(factory == null);
        return new TcpAcceptor(this, _instance, _host, _port);
=======
    TcpEndpointI p = (TcpEndpointI) obj;
    if (this == p) {
      return 0;
>>>>>>> bce907fc
    }

    if (_timeout < p._timeout) {
      return -1;
    } else if (p._timeout < _timeout) {
      return 1;
    }

    if (!_compress && p._compress) {
      return -1;
    } else if (!p._compress && _compress) {
      return 1;
    }

    return super.compareTo(obj);
  }

  @Override
  public void streamWriteImpl(com.zeroc.Ice.OutputStream s) {
    super.streamWriteImpl(s);
    s.writeInt(_timeout);
    s.writeBool(_compress);
  }

  @Override
  public int hashInit(int h) {
    h = super.hashInit(h);
    h = HashUtil.hashAdd(h, _timeout);
    h = HashUtil.hashAdd(h, _compress);
    return h;
  }

  @Override
  protected boolean checkOption(String option, String argument, String endpoint) {
    if (super.checkOption(option, argument, endpoint)) {
      return true;
    }

    switch (option.charAt(1)) {
      case 't':
        {
          if (argument == null) {
            throw new com.zeroc.Ice.EndpointParseException(
                "no argument provided for -t option in endpoint " + endpoint);
          }

          if (argument.equals("infinite")) {
            _timeout = -1;
          } else {
            try {
              _timeout = Integer.parseInt(argument);
              if (_timeout < 1) {
                throw new com.zeroc.Ice.EndpointParseException(
                    "invalid timeout value `" + argument + "' in endpoint " + endpoint);
              }
            } catch (NumberFormatException ex) {
              throw new com.zeroc.Ice.EndpointParseException(
                  "invalid timeout value `" + argument + "' in endpoint " + endpoint);
            }
          }

          return true;
        }

      case 'z':
        {
          if (argument != null) {
            throw new com.zeroc.Ice.EndpointParseException(
                "unexpected argument `" + argument + "' provided for -z option in " + endpoint);
          }

          _compress = true;

          return true;
        }

      default:
        {
          return false;
        }
    }
  }

  @Override
  protected Connector createConnector(java.net.InetSocketAddress addr, NetworkProxy proxy) {
    return new TcpConnector(_instance, addr, proxy, _sourceAddr, _timeout, _connectionId);
  }

  @Override
  protected IPEndpointI createEndpoint(String host, int port, String connectionId) {
    return new TcpEndpointI(_instance, host, port, _sourceAddr, _timeout, connectionId, _compress);
  }

  private int _timeout;
  private boolean _compress;
}<|MERGE_RESOLUTION|>--- conflicted
+++ resolved
@@ -4,59 +4,8 @@
 
 package com.zeroc.IceInternal;
 
-<<<<<<< HEAD
 import com.zeroc.IceSSL.SSLEngineFactory;
 
-final class TcpEndpointI extends IPEndpointI
-{
-    public TcpEndpointI(ProtocolInstance instance, String ho, int po, java.net.InetSocketAddress sourceAddr, int ti,
-                        String conId, boolean co)
-    {
-        super(instance, ho, po, sourceAddr, conId);
-        _timeout = ti;
-        _compress = co;
-    }
-
-    public TcpEndpointI(ProtocolInstance instance)
-    {
-        super(instance);
-        _timeout = _instance.defaultTimeout();
-        _compress = false;
-    }
-
-    public TcpEndpointI(ProtocolInstance instance, com.zeroc.Ice.InputStream s)
-    {
-        super(instance, s);
-        _timeout = s.readInt();
-        _compress = s.readBool();
-    }
-
-    //
-    // Return the endpoint information.
-    //
-    @Override
-    public com.zeroc.Ice.EndpointInfo getInfo()
-    {
-        com.zeroc.Ice.TCPEndpointInfo info = new com.zeroc.Ice.TCPEndpointInfo()
-        {
-            @Override
-            public short type()
-            {
-                return TcpEndpointI.this.type();
-            }
-
-            @Override
-            public boolean datagram()
-            {
-                return TcpEndpointI.this.datagram();
-            }
-
-            @Override
-            public boolean secure()
-            {
-                return TcpEndpointI.this.secure();
-            }
-=======
 final class TcpEndpointI extends IPEndpointI {
   public TcpEndpointI(
       ProtocolInstance instance,
@@ -104,7 +53,6 @@
           public boolean secure() {
             return TcpEndpointI.this.secure();
           }
->>>>>>> bce907fc
         };
     fillEndpointInfo(info);
     return info;
@@ -180,7 +128,8 @@
   // is available.
   //
   @Override
-  public Acceptor acceptor(String adapterName) {
+  public Acceptor acceptor(String adapterName, SSLEngineFactory factory) {
+    assert (factory == null);
     return new TcpAcceptor(this, _instance, _host, _port);
   }
 
@@ -228,21 +177,9 @@
       return type() < obj.type() ? -1 : 1;
     }
 
-<<<<<<< HEAD
-    //
-    // Return an acceptor for this endpoint, or null if no acceptors
-    // is available.
-    //
-    @Override
-    public Acceptor acceptor(String adapterName, SSLEngineFactory factory)
-    {
-        assert(factory == null);
-        return new TcpAcceptor(this, _instance, _host, _port);
-=======
     TcpEndpointI p = (TcpEndpointI) obj;
     if (this == p) {
       return 0;
->>>>>>> bce907fc
     }
 
     if (_timeout < p._timeout) {
