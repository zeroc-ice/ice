//
// Copyright (c) ZeroC, Inc. All rights reserved.
//

package com.zeroc.IceInternal;

import com.zeroc.Ice.ConnectionI;

public final class IncomingConnectionFactory extends EventHandler
    implements ConnectionI.StartCallback {
  public synchronized void startAcceptor() {
    if (_state >= StateClosed || _acceptorStarted) {
      return;
    }

    try {
      createAcceptor();
    } catch (Exception ex) {
      String s =
          "acceptor creation failed:\n" + ex.getCause().getMessage() + '\n' + _acceptor.toString();
      _instance.initializationData().logger.error(s);
      _instance.timer().schedule(() -> startAcceptor(), 1, java.util.concurrent.TimeUnit.SECONDS);
    }
  }

  public synchronized void activate() {
    setState(StateActive);
  }

  public synchronized void hold() {
    setState(StateHolding);
  }

  public synchronized void destroy() {
    setState(StateClosed);
  }

  public synchronized void updateConnectionObservers() {
    for (ConnectionI connection : _connections) {
      connection.updateObserver();
    }
  }

  public void waitUntilHolding() throws InterruptedException {
    java.util.LinkedList<ConnectionI> connections;

    synchronized (this) {
      //
      // First we wait until the connection factory itself is in holding
      // state.
      //
      while (_state < StateHolding) {
        wait();
      }

      //
      // We want to wait until all connections are in holding state
      // outside the thread synchronization.
      //
      connections = new java.util.LinkedList<>(_connections);
    }

    //
    // Now we wait until each connection is in holding state.
    //
    for (ConnectionI connection : connections) {
      connection.waitUntilHolding();
    }
  }

  public void waitUntilFinished() throws InterruptedException {
    java.util.LinkedList<ConnectionI> connections = null;

    synchronized (this) {
      //
      // First we wait until the factory is destroyed. If we are using
      // an acceptor, we also wait for it to be closed.
      //
      while (_state != StateFinished) {
        wait();
      }

      //
      // Clear the OA. See bug 1673 for the details of why this is necessary.
      //
      _adapter = null;

      //
      // We want to wait until all connections are finished outside the
      // thread synchronization.
      //
      connections = new java.util.LinkedList<>(_connections);
    }

    if (connections != null) {
      for (ConnectionI connection : connections) {
        try {
          connection.waitUntilFinished();
        } catch (InterruptedException e) {
          //
          // Force close all of the connections.
          //
          for (ConnectionI c : connections) {
            c.close(com.zeroc.Ice.ConnectionClose.Forcefully);
          }
          throw e;
        }
      }
    }

    synchronized (this) {
      if (_transceiver != null) {
        assert (_connections.size() <= 1); // The connection isn't monitored or reaped.
      } else {
        // Ensure all the connections are finished and reapable at this point.
        java.util.List<ConnectionI> cons = _monitor.swapReapedConnections();
        assert ((cons == null ? 0 : cons.size()) == _connections.size());
        if (cons != null) {
          cons.clear();
        }
      }
      _connections.clear();
    }

    //
    // Must be destroyed outside the synchronization since this might block waiting for
    // a timer task to complete.
    //
    _monitor.destroy();
  }

  public boolean isLocal(EndpointI endpoint) {
    if (_publishedEndpoint != null && endpoint.equivalent(_publishedEndpoint)) {
      return true;
    }
    synchronized (this) {
      return endpoint.equivalent(_endpoint);
    }
  }

  public EndpointI endpoint() {
    if (_publishedEndpoint != null) {
      return _publishedEndpoint;
    }
    synchronized (this) {
      return _endpoint;
    }
  }

  public synchronized java.util.LinkedList<ConnectionI> connections() {
    java.util.LinkedList<ConnectionI> connections = new java.util.LinkedList<>();

    //
    // Only copy connections which have not been destroyed.
    //
    for (ConnectionI connection : _connections) {
      if (connection.isActiveOrHolding()) {
        connections.add(connection);
      }
    }

    return connections;
  }

  public void flushAsyncBatchRequests(
      com.zeroc.Ice.CompressBatch compressBatch, CommunicatorFlushBatch outAsync) {
    for (ConnectionI c :
        connections()) // connections() is synchronized, no need to synchronize here.
    {
      try {
        outAsync.flushConnection(c, compressBatch);
      } catch (com.zeroc.Ice.LocalException ex) {
        // Ignore.
      }
    }
  }

  //
  // Operations from EventHandler.
  //

  @Override
  public void message(ThreadPoolCurrent current) {
    ConnectionI connection = null;
    synchronized (this) {
      if (_state >= StateClosed) {
        return;
      } else if (_state == StateHolding) {
        Thread.yield();
        return;
      }

      //
      // Reap closed connections.
      //
      java.util.List<ConnectionI> cons = _monitor.swapReapedConnections();
      if (cons != null) {
        for (ConnectionI c : cons) {
          _connections.remove(c);
        }
      }

      if (!_acceptorStarted) {
        return;
      }

      //
      // Now accept a new connection.
      //
      Transceiver transceiver = null;
      try {
        transceiver = _acceptor.accept();

        if (_instance.traceLevels().network >= 2) {
          StringBuffer s = new StringBuffer("trying to accept ");
          s.append(_endpoint.protocol());
          s.append(" connection\n");
          s.append(transceiver.toString());
          _instance
              .initializationData()
              .logger
              .trace(_instance.traceLevels().networkCat, s.toString());
        }
      } catch (com.zeroc.Ice.SocketException ex) {
        if (Network.noMoreFds(ex.getCause())) {
          try {
            String s = "can't accept more connections:\n" + ex.getCause().getMessage();
            s += '\n' + _acceptor.toString();
            try {
              _instance.initializationData().logger.error(s);
            } catch (Throwable ex1) {
              System.out.println(s);
            }
          } catch (Throwable ex2) {
            // Ignore, could be a class loading error.
          }

          assert (_acceptorStarted);
          _acceptorStarted = false;
          if (_adapter.getThreadPool().finish(this, true)) {
            closeAcceptor();
          }
        }

        // Ignore socket exceptions.
        return;
      } catch (com.zeroc.Ice.LocalException ex) {
        // Warn about other Ice local exceptions.
        if (_warn) {
          warning(ex);
        }
        return;
      }

      assert (transceiver != null);

      try {
        connection =
            new ConnectionI(
                _adapter.getCommunicator(),
                _instance,
                _monitor,
                transceiver,
                null,
                _endpoint,
                _adapter);
      } catch (com.zeroc.Ice.LocalException ex) {
        try {
          transceiver.close();
        } catch (com.zeroc.Ice.LocalException exc) {
          // Ignore
        }

        if (_warn) {
          warning(ex);
        }
        return;
      }

      _connections.add(connection);
    }

    assert (connection != null);
    connection.start(this);
  }

  @Override
  public synchronized void finished(ThreadPoolCurrent current, boolean close) {
    if (_state < StateClosed) {
      if (close) {
        closeAcceptor();
      }

      //
      // If the acceptor hasn't been explicitly stopped (which is the case if the acceptor got
      // closed
      // because of an unexpected error), try to restart the acceptor in 1 second.
      //
      _instance.timer().schedule(() -> startAcceptor(), 1, java.util.concurrent.TimeUnit.SECONDS);
      return;
    }

    assert (_state >= StateClosed);
    setState(StateFinished);

    if (close) {
      closeAcceptor();
    }
  }

  @Override
  public synchronized String toString() {
    if (_transceiver != null) {
      return _transceiver.toString();
    }
    return _acceptor.toString();
  }

  @Override
  public java.nio.channels.SelectableChannel fd() {
    assert (_acceptor != null);
    return _acceptor.fd();
  }

  @Override
  public void setReadyCallback(ReadyCallback readyCallback) {
    if (_acceptor != null) {
      _acceptor.setReadyCallback(readyCallback);
    }
  }

  //
  // Operations from ConnectionI.StartCallback
  //
  @Override
  public synchronized void connectionStartCompleted(ConnectionI connection) {
    //
    // Initially, connections are in the holding state. If the factory is active
    // we activate the connection.
    //
    if (_state == StateActive) {
      connection.activate();
    }
  }

  @Override
  public synchronized void connectionStartFailed(
      ConnectionI connection, com.zeroc.Ice.LocalException ex) {
    if (_state >= StateClosed) {
      return;
    }
    //
    // Do not warn about connection exceptions here. The connection is not yet validated.
    //
  }

  public IncomingConnectionFactory(
      Instance instance,
      EndpointI endpoint,
      EndpointI publish,
      com.zeroc.Ice.ObjectAdapterI adapter) {
    _instance = instance;
    _endpoint = endpoint;
    _publishedEndpoint = publish;
    _adapter = adapter;
    _warn =
        _instance.initializationData().properties.getPropertyAsInt("Ice.Warn.Connections") > 0
            ? true
            : false;
    _state = StateHolding;
    _acceptorStarted = false;
    _monitor = new FactoryACMMonitor(instance, adapter.getACM());

    DefaultsAndOverrides defaultsAndOverrides = _instance.defaultsAndOverrides();
    if (defaultsAndOverrides.overrideTimeout) {
      _endpoint = _endpoint.timeout(defaultsAndOverrides.overrideTimeoutValue);
    }

    if (defaultsAndOverrides.overrideCompress) {
      _endpoint = _endpoint.compress(defaultsAndOverrides.overrideCompressValue);
    }

    try {
      _transceiver = _endpoint.transceiver();
      if (_transceiver != null) {
        if (_instance.traceLevels().network >= 2) {
          StringBuffer s = new StringBuffer("attempting to bind to ");
          s.append(_endpoint.protocol());
          s.append(" socket\n");
          s.append(_transceiver.toString());
          _instance
              .initializationData()
              .logger
              .trace(_instance.traceLevels().networkCat, s.toString());
        }
        _endpoint = _transceiver.bind();

        ConnectionI connection =
            new ConnectionI(
                _adapter.getCommunicator(),
                _instance,
                null,
                _transceiver,
                null,
                _endpoint,
                _adapter);
        connection.startAndWait();

        _connections.add(connection);
      } else {
        createAcceptor();
      }
    } catch (java.lang.Exception ex) {
      //
      // Clean up for finalizer.
      //
      if (_transceiver != null) {
        try {
          _transceiver.close();
        } catch (com.zeroc.Ice.LocalException e) {
          // Here we ignore any exceptions in close().
        }
      }

      _state = StateFinished;
      _monitor.destroy();
      _connections.clear();

      if (ex instanceof com.zeroc.Ice.LocalException) {
        throw (com.zeroc.Ice.LocalException) ex;
      } else if (ex instanceof InterruptedException) {
        throw new com.zeroc.Ice.OperationInterruptedException();
      } else {
        throw new com.zeroc.Ice.SyscallException(ex);
      }
    }
  }

  @SuppressWarnings("deprecation")
  @Override
  protected synchronized void finalize() throws Throwable {
    try {
      com.zeroc.IceUtilInternal.Assert.FinalizerAssert(_state == StateFinished);
      com.zeroc.IceUtilInternal.Assert.FinalizerAssert(_connections.isEmpty());
    } catch (java.lang.Exception ex) {
    } finally {
      super.finalize();
    }
  }

  private static final int StateActive = 0;
  private static final int StateHolding = 1;
  private static final int StateClosed = 2;
  private static final int StateFinished = 3;

  private void setState(int state) {
    if (_state == state) // Don't switch twice.
    {
      return;
    }

    switch (state) {
      case StateActive:
        {
          if (_state != StateHolding) // Can only switch from holding to active.
          {
            return;
          }
          if (_acceptor != null) {
            if (_instance.traceLevels().network >= 1) {
              StringBuffer s = new StringBuffer("accepting ");
              s.append(_endpoint.protocol());
              s.append(" connections at ");
              s.append(_acceptor.toString());
              _instance
                  .initializationData()
                  .logger
                  .trace(_instance.traceLevels().networkCat, s.toString());
            }
            _adapter.getThreadPool().register(this, SocketOperation.Read);
          }

          for (ConnectionI connection : _connections) {
            connection.activate();
          }
          break;
        }

      case StateHolding:
        {
          if (_state != StateActive) // Can only switch from active to holding.
          {
            return;
          }
          if (_acceptor != null) {
            if (_instance.traceLevels().network >= 1) {
              StringBuffer s = new StringBuffer("holding ");
              s.append(_endpoint.protocol());
              s.append(" connections at ");
              s.append(_acceptor.toString());
              _instance
                  .initializationData()
                  .logger
                  .trace(_instance.traceLevels().networkCat, s.toString());
            }
            _adapter.getThreadPool().unregister(this, SocketOperation.Read);
          }

          for (ConnectionI connection : _connections) {
            connection.hold();
          }
          break;
        }

      case StateClosed:
        {
          if (_acceptorStarted) {
            //
            // If possible, close the acceptor now to prevent new connections from
            // being accepted while we are deactivating. This is especially useful
            // if there are no more threads in the thread pool available to dispatch
            // the finish() call.
            //
            _acceptorStarted = false;
            if (_adapter.getThreadPool().finish(this, true)) {
              closeAcceptor();
            }
          } else {
            state = StateFinished;
          }

          for (ConnectionI connection : _connections) {
            connection.destroy(ConnectionI.ObjectAdapterDeactivated);
          }
          break;
        }

      case StateFinished:
        {
<<<<<<< HEAD
            assert(!_acceptorStarted);
            _acceptor = _endpoint.acceptor(_adapter.getName(), _adapter.getSSLEngineFactory());
            assert(_acceptor != null);

            if(_instance.traceLevels().network >= 2)
            {
                StringBuffer s = new StringBuffer("attempting to bind to ");
                s.append(_endpoint.protocol());
                s.append(" socket ");
                s.append(_acceptor.toString());
                _instance.initializationData().logger.trace(_instance.traceLevels().networkCat, s.toString());
            }

            _endpoint = _acceptor.listen();

            if(_instance.traceLevels().network >= 1)
            {
                StringBuffer s = new StringBuffer("listening for ");
                s.append(_endpoint.protocol());
                s.append(" connections\n");
                s.append(_acceptor.toDetailedString());
                _instance.initializationData().logger.trace(_instance.traceLevels().networkCat, s.toString());
            }

            _adapter.getThreadPool().initialize(this);

            if(_state == StateActive)
            {
                _adapter.getThreadPool().register(this, SocketOperation.Read);
            }

            _acceptorStarted = true;
        }
        catch(Exception ex)
        {
            if(_acceptor != null)
            {
                _acceptor.close();
            }
            throw ex;
=======
          assert (_state == StateClosed);
          break;
>>>>>>> bce907fc
        }
    }

    _state = state;
    notifyAll();
  }

  private void createAcceptor() {
    try {
      assert (!_acceptorStarted);
      _acceptor = _endpoint.acceptor(_adapter.getName());
      assert (_acceptor != null);

      if (_instance.traceLevels().network >= 2) {
        StringBuffer s = new StringBuffer("attempting to bind to ");
        s.append(_endpoint.protocol());
        s.append(" socket ");
        s.append(_acceptor.toString());
        _instance
            .initializationData()
            .logger
            .trace(_instance.traceLevels().networkCat, s.toString());
      }

      _endpoint = _acceptor.listen();

      if (_instance.traceLevels().network >= 1) {
        StringBuffer s = new StringBuffer("listening for ");
        s.append(_endpoint.protocol());
        s.append(" connections\n");
        s.append(_acceptor.toDetailedString());
        _instance
            .initializationData()
            .logger
            .trace(_instance.traceLevels().networkCat, s.toString());
      }

      _adapter.getThreadPool().initialize(this);

      if (_state == StateActive) {
        _adapter.getThreadPool().register(this, SocketOperation.Read);
      }

      _acceptorStarted = true;
    } catch (Exception ex) {
      if (_acceptor != null) {
        _acceptor.close();
      }
      throw ex;
    }
  }

  private void closeAcceptor() {
    assert (_acceptor != null);

    if (_instance.traceLevels().network >= 1) {
      StringBuffer s = new StringBuffer("stopping to accept ");
      s.append(_endpoint.protocol());
      s.append(" connections at ");
      s.append(_acceptor.toString());
      _instance.initializationData().logger.trace(_instance.traceLevels().networkCat, s.toString());
    }

    assert (!_acceptorStarted);
    _acceptor.close();
  }

  private void warning(com.zeroc.Ice.LocalException ex) {
    String s = "connection exception:\n" + Ex.toString(ex) + '\n' + _acceptor.toString();
    _instance.initializationData().logger.warning(s);
  }

  private final Instance _instance;
  private final FactoryACMMonitor _monitor;

  private Acceptor _acceptor;
  private Transceiver _transceiver;
  private EndpointI _endpoint;
  private final EndpointI _publishedEndpoint;

  private com.zeroc.Ice.ObjectAdapterI _adapter;

  private final boolean _warn;

  private java.util.Set<ConnectionI> _connections = new java.util.HashSet<>();

  private int _state;
  private boolean _acceptorStarted;
}<|MERGE_RESOLUTION|>--- conflicted
+++ resolved
@@ -537,51 +537,8 @@
 
       case StateFinished:
         {
-<<<<<<< HEAD
-            assert(!_acceptorStarted);
-            _acceptor = _endpoint.acceptor(_adapter.getName(), _adapter.getSSLEngineFactory());
-            assert(_acceptor != null);
-
-            if(_instance.traceLevels().network >= 2)
-            {
-                StringBuffer s = new StringBuffer("attempting to bind to ");
-                s.append(_endpoint.protocol());
-                s.append(" socket ");
-                s.append(_acceptor.toString());
-                _instance.initializationData().logger.trace(_instance.traceLevels().networkCat, s.toString());
-            }
-
-            _endpoint = _acceptor.listen();
-
-            if(_instance.traceLevels().network >= 1)
-            {
-                StringBuffer s = new StringBuffer("listening for ");
-                s.append(_endpoint.protocol());
-                s.append(" connections\n");
-                s.append(_acceptor.toDetailedString());
-                _instance.initializationData().logger.trace(_instance.traceLevels().networkCat, s.toString());
-            }
-
-            _adapter.getThreadPool().initialize(this);
-
-            if(_state == StateActive)
-            {
-                _adapter.getThreadPool().register(this, SocketOperation.Read);
-            }
-
-            _acceptorStarted = true;
-        }
-        catch(Exception ex)
-        {
-            if(_acceptor != null)
-            {
-                _acceptor.close();
-            }
-            throw ex;
-=======
           assert (_state == StateClosed);
           break;
->>>>>>> bce907fc
         }
     }
 
@@ -592,7 +549,7 @@
   private void createAcceptor() {
     try {
       assert (!_acceptorStarted);
-      _acceptor = _endpoint.acceptor(_adapter.getName());
+      _acceptor = _endpoint.acceptor(_adapter.getName(), _adapter.getSSLEngineFactory());
       assert (_acceptor != null);
 
       if (_instance.traceLevels().network >= 2) {
