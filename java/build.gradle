//
// Copyright (c) ZeroC, Inc. All rights reserved.
//

import org.gradle.util.GradleVersion

subprojects {
    project.ext.topSrcDir = "$rootProject.projectDir/.."

    project.version = iceVersion
    project.group = "com.zeroc"

    apply plugin: 'java'
    apply plugin: 'idea'
    apply from: "$rootProject.projectDir/gradle/ice.gradle"

    repositories {
        if(this.devRepo) {
            maven {
                url this.devRepo
            }
        }

        if(new File("/usr/share/maven-repo").exists()) {
            maven {
                url "/usr/share/maven-repo"
            }
        }

        mavenCentral()
    }

    // Only enable infer module path with Java 9 and up
    if(GradleVersion.current() >= GradleVersion.version('6.4')) {
        java {
            modularity.inferModulePath = targetJavaRelease.toInteger() > 8
        }
    }

    jar {
        manifest {
            attributes("Built-By": "ZeroC, Inc.")
        }
    }

    tasks.withType(JavaCompile) {
        options.compilerArgs << "-Xlint:unchecked" << "-Xlint:-options"
        options.encoding = "UTF-8"
        options.deprecation = true
    }

    idea.module {
        excludeDirs -= file(buildDir)
        buildDir.listFiles({d, f ->f != 'generated-src'} as FilenameFilter).each { excludeDirs += it }
    }
}

if(!System.env.ICE_BIN_DIST?.split(" ").find{ it == 'all' || it.contains('java')}) {
    def exportedProjects = [
        ":glacier2",
        ":ice",
        ":icebox",
        ":icebt",
        ":icegrid",
<<<<<<< HEAD
        ":icepatch2",
=======
        ":icessl",
>>>>>>> 05dd314c
        ":icestorm"
    ]

    task alljavadoc(type: Javadoc) {

        // We rely on Java9+ javadoc features
        enabled = JavaVersion.current() > JavaVersion.VERSION_1_8
        exclude "**/module-info.java"
        source exportedProjects.collect { project(it).javadoc.source }
        classpath = files(exportedProjects.collect { project(it).javadoc.classpath })
        destinationDir = file("${buildDir}/docs/javadoc")

        if(GradleVersion.current() >= GradleVersion.version('4.7') &&
           JavaVersion.current() > JavaVersion.VERSION_1_10 && JavaVersion.current() <= JavaVersion.VERSION_11) {
            // --no-module-directories is an undocumented option required for the generated search to work properly.
            // Without this option, search returns ../undefined/... URLs.
            //
            // This option was removed on JDK 13 https://bugs.openjdk.java.net/browse/JDK-8215582
            //
            options.addBooleanOption('-no-module-directories', true)
        }
        options.addBooleanOption('html5', true)
        options.header = 'Ice for Java'
        options.docTitle = "Ice ${iceVersion} API Reference"
    }

    alljavadoc.dependsOn = exportedProjects.collect { project(it).javadoc.dependsOn }
}

task clean(type: Delete) {
    delete rootProject.buildDir
}

if(!System.env.ICE_BIN_DIST?.split(" ").find{ it == 'all' || it.contains('java')}) {
    task dist()
    dist.dependsOn(project(":ice").assemble)
    dist.dependsOn(project(":glacier2").assemble)
    dist.dependsOn(project(":icegrid").assemble)
    dist.dependsOn(project(":icebox").assemble)
    dist.dependsOn(project(":icebt").assemble)
    dist.dependsOn(project(":icediscovery").assemble)
    dist.dependsOn(project(":icelocatordiscovery").assemble)
    dist.dependsOn(project(":icestorm").assemble)
    dist.dependsOn(project(":IceGridGUI").assemble)

    project(":test").compileJava.dependsOn(dist)
}<|MERGE_RESOLUTION|>--- conflicted
+++ resolved
@@ -62,11 +62,6 @@
         ":icebox",
         ":icebt",
         ":icegrid",
-<<<<<<< HEAD
-        ":icepatch2",
-=======
-        ":icessl",
->>>>>>> 05dd314c
         ":icestorm"
     ]
 
