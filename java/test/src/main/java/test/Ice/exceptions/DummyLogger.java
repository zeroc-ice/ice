// **********************************************************************
//
// Copyright (c) 2003-2016 ZeroC, Inc. All rights reserved.
//
// This copy of Ice is licensed to you under the terms described in the
// ICE_LICENSE file included in this distribution.
//
// **********************************************************************

package test.Ice.exceptions;

public final class DummyLogger implements com.zeroc.Ice.Logger
{
    @Override
    public void print(String message)
    {
        _logger.print(message);
    }

    @Override
    public void trace(String category, String message)
    {
         _logger.trace(category, message);
    }

    @Override
    public void warning(String message)
    {
        if(!message.contains("test.Ice.exceptions.ThrowerI.throwAssertException") &&
<<<<<<< HEAD
           !message.contains("test.Ice.exceptions.AMDThrowerI.throwAssertExceptionAsync"))
=======
           !message.contains("test.Ice.exceptions.AMDThrowerI.throwAssertException_async") &&
           !message.contains("java.lang.AssertionError"))
>>>>>>> bf65ac0f
        {
            _logger.warning(message);
        }
    }

    @Override
    public void error(String message)
    {
        if(!message.contains("test.Ice.exceptions.ThrowerI.throwAssertException") &&
<<<<<<< HEAD
           !message.contains("test.Ice.exceptions.AMDThrowerI.throwAssertExceptionAsync"))
=======
           !message.contains("test.Ice.exceptions.AMDThrowerI.throwAssertException_async") &&
           !message.contains("java.lang.AssertionError"))
>>>>>>> bf65ac0f
        {
            _logger.error(message);
        }
    }

    @Override
    public String getPrefix()
    {
        return "";
    }

    @Override
    public com.zeroc.Ice.Logger cloneWithPrefix(String prefix)
    {
        return new DummyLogger();
    }

    private com.zeroc.Ice.Logger _logger = new com.zeroc.Ice.LoggerI("", "");
}<|MERGE_RESOLUTION|>--- conflicted
+++ resolved
@@ -27,12 +27,8 @@
     public void warning(String message)
     {
         if(!message.contains("test.Ice.exceptions.ThrowerI.throwAssertException") &&
-<<<<<<< HEAD
-           !message.contains("test.Ice.exceptions.AMDThrowerI.throwAssertExceptionAsync"))
-=======
-           !message.contains("test.Ice.exceptions.AMDThrowerI.throwAssertException_async") &&
+           !message.contains("test.Ice.exceptions.AMDThrowerI.throwAssertExceptionAsync") &&
            !message.contains("java.lang.AssertionError"))
->>>>>>> bf65ac0f
         {
             _logger.warning(message);
         }
@@ -42,12 +38,8 @@
     public void error(String message)
     {
         if(!message.contains("test.Ice.exceptions.ThrowerI.throwAssertException") &&
-<<<<<<< HEAD
-           !message.contains("test.Ice.exceptions.AMDThrowerI.throwAssertExceptionAsync"))
-=======
-           !message.contains("test.Ice.exceptions.AMDThrowerI.throwAssertException_async") &&
+           !message.contains("test.Ice.exceptions.AMDThrowerI.throwAssertExceptionAsync") &&
            !message.contains("java.lang.AssertionError"))
->>>>>>> bf65ac0f
         {
             _logger.error(message);
         }
