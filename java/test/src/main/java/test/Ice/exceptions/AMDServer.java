// **********************************************************************
//
// Copyright (c) 2003-2016 ZeroC, Inc. All rights reserved.
//
// This copy of Ice is licensed to you under the terms described in the
// ICE_LICENSE file included in this distribution.
//
// **********************************************************************

package test.Ice.exceptions;

public class AMDServer extends test.Util.Application
{
    @Override
    public int run(String[] args)
    {
<<<<<<< HEAD
        com.zeroc.Ice.Communicator communicator = communicator();
        com.zeroc.Ice.ObjectAdapter adapter = communicator.createObjectAdapter("TestAdapter");
        com.zeroc.Ice.ObjectAdapter adapter2 = communicator.createObjectAdapter("TestAdapter2");
        com.zeroc.Ice.ObjectAdapter adapter3 = communicator.createObjectAdapter("TestAdapter3");
        com.zeroc.Ice.Object object = new ThrowerI();
        adapter.add(object, com.zeroc.Ice.Util.stringToIdentity("thrower"));
        adapter2.add(object, com.zeroc.Ice.Util.stringToIdentity("thrower"));
        adapter3.add(object, com.zeroc.Ice.Util.stringToIdentity("thrower"));
=======
        Ice.Communicator communicator = communicator();
        Ice.ObjectAdapter adapter = communicator.createObjectAdapter("TestAdapter");
        Ice.ObjectAdapter adapter2 = communicator.createObjectAdapter("TestAdapter2");
        Ice.ObjectAdapter adapter3 = communicator.createObjectAdapter("TestAdapter3");
        Ice.Object object = new AMDThrowerI();
        adapter.add(object, communicator.stringToIdentity("thrower"));
        adapter2.add(object, communicator.stringToIdentity("thrower"));
        adapter3.add(object, communicator.stringToIdentity("thrower"));
>>>>>>> bf65ac0f
        adapter.activate();
        adapter2.activate();
        adapter3.activate();
        return WAIT;
    }

    @Override
    protected GetInitDataResult getInitData(String[] args)
    {
        GetInitDataResult r = super.getInitData(args);

        //
        // For this test, we need a dummy logger, otherwise the
        // assertion test will print an error message.
        //
        r.initData.logger = new DummyLogger();

        r.initData.properties.setProperty("Ice.Warn.Dispatch", "0");
        r.initData.properties.setProperty("Ice.Warn.Connections", "0");
        r.initData.properties.setProperty("Ice.Package.Test", "test.Ice.exceptions.AMD");
        r.initData.properties.setProperty("TestAdapter.Endpoints", "default -p 12010:udp");
        r.initData.properties.setProperty("Ice.MessageSizeMax", "10"); // 10KB max
        r.initData.properties.setProperty("TestAdapter2.Endpoints", "default -p 12011");
        r.initData.properties.setProperty("TestAdapter2.MessageSizeMax", "0");
        r.initData.properties.setProperty("TestAdapter3.Endpoints", "default -p 12012");
        r.initData.properties.setProperty("TestAdapter3.MessageSizeMax", "1");

        return r;
    }

    public static void main(String[] args)
    {
        AMDServer app = new AMDServer();
        int result = app.main("AMDServer", args);
        System.gc();
        System.exit(result);
    }
}<|MERGE_RESOLUTION|>--- conflicted
+++ resolved
@@ -14,25 +14,14 @@
     @Override
     public int run(String[] args)
     {
-<<<<<<< HEAD
         com.zeroc.Ice.Communicator communicator = communicator();
         com.zeroc.Ice.ObjectAdapter adapter = communicator.createObjectAdapter("TestAdapter");
         com.zeroc.Ice.ObjectAdapter adapter2 = communicator.createObjectAdapter("TestAdapter2");
         com.zeroc.Ice.ObjectAdapter adapter3 = communicator.createObjectAdapter("TestAdapter3");
-        com.zeroc.Ice.Object object = new ThrowerI();
+        com.zeroc.Ice.Object object = new AMDThrowerI();
         adapter.add(object, com.zeroc.Ice.Util.stringToIdentity("thrower"));
         adapter2.add(object, com.zeroc.Ice.Util.stringToIdentity("thrower"));
         adapter3.add(object, com.zeroc.Ice.Util.stringToIdentity("thrower"));
-=======
-        Ice.Communicator communicator = communicator();
-        Ice.ObjectAdapter adapter = communicator.createObjectAdapter("TestAdapter");
-        Ice.ObjectAdapter adapter2 = communicator.createObjectAdapter("TestAdapter2");
-        Ice.ObjectAdapter adapter3 = communicator.createObjectAdapter("TestAdapter3");
-        Ice.Object object = new AMDThrowerI();
-        adapter.add(object, communicator.stringToIdentity("thrower"));
-        adapter2.add(object, communicator.stringToIdentity("thrower"));
-        adapter3.add(object, communicator.stringToIdentity("thrower"));
->>>>>>> bf65ac0f
         adapter.activate();
         adapter2.activate();
         adapter3.activate();
