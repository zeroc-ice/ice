--- conflicted
+++ resolved
@@ -8,48 +8,7 @@
 [["java:package:test.Ice.location"]]
 module Test
 {
-<<<<<<< HEAD
-
-interface TestLocatorRegistry extends Ice::LocatorRegistry
-{
-    //
-    // Allow remote addition of objects to the locator registry.
-    //
-    void addObject(Object* obj);
-}
-
-interface TestLocator extends Ice::Locator
-{
-    //
-    // Returns the number of request on the locator interface.
-    //
-    idempotent int getRequestCount();
-}
-
-interface ServerManager
-{
-    void startServer();
-    void shutdown();
-}
-
-interface Hello
-{
-    void sayHello();
-}
-
-interface TestIntf
-{
-    void shutdown();
-
-    Hello* getHello();
-
-    Hello* getReplicatedHello();
-
-    void migrateHello();
-}
-
-=======
-    interface TestLocatorRegistry extends ::Ice::LocatorRegistry
+    interface TestLocatorRegistry extends Ice::LocatorRegistry
     {
         //
         // Allow remote addition of objects to the locator registry.
@@ -57,7 +16,7 @@
         void addObject(Object* obj);
     }
 
-    interface TestLocator extends ::Ice::Locator
+    interface TestLocator extends Ice::Locator
     {
         //
         // Returns the number of request on the locator interface.
@@ -86,5 +45,4 @@
 
         void migrateHello();
     }
->>>>>>> da24fa7c
 }