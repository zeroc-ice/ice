//
// Copyright (c) ZeroC, Inc. All rights reserved.
//

import Ice
import PromiseKit
import TestCommon

class TestValueReader: Ice.Value {
    override public func _iceRead(from istr: Ice.InputStream) throws {
        istr.startValue()
        _ = try istr.startSlice()
        try istr.endSlice()
        _ = try istr.endValue()
    }
}

class BValueReader: Ice.Value {
    override public func _iceRead(from istr: Ice.InputStream) throws {
        istr.startValue()
        // ::Test::B
        _ = try istr.startSlice()
        _ = try istr.read() as Int32
        try istr.endSlice()
        // ::Test::A
        _ = try istr.startSlice()
        _ = try istr.read() as Int32
        try istr.endSlice()
        _ = try istr.endValue()
    }
}

class CValueReader: Ice.Value {
    override public func _iceRead(from istr: Ice.InputStream) throws {
        istr.startValue()
        // ::Test::C
        _ = try istr.startSlice()
        try istr.skipSlice()
        // ::Test::B
        _ = try istr.startSlice()
        _ = try istr.read() as Int32
        try istr.endSlice()
        // ::Test::A
        _ = try istr.startSlice()
        _ = try istr.read() as Int32
        try istr.endSlice()
        _ = try istr.endValue()
    }
}

class DValueWriter: Ice.Value {
<<<<<<< HEAD
  override public func _iceWrite(to ostr: Ice.OutputStream) {
    ostr.startValue(data: nil)
    // ::Test::D
    ostr.startSlice(typeId: "::Test::D", compactId: -1, last: false)
    let s = "test"
    ostr.write(s)
    _ = ostr.writeOptional(tag: 1, format: .FSize)
    let o = ["test1", "test2", "test3", "test4"]
    let pos = ostr.startSize()
    ostr.write(o)
    ostr.endSize(position: pos)
    let a = A()
    a.mc = 18
    ostr.write(a)
    ostr.endSlice()
    // ::Test::B
    ostr.startSlice(typeId: B.ice_staticId(), compactId: -1, last: false)
    let v: Int32 = 14
    ostr.write(v)
    ostr.endSlice()
    // ::Test::A
    ostr.startSlice(typeId: A.ice_staticId(), compactId: -1, last: true)
    ostr.write(v)
    ostr.endSlice()
    ostr.endValue()
  }
}

class DValueReader: Ice.Value {
  var a: A?
  var helper: TestHelper?

  required init() {
    super.init()
  }

  init(helper: TestHelper) {
    self.helper = helper
  }

  override public func _iceRead(from istr: Ice.InputStream) throws {
    istr.startValue()
    // ::Test::D
    _ = try istr.startSlice()
    let s: String = try istr.read()
    try helper!.test(s == "test")
    try helper!.test(istr.readOptional(tag: 1, expectedFormat: .FSize))
    try istr.skip(4)
    let o: [String] = try istr.read()
    try helper!.test(
      o.count == 4 && o[0] == "test1" && o[1] == "test2" && o[2] == "test3" && o[3] == "test4")
    try istr.read(A.self) { self.a = $0 }
    try istr.endSlice()
    // ::Test::B
    _ = try istr.startSlice()
    _ = try istr.read() as Int32
    try istr.endSlice()
    // ::Test::A
    _ = try istr.startSlice()
    _ = try istr.read() as Int32
    try istr.endSlice()
    _ = try istr.endValue()
  }

  func check() throws {
    try helper!.test(a!.mc == 18)
  }
=======
    override public func _iceWrite(to ostr: Ice.OutputStream) {
        ostr.startValue(data: nil)
        // ::Test::D
        ostr.startSlice(typeId: "::Test::D", compactId: -1, last: false)
        let s = "test"
        ostr.write(s)
        _ = ostr.writeOptional(tag: 1, format: .FSize)
        let o = ["test1", "test2", "test3", "test4"]
        let pos = ostr.startSize()
        ostr.write(o)
        ostr.endSize(position: pos)
        let a = A()
        a.mc = 18
        _ = ostr.writeOptional(tag: 1000, format: .Class)
        ostr.write(a)
        ostr.endSlice()
        // ::Test::B
        ostr.startSlice(typeId: B.ice_staticId(), compactId: -1, last: false)
        let v: Int32 = 14
        ostr.write(v)
        ostr.endSlice()
        // ::Test::A
        ostr.startSlice(typeId: A.ice_staticId(), compactId: -1, last: true)
        ostr.write(v)
        ostr.endSlice()
        ostr.endValue()
    }
}

class DValueReader: Ice.Value {
    var a: A?
    var helper: TestHelper?

    required init() {
        super.init()
    }

    init(helper: TestHelper) {
        self.helper = helper
    }

    override public func _iceRead(from istr: Ice.InputStream) throws {
        istr.startValue()
        // ::Test::D
        _ = try istr.startSlice()
        let s: String = try istr.read()
        try helper!.test(s == "test")
        try helper!.test(istr.readOptional(tag: 1, expectedFormat: .FSize))
        try istr.skip(4)
        let o: [String] = try istr.read()
        try helper!.test(
            o.count == 4 && o[0] == "test1" && o[1] == "test2" && o[2] == "test3" && o[3] == "test4")
        try istr.read(tag: 1000, value: A.self) { self.a = $0 }
        try istr.endSlice()
        // ::Test::B
        _ = try istr.startSlice()
        _ = try istr.read() as Int32
        try istr.endSlice()
        // ::Test::A
        _ = try istr.startSlice()
        _ = try istr.read() as Int32
        try istr.endSlice()
        _ = try istr.endValue()
    }

    func check() throws {
        try helper!.test(a!.mc == 18)
    }
>>>>>>> 62bdf1d0
}

class FValueReader: Ice.Value {
    public required init() {
        _f = F()
        super.init()
    }

    override public func _iceRead(from istr: Ice.InputStream) throws {
        _f = F()
        istr.startValue()
        _ = try istr.startSlice()
        // Don't read fsf on purpose
        // in.read(1, _f.fsf)
        try istr.endSlice()
        _ = try istr.startSlice()
        self._f.fse = try istr.read()
        try istr.endSlice()
        _ = try istr.endValue()
    }

    public func getF() -> F? {
        return _f
    }

    var _f: F
}

class FactoryI {
    init(helper: TestHelper) {
        _enabled = false
        _helper = helper
    }

    func create(_ typeId: String) -> Ice.Value? {
        guard _enabled else {
            return nil
        }
        switch typeId {
        case OneOptional.ice_staticId():
            return TestValueReader()
        case MultiOptional.ice_staticId():
            return TestValueReader()
        case B.ice_staticId():
            return BValueReader()
        case C.ice_staticId():
            return CValueReader()
        case "::Test::D":
            return DValueReader(helper: _helper!)
        case "::Test::F":
            return FValueReader()
        default:
            return nil
        }
    }

    func setEnabled(enabled: Bool) {
        _enabled = enabled
    }

    func destroy() {
        _helper = nil
    }

    var _enabled: Bool
    var _helper: TestHelper?
}

func allTests(_ helper: TestHelper) throws -> InitialPrx {
    func test(_ value: Bool, file: String = #file, line: Int = #line) throws {
        try helper.test(value, file: file, line: line)
    }

    let communicator = helper.communicator()
    let factory = FactoryI(helper: helper)
    try communicator.getValueFactoryManager().add(factory: { id in factory.create(id) }, id: "")

    let output = helper.getWriter()
    output.write("testing stringToProxy... ")
    let ref = "initial:\(helper.getTestEndpoint(num: 0))"
    let base = try communicator.stringToProxy(ref)!
    output.writeLine("ok")

    output.write("testing checked cast... ")
    let initial = try checkedCast(prx: base, type: InitialPrx.self)!
    try test(initial == base)
    output.writeLine("ok")

    output.write("testing optional data members... ")

    let oo1 = OneOptional()
    try test(oo1.a == nil)
    oo1.a = 15
    try test(oo1.a! == 15)

    let oo2 = OneOptional(a: 16)
    try test(oo2.a! == 16)

    let mo1 = MultiOptional()
    mo1.a = 15
    mo1.b = true
    mo1.c = 19
    mo1.d = 78
    mo1.e = 99
    mo1.f = 5.5
    mo1.g = 1.0
    mo1.h = "test"
    mo1.i = .MyEnumMember
    mo1.j = try uncheckedCast(prx: communicator.stringToProxy("test")!, type: MyInterfacePrx.self)
    mo1.bs = ByteSeq([5])
    mo1.ss = ["test", "test2"]
    mo1.iid = [4: 3]
    mo1.sid = ["test": 10]
    var fs = FixedStruct()
    fs.m = 78
    mo1.fs = fs
    var vs = VarStruct()
    vs.m = "hello"
    mo1.vs = vs

    mo1.shs = [1]
    mo1.es = [.MyEnumMember, .MyEnumMember]
    mo1.fss = [fs]
    mo1.vss = [vs]
    mo1.mips = try [
        uncheckedCast(prx: communicator.stringToProxy("test")!, type: MyInterfacePrx.self)
    ]

    mo1.ied = [4: .MyEnumMember]
    mo1.ifsd = [4: fs]
    mo1.ivsd = [5: vs]
    mo1.imipd = try [
        5: uncheckedCast(prx: communicator.stringToProxy("test")!, type: MyInterfacePrx.self)
    ]

    mo1.bos = [false, true, false]

    try test(mo1.a! == 15)
    try test(mo1.b!)
    try test(mo1.c! == 19)
    try test(mo1.d! == 78)
    try test(mo1.e! == 99)
    try test(mo1.f! == 5.5)
    try test(mo1.g! == 1.0)
    try test(mo1.h! == "test")
    try test(mo1.i! == .MyEnumMember)
    try test(mo1.j! == communicator.stringToProxy("test"))
    try test(mo1.bs! == ByteSeq([5]))
    try test(mo1.ss! == ["test", "test2"])
    try test(mo1.iid![4]! == 3)
    try test(mo1.sid!["test"]! == 10)
    try test(mo1.fs! == FixedStruct(m: 78))
    try test(mo1.vs! == VarStruct(m: "hello"))

    try test(mo1.shs![0] == 1)
    try test(mo1.es![0] == .MyEnumMember && mo1.es![1] == .MyEnumMember)

    try test(mo1.fss![0] == FixedStruct(m: 78))
    try test(mo1.vss![0] == VarStruct(m: "hello"))
    try test(mo1.mips![0] == communicator.stringToProxy("test"))

    try test(mo1.ied![4] == .MyEnumMember)
    try test(mo1.ifsd![4] == FixedStruct(m: 78))
    try test(mo1.ivsd![5] == VarStruct(m: "hello"))
    try test(mo1.imipd![5]! == communicator.stringToProxy("test"))

    try test(mo1.bos == [false, true, false])

    output.writeLine("ok")

    output.write("testing marshaling... ")

    if let oo4 = try initial.pingPong(OneOptional()) as? OneOptional {
        try test(oo4.a == nil)
    } else {
        try test(false)
    }

    if let oo5 = try initial.pingPong(oo1) as? OneOptional {
        try test(oo1.a == oo5.a)
    } else {
        try test(false)
    }

    if let mo4 = try initial.pingPong(MultiOptional()) as? MultiOptional {
        try test(mo4.a == nil)
        try test(mo4.b == nil)
        try test(mo4.c == nil)
        try test(mo4.d == nil)
        try test(mo4.e == nil)
        try test(mo4.f == nil)
        try test(mo4.g == nil)
        try test(mo4.h == nil)
        try test(mo4.i == nil)
        try test(mo4.j == nil)
        try test(mo4.bs == nil)
        try test(mo4.ss == nil)
        try test(mo4.iid == nil)
        try test(mo4.sid == nil)
        try test(mo4.fs == nil)
        try test(mo4.vs == nil)

        try test(mo4.shs == nil)
        try test(mo4.es == nil)
        try test(mo4.fss == nil)
        try test(mo4.vss == nil)
        try test(mo4.mips == nil)

        try test(mo4.ied == nil)
        try test(mo4.ifsd == nil)
        try test(mo4.ivsd == nil)
        try test(mo4.imipd == nil)

        try test(mo4.bos == nil)

        try test(mo4.ser == nil)
    } else {
        try test(false)
    }

    let mo6 = MultiOptional()
    let mo8 = MultiOptional()

    if let mo5 = try initial.pingPong(mo1) as? MultiOptional {
        try test(mo5.a == mo1.a)
        try test(mo5.b == mo1.b)
        try test(mo5.c == mo1.c)
        try test(mo5.d == mo1.d)
        try test(mo5.e == mo1.e)
        try test(mo5.f == mo1.f)
        try test(mo5.g == mo1.g)
        try test(mo5.h == mo1.h)
        try test(mo5.i == mo1.i)
        try test(mo5.j == mo1.j)
        try test(mo5.bs == mo1.bs)
        try test(mo5.ss == mo1.ss)
        try test(mo5.iid![4] == 3)
        try test(mo5.sid!["test"] == 10)
        try test(mo5.fs == mo1.fs)
        try test(mo5.vs == mo1.vs)
        try test(mo5.shs == mo1.shs)
        try test(mo5.es![0] == .MyEnumMember && mo1.es![1] == .MyEnumMember)
        try test(mo5.fss![0] == FixedStruct(m: 78))
        try test(mo5.vss![0] == VarStruct(m: "hello"))
        try test(mo5.mips![0] == communicator.stringToProxy("test"))

        try test(mo5.ied![4] == .MyEnumMember)
        try test(mo5.ifsd![4] == FixedStruct(m: 78))
        try test(mo5.ivsd![5] == VarStruct(m: "hello"))
        try test(mo5.imipd![5]! == communicator.stringToProxy("test"))

        try test(mo5.bos == [false, true, false])

        // Clear the first half of the optional members
        mo6.b = mo5.b
        mo6.d = mo5.d
        mo6.f = mo5.f
        mo6.h = mo5.h
        mo6.j = mo5.j
        mo6.bs = mo5.bs
        mo6.iid = mo5.iid
        mo6.fs = mo5.fs
        mo6.shs = mo5.shs
        mo6.fss = mo5.fss
        mo6.ifsd = mo5.ifsd
        mo6.bos = mo5.bos

        // Clear the second half of the optional members
        mo8.a = mo5.a
        mo8.c = mo5.c
        mo8.e = mo5.e
        mo8.g = mo5.g
        mo8.i = mo5.i
        mo8.ss = mo5.ss
        mo8.sid = mo5.sid
        mo8.vs = mo5.vs

        mo8.es = mo5.es
        mo8.vss = mo5.vss
        mo8.mips = mo5.mips

        mo8.ied = mo5.ied
        mo8.ivsd = mo5.ivsd
        mo8.imipd = mo5.imipd
    } else {
        try test(false)
    }

    if let mo7 = try initial.pingPong(mo6) as? MultiOptional {
        try test(mo7.a == nil)
        try test(mo7.b == mo1.b)
        try test(mo7.c == nil)
        try test(mo7.d == mo1.d)
        try test(mo7.e == nil)
        try test(mo7.f == mo1.f)
        try test(mo7.g == nil)
        try test(mo7.h == mo1.h)
        try test(mo7.i == nil)
        try test(mo7.j == mo1.j)
        try test(mo7.bs == mo1.bs)
        try test(mo7.ss == nil)
        try test(mo7.iid![4] == 3)
        try test(mo7.sid == nil)
        try test(mo7.fs == mo1.fs)
        try test(mo7.vs == nil)

        try test(mo7.shs == mo1.shs)
        try test(mo7.es == nil)
        try test(mo7.fss![0] == FixedStruct(m: 78))
        try test(mo7.vss == nil)
        try test(mo7.mips == nil)

        try test(mo7.ied == nil)
        try test(mo7.ifsd![4] == FixedStruct(m: 78))
        try test(mo7.ivsd == nil)
        try test(mo7.imipd == nil)

        try test(mo7.bos == [false, true, false])
        try test(mo7.ser == nil)
    } else {
        try test(false)
    }

    if let mo9 = try initial.pingPong(mo8) as? MultiOptional {
        try test(mo9.a == mo1.a)
        try test(mo9.b == nil)
        try test(mo9.c == mo1.c)
        try test(mo9.d == nil)
        try test(mo9.e == mo1.e)
        try test(mo9.f == nil)
        try test(mo9.g == mo1.g)
        try test(mo9.h == nil)
        try test(mo9.i == mo1.i)
        try test(mo9.j == nil)
        try test(mo9.bs == nil)
        try test(mo9.ss == mo1.ss)
        try test(mo9.iid == nil)
        try test(mo9.sid!["test"] == 10)
        try test(mo9.fs == nil)
        try test(mo9.vs == mo1.vs)

        try test(mo9.shs == nil)
        try test(mo9.es![0] == .MyEnumMember && mo9.es![1] == .MyEnumMember)
        try test(mo9.fss == nil)
        try test(mo9.vss![0] == VarStruct(m: "hello"))
        try test(mo9.mips![0] == communicator.stringToProxy("test"))

        try test(mo9.ied![4] == .MyEnumMember)
        try test(mo9.ifsd == nil)
        try test(mo9.ivsd![5] == VarStruct(m: "hello"))
        try test(mo9.imipd![5]! == communicator.stringToProxy("test"))

        try test(mo9.bos == nil)
    } else {
        try test(false)
    }

    do {
        let owc1 = OptionalWithCustom()
        owc1.l = [SmallStruct(m: 5), SmallStruct(m: 6), SmallStruct(m: 7)]
        if let owc2 = try initial.pingPong(owc1) as? OptionalWithCustom {
            try test(owc2.l != nil)
            try test(owc1.l == owc2.l)
        } else {
            try test(false)
        }
    }

    //
    // Send a request using blobjects. Upon receival, we don't read
    // any of the optional members. This ensures the optional members
    // are skipped even if the receiver knows nothing about them.
    //
    factory.setEnabled(enabled: true)
    do {
        let ostr = Ice.OutputStream(communicator: communicator)
        ostr.startEncapsulation()
        ostr.write(oo1)
        ostr.endEncapsulation()
        let inEncaps = ostr.finished()
        let result = try initial.ice_invoke(
            operation: "pingPong",
            mode: Ice.OperationMode.Normal,
            inEncaps: inEncaps)
        try test(result.ok)

        let istr = InputStream(communicator: communicator, bytes: result.outEncaps)
        _ = try istr.startEncapsulation()

        var v: Ice.Value?
        try istr.read { v = $0 }
        try istr.endEncapsulation()
        try test(v != nil && v is TestValueReader)
    }

    do {
        let ostr = Ice.OutputStream(communicator: communicator)
        ostr.startEncapsulation()
        ostr.write(mo1)
        ostr.endEncapsulation()
        let inEncaps = ostr.finished()
        let result = try initial.ice_invoke(
            operation: "pingPong",
            mode: .Normal,
            inEncaps: inEncaps)
        try test(result.ok)
        let istr = Ice.InputStream(communicator: communicator, bytes: result.outEncaps)
        _ = try istr.startEncapsulation()
        var v: Ice.Value?
        try istr.read { v = $0 }
        try istr.endEncapsulation()
        try test(v != nil && v is TestValueReader)
    }
    factory.setEnabled(enabled: false)

    do {
        var g: G! = G()
        g.gg1Opt = G1(a: "gg1Opt")
        g.gg2 = G2(a: 10)
        g.gg2Opt = G2(a: 20)
        g.gg1 = G1(a: "gg1")
        g = try initial.opG(g)
        try test(g.gg1Opt!.a == "gg1Opt")
        try test(g.gg2.a == 10)
        try test(g.gg2Opt!.a == 20)
        try test(g.gg1.a == "gg1")

        try initial.opVoid()

        let ostr = OutputStream(communicator: communicator)
        ostr.startEncapsulation()
        _ = ostr.writeOptional(tag: 1, format: .F4)
        ostr.write(Int32(15))
        _ = ostr.writeOptional(tag: 1, format: .VSize)
        ostr.write("test")
        ostr.endEncapsulation()
        let inEncaps = ostr.finished()
        let result = try initial.ice_invoke(operation: "opVoid", mode: .Normal, inEncaps: inEncaps)
        try test(result.ok)
    }
    output.writeLine("ok")

    output.write("testing marshaling of large containers with fixed size elements... ")
    do {
        var mc = MultiOptional()

        mc.bs = Ice.ByteSeq(repeating: 0, count: 1000)
        mc.shs = Ice.ShortSeq(repeating: 0, count: 300)
        mc.fss = FixedStructSeq(repeating: FixedStruct(), count: 300)

        mc.ifsd = IntFixedStructDict()
        for i: Int32 in 0..<300 {
            mc.ifsd![i] = FixedStruct()
        }

        mc = try initial.pingPong(mc) as! MultiOptional
        try test(mc.bs?.count == 1000)
        try test(mc.shs?.count == 300)
        try test(mc.fss?.count == 300)
        try test(mc.ifsd?.count == 300)

        factory.setEnabled(enabled: true)
        let ostr = Ice.OutputStream(communicator: communicator)
        ostr.startEncapsulation()
        ostr.write(mc)
        ostr.endEncapsulation()
        let inEncaps = ostr.finished()
        let result = try initial.ice_invoke(operation: "pingPong", mode: .Normal, inEncaps: inEncaps)
        try test(result.ok)
        let istr = Ice.InputStream(communicator: communicator, bytes: result.outEncaps)
        _ = try istr.startEncapsulation()
        var v: Value?
        try istr.read { v = $0 }
        try istr.endEncapsulation()
        try test(v != nil && v is TestValueReader)
        factory.setEnabled(enabled: false)
    }
    output.writeLine("ok")

    output.write("testing tag marshaling... ")
    do {
<<<<<<< HEAD
      {
        let c = C()
        c.ss = "test"
        c.ms = "testms"
        var ostr = Ice.OutputStream(communicator: communicator)
        ostr.startEncapsulation()
        ostr.write(c)
        ostr.endEncapsulation()
        var inEncaps = ostr.finished()
        factory.setEnabled(enabled: true)
        var result = try initial.ice_invoke(operation: "pingPong", mode: .Normal, inEncaps: inEncaps)
        try test(result.ok)
        var istr = Ice.InputStream(communicator: communicator, bytes: result.outEncaps)
        _ = try istr.startEncapsulation()
        var v: Ice.Value?
        try istr.read { v = $0 }
        try istr.endEncapsulation()
        try test(v != nil && v is CValueReader)
        factory.setEnabled(enabled: false)
      }

      {
        factory.setEnabled(enabled: true)
        ostr = Ice.OutputStream(communicator: communicator)
        ostr.startEncapsulation()
        let d = DValueWriter()
        ostr.write(d)
        ostr.endEncapsulation()
        inEncaps = ostr.finished()
        result = try initial.ice_invoke(operation: "pingPong", mode: .Normal, inEncaps: inEncaps)
        try test(result.ok)
        istr = Ice.InputStream(communicator: communicator, bytes: result.outEncaps)
        _ = try istr.startEncapsulation()
        v = nil
        try istr.read { v = $0 }
        try istr.endEncapsulation()
        try test(v != nil && v is DValueReader)
        try (v as! DValueReader).check()
        factory.setEnabled(enabled: false)
      }
=======
        let b = B()
        var b2 = try initial.pingPong(b) as! B
        try test(b2.ma == nil)
        try test(b2.mb == nil)
        try test(b2.mc == nil)

        b.ma = 10
        b.mb = 11
        b.mc = 12
        b.md = 13

        b2 = try initial.pingPong(b) as! B
        try test(b2.ma! == 10)
        try test(b2.mb! == 11)
        try test(b2.mc! == 12)
        try test(b2.md! == 13)

        factory.setEnabled(enabled: true)
        let ostr = Ice.OutputStream(communicator: communicator)
        ostr.startEncapsulation()
        ostr.write(b)
        ostr.endEncapsulation()
        let inEncaps = ostr.finished()
        let result = try initial.ice_invoke(operation: "pingPong", mode: .Normal, inEncaps: inEncaps)
        try test(result.ok)
        let istr = Ice.InputStream(communicator: communicator, bytes: result.outEncaps)
        _ = try istr.startEncapsulation()
        var v: Value?
        try istr.read { v = $0 }
        try istr.endEncapsulation()
        try test(v != nil)
        factory.setEnabled(enabled: false)
>>>>>>> 62bdf1d0
    }
    output.writeLine("ok")

    output.write("testing marshaling of objects with optional members...")
    do {
        let f = F()

        f.fsf = FixedStruct()
        f.fse = f.fsf!

        var rf = try initial.pingPong(f) as! F
        try test(rf.fse == rf.fsf)

        factory.setEnabled(enabled: true)
        let ostr = Ice.OutputStream(communicator: communicator)
        ostr.startEncapsulation()
        ostr.write(f)
        ostr.endEncapsulation()
        let inEncaps = ostr.finished()
        let istr = Ice.InputStream(communicator: communicator, bytes: inEncaps)
        _ = try istr.startEncapsulation()
        var v: Value?
        try istr.read { v = $0 }
        try istr.endEncapsulation()
        factory.setEnabled(enabled: false)
        rf = (v as! FValueReader).getF()!
        try test(rf.fse.m == 0 && rf.fsf == nil)
    }
    output.writeLine("ok")

    output.write("testing optional with default values... ")
    do {
        var wd = try initial.pingPong(WD()) as! WD
        try test(wd.a == 5)
        try test(wd.s == "test")
        wd.a = nil
        wd.s = nil
        wd = try initial.pingPong(wd) as! WD
        try test(wd.a == nil)
        try test(wd.s == nil)
    }
    output.writeLine("ok")

    if communicator.getProperties().getPropertyAsInt("Ice.Default.SlicedFormat") > 0 {
        output.write("testing marshaling with unknown class slices... ")
        do {
            let c = C()
            c.ss = "test"
            c.ms = "testms"
            var ostr = Ice.OutputStream(communicator: communicator)
            ostr.startEncapsulation()
            ostr.write(c)
            ostr.endEncapsulation()
            var inEncaps = ostr.finished()
            factory.setEnabled(enabled: true)
            var result = try initial.ice_invoke(operation: "pingPong", mode: .Normal, inEncaps: inEncaps)
            try test(result.ok)
            var istr = Ice.InputStream(communicator: communicator, bytes: result.outEncaps)
            _ = try istr.startEncapsulation()
            var v: Ice.Value?
            try istr.read { v = $0 }
            try istr.endEncapsulation()
            try test(v != nil && v is CValueReader)
            factory.setEnabled(enabled: false)

            factory.setEnabled(enabled: true)
            ostr = Ice.OutputStream(communicator: communicator)
            ostr.startEncapsulation()
            let d = DValueWriter()
            ostr.write(d)
            ostr.endEncapsulation()
            inEncaps = ostr.finished()
            result = try initial.ice_invoke(operation: "pingPong", mode: .Normal, inEncaps: inEncaps)
            try test(result.ok)
            istr = Ice.InputStream(communicator: communicator, bytes: result.outEncaps)
            _ = try istr.startEncapsulation()
            v = nil
            try istr.read { v = $0 }
            try istr.endEncapsulation()
            try test(v != nil && v is DValueReader)
            try (v as! DValueReader).check()
            factory.setEnabled(enabled: false)
        }
        output.writeLine("ok")

        output.write("testing operations with unknown optionals... ")
        do {
            let a = A()
            let ovs = VarStruct(m: "test")

            let ostr = Ice.OutputStream(communicator: communicator)
            ostr.startEncapsulation()
            ostr.write(a)
            ostr.write(tag: 1, value: ovs)
            ostr.endEncapsulation()
            let inEncaps = ostr.finished()
            let result = try initial.ice_invoke(
                operation: "opClassAndUnknownOptional",
                mode: .Normal,
                inEncaps: inEncaps)
            try test(result.ok)

            let istr = Ice.InputStream(communicator: communicator, bytes: result.outEncaps)
            _ = try istr.startEncapsulation()
            try istr.endEncapsulation()
        }
        output.writeLine("ok")
    }

    output.write("testing optional parameters... ")
    do {
        var p1: UInt8?
        var p2: UInt8?
        var p3: UInt8?

        (p2, p3) = try initial.opByte(p1)
        try test(p2 == nil && p3 == nil)

        (p2, p3) = try initial.opByte(nil)
        try test(p2 == nil && p3 == nil)

        (p2, p3) = try initial.opByte()
        try test(p2 == nil && p3 == nil)

        try Promise<Void> { seal in
            firstly {
                initial.opByteAsync(nil)
            }.done { p2, p3 in
                try test(p2 == nil && p3 == nil)
                seal.fulfill(())
            }.catch { e in
                seal.reject(e)
            }
        }.wait()

        try Promise<Void> { seal in
            firstly {
                initial.opByteAsync()
            }.done { p2, p3 in
                try test(p2 == nil && p3 == nil)
                seal.fulfill(())
            }.catch { e in
                seal.reject(e)
            }
        }.wait()

        p1 = 56
        (p2, p3) = try initial.opByte(p1)
        try test(p2 == 56 && p3 == 56)

        try Promise<Void> { seal in
            firstly {
                initial.opByteAsync(p1)
            }.done { p2, p3 in
                try test(p2 == 56 && p3 == 56)
                seal.fulfill(())
            }.catch { e in
                seal.reject(e)
            }
        }.wait()

        (p2, p3) = try initial.opByte(56)
        try test(p2 == 56 && p3 == 56)

        try Promise<Void> { seal in
            firstly {
                initial.opByteAsync(56)
            }.done { p2, p3 in
                try test(p2 == 56 && p3 == 56)
                seal.fulfill(())
            }.catch { e in
                seal.reject(e)
            }
        }.wait()

        (p2, p3) = try initial.opByte(nil)
        try test(p2 == nil && p3 == nil)  // Ensure out parameter is cleared.

        let ostr = Ice.OutputStream(communicator: communicator)
        ostr.startEncapsulation()
        ostr.write(tag: 2, value: p1)
        ostr.endEncapsulation()
        let inEncaps = ostr.finished()
        let result = try initial.ice_invoke(operation: "opByte", mode: .Normal, inEncaps: inEncaps)
        var istr = Ice.InputStream(communicator: communicator, bytes: result.outEncaps)
        _ = try istr.startEncapsulation()
        try test(istr.readOptional(tag: 1, expectedFormat: .F1))
        try test(istr.read() as UInt8 == 56)
        try test(istr.readOptional(tag: 3, expectedFormat: .F1))
        try test(istr.read() as UInt8 == 56)
        try istr.endEncapsulation()

        istr = Ice.InputStream(communicator: communicator, bytes: result.outEncaps)
        _ = try istr.startEncapsulation()
        try istr.endEncapsulation()
    }

    do {
        var p1: Bool?
        var p3: Bool?
        var p2: Bool?

        (p2, p3) = try initial.opBool(p1)
        try test(p2 == nil && p3 == nil)

        (p2, p3) = try initial.opBool(nil)
        try test(p2 == nil && p3 == nil)

        (p2, p3) = try initial.opBool()
        try test(p2 == nil && p3 == nil)

        try Promise<Void> { seal in
            firstly {
                initial.opBoolAsync(nil)
            }.done { p2, p3 in
                try test(p2 == nil && p3 == nil)
                seal.fulfill(())
            }.catch { e in
                seal.reject(e)
            }
        }.wait()

        try Promise<Void> { seal in
            firstly {
                initial.opBoolAsync()
            }.done { p2, p3 in
                try test(p2 == nil && p3 == nil)
                seal.fulfill(())
            }.catch { e in
                seal.reject(e)
            }
        }.wait()

        p1 = true
        (p2, p3) = try initial.opBool(p1)
        try test(p2 == true && p3 == true)

        try Promise<Void> { seal in
            firstly {
                initial.opBoolAsync(p1)
            }.done { p2, p3 in
                try test(p2 == true && p3 == true)
                seal.fulfill(())
            }.catch { e in
                seal.reject(e)
            }
        }.wait()

        (p2, p3) = try initial.opBool(true)
        try test(p2 == true && p3 == true)

        try Promise<Void> { seal in
            firstly {
                initial.opBoolAsync(true)
            }.done { p2, p3 in
                try test(p2 == true && p3 == true)
                seal.fulfill(())
            }.catch { e in
                seal.reject(e)
            }
        }.wait()

        (p2, p3) = try initial.opBool(nil)
        try test(p2 == nil && p3 == nil)  // Ensure out parameter is cleared.

        let ostr = Ice.OutputStream(communicator: communicator)
        ostr.startEncapsulation()
        ostr.write(tag: 2, value: p1)
        ostr.endEncapsulation()
        let inEncaps = ostr.finished()
        let result = try initial.ice_invoke(operation: "opBool", mode: .Normal, inEncaps: inEncaps)
        var istr = Ice.InputStream(communicator: communicator, bytes: result.outEncaps)
        _ = try istr.startEncapsulation()
        try test(istr.readOptional(tag: 1, expectedFormat: .F1))
        try test(istr.read() as Bool == true)
        try test(istr.readOptional(tag: 3, expectedFormat: .F1))
        try test(istr.read() as Bool == true)
        try istr.endEncapsulation()

        istr = Ice.InputStream(communicator: communicator, bytes: result.outEncaps)
        _ = try istr.startEncapsulation()
        try istr.endEncapsulation()
    }

    do {
        var p1: Int16?
        var p2: Int16?
        var p3: Int16?

        (p2, p3) = try initial.opShort(p1)
        try test(p2 == nil && p3 == nil)

        (p2, p3) = try initial.opShort(nil)
        try test(p2 == nil && p3 == nil)

        (p2, p3) = try initial.opShort()
        try test(p2 == nil && p3 == nil)

        try Promise<Void> { seal in
            firstly {
                initial.opShortAsync(nil)
            }.done { p2, p3 in
                try test(p2 == nil && p3 == nil)
                seal.fulfill(())
            }.catch { e in
                seal.reject(e)
            }
        }.wait()

        try Promise<Void> { seal in
            firstly {
                initial.opShortAsync()
            }.done { p2, p3 in
                try test(p2 == nil && p3 == nil)
                seal.fulfill(())
            }.catch { e in
                seal.reject(e)
            }
        }.wait()

        p1 = 56
        (p2, p3) = try initial.opShort(p1)
        try test(p2 == 56 && p3 == 56)

        try Promise<Void> { seal in
            firstly {
                initial.opShortAsync(p1)
            }.done { p2, p3 in
                try test(p2 == 56 && p3 == 56)
                seal.fulfill(())
            }.catch { e in
                seal.reject(e)
            }
        }.wait()

        (p2, p3) = try initial.opShort(p1)
        try test(p2 == 56 && p3 == 56)

        try Promise<Void> { seal in
            firstly {
                initial.opShortAsync(p1)
            }.done { p2, p3 in
                try test(p2 == 56 && p3 == 56)
                seal.fulfill(())
            }.catch { e in
                seal.reject(e)
            }
        }.wait()

        (p2, p3) = try initial.opShort(nil)
        try test(p2 == nil && p3 == nil)  // Ensure out parameter is cleared.

        let ostr = Ice.OutputStream(communicator: communicator)
        ostr.startEncapsulation()
        ostr.write(tag: 2, value: p1)
        ostr.endEncapsulation()
        let inEncaps = ostr.finished()
        let result = try initial.ice_invoke(operation: "opShort", mode: .Normal, inEncaps: inEncaps)
        var istr = Ice.InputStream(communicator: communicator, bytes: result.outEncaps)
        _ = try istr.startEncapsulation()
        try test(istr.readOptional(tag: 1, expectedFormat: .F2))
        try test(istr.read() as Int16 == 56)
        try test(istr.readOptional(tag: 3, expectedFormat: .F2))
        try test(istr.read() as Int16 == 56)
        try istr.endEncapsulation()

        istr = Ice.InputStream(communicator: communicator, bytes: result.outEncaps)
        _ = try istr.startEncapsulation()
        try istr.endEncapsulation()
    }

    do {
        var p1: Int32?
        var p2: Int32?
        var p3: Int32?

        (p2, p3) = try initial.opInt(p1)
        try test(p2 == nil && p3 == nil)

        (p2, p3) = try initial.opInt(nil)
        try test(p2 == nil && p3 == nil)

        (p2, p3) = try initial.opInt()
        try test(p2 == nil && p3 == nil)

        try Promise<Void> { seal in
            firstly {
                initial.opIntAsync(nil)
            }.done { p2, p3 in
                try test(p2 == nil && p3 == nil)
                seal.fulfill(())
            }.catch { e in
                seal.reject(e)
            }
        }.wait()

        try Promise<Void> { seal in
            firstly {
                initial.opIntAsync()
            }.done { p2, p3 in
                try test(p2 == nil && p3 == nil)
                seal.fulfill(())
            }.catch { e in
                seal.reject(e)
            }
        }.wait()

        p1 = 56
        (p2, p3) = try initial.opInt(p1)
        try test(p2 == 56 && p3 == 56)

        try Promise<Void> { seal in
            firstly {
                initial.opIntAsync(p1)
            }.done { p2, p3 in
                try test(p2 == 56 && p3 == 56)
                seal.fulfill(())
            }.catch { e in
                seal.reject(e)
            }
        }.wait()

        (p2, p3) = try initial.opInt(56)
        try test(p2 == 56 && p3 == 56)

        try Promise<Void> { seal in
            firstly {
                initial.opIntAsync(56)
            }.done { p2, p3 in
                try test(p2 == 56 && p3 == 56)
                seal.fulfill(())
            }.catch { e in
                seal.reject(e)
            }
        }.wait()

        (p2, p3) = try initial.opInt(nil)
        try test(p2 == nil && p3 == nil)  // Ensure out parameter is cleared.

        let ostr = Ice.OutputStream(communicator: communicator)
        ostr.startEncapsulation()
        ostr.write(tag: 2, value: p1)
        ostr.endEncapsulation()
        let inEncaps = ostr.finished()
        let result = try initial.ice_invoke(
            operation: "opInt", mode: Ice.OperationMode.Normal, inEncaps: inEncaps)
        var istr = Ice.InputStream(communicator: communicator, bytes: result.outEncaps)
        _ = try istr.startEncapsulation()
        try test(istr.readOptional(tag: 1, expectedFormat: .F4))
        try test(istr.read() as Int32 == 56)
        try test(istr.readOptional(tag: 3, expectedFormat: .F4))
        try test(istr.read() as Int32 == 56)
        try istr.endEncapsulation()

        istr = Ice.InputStream(communicator: communicator, bytes: inEncaps)
        _ = try istr.startEncapsulation()
        try istr.endEncapsulation()
    }

    do {
        var p1: Int64?
        var p2: Int64?
        var p3: Int64?

        (p2, p3) = try initial.opLong(p1)
        try test(p2 == nil && p3 == nil)

        (p2, p3) = try initial.opLong(nil)
        try test(p2 == nil && p3 == nil)

        (p2, p3) = try initial.opLong()
        try test(p2 == nil && p3 == nil)

        try Promise<Void> { seal in
            firstly {
                initial.opLongAsync(nil)
            }.done { p2, p3 in
                try test(p2 == nil && p3 == nil)
                seal.fulfill(())
            }.catch { e in
                seal.reject(e)
            }
        }.wait()

        try Promise<Void> { seal in
            firstly {
                initial.opLongAsync()
            }.done { p2, p3 in
                try test(p2 == nil && p3 == nil)
                seal.fulfill(())
            }.catch { e in
                seal.reject(e)
            }
        }.wait()

        p1 = 56
        (p2, p3) = try initial.opLong(p1)
        try test(p2 == 56 && p3 == 56)

        try Promise<Void> { seal in
            firstly {
                initial.opLongAsync(p1)
            }.done { p2, p3 in
                try test(p2 == 56 && p3 == 56)
                seal.fulfill(())
            }.catch { e in
                seal.reject(e)
            }
        }.wait()

        (p2, p3) = try initial.opLong(56)
        try test(p2 == 56 && p3 == 56)

        try Promise<Void> { seal in
            firstly {
                initial.opLongAsync(56)
            }.done { p2, p3 in
                try test(p2 == 56 && p3 == 56)
                seal.fulfill(())
            }.catch { e in
                seal.reject(e)
            }
        }.wait()

        (p2, p3) = try initial.opLong(nil)
        try test(p2 == nil && p3 == nil)  // Ensure out parameter is cleared.

        let ostr = Ice.OutputStream(communicator: communicator)
        ostr.startEncapsulation()
        ostr.write(tag: 1, value: p1)
        ostr.endEncapsulation()
        let inEncaps = ostr.finished()
        let result = try initial.ice_invoke(operation: "opLong", mode: .Normal, inEncaps: inEncaps)
        var istr = Ice.InputStream(communicator: communicator, bytes: result.outEncaps)
        _ = try istr.startEncapsulation()
        try test(istr.readOptional(tag: 2, expectedFormat: .F8))
        try test(istr.read() as Int64 == 56)
        try test(istr.readOptional(tag: 3, expectedFormat: .F8))
        try test(istr.read() as Int64 == 56)
        try istr.endEncapsulation()

        istr = Ice.InputStream(communicator: communicator, bytes: inEncaps)
        _ = try istr.startEncapsulation()
        try istr.endEncapsulation()
    }

    do {
        var p1: Float?
        var p2: Float?
        var p3: Float?

        (p2, p3) = try initial.opFloat(p1)
        try test(p2 == nil && p3 == nil)

        (p2, p3) = try initial.opFloat(nil)
        try test(p2 == nil && p3 == nil)

        (p2, p3) = try initial.opFloat()
        try test(p2 == nil && p3 == nil)

        try Promise<Void> { seal in
            firstly {
                initial.opFloatAsync(nil)
            }.done { p2, p3 in
                try test(p2 == nil && p3 == nil)
                seal.fulfill(())
            }.catch { e in
                seal.reject(e)
            }
        }.wait()

        try Promise<Void> { seal in
            firstly {
                initial.opFloatAsync()
            }.done { p2, p3 in
                try test(p2 == nil && p3 == nil)
                seal.fulfill(())
            }.catch { e in
                seal.reject(e)
            }
        }.wait()

        p1 = 1.0
        (p2, p3) = try initial.opFloat(p1)
        try test(p2 == 1.0 && p3 == 1.0)

        try Promise<Void> { seal in
            firstly {
                initial.opFloatAsync(p1)
            }.done { p2, p3 in
                try test(p2 == 1.0 && p3 == 1.0)
                seal.fulfill(())
            }.catch { e in
                seal.reject(e)
            }
        }.wait()

        (p2, p3) = try initial.opFloat(1.0)
        try test(p2 == 1.0 && p3 == 1.0)

        try Promise<Void> { seal in
            firstly {
                initial.opFloatAsync(1.0)
            }.done { p2, p3 in
                try test(p2 == 1.0 && p3 == 1.0)
                seal.fulfill(())
            }.catch { e in
                seal.reject(e)
            }
        }.wait()

        (p2, p3) = try initial.opFloat(nil)
        try test(p2 == nil && p3 == nil)  // Ensure out parameter is cleared.

        let ostr = Ice.OutputStream(communicator: communicator)
        ostr.startEncapsulation()
        ostr.write(tag: 2, value: p1)
        ostr.endEncapsulation()
        let inEncaps = ostr.finished()
        let result = try initial.ice_invoke(operation: "opFloat", mode: .Normal, inEncaps: inEncaps)
        var istr = Ice.InputStream(communicator: communicator, bytes: result.outEncaps)
        _ = try istr.startEncapsulation()
        try test(istr.readOptional(tag: 1, expectedFormat: .F4))
        try test(istr.read() as Float == 1.0)
        try test(istr.readOptional(tag: 3, expectedFormat: .F4))
        try test(istr.read() as Float == 1.0)
        try istr.endEncapsulation()

        istr = Ice.InputStream(communicator: communicator, bytes: inEncaps)
        _ = try istr.startEncapsulation()
        try istr.endEncapsulation()
    }

    do {
        var p1: Double?
        var p2: Double?
        var p3: Double?
        (p2, p3) = try initial.opDouble(p1)
        try test(p2 == nil && p3 == nil)

        (p2, p3) = try initial.opDouble(nil)
        try test(p2 == nil && p3 == nil)

        (p2, p3) = try initial.opDouble()
        try test(p2 == nil && p3 == nil)

        try Promise<Void> { seal in
            firstly {
                initial.opDoubleAsync(nil)
            }.done { p2, p3 in
                try test(p2 == nil && p3 == nil)
                seal.fulfill(())
            }.catch { e in
                seal.reject(e)
            }
        }.wait()

        try Promise<Void> { seal in
            firstly {
                initial.opDoubleAsync()
            }.done { p2, p3 in
                try test(p2 == nil && p3 == nil)
                seal.fulfill(())
            }.catch { e in
                seal.reject(e)
            }
        }.wait()

        p1 = 1.0
        (p2, p3) = try initial.opDouble(p1)
        try test(p2 == 1.0 && p3 == 1.0)

        try Promise<Void> { seal in
            firstly {
                initial.opDoubleAsync(p1)
            }.done { p2, p3 in
                try test(p2 == 1.0 && p3 == 1.0)
                seal.fulfill(())
            }.catch { e in
                seal.reject(e)
            }
        }.wait()

        (p2, p3) = try initial.opDouble(1.0)
        try test(p2 == 1.0 && p3 == 1.0)

        try Promise<Void> { seal in
            firstly {
                initial.opDoubleAsync(1.0)
            }.done { p2, p3 in
                try test(p2 == 1.0 && p3 == 1.0)
                seal.fulfill(())
            }.catch { e in
                seal.reject(e)
            }
        }.wait()

        (p2, p3) = try initial.opDouble(nil)
        try test(p2 == nil && p3 == nil)  // Ensure out parameter is cleared.

        let ostr = Ice.OutputStream(communicator: communicator)
        ostr.startEncapsulation()
        ostr.write(tag: 2, value: p1)
        ostr.endEncapsulation()
        let inEncaps = ostr.finished()
        let result = try initial.ice_invoke(operation: "opDouble", mode: .Normal, inEncaps: inEncaps)
        var istr = Ice.InputStream(communicator: communicator, bytes: result.outEncaps)
        _ = try istr.startEncapsulation()
        try test(istr.readOptional(tag: 1, expectedFormat: .F8))
        try test(istr.read() as Double == 1.0)
        try test(istr.readOptional(tag: 3, expectedFormat: .F8))
        try test(istr.read() as Double == 1.0)
        try istr.endEncapsulation()

        istr = Ice.InputStream(communicator: communicator, bytes: inEncaps)
        _ = try istr.startEncapsulation()
        try istr.endEncapsulation()
    }

    do {
        var p1: String?
        var p2: String?
        var p3: String?
        (p2, p3) = try initial.opString(p1)
        try test(p2 == nil && p3 == nil)

        (p2, p3) = try initial.opString(nil)
        try test(p2 == nil && p3 == nil)

        (p2, p3) = try initial.opString()
        try test(p2 == nil && p3 == nil)

        try Promise<Void> { seal in
            firstly {
                initial.opStringAsync(nil)
            }.done { p2, p3 in
                try test(p2 == nil && p3 == nil)
                seal.fulfill(())
            }.catch { e in
                seal.reject(e)
            }
        }.wait()

        try Promise<Void> { seal in
            firstly {
                initial.opStringAsync()
            }.done { p2, p3 in
                try test(p2 == nil && p3 == nil)
                seal.fulfill(())
            }.catch { e in
                seal.reject(e)
            }
        }.wait()

        p1 = "test"
        (p2, p3) = try initial.opString(p1)
        try test(p2 == "test" && p3 == "test")

        try Promise<Void> { seal in
            firstly {
                initial.opStringAsync(p1)
            }.done { p2, p3 in
                try test(p2 == "test" && p3 == "test")
                seal.fulfill(())
            }.catch { e in
                seal.reject(e)
            }
        }.wait()

        (p2, p3) = try initial.opString(p1)
        try test(p2 == "test" && p3 == "test")

        try Promise<Void> { seal in
            firstly {
                initial.opStringAsync(p1)
            }.done { p2, p3 in
                try test(p2 == "test" && p3 == "test")
                seal.fulfill(())
            }.catch { e in
                seal.reject(e)
            }
        }.wait()

        (p2, p3) = try initial.opString(nil)
        try test(p2 == nil && p3 == nil)  // Ensure out parameter is cleared.

        let ostr = Ice.OutputStream(communicator: communicator)
        ostr.startEncapsulation()
        ostr.write(tag: 2, value: p1)
        ostr.endEncapsulation()
        let inEncaps = ostr.finished()
        let result = try initial.ice_invoke(
            operation: "opString",
            mode: .Normal,
            inEncaps: inEncaps)
        var istr = Ice.InputStream(communicator: communicator, bytes: result.outEncaps)
        _ = try istr.startEncapsulation()
        try test(istr.readOptional(tag: 1, expectedFormat: .VSize))
        try test(istr.read() as String == "test")
        try test(istr.readOptional(tag: 3, expectedFormat: .VSize))
        try test(istr.read() as String == "test")
        try istr.endEncapsulation()

        istr = Ice.InputStream(communicator: communicator, bytes: result.outEncaps)
        _ = try istr.startEncapsulation()
        try istr.endEncapsulation()
    }

    do {
        var p1: MyEnum?
        var p2: MyEnum?
        var p3: MyEnum?

        (p2, p3) = try initial.opMyEnum(p1)
        try test(p2 == nil && p3 == nil)

        (p2, p3) = try initial.opMyEnum(nil)
        try test(p2 == nil && p3 == nil)

        (p2, p3) = try initial.opMyEnum()
        try test(p2 == nil && p3 == nil)

        try Promise<Void> { seal in
            firstly {
                initial.opMyEnumAsync(nil)
            }.done { p2, p3 in
                try test(p2 == nil && p3 == nil)
                seal.fulfill(())
            }.catch { e in
                seal.reject(e)
            }
        }.wait()

        try Promise<Void> { seal in
            firstly {
                initial.opMyEnumAsync()
            }.done { p2, p3 in
                try test(p2 == nil && p3 == nil)
                seal.fulfill(())
            }.catch { e in
                seal.reject(e)
            }
        }.wait()

        p1 = .MyEnumMember
        (p2, p3) = try initial.opMyEnum(p1)
        try test(p2 == .MyEnumMember && p3 == .MyEnumMember)

        try Promise<Void> { seal in
            firstly {
                initial.opMyEnumAsync(p1)
            }.done { p2, p3 in
                try test(p2 == .MyEnumMember && p3 == .MyEnumMember)
                seal.fulfill(())
            }.catch { e in
                seal.reject(e)
            }
        }.wait()

        (p2, p3) = try initial.opMyEnum(p1)
        try test(p2 == .MyEnumMember && p3 == .MyEnumMember)

        try Promise<Void> { seal in
            firstly {
                initial.opMyEnumAsync(.MyEnumMember)
            }.done { p2, p3 in
                try test(p2 == .MyEnumMember && p3 == .MyEnumMember)
                seal.fulfill(())
            }.catch { e in
                seal.reject(e)
            }
        }.wait()

        (p2, p3) = try initial.opMyEnum(nil)
        try test(p2 == nil && p3 == nil)  // Ensure out parameter is cleared.

        let ostr = Ice.OutputStream(communicator: communicator)
        ostr.startEncapsulation()
        ostr.write(tag: 2, value: p1)
        ostr.endEncapsulation()
        let inEncaps = ostr.finished()
        let result = try initial.ice_invoke(operation: "opMyEnum", mode: .Normal, inEncaps: inEncaps)
        var istr = Ice.InputStream(communicator: communicator, bytes: result.outEncaps)
        _ = try istr.startEncapsulation()
        try test(istr.readOptional(tag: 1, expectedFormat: .Size))
        try test(istr.read() as MyEnum == .MyEnumMember)
        try test(istr.readOptional(tag: 3, expectedFormat: .Size))
        try test(istr.read() as MyEnum == .MyEnumMember)
        try istr.endEncapsulation()

        istr = Ice.InputStream(communicator: communicator, bytes: result.outEncaps)
        _ = try istr.startEncapsulation()
        try istr.endEncapsulation()
    }

    do {
        var p1: SmallStruct?
        var p2: SmallStruct?
        var p3: SmallStruct?
        (p2, p3) = try initial.opSmallStruct(p1)
        try test(p2 == nil && p3 == nil)

        (p2, p3) = try initial.opSmallStruct(nil)
        try test(p2 == nil && p3 == nil)

        (p2, p3) = try initial.opSmallStruct()
        try test(p2 == nil && p3 == nil)

        try Promise<Void> { seal in
            firstly {
                initial.opSmallStructAsync(nil)
            }.done { p2, p3 in
                try test(p2 == nil && p3 == nil)
                seal.fulfill(())
            }.catch { e in
                seal.reject(e)
            }
        }.wait()

        try Promise<Void> { seal in
            firstly {
                initial.opSmallStructAsync()
            }.done { p2, p3 in
                try test(p2 == nil && p3 == nil)
                seal.fulfill(())
            }.catch { e in
                seal.reject(e)
            }
        }.wait()
        p1 = SmallStruct(m: 56)
        (p2, p3) = try initial.opSmallStruct(p1)
        try test(p2!.m == 56 && p3!.m == 56)

        try Promise<Void> { seal in
            firstly {
                initial.opSmallStructAsync(p1)
            }.done { p2, p3 in
                try test(p2!.m == 56 && p3!.m == 56)
                seal.fulfill(())
            }.catch { e in
                seal.reject(e)
            }
        }.wait()

        (p2, p3) = try initial.opSmallStruct(SmallStruct(m: 56))
        try test(p2!.m == 56 && p3!.m == 56)

        try Promise<Void> { seal in
            firstly {
                initial.opSmallStructAsync(SmallStruct(m: 56))
            }.done { p2, p3 in
                try test(p2!.m == 56 && p3!.m == 56)
                seal.fulfill(())
            }.catch { e in
                seal.reject(e)
            }
        }.wait()

        (p2, p3) = try initial.opSmallStruct(nil)
        try test(p2 == nil && p3 == nil)  // Ensure out parameter is cleared.

        let ostr = Ice.OutputStream(communicator: communicator)
        ostr.startEncapsulation()
        ostr.write(tag: 2, value: p1)
        ostr.endEncapsulation()
        let inEncaps = ostr.finished()
        let result = try initial.ice_invoke(
            operation: "opSmallStruct", mode: .Normal, inEncaps: inEncaps)
        var istr = Ice.InputStream(communicator: communicator, bytes: result.outEncaps)
        _ = try istr.startEncapsulation()
        var s: SmallStruct = try istr.read(tag: 1)!
        try test(s.m == 56)
        s = try istr.read(tag: 3)!
        try test(s.m == 56)
        try istr.endEncapsulation()

        istr = Ice.InputStream(communicator: communicator, bytes: result.outEncaps)
        _ = try istr.startEncapsulation()
        try istr.endEncapsulation()
    }

    do {
        var p1: FixedStruct?
        var p2: FixedStruct?
        var p3: FixedStruct?

        (p2, p3) = try initial.opFixedStruct(p1)
        try test(p2 == nil && p3 == nil)

        (p2, p3) = try initial.opFixedStruct(nil)
        try test(p2 == nil && p3 == nil)

        (p2, p3) = try initial.opFixedStruct()
        try test(p2 == nil && p3 == nil)

        try Promise<Void> { seal in
            firstly {
                initial.opFixedStructAsync(nil)
            }.done { p2, p3 in
                try test(p2 == nil && p3 == nil)
                seal.fulfill(())
            }.catch { e in
                seal.reject(e)
            }
        }.wait()

        try Promise<Void> { seal in
            firstly {
                initial.opFixedStructAsync()
            }.done { p2, p3 in
                try test(p2 == nil && p3 == nil)
                seal.fulfill(())
            }.catch { e in
                seal.reject(e)
            }
        }.wait()

        p1 = FixedStruct(m: 56)
        (p2, p3) = try initial.opFixedStruct(p1)
        try test(p2!.m == 56 && p3!.m == 56)

        try Promise<Void> { seal in
            firstly {
                initial.opFixedStructAsync(p1)
            }.done { p2, p3 in
                try test(p2!.m == 56 && p3!.m == 56)
                seal.fulfill(())
            }.catch { e in
                seal.reject(e)
            }
        }.wait()

        (p2, p3) = try initial.opFixedStruct(FixedStruct(m: 56))
        try test(p2!.m == 56 && p3!.m == 56)

        try Promise<Void> { seal in
            firstly {
                initial.opFixedStructAsync(FixedStruct(m: 56))
            }.done { p2, p3 in
                try test(p2!.m == 56 && p3!.m == 56)
                seal.fulfill(())
            }.catch { e in
                seal.reject(e)
            }
        }.wait()

        (p2, p3) = try initial.opFixedStruct(nil)
        try test(p2 == nil && p3 == nil)  // Ensure out parameter is cleared.

        let ostr = Ice.OutputStream(communicator: communicator)
        ostr.startEncapsulation()
        ostr.write(tag: 2, value: p1)
        ostr.endEncapsulation()
        let inEncaps = ostr.finished()
        let result = try initial.ice_invoke(
            operation: "opFixedStruct", mode: .Normal, inEncaps: inEncaps)

        var istr = Ice.InputStream(communicator: communicator, bytes: result.outEncaps)
        _ = try istr.startEncapsulation()
        var s: FixedStruct = try istr.read(tag: 1)!
        try test(s.m == 56)
        s = try istr.read(tag: 3)!
        try istr.endEncapsulation()

        istr = Ice.InputStream(communicator: communicator, bytes: result.outEncaps)
        _ = try istr.startEncapsulation()
        try istr.endEncapsulation()
    }

    do {
        var p1: VarStruct?
        var p2: VarStruct?
        var p3: VarStruct?

        (p2, p3) = try initial.opVarStruct(p1)
        try test(p2 == nil && p3 == nil)

        (p2, p3) = try initial.opVarStruct(nil)
        try test(p2 == nil && p3 == nil)

        (p2, p3) = try initial.opVarStruct()
        try test(p2 == nil && p3 == nil)

        try Promise<Void> { seal in
            firstly {
                initial.opVarStructAsync(nil)
            }.done { p2, p3 in
                try test(p2 == nil && p3 == nil)
                seal.fulfill(())
            }.catch { e in
                seal.reject(e)
            }
        }.wait()

        try Promise<Void> { seal in
            firstly {
                initial.opVarStructAsync()
            }.done { p2, p3 in
                try test(p2 == nil && p3 == nil)
                seal.fulfill(())
            }.catch { e in
                seal.reject(e)
            }
        }.wait()

        p1 = VarStruct(m: "test")
        (p2, p3) = try initial.opVarStruct(p1)
        try test(p2!.m == "test" && p3!.m == "test")

        // Test null struct
        (p2, p3) = try initial.opVarStruct(nil)
        try test(p2 == nil && p3 == nil)

        try Promise<Void> { seal in
            firstly {
                initial.opVarStructAsync(p1)
            }.done { p2, p3 in
                try test(p2!.m == "test" && p3!.m == "test")
                seal.fulfill(())
            }.catch { e in
                seal.reject(e)
            }
        }.wait()

        (p2, p3) = try initial.opVarStruct(VarStruct(m: "test"))
        try test(p2!.m == "test" && p3!.m == "test")

        try Promise<Void> { seal in
            firstly {
                initial.opVarStructAsync(VarStruct(m: "test"))
            }.done { p2, p3 in
                try test(p2!.m == "test" && p3!.m == "test")
                seal.fulfill(())
            }.catch { e in
                seal.reject(e)
            }
        }.wait()

        (p2, p3) = try initial.opVarStruct(nil)
        try test(p2 == nil && p3 == nil)  // Ensure out parameter is cleared.

        let ostr = Ice.OutputStream(communicator: communicator)
        ostr.startEncapsulation()
        ostr.write(tag: 2, value: p1)
        ostr.endEncapsulation()
        let inEncaps = ostr.finished()
        let result = try initial.ice_invoke(operation: "opVarStruct", mode: .Normal, inEncaps: inEncaps)
        var istr = Ice.InputStream(communicator: communicator, bytes: result.outEncaps)
        _ = try istr.startEncapsulation()
        var v: VarStruct = try istr.read(tag: 1)!
        try test(v.m == "test")
        v = try istr.read(tag: 3)!
        try test(v.m == "test")
        try istr.endEncapsulation()

        istr = Ice.InputStream(communicator: communicator, bytes: result.outEncaps)
        _ = try istr.startEncapsulation()
        try istr.endEncapsulation()
    }

    do {
        var p1: OneOptional?
        var p2: OneOptional?
        var p3: OneOptional?

        p1 = OneOptional()
        (p2, p3) = try initial.opOneOptional(p1)
        try test(p2!.a == nil && p3!.a == nil)

        try Promise<Void> { seal in
            firstly {
                initial.opOneOptionalAsync(p1)
            }.done { p2, p3 in
                try test(p2!.a == nil && p3!.a == nil)
                seal.fulfill(())
            }.catch { e in
                seal.reject(e)
            }
        }.wait()

        p1 = OneOptional(a: 58)
        (p2, p3) = try initial.opOneOptional(p1)
        try test(p2!.a! == 58 && p3!.a! == 58)

        try Promise<Void> { seal in
            firstly {
                initial.opOneOptionalAsync(p1)
            }.done { p2, p3 in
                try test(p2!.a! == 58 && p3!.a! == 58)
                seal.fulfill(())
            }.catch { e in
                seal.reject(e)
            }
        }.wait()

        (p2, p3) = try initial.opOneOptional(OneOptional())
        try test(p2!.a == nil && p3!.a == nil)  // Ensure out parameter is cleared.

        let ostr = Ice.OutputStream(communicator: communicator)
        ostr.startEncapsulation()
        ostr.write(p1)
        ostr.endEncapsulation()
        let inEncaps = ostr.finished()
        let result = try initial.ice_invoke(
            operation: "opOneOptional", mode: .Normal, inEncaps: inEncaps)
        let istr = Ice.InputStream(communicator: communicator, bytes: result.outEncaps)
        _ = try istr.startEncapsulation()
        var v1: Ice.Value?
        try istr.read { v1 = $0 }
        var v2: Ice.Value?
        try istr.read { v2 = $0 }
        try istr.endEncapsulation()
        try test((v1 as! OneOptional).a! == 58 && (v2 as! OneOptional).a == 58)
    }

    do {
        var p1: MyInterfacePrx?
        var p2: MyInterfacePrx?
        var p3: MyInterfacePrx?
        (p2, p3) = try initial.opMyInterfaceProxy(p1)
        try test(p2 == nil && p3 == nil)

        (p2, p3) = try initial.opMyInterfaceProxy(nil)
        try test(p2 == nil && p3 == nil)

        (p2, p3) = try initial.opMyInterfaceProxy()
        try test(p2 == nil && p3 == nil)

        try Promise<Void> { seal in
            firstly {
                initial.opMyInterfaceProxyAsync(nil)
            }.done { p2, p3 in
                try test(p2 == nil && p3 == nil)
                seal.fulfill(())
            }.catch { e in
                seal.reject(e)
            }
        }.wait()

        try Promise<Void> { seal in
            firstly {
                initial.opMyInterfaceProxyAsync()
            }.done { p2, p3 in
                try test(p2 == nil && p3 == nil)
                seal.fulfill(())
            }.catch { e in
                seal.reject(e)
            }
        }.wait()

        p1 = try uncheckedCast(prx: communicator.stringToProxy("test")!, type: MyInterfacePrx.self)
        (p2, p3) = try initial.opMyInterfaceProxy(p1)
        try test(p2 == p1 && p3 == p1)

        try Promise<Void> { seal in
            firstly {
                initial.opMyInterfaceProxyAsync(p1)
            }.done { p2, p3 in
                try test(p2 == p1 && p3 == p1)
                seal.fulfill(())
            }.catch { e in
                seal.reject(e)
            }
        }.wait()

        (p2, p3) = try initial.opMyInterfaceProxy(nil)
        try test(p2 == nil && p3 == nil)  // Ensure out parameter is cleared.

        let ostr = Ice.OutputStream(communicator: communicator)
        ostr.startEncapsulation()
        ostr.write(tag: 2, value: p1)
        ostr.endEncapsulation()
        let inEncaps = ostr.finished()
        let result = try initial.ice_invoke(
            operation: "opMyInterfaceProxy", mode: .Normal, inEncaps: inEncaps)
        var istr = Ice.InputStream(communicator: communicator, bytes: result.outEncaps)
        _ = try istr.startEncapsulation()
        p2 = try istr.read(tag: 1, type: MyInterfacePrx.self)
        try test(p2 == p1)
        p3 = try istr.read(tag: 3, type: MyInterfacePrx.self)
        try test(p3 == p1)
        try istr.endEncapsulation()

        istr = Ice.InputStream(communicator: communicator, bytes: result.outEncaps)
        _ = try istr.startEncapsulation()
        try istr.endEncapsulation()
    }

    do {
        var p1: ByteSeq?
        var p2: ByteSeq?
        var p3: ByteSeq?

        (p2, p3) = try initial.opByteSeq(p1)
        try test(p2 == nil && p3 == nil)

        (p2, p3) = try initial.opByteSeq(nil)
        try test(p2 == nil && p3 == nil)

        (p2, p3) = try initial.opByteSeq()
        try test(p2 == nil && p3 == nil)

        try Promise<Void> { seal in
            firstly {
                initial.opByteSeqAsync(nil)
            }.done { p2, p3 in
                try test(p2 == nil && p3 == nil)
                seal.fulfill(())
            }.catch { e in
                seal.reject(e)
            }
        }.wait()

        try Promise<Void> { seal in
            firstly {
                initial.opByteSeqAsync()
            }.done { p2, p3 in
                try test(p2 == nil && p3 == nil)
                seal.fulfill(())
            }.catch { e in
                seal.reject(e)
            }
        }.wait()

        p1 = ByteSeq(repeating: 56, count: 100)
        (p2, p3) = try initial.opByteSeq(p1)
        try test(p2 == p1 && p3 == p1)

        try Promise<Void> { seal in
            firstly {
                initial.opByteSeqAsync(p1)
            }.done { p2, p3 in
                try test(p2 == p1 && p3 == p1)
                seal.fulfill(())
            }.catch { e in
                seal.reject(e)
            }
        }.wait()

        (p2, p3) = try initial.opByteSeq(ByteSeq(repeating: 56, count: 100))
        try test(p2 == p1 && p3 == p1)

        try Promise<Void> { seal in
            firstly {
                initial.opByteSeqAsync(ByteSeq(repeating: 56, count: 100))
            }.done { p2, p3 in
                try test(p2 == p1 && p3 == p1)
                seal.fulfill(())
            }.catch { e in
                seal.reject(e)
            }
        }.wait()

        (p2, p3) = try initial.opByteSeq(nil)
        try test(p2 == nil && p3 == nil)  // Ensure out parameter is cleared.

        let ostr = Ice.OutputStream(communicator: communicator)
        ostr.startEncapsulation()
        ostr.write(tag: 2, value: p1)
        ostr.endEncapsulation()
        let inEncaps = ostr.finished()
        let result = try initial.ice_invoke(operation: "opByteSeq", mode: .Normal, inEncaps: inEncaps)
        var istr = Ice.InputStream(communicator: communicator, bytes: result.outEncaps)
        _ = try istr.startEncapsulation()
        try test(istr.read(tag: 1) == p1)
        try test(istr.read(tag: 3) == p1)
        try istr.endEncapsulation()

        istr = Ice.InputStream(communicator: communicator, bytes: result.outEncaps)
        _ = try istr.startEncapsulation()
        try istr.endEncapsulation()
    }

    do {
        var p1: [Bool]?
        var p2: [Bool]?
        var p3: [Bool]?

        (p2, p3) = try initial.opBoolSeq(p1)
        try test(p2 == nil && p3 == nil)

        (p2, p3) = try initial.opBoolSeq(nil)
        try test(p2 == nil && p3 == nil)

        (p2, p3) = try initial.opBoolSeq()
        try test(p2 == nil && p3 == nil)

        try Promise<Void> { seal in
            firstly {
                initial.opBoolSeqAsync(nil)
            }.done { p2, p3 in
                try test(p2 == nil && p3 == nil)
                seal.fulfill(())
            }.catch { e in
                seal.reject(e)
            }
        }.wait()

        try Promise<Void> { seal in
            firstly {
                initial.opBoolSeqAsync()
            }.done { p2, p3 in
                try test(p2 == nil && p3 == nil)
                seal.fulfill(())
            }.catch { e in
                seal.reject(e)
            }
        }.wait()

        p1 = [Bool](repeating: true, count: 100)
        (p2, p3) = try initial.opBoolSeq(p1)
        try test(p2 == p1 && p3 == p1)

        try Promise<Void> { seal in
            firstly {
                initial.opBoolSeqAsync(p1)
            }.done { p2, p3 in
                try test(p2 == p1 && p3 == p1)
                seal.fulfill(())
            }.catch { e in
                seal.reject(e)
            }
        }.wait()

        (p2, p3) = try initial.opBoolSeq([Bool](repeating: true, count: 100))
        try test(p2 == p1 && p3 == p1)

        try Promise<Void> { seal in
            firstly {
                initial.opBoolSeqAsync([Bool](repeating: true, count: 100))
            }.done { p2, p3 in
                try test(p2 == p1 && p3 == p1)
                seal.fulfill(())
            }.catch { e in
                seal.reject(e)
            }
        }.wait()

        (p2, p3) = try initial.opBoolSeq(nil)
        try test(p2 == nil && p3 == nil)  // Ensure out parameter is cleared.

        let ostr = Ice.OutputStream(communicator: communicator)
        ostr.startEncapsulation()
        ostr.write(tag: 2, value: p1)
        ostr.endEncapsulation()
        let inEncaps = ostr.finished()
        let result = try initial.ice_invoke(operation: "opBoolSeq", mode: .Normal, inEncaps: inEncaps)
        var istr = Ice.InputStream(communicator: communicator, bytes: result.outEncaps)
        _ = try istr.startEncapsulation()
        try test(istr.read(tag: 1) == p1)
        try test(istr.read(tag: 3) == p1)
        try istr.endEncapsulation()

        istr = Ice.InputStream(communicator: communicator, bytes: result.outEncaps)
        _ = try istr.startEncapsulation()
        try istr.endEncapsulation()
    }

    do {
        var p1: [Int16]?
        var p2: [Int16]?
        var p3: [Int16]?

        (p2, p3) = try initial.opShortSeq(p1)
        try test(p2 == nil && p3 == nil)

        (p2, p3) = try initial.opShortSeq(nil)
        try test(p2 == nil && p3 == nil)

        (p2, p3) = try initial.opShortSeq()
        try test(p2 == nil && p3 == nil)

        try Promise<Void> { seal in
            firstly {
                initial.opShortSeqAsync(nil)
            }.done { p2, p3 in
                try test(p2 == nil && p3 == nil)
                seal.fulfill(())
            }.catch { e in
                seal.reject(e)
            }
        }.wait()

        try Promise<Void> { seal in
            firstly {
                initial.opShortSeqAsync()
            }.done { p2, p3 in
                try test(p2 == nil && p3 == nil)
                seal.fulfill(())
            }.catch { e in
                seal.reject(e)
            }
        }.wait()

        p1 = [Int16](repeating: 56, count: 100)
        (p2, p3) = try initial.opShortSeq(p1)
        try test(p2 == p1 && p3 == p1)

        try Promise<Void> { seal in
            firstly {
                initial.opShortSeqAsync(p1)
            }.done { p2, p3 in
                try test(p2 == p1 && p3 == p1)
                seal.fulfill(())
            }.catch { e in
                seal.reject(e)
            }
        }.wait()

        (p2, p3) = try initial.opShortSeq([Int16](repeating: 56, count: 100))
        try test(p2 == p1 && p3 == p1)

        try Promise<Void> { seal in
            firstly {
                initial.opShortSeqAsync([Int16](repeating: 56, count: 100))
            }.done { p2, p3 in
                try test(p2 == p1 && p3 == p1)
                seal.fulfill(())
            }.catch { e in
                seal.reject(e)
            }
        }.wait()

        (p2, p3) = try initial.opShortSeq(nil)
        try test(p2 == nil && p3 == nil)  // Ensure out parameter is cleared.

        let ostr = Ice.OutputStream(communicator: communicator)
        ostr.startEncapsulation()
        ostr.write(tag: 2, value: p1)
        ostr.endEncapsulation()
        let inEncaps = ostr.finished()
        let result = try initial.ice_invoke(operation: "opShortSeq", mode: .Normal, inEncaps: inEncaps)
        var istr = Ice.InputStream(communicator: communicator, bytes: result.outEncaps)
        _ = try istr.startEncapsulation()
        try test(istr.read(tag: 1) == p1)
        try test(istr.read(tag: 3) == p1)
        try istr.endEncapsulation()

        istr = Ice.InputStream(communicator: communicator, bytes: result.outEncaps)
        _ = try istr.startEncapsulation()
        try istr.endEncapsulation()
    }

    do {
        var p1: [Int32]?
        var p2: [Int32]?
        var p3: [Int32]?

        (p2, p3) = try initial.opIntSeq(p1)
        try test(p2 == nil && p3 == nil)

        (p2, p3) = try initial.opIntSeq(nil)
        try test(p2 == nil && p3 == nil)

        (p2, p3) = try initial.opIntSeq()
        try test(p2 == nil && p3 == nil)

        try Promise<Void> { seal in
            firstly {
                initial.opIntSeqAsync(nil)
            }.done { p2, p3 in
                try test(p2 == nil && p3 == nil)
                seal.fulfill(())
            }.catch { e in
                seal.reject(e)
            }
        }.wait()

        try Promise<Void> { seal in
            firstly {
                initial.opIntSeqAsync()
            }.done { p2, p3 in
                try test(p2 == nil && p3 == nil)
                seal.fulfill(())
            }.catch { e in
                seal.reject(e)
            }
        }.wait()

        p1 = [Int32](repeating: 56, count: 100)
        (p2, p3) = try initial.opIntSeq(p1)
        try test(p2 == p1 && p3 == p1)

        try Promise<Void> { seal in
            firstly {
                initial.opIntSeqAsync(p1)
            }.done { p2, p3 in
                try test(p2 == p1 && p3 == p1)
                seal.fulfill(())
            }.catch { e in
                seal.reject(e)
            }
        }.wait()

        (p2, p3) = try initial.opIntSeq([Int32](repeating: 56, count: 100))
        try test(p2 == p1 && p3 == p1)

        try Promise<Void> { seal in
            firstly {
                initial.opIntSeqAsync([Int32](repeating: 56, count: 100))
            }.done { p2, p3 in
                try test(p2 == p1 && p3 == p1)
                seal.fulfill(())
            }.catch { e in
                seal.reject(e)
            }
        }.wait()

        (p2, p3) = try initial.opIntSeq(nil)
        try test(p2 == nil && p3 == nil)  // Ensure out parameter is cleared.

        let ostr = Ice.OutputStream(communicator: communicator)
        ostr.startEncapsulation()
        ostr.write(tag: 2, value: p1)
        ostr.endEncapsulation()
        let inEncaps = ostr.finished()
        let result = try initial.ice_invoke(operation: "opIntSeq", mode: .Normal, inEncaps: inEncaps)
        var istr = Ice.InputStream(communicator: communicator, bytes: result.outEncaps)
        _ = try istr.startEncapsulation()
        try test(istr.read(tag: 1) == p1)
        try test(istr.read(tag: 3) == p1)
        try istr.endEncapsulation()

        istr = Ice.InputStream(communicator: communicator, bytes: result.outEncaps)
        _ = try istr.startEncapsulation()
        try istr.endEncapsulation()
    }

    do {
        var p1: [Int64]?
        var p2: [Int64]?
        var p3: [Int64]?

        (p2, p3) = try initial.opLongSeq(p1)
        try test(p2 == nil && p3 == nil)

        (p2, p3) = try initial.opLongSeq(nil)
        try test(p2 == nil && p3 == nil)

        (p2, p3) = try initial.opLongSeq()
        try test(p2 == nil && p3 == nil)

        try Promise<Void> { seal in
            firstly {
                initial.opLongSeqAsync(nil)
            }.done { p2, p3 in
                try test(p2 == nil && p3 == nil)
                seal.fulfill(())
            }.catch { e in
                seal.reject(e)
            }
        }.wait()

        try Promise<Void> { seal in
            firstly {
                initial.opLongSeqAsync()
            }.done { p2, p3 in
                try test(p2 == nil && p3 == nil)
                seal.fulfill(())
            }.catch { e in
                seal.reject(e)
            }
        }.wait()

        p1 = [Int64](repeating: 56, count: 100)
        (p2, p3) = try initial.opLongSeq(p1)
        try test(p2 == p1 && p3 == p1)

        try Promise<Void> { seal in
            firstly {
                initial.opLongSeqAsync(p1)
            }.done { p2, p3 in
                try test(p2 == p1 && p3 == p1)
                seal.fulfill(())
            }.catch { e in
                seal.reject(e)
            }
        }.wait()

        (p2, p3) = try initial.opLongSeq([Int64](repeating: 56, count: 100))
        try test(p2 == p1 && p3 == p1)

        try Promise<Void> { seal in
            firstly {
                initial.opLongSeqAsync([Int64](repeating: 56, count: 100))
            }.done { p2, p3 in
                try test(p2 == p1 && p3 == p1)
                seal.fulfill(())
            }.catch { e in
                seal.reject(e)
            }
        }.wait()

        (p2, p3) = try initial.opLongSeq(nil)
        try test(p2 == nil && p3 == nil)  // Ensure out parameter is cleared.

        let ostr = Ice.OutputStream(communicator: communicator)
        ostr.startEncapsulation()
        ostr.write(tag: 2, value: p1)
        ostr.endEncapsulation()
        let inEncaps = ostr.finished()
        let result = try initial.ice_invoke(operation: "opLongSeq", mode: .Normal, inEncaps: inEncaps)
        var istr = Ice.InputStream(communicator: communicator, bytes: result.outEncaps)
        _ = try istr.startEncapsulation()
        try test(istr.read(tag: 1) == p1)
        try test(istr.read(tag: 3) == p1)
        try istr.endEncapsulation()

        istr = Ice.InputStream(communicator: communicator, bytes: result.outEncaps)
        _ = try istr.startEncapsulation()
        try istr.endEncapsulation()
    }

    do {
        var p1: [Float]?
        var p2: [Float]?
        var p3: [Float]?

        (p2, p3) = try initial.opFloatSeq(p1)
        try test(p2 == nil && p3 == nil)

        (p2, p3) = try initial.opFloatSeq(nil)
        try test(p2 == nil && p3 == nil)

        (p2, p3) = try initial.opFloatSeq()
        try test(p2 == nil && p3 == nil)

        try Promise<Void> { seal in
            firstly {
                initial.opFloatSeqAsync(nil)
            }.done { p2, p3 in
                try test(p2 == nil && p3 == nil)
                seal.fulfill(())
            }.catch { e in
                seal.reject(e)
            }
        }.wait()

        try Promise<Void> { seal in
            firstly {
                initial.opFloatSeqAsync()
            }.done { p2, p3 in
                try test(p2 == nil && p3 == nil)
                seal.fulfill(())
            }.catch { e in
                seal.reject(e)
            }
        }.wait()

        p1 = [Float](repeating: 1.0, count: 100)
        (p2, p3) = try initial.opFloatSeq(p1)
        try test(p2 == p1 && p3 == p1)

        try Promise<Void> { seal in
            firstly {
                initial.opFloatSeqAsync(p1)
            }.done { p2, p3 in
                try test(p2 == p1 && p3 == p1)
                seal.fulfill(())
            }.catch { e in
                seal.reject(e)
            }
        }.wait()

        (p2, p3) = try initial.opFloatSeq([Float](repeating: 1.0, count: 100))
        try test(p2 == p1 && p3 == p1)

        try Promise<Void> { seal in
            firstly {
                initial.opFloatSeqAsync([Float](repeating: 1.0, count: 100))
            }.done { p2, p3 in
                try test(p2 == p1 && p3 == p1)
                seal.fulfill(())
            }.catch { e in
                seal.reject(e)
            }
        }.wait()

        (p2, p3) = try initial.opFloatSeq(nil)
        try test(p2 == nil && p3 == nil)  // Ensure out parameter is cleared.

        let ostr = Ice.OutputStream(communicator: communicator)
        ostr.startEncapsulation()
        ostr.write(tag: 2, value: p1)
        ostr.endEncapsulation()
        let inEncaps = ostr.finished()
        let result = try initial.ice_invoke(operation: "opFloatSeq", mode: .Normal, inEncaps: inEncaps)
        var istr = Ice.InputStream(communicator: communicator, bytes: result.outEncaps)
        _ = try istr.startEncapsulation()
        try test(istr.read(tag: 1) == p1)
        try test(istr.read(tag: 3) == p1)
        try istr.endEncapsulation()

        istr = Ice.InputStream(communicator: communicator, bytes: result.outEncaps)
        _ = try istr.startEncapsulation()
        try istr.endEncapsulation()
    }

    do {
        var p1: [Double]?
        var p2: [Double]?
        var p3: [Double]?

        (p2, p3) = try initial.opDoubleSeq(p1)
        try test(p2 == nil && p3 == nil)

        (p2, p3) = try initial.opDoubleSeq(nil)
        try test(p2 == nil && p3 == nil)

        (p2, p3) = try initial.opDoubleSeq()
        try test(p2 == nil && p3 == nil)

        try Promise<Void> { seal in
            firstly {
                initial.opDoubleSeqAsync(nil)
            }.done { p2, p3 in
                try test(p2 == nil && p3 == nil)
                seal.fulfill(())
            }.catch { e in
                seal.reject(e)
            }
        }.wait()

        try Promise<Void> { seal in
            firstly {
                initial.opDoubleSeqAsync()
            }.done { p2, p3 in
                try test(p2 == nil && p3 == nil)
                seal.fulfill(())
            }.catch { e in
                seal.reject(e)
            }
        }.wait()

        p1 = [Double](repeating: 1.0, count: 100)
        (p2, p3) = try initial.opDoubleSeq(p1)
        try test(p2 == p1 && p3 == p1)

        try Promise<Void> { seal in
            firstly {
                initial.opDoubleSeqAsync(p1)
            }.done { p2, p3 in
                try test(p2 == p1 && p3 == p1)
                seal.fulfill(())
            }.catch { e in
                seal.reject(e)
            }
        }.wait()

        (p2, p3) = try initial.opDoubleSeq([Double](repeating: 1.0, count: 100))
        try test(p2 == p1 && p3 == p1)

        try Promise<Void> { seal in
            firstly {
                initial.opDoubleSeqAsync([Double](repeating: 1.0, count: 100))
            }.done { p2, p3 in
                try test(p2 == p1 && p3 == p1)
                seal.fulfill(())
            }.catch { e in
                seal.reject(e)
            }
        }.wait()

        (p2, p3) = try initial.opDoubleSeq(nil)
        try test(p2 == nil && p3 == nil)  // Ensure out parameter is cleared.

        let ostr = Ice.OutputStream(communicator: communicator)
        ostr.startEncapsulation()
        ostr.write(tag: 2, value: p1)
        ostr.endEncapsulation()
        let inEncaps = ostr.finished()
        let result = try initial.ice_invoke(operation: "opDoubleSeq", mode: .Normal, inEncaps: inEncaps)
        var istr = Ice.InputStream(communicator: communicator, bytes: result.outEncaps)
        _ = try istr.startEncapsulation()
        try test(istr.read(tag: 1) == p1)
        try test(istr.read(tag: 3) == p1)
        try istr.endEncapsulation()

        istr = Ice.InputStream(communicator: communicator, bytes: result.outEncaps)
        _ = try istr.startEncapsulation()
        try istr.endEncapsulation()
    }

    do {
        var p1: [String]?
        var p2: [String]?
        var p3: [String]?

        (p2, p3) = try initial.opStringSeq(p1)
        try test(p2 == nil && p3 == nil)

        (p2, p3) = try initial.opStringSeq(nil)
        try test(p2 == nil && p3 == nil)

        (p2, p3) = try initial.opStringSeq()
        try test(p2 == nil && p3 == nil)

        try Promise<Void> { seal in
            firstly {
                initial.opStringSeqAsync(nil)
            }.done { p2, p3 in
                try test(p2 == nil && p3 == nil)
                seal.fulfill(())
            }.catch { e in
                seal.reject(e)
            }
        }.wait()

        try Promise<Void> { seal in
            firstly {
                initial.opStringSeqAsync()
            }.done { p2, p3 in
                try test(p2 == nil && p3 == nil)
                seal.fulfill(())
            }.catch { e in
                seal.reject(e)
            }
        }.wait()

        p1 = [String](repeating: "test", count: 100)
        (p2, p3) = try initial.opStringSeq(p1)
        try test(p2 == p1 && p3 == p1)

        try Promise<Void> { seal in
            firstly {
                initial.opStringSeqAsync(p1)
            }.done { p2, p3 in
                try test(p2 == p1 && p3 == p1)
                seal.fulfill(())
            }.catch { e in
                seal.reject(e)
            }
        }.wait()

        (p2, p3) = try initial.opStringSeq([String](repeating: "test", count: 100))
        try test(p2 == p1 && p3 == p1)

        try Promise<Void> { seal in
            firstly {
                initial.opStringSeqAsync([String](repeating: "test", count: 100))
            }.done { p2, p3 in
                try test(p2 == p1 && p3 == p1)
                seal.fulfill(())
            }.catch { e in
                seal.reject(e)
            }
        }.wait()

        (p2, p3) = try initial.opStringSeq(nil)
        try test(p2 == nil && p3 == nil)  // Ensure out parameter is cleared.

        let ostr = Ice.OutputStream(communicator: communicator)
        ostr.startEncapsulation()
        ostr.write(tag: 2, value: p1)
        ostr.endEncapsulation()
        let inEncaps = ostr.finished()
        let result = try initial.ice_invoke(operation: "opStringSeq", mode: .Normal, inEncaps: inEncaps)
        var istr = Ice.InputStream(communicator: communicator, bytes: result.outEncaps)
        _ = try istr.startEncapsulation()
        try test(istr.read(tag: 1) == p1)
        try test(istr.read(tag: 3) == p1)
        try istr.endEncapsulation()

        istr = Ice.InputStream(communicator: communicator, bytes: result.outEncaps)
        _ = try istr.startEncapsulation()
        try istr.endEncapsulation()
    }

    do {
        var p1: SmallStructSeq?
        var p2: SmallStructSeq?
        var p3: SmallStructSeq?

        (p2, p3) = try initial.opSmallStructSeq(p1)
        try test(p2 == nil && p3 == nil)

        (p2, p3) = try initial.opSmallStructSeq(nil)
        try test(p2 == nil && p3 == nil)

        (p2, p3) = try initial.opSmallStructSeq()
        try test(p2 == nil && p3 == nil)

        try Promise<Void> { seal in
            firstly {
                initial.opSmallStructSeqAsync(nil)
            }.done { p2, p3 in
                try test(p2 == nil && p3 == nil)
                seal.fulfill(())
            }.catch { e in
                seal.reject(e)
            }
        }.wait()

        try Promise<Void> { seal in
            firstly {
                initial.opSmallStructSeqAsync()
            }.done { p2, p3 in
                try test(p2 == nil && p3 == nil)
                seal.fulfill(())
            }.catch { e in
                seal.reject(e)
            }
        }.wait()

        p1 = SmallStructSeq(repeating: SmallStruct(), count: 100)
        (p2, p3) = try initial.opSmallStructSeq(p1)
        try test(p2 == p1 && p3 == p1)

        try Promise<Void> { seal in
            firstly {
                initial.opSmallStructSeqAsync(p1)
            }.done { p2, p3 in
                try test(p2 == p1 && p3 == p1)
                seal.fulfill(())
            }.catch { e in
                seal.reject(e)
            }
        }.wait()

        (p2, p3) = try initial.opSmallStructSeq(SmallStructSeq(repeating: SmallStruct(), count: 100))
        try test(p2 == p1 && p3 == p1)

        try Promise<Void> { seal in
            firstly {
                initial.opSmallStructSeqAsync(SmallStructSeq(repeating: SmallStruct(), count: 100))
            }.done { p2, p3 in
                try test(p2 == p1 && p3 == p1)
                seal.fulfill(())
            }.catch { e in
                seal.reject(e)
            }
        }.wait()

        (p2, p3) = try initial.opSmallStructSeq(nil)
        try test(p2 == nil && p3 == nil)  // Ensure out parameter is cleared.

        let ostr = Ice.OutputStream(communicator: communicator)
        ostr.startEncapsulation()
        SmallStructSeqHelper.write(to: ostr, tag: 2, value: p1)
        ostr.endEncapsulation()
        let inEncaps = ostr.finished()
        let result = try initial.ice_invoke(
            operation: "opSmallStructSeq", mode: .Normal, inEncaps: inEncaps)
        var istr = Ice.InputStream(communicator: communicator, bytes: result.outEncaps)
        _ = try istr.startEncapsulation()
        try test(SmallStructSeqHelper.read(from: istr, tag: 1) == p1)
        try test(SmallStructSeqHelper.read(from: istr, tag: 3) == p1)
        try istr.endEncapsulation()

        istr = Ice.InputStream(communicator: communicator, bytes: result.outEncaps)
        _ = try istr.startEncapsulation()
        try istr.endEncapsulation()
    }

    do {
        var p1: FixedStructSeq?
        var p2: FixedStructSeq?
        var p3: FixedStructSeq?

        (p2, p3) = try initial.opFixedStructSeq(p1)
        try test(p2 == nil && p3 == nil)

        (p2, p3) = try initial.opFixedStructSeq(nil)
        try test(p2 == nil && p3 == nil)

        (p2, p3) = try initial.opFixedStructSeq()
        try test(p2 == nil && p3 == nil)

        try Promise<Void> { seal in
            firstly {
                initial.opFixedStructSeqAsync(p1)
            }.done { p2, p3 in
                try test(p2 == nil && p3 == nil)
                seal.fulfill(())
            }.catch { e in
                seal.reject(e)
            }
        }.wait()

        p1 = FixedStructSeq(repeating: FixedStruct(), count: 100)
        (p2, p3) = try initial.opFixedStructSeq(p1)
        try test(p2 == p1 && p3 == p1)

        try Promise<Void> { seal in
            firstly {
                initial.opFixedStructSeqAsync(p1)
            }.done { p2, p3 in
                try test(p2 == p1 && p3 == p1)
                seal.fulfill(())
            }.catch { e in
                seal.reject(e)
            }
        }.wait()

        (p2, p3) = try initial.opFixedStructSeq(FixedStructSeq(repeating: FixedStruct(), count: 100))
        try test(p2 == p1 && p3 == p1)

        try Promise<Void> { seal in
            firstly {
                initial.opFixedStructSeqAsync(FixedStructSeq(repeating: FixedStruct(), count: 100))
            }.done { p2, p3 in
                try test(p2 == p1 && p3 == p1)
                seal.fulfill(())
            }.catch { e in
                seal.reject(e)
            }
        }.wait()

        (p2, p3) = try initial.opFixedStructSeq(nil)
        try test(p2 == nil && p3 == nil)  // Ensure out parameter is cleared.

        let ostr = Ice.OutputStream(communicator: communicator)
        ostr.startEncapsulation()
        FixedStructSeqHelper.write(to: ostr, tag: 2, value: p1)
        ostr.endEncapsulation()
        let inEncaps = ostr.finished()
        let result = try initial.ice_invoke(
            operation: "opFixedStructSeq", mode: .Normal, inEncaps: inEncaps)
        var istr = Ice.InputStream(communicator: communicator, bytes: result.outEncaps)
        _ = try istr.startEncapsulation()
        try test(FixedStructSeqHelper.read(from: istr, tag: 1) == p1)
        try test(FixedStructSeqHelper.read(from: istr, tag: 3) == p1)
        try istr.endEncapsulation()

        istr = Ice.InputStream(communicator: communicator, bytes: result.outEncaps)
        _ = try istr.startEncapsulation()
        try istr.endEncapsulation()
    }

    do {
        var p1: VarStructSeq?
        var p2: VarStructSeq?
        var p3: VarStructSeq?

        (p2, p3) = try initial.opVarStructSeq(p1)
        try test(p2 == nil && p3 == nil)

        (p2, p3) = try initial.opVarStructSeq(nil)
        try test(p2 == nil && p3 == nil)

        (p2, p3) = try initial.opVarStructSeq()
        try test(p2 == nil && p3 == nil)

        try Promise<Void> { seal in
            firstly {
                initial.opVarStructSeqAsync(nil)
            }.done { p2, p3 in
                try test(p2 == nil && p3 == nil)
                seal.fulfill(())
            }.catch { e in
                seal.reject(e)
            }
        }.wait()

        try Promise<Void> { seal in
            firstly {
                initial.opVarStructSeqAsync()
            }.done { p2, p3 in
                try test(p2 == nil && p3 == nil)
                seal.fulfill(())
            }.catch { e in
                seal.reject(e)
            }
        }.wait()

        p1 = VarStructSeq(repeating: VarStruct(), count: 100)
        (p2, p3) = try initial.opVarStructSeq(p1)
        try test(p2 == p1 && p3 == p1)

        try Promise<Void> { seal in
            firstly {
                initial.opVarStructSeqAsync(p1)
            }.done { p2, p3 in
                try test(p2 == p1 && p3 == p1)
                seal.fulfill(())
            }.catch { e in
                seal.reject(e)
            }
        }.wait()

        (p2, p3) = try initial.opVarStructSeq(VarStructSeq(repeating: VarStruct(), count: 100))
        try test(p2 == p1 && p3 == p1)

        try Promise<Void> { seal in
            firstly {
                initial.opVarStructSeqAsync(VarStructSeq(repeating: VarStruct(), count: 100))
            }.done { p2, p3 in
                try test(p2 == p1 && p3 == p1)
                seal.fulfill(())
            }.catch { e in
                seal.reject(e)
            }
        }.wait()

        (p2, p3) = try initial.opVarStructSeq(nil)
        try test(p2 == nil && p3 == nil)  // Ensure out parameter is cleared.

        let ostr = Ice.OutputStream(communicator: communicator)
        ostr.startEncapsulation()
        VarStructSeqHelper.write(to: ostr, tag: 2, value: p1)
        ostr.endEncapsulation()
        let inEncaps = ostr.finished()
        let result = try initial.ice_invoke(
            operation: "opVarStructSeq", mode: .Normal, inEncaps: inEncaps)
        var istr = Ice.InputStream(communicator: communicator, bytes: result.outEncaps)
        _ = try istr.startEncapsulation()
        try test(VarStructSeqHelper.read(from: istr, tag: 1) == p1)
        try test(VarStructSeqHelper.read(from: istr, tag: 3) == p1)
        try istr.endEncapsulation()

        istr = Ice.InputStream(communicator: communicator, bytes: result.outEncaps)
        _ = try istr.startEncapsulation()
        try istr.endEncapsulation()
    }

    do {
        var p1: [Int32: Int32]?
        var p2: [Int32: Int32]?
        var p3: [Int32: Int32]?

        (p2, p3) = try initial.opIntIntDict(p1)
        try test(p2 == nil && p3 == nil)

        (p2, p3) = try initial.opIntIntDict(nil)
        try test(p2 == nil && p3 == nil)

        (p2, p3) = try initial.opIntIntDict()
        try test(p2 == nil && p3 == nil)

        try Promise<Void> { seal in
            firstly {
                initial.opIntIntDictAsync(nil)
            }.done { p2, p3 in
                try test(p2 == nil && p3 == nil)
                seal.fulfill(())
            }.catch { e in
                seal.reject(e)
            }
        }.wait()

        try Promise<Void> { seal in
            firstly {
                initial.opIntIntDictAsync()
            }.done { p2, p3 in
                try test(p2 == nil && p3 == nil)
                seal.fulfill(())
            }.catch { e in
                seal.reject(e)
            }
        }.wait()

        p1 = [1: 2, 2: 3]
        (p2, p3) = try initial.opIntIntDict(p1)
        try test(p2 == p1 && p3 == p1)

        try Promise<Void> { seal in
            firstly {
                initial.opIntIntDictAsync(p1)
            }.done { p2, p3 in
                try test(p2 == p1 && p3 == p1)
                seal.fulfill(())
            }.catch { e in
                seal.reject(e)
            }
        }.wait()

        (p2, p3) = try initial.opIntIntDict([1: 2, 2: 3])
        try test(p2 == p1 && p3 == p1)

        try Promise<Void> { seal in
            firstly {
                initial.opIntIntDictAsync([1: 2, 2: 3])
            }.done { p2, p3 in
                try test(p2 == p1 && p3 == p1)
                seal.fulfill(())
            }.catch { e in
                seal.reject(e)
            }
        }.wait()

        (p2, p3) = try initial.opIntIntDict(nil)
        try test(p2 == nil && p3 == nil)  // Ensure out parameter is cleared.

        let ostr = Ice.OutputStream(communicator: communicator)
        ostr.startEncapsulation()
        IntIntDictHelper.write(to: ostr, tag: 2, value: p1)
        ostr.endEncapsulation()
        let inEncaps = ostr.finished()
        let result = try initial.ice_invoke(
            operation: "opIntIntDict", mode: .Normal, inEncaps: inEncaps)
        var istr = Ice.InputStream(communicator: communicator, bytes: result.outEncaps)
        _ = try istr.startEncapsulation()
        try test(IntIntDictHelper.read(from: istr, tag: 1) == p1)
        try test(IntIntDictHelper.read(from: istr, tag: 3) == p1)
        try istr.endEncapsulation()

        istr = Ice.InputStream(communicator: communicator, bytes: result.outEncaps)
        _ = try istr.startEncapsulation()
        try istr.endEncapsulation()
    }

    do {
        var p1: [String: Int32]?
        var p2: [String: Int32]?
        var p3: [String: Int32]?

        (p2, p3) = try initial.opStringIntDict(p1)
        try test(p2 == nil && p3 == nil)

        (p2, p3) = try initial.opStringIntDict(nil)
        try test(p2 == nil && p3 == nil)

        (p2, p3) = try initial.opStringIntDict()
        try test(p2 == nil && p3 == nil)

        try Promise<Void> { seal in
            firstly {
                initial.opStringIntDictAsync(nil)
            }.done { p2, p3 in
                try test(p2 == nil && p3 == nil)
                seal.fulfill(())
            }.catch { e in
                seal.reject(e)
            }
        }.wait()

        try Promise<Void> { seal in
            firstly {
                initial.opStringIntDictAsync()
            }.done { p2, p3 in
                try test(p2 == nil && p3 == nil)
                seal.fulfill(())
            }.catch { e in
                seal.reject(e)
            }
        }.wait()

        p1 = ["1": 1, "2": 2]
        (p2, p3) = try initial.opStringIntDict(p1)
        try test(p2 == p1 && p3 == p1)

        try Promise<Void> { seal in
            firstly {
                initial.opStringIntDictAsync(p1)
            }.done { p2, p3 in
                try test(p2 == p1 && p3 == p1)
                seal.fulfill(())
            }.catch { e in
                seal.reject(e)
            }
        }.wait()

        (p2, p3) = try initial.opStringIntDict(["1": 1, "2": 2])
        try test(p2 == p1 && p3 == p1)
<<<<<<< HEAD
        seal.fulfill(())
      }.catch { e in
        seal.reject(e)
      }
    }.wait()

    (p2, p3) = try initial.opStringIntDict(nil)
    try test(p2 == nil && p3 == nil)  // Ensure out parameter is cleared.

    var ostr = Ice.OutputStream(communicator: communicator)
    ostr.startEncapsulation()
    StringIntDictHelper.write(to: ostr, tag: 2, value: p1)
    ostr.endEncapsulation()
    var inEncaps = ostr.finished()
    let result = try initial.ice_invoke(
      operation: "opStringIntDict", mode: .Normal, inEncaps: inEncaps)
    var istr = Ice.InputStream(communicator: communicator, bytes: result.outEncaps)
    _ = try istr.startEncapsulation()
    try test(StringIntDictHelper.read(from: istr, tag: 1) == p1)
    try test(StringIntDictHelper.read(from: istr, tag: 3) == p1)
    try istr.endEncapsulation()

    istr = Ice.InputStream(communicator: communicator, bytes: result.outEncaps)
    _ = try istr.startEncapsulation()
    try istr.endEncapsulation()

    let f = F()
    f.fsf = FixedStruct()
    f.fsf!.m = 56
    f.fse = f.fsf!

    ostr = Ice.OutputStream(communicator: communicator)
    ostr.startEncapsulation()
    ostr.write(tag: 2, value: f.fse)
    ostr.endEncapsulation()
    inEncaps = ostr.finished()

    istr = Ice.InputStream(communicator: communicator, bytes: inEncaps)
    _ = try istr.startEncapsulation()
    let fs1: FixedStruct? = try istr.read(tag: 2)
    try istr.endEncapsulation()
    try test(fs1 != nil && fs1!.m == 56)
  }
  output.writeLine("ok")

  output.write("testing exception optionals... ")
  do {
    try initial.opOptionalException(a: nil, b: nil)
  } catch let ex as OptionalException {
    try test(ex.a == nil)
    try test(ex.b == nil)
  }

  do {
    try initial.opOptionalException()
  } catch let ex as OptionalException {
    try test(ex.a == nil)
    try test(ex.b == nil)
  }

  do {
    try initial.opOptionalException(b: nil)
  } catch let ex as OptionalException {
    try test(ex.a == nil)
    try test(ex.b == nil)
  }

  do {
    try initial.opOptionalException()
  } catch let ex as OptionalException {
    try test(ex.a == nil)
    try test(ex.b == nil)
  }

  do {
    try initial.opOptionalException(a: 30, b: "test")
  } catch let ex as OptionalException {
    try test(ex.a == 30)
    try test(ex.b == "test")
  }

  do {
    //
    // Use the 1.0 encoding with an exception whose only data members are optional.
    //
    let initial2 = initial.ice_encodingVersion(Ice.Encoding_1_0)
    try initial2.opOptionalException(a: 30, b: "test")
  } catch let ex as OptionalException {
    try test(ex.a == nil)
    try test(ex.b == nil)
  }

  do {
    try initial.opDerivedException(a: nil, b: nil)
  } catch let ex as DerivedException {
    try test(ex.a == nil)
    try test(ex.b == nil)
    try test(ex.ss == nil)
    try test(ex.d1 == "d1")
    try test(ex.d2 == "d2")
  }

  do {
    try initial.opDerivedException(a: 30, b: "test2")
  } catch let ex as DerivedException {
    try test(ex.a == 30)
    try test(ex.b == "test2")
    try test(ex.ss == "test2")
    try test(ex.d1 == "d1")
    try test(ex.d2 == "d2")
  }

  do {
    try initial.opRequiredException(a: nil, b: nil)
  } catch let ex as RequiredException {
    try test(ex.a == nil)
    try test(ex.b == nil)
    try test(ex.ss == "test")
  }

  do {
    try initial.opRequiredException(b: nil)
  } catch let ex as RequiredException {
    try test(ex.a == nil)
    try test(ex.b == nil)
    try test(ex.ss == "test")
  }

  do {
    try initial.opRequiredException()
  } catch let ex as RequiredException {
    try test(ex.a == nil)
    try test(ex.b == nil)
    try test(ex.ss == "test")
  }

  do {
    try initial.opRequiredException()
  } catch let ex as RequiredException {
    try test(ex.a == nil)
    try test(ex.b == nil)
    try test(ex.ss == "test")
  }

  do {
    try initial.opRequiredException(a: 30, b: "test2")
  } catch let ex as RequiredException {
    try test(ex.a == 30)
    try test(ex.b == "test2")
    try test(ex.ss == "test2")
  }
  output.writeLine("ok")

  factory.destroy()  // Break cycle with helper

  return initial
=======

        try Promise<Void> { seal in
            firstly {
                initial.opStringIntDictAsync(["1": 1, "2": 2])
            }.done { p2, p3 in
                try test(p2 == p1 && p3 == p1)
                seal.fulfill(())
            }.catch { e in
                seal.reject(e)
            }
        }.wait()

        (p2, p3) = try initial.opStringIntDict(nil)
        try test(p2 == nil && p3 == nil)  // Ensure out parameter is cleared.

        var ostr = Ice.OutputStream(communicator: communicator)
        ostr.startEncapsulation()
        StringIntDictHelper.write(to: ostr, tag: 2, value: p1)
        ostr.endEncapsulation()
        var inEncaps = ostr.finished()
        let result = try initial.ice_invoke(
            operation: "opStringIntDict", mode: .Normal, inEncaps: inEncaps)
        var istr = Ice.InputStream(communicator: communicator, bytes: result.outEncaps)
        _ = try istr.startEncapsulation()
        try test(StringIntDictHelper.read(from: istr, tag: 1) == p1)
        try test(StringIntDictHelper.read(from: istr, tag: 3) == p1)
        try istr.endEncapsulation()

        istr = Ice.InputStream(communicator: communicator, bytes: result.outEncaps)
        _ = try istr.startEncapsulation()
        try istr.endEncapsulation()

        let f = F()
        f.fsf = FixedStruct()
        f.fsf!.m = 56
        f.fse = f.fsf!

        ostr = Ice.OutputStream(communicator: communicator)
        ostr.startEncapsulation()
        ostr.write(tag: 1, value: f)
        ostr.write(tag: 2, value: f.fse)
        ostr.endEncapsulation()
        inEncaps = ostr.finished()

        istr = Ice.InputStream(communicator: communicator, bytes: inEncaps)
        _ = try istr.startEncapsulation()
        let fs1: FixedStruct? = try istr.read(tag: 2)
        try istr.endEncapsulation()
        try test(fs1 != nil && fs1!.m == 56)
    }
    output.writeLine("ok")

    output.write("testing exception optionals... ")
    do {
        try initial.opOptionalException(a: nil, b: nil)
    } catch let ex as OptionalException {
        try test(ex.a == nil)
        try test(ex.b == nil)
    }

    do {
        try initial.opOptionalException()
    } catch let ex as OptionalException {
        try test(ex.a == nil)
        try test(ex.b == nil)
    }

    do {
        try initial.opOptionalException(b: nil)
    } catch let ex as OptionalException {
        try test(ex.a == nil)
        try test(ex.b == nil)
    }

    do {
        try initial.opOptionalException()
    } catch let ex as OptionalException {
        try test(ex.a == nil)
        try test(ex.b == nil)
    }

    do {
        try initial.opOptionalException(a: 30, b: "test")
    } catch let ex as OptionalException {
        try test(ex.a == 30)
        try test(ex.b == "test")
    }

    do {
        //
        // Use the 1.0 encoding with an exception whose only data members are optional.
        //
        let initial2 = initial.ice_encodingVersion(Ice.Encoding_1_0)
        try initial2.opOptionalException(a: 30, b: "test")
    } catch let ex as OptionalException {
        try test(ex.a == nil)
        try test(ex.b == nil)
    }

    do {
        try initial.opDerivedException(a: nil, b: nil)
    } catch let ex as DerivedException {
        try test(ex.a == nil)
        try test(ex.b == nil)
        try test(ex.ss == nil)
        try test(ex.d1 == "d1")
        try test(ex.d2 == "d2")
    }

    do {
        try initial.opDerivedException(a: 30, b: "test2")
    } catch let ex as DerivedException {
        try test(ex.a == 30)
        try test(ex.b == "test2")
        try test(ex.ss == "test2")
        try test(ex.d1 == "d1")
        try test(ex.d2 == "d2")
    }

    do {
        try initial.opRequiredException(a: nil, b: nil)
    } catch let ex as RequiredException {
        try test(ex.a == nil)
        try test(ex.b == nil)
        try test(ex.ss == "test")
    }

    do {
        try initial.opRequiredException(b: nil)
    } catch let ex as RequiredException {
        try test(ex.a == nil)
        try test(ex.b == nil)
        try test(ex.ss == "test")
    }

    do {
        try initial.opRequiredException()
    } catch let ex as RequiredException {
        try test(ex.a == nil)
        try test(ex.b == nil)
        try test(ex.ss == "test")
    }

    do {
        try initial.opRequiredException()
    } catch let ex as RequiredException {
        try test(ex.a == nil)
        try test(ex.b == nil)
        try test(ex.ss == "test")
    }

    do {
        try initial.opRequiredException(a: 30, b: "test2")
    } catch let ex as RequiredException {
        try test(ex.a == 30)
        try test(ex.b == "test2")
        try test(ex.ss == "test2")
    }
    output.writeLine("ok")

    factory.destroy()  // Break cycle with helper

    return initial
>>>>>>> 62bdf1d0
}<|MERGE_RESOLUTION|>--- conflicted
+++ resolved
@@ -49,7 +49,6 @@
 }
 
 class DValueWriter: Ice.Value {
-<<<<<<< HEAD
   override public func _iceWrite(to ostr: Ice.OutputStream) {
     ostr.startValue(data: nil)
     // ::Test::D
@@ -117,7 +116,6 @@
   func check() throws {
     try helper!.test(a!.mc == 18)
   }
-=======
     override public func _iceWrite(to ostr: Ice.OutputStream) {
         ostr.startValue(data: nil)
         // ::Test::D
@@ -186,7 +184,6 @@
     func check() throws {
         try helper!.test(a!.mc == 18)
     }
->>>>>>> 62bdf1d0
 }
 
 class FValueReader: Ice.Value {
@@ -668,7 +665,6 @@
 
     output.write("testing tag marshaling... ")
     do {
-<<<<<<< HEAD
       {
         let c = C()
         c.ss = "test"
@@ -709,7 +705,6 @@
         try (v as! DValueReader).check()
         factory.setEnabled(enabled: false)
       }
-=======
         let b = B()
         var b2 = try initial.pingPong(b) as! B
         try test(b2.ma == nil)
@@ -742,7 +737,6 @@
         try istr.endEncapsulation()
         try test(v != nil)
         factory.setEnabled(enabled: false)
->>>>>>> 62bdf1d0
     }
     output.writeLine("ok")
 
@@ -3097,7 +3091,7 @@
 
         (p2, p3) = try initial.opStringIntDict(["1": 1, "2": 2])
         try test(p2 == p1 && p3 == p1)
-<<<<<<< HEAD
+
         seal.fulfill(())
       }.catch { e in
         seal.reject(e)
@@ -3254,7 +3248,6 @@
   factory.destroy()  // Break cycle with helper
 
   return initial
-=======
 
         try Promise<Void> { seal in
             firstly {
@@ -3418,5 +3411,4 @@
     factory.destroy()  // Break cycle with helper
 
     return initial
->>>>>>> 62bdf1d0
 }