--- conflicted
+++ resolved
@@ -172,7 +172,6 @@
 }
 
 extension OutputStream {
-<<<<<<< HEAD
   /// Writes a numeric value to the stream.
   ///
   /// - parameter _: `Element` - The numeric value to write.
@@ -555,7 +554,6 @@
   public func write(raw: Data) {
     data.append(raw)
   }
-=======
     /// Writes a numeric value to the stream.
     ///
     /// - parameter _: `Element` - The numeric value to write.
@@ -951,7 +949,6 @@
     public func write(raw: Data) {
         data.append(raw)
     }
->>>>>>> 62bdf1d0
 }
 
 extension OutputStream: ICEOutputStreamHelper {
