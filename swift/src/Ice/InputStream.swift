--- conflicted
+++ resolved
@@ -15,8 +15,6 @@
     private let encoding: EncodingVersion
     private let traceSlicing: Bool
     fileprivate let acceptClassCycles: Bool
-
-<<<<<<< HEAD
     try checkSupportedEncoding(encoding)
 
     encaps = Encaps(start: start, size: Int(sz), encoding: encoding)
@@ -300,7 +298,6 @@
     //
     if let usv = v as? UnknownSlicedValue {
       throw NoValueFactoryException(reason: "", type: usv.ice_id())
-=======
     private var encaps: Encaps!
 
     private var startSeq: Int32 = -1
@@ -309,7 +306,6 @@
 
     private var remaining: Int {
         return data.count - pos
->>>>>>> 62bdf1d0
     }
 
     var currentEncoding: EncodingVersion {
@@ -419,7 +415,6 @@
     func skipEmptyEncapsulation() throws -> EncodingVersion {
         let sz: Int32 = try read()
 
-<<<<<<< HEAD
       let v: UInt8 = try read()
       if v == SliceFlags.OPTIONAL_END_MARKER.rawValue {
         try changePos(offset: -1)  // Rewind
@@ -606,7 +601,6 @@
       try encaps.decoder.readValue { v in
         if v == nil || v is ValueType {
           cb(v as? ValueType)
-=======
         if sz < 6 {
             throw EncapsulationException(reason: "invalid size")
         }
@@ -622,7 +616,6 @@
             if sz != 6 {
                 throw EncapsulationException(reason: "")
             }
->>>>>>> 62bdf1d0
         } else {
             //
             // Skip the optional content of the encapsulation if we are expecting an
@@ -633,10 +626,8 @@
 
         return encoding
     }
-<<<<<<< HEAD
   }
 }
-=======
 
     /// Skips over an encapsulation.
     ///
@@ -694,7 +685,6 @@
             try skipSize()
         }
     }
->>>>>>> 62bdf1d0
 
     /// Extracts a user exception from the stream and throws it.
     public func throwException() throws {
