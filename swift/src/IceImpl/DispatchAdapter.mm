--- conflicted
+++ resolved
@@ -55,13 +55,9 @@
     };
 
     ICEOutgoingResponse outgoingResponse =
-<<<<<<< HEAD
-        ^(uint8_t replyStatus, NSString* exceptionId, NSString* exceptionMessage, const void* message, long count) {
+        ^(uint8_t replyStatus, NSString* exceptionId, NSString* exceptionDetails, const void* message, long count) {
           cleanup();
 
-=======
-        ^(uint8_t replyStatus, NSString* exceptionId, NSString* exceptionDetails, const void* message, long count) {
->>>>>>> dc2e185c
           // We need to copy the message here as we don't own the memory and it can be sent asynchronously.
           Ice::OutputStream ostr(current.adapter->getCommunicator());
           ostr.writeBlob(static_cast<const std::byte*>(message), static_cast<size_t>(count));
