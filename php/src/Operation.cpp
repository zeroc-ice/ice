--- conflicted
+++ resolved
@@ -2,22 +2,13 @@
 // Copyright (c) ZeroC, Inc. All rights reserved.
 //
 
-<<<<<<< HEAD
-#include <Operation.h>
-#include <Communicator.h>
-#include <Proxy.h>
-#include <Types.h>
-#include <Util.h>
-#include "PHPUtil.h"
-=======
 #include "Operation.h"
 #include "Communicator.h"
 #include "Proxy.h"
 #include "Types.h"
 #include "Util.h"
 
-#include "Slice/PHPUtil.h"
->>>>>>> 47bb529a
+#include "PHPUtil.h"
 
 using namespace std;
 using namespace IcePHP;
