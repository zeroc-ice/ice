//
// Copyright (c) ZeroC, Inc. All rights reserved.
//

#include "Proxy.h"
#include "Connection.h"
#include "Endpoint.h"
#include "Util.h"

using namespace std;
using namespace IcePHP;

ZEND_EXTERN_MODULE_GLOBALS(ice)

// Here's a brief description of how proxies are handled by this extension.
//
// A single PHP class, ObjectPrx, is registered. This is an "internal" class,
// i.e., implemented by this extension, and it is used to represent all proxies
// regardless of interface type.
//
// Like in C++, a proxy is only capable of invoking the Ice::ObjectPrx operations
// until it is narrowed with a checked or unchecked cast. Unlike C++, no PHP classes
// are created for proxies, because all marshaling activity is driven by the type
// definitions, not by statically-generated code.
//
// In order to perform a checked or unchecked cast, the generated code invokes
// ice_checkedCast or ice_uncheckedCast on the proxy to be narrowed, supplying a scoped
// name for the desired type. Internally, the proxy validates the scoped name and returns
// a new proxy containing the interface definition. This proxy is considered
// to be narrowed to that interface and therefore supports user-defined operations.
//
// Naturally, there are many predefined proxy methods (e.g., ice_getIdentity, etc.), but
// the proxy also needs to support user-defined operations (if it has type information).
// We use a Zend API hook that allows us to intercept the invocation of unknown methods
// on the proxy object.

// Class entries represent the PHP class implementations we have registered.
namespace IcePHP
{
    zend_class_entry* proxyClassEntry = 0;
}

// Ice::ObjectPrx support.
static zend_object_handlers _handlers;

extern "C"
{
    static zend_object* handleAlloc(zend_class_entry*);
    static void handleFreeStorage(zend_object*);
    static zend_object* handleClone(zend_object*);
    static union _zend_function* handleGetMethod(zend_object**, zend_string*, const zval*);
    static int handleCompare(zval*, zval*);
}

namespace IcePHP
{
    // Encapsulates proxy and type information.
    class Proxy
    {
    public:
        Proxy(Ice::ObjectPrx, ProxyInfoPtr, CommunicatorInfoPtr);
        ~Proxy();

        bool clone(zval*, Ice::ObjectPrx);
        bool cloneUntyped(zval*, Ice::ObjectPrx);
        static bool create(zval*, Ice::ObjectPrx, ProxyInfoPtr, CommunicatorInfoPtr);

        Ice::ObjectPrx proxy;
        ProxyInfoPtr info;
        CommunicatorInfoPtr communicator;
        zval* connection;
        zval* cachedConnection;
    };
    using ProxyPtr = shared_ptr<Proxy>;

} // End of namespace IcePHP

ZEND_METHOD(Ice_ObjectPrx, __construct) { runtimeError("proxies cannot be instantiated, use stringToProxy()"); }

ZEND_METHOD(Ice_ObjectPrx, __toString)
{
    if (ZEND_NUM_ARGS() > 0)
    {
        WRONG_PARAM_COUNT;
    }

    ProxyPtr _this = Wrapper<ProxyPtr>::value(getThis());
    assert(_this);

    try
    {
        string str = _this->proxy->ice_toString();
        RETURN_STRINGL(str.c_str(), static_cast<int>(str.length()));
    }
    catch (...)
    {
        throwException(current_exception());
        RETURN_NULL();
    }
}

ZEND_METHOD(Ice_ObjectPrx, ice_getCommunicator)
{
    if (ZEND_NUM_ARGS() > 0)
    {
        WRONG_PARAM_COUNT;
    }

    ProxyPtr _this = Wrapper<ProxyPtr>::value(getThis());
    assert(_this);

    _this->communicator->getZval(return_value);
}

ZEND_METHOD(Ice_ObjectPrx, ice_toString) { ZEND_MN(Ice_ObjectPrx___toString)(INTERNAL_FUNCTION_PARAM_PASSTHRU); }

ZEND_METHOD(Ice_ObjectPrx, ice_getIdentity)
{
    if (ZEND_NUM_ARGS() != 0)
    {
        WRONG_PARAM_COUNT;
    }

    ProxyPtr _this = Wrapper<ProxyPtr>::value(getThis());
    assert(_this);

    createIdentity(return_value, _this->proxy->ice_getIdentity());
}

ZEND_BEGIN_ARG_INFO_EX(Ice_ObjectPrx_ice_identity_arginfo, 1, ZEND_RETURN_VALUE, static_cast<zend_ulong>(1))
ZEND_ARG_INFO(0, id)
ZEND_END_ARG_INFO()

ZEND_METHOD(Ice_ObjectPrx, ice_identity)
{
    ProxyPtr _this = Wrapper<ProxyPtr>::value(getThis());
    assert(_this);

    zend_class_entry* cls = idToClass("::Ice::Identity");
    assert(cls);

    zval* zid;

    if (zend_parse_parameters(ZEND_NUM_ARGS(), const_cast<char*>("O"), &zid, cls) == FAILURE)
    {
        RETURN_NULL();
    }

    Ice::Identity id;
    if (extractIdentity(zid, id))
    {
        try
        {
            if (!_this->cloneUntyped(return_value, _this->proxy->ice_identity(id)))
            {
                RETURN_NULL();
            }
        }
        catch (...)
        {
            throwException(current_exception());
            RETURN_NULL();
        }
    }
}

ZEND_METHOD(Ice_ObjectPrx, ice_getContext)
{
    if (ZEND_NUM_ARGS() != 0)
    {
        WRONG_PARAM_COUNT;
    }

    ProxyPtr _this = Wrapper<ProxyPtr>::value(getThis());
    assert(_this);

    if (!createStringMap(return_value, _this->proxy->ice_getContext()))
    {
        RETURN_NULL();
    }
}

ZEND_BEGIN_ARG_INFO_EX(Ice_ObjectPrx_ice_context_arginfo, 1, ZEND_RETURN_VALUE, static_cast<zend_ulong>(1))
ZEND_ARG_INFO(0, ctx)
ZEND_END_ARG_INFO()

ZEND_METHOD(Ice_ObjectPrx, ice_context)
{
    zval* arr = 0;

    if (zend_parse_parameters(ZEND_NUM_ARGS(), const_cast<char*>("a"), &arr) == FAILURE)
    {
        RETURN_NULL();
    }

    // Populate the context.
    Ice::Context ctx;
    if (arr && !extractStringMap(arr, ctx))
    {
        RETURN_NULL();
    }

    ProxyPtr _this = Wrapper<ProxyPtr>::value(getThis());
    assert(_this);
    try
    {
        if (!_this->clone(return_value, _this->proxy->ice_context(ctx)))
        {
            RETURN_NULL();
        }
    }
    catch (...)
    {
        throwException(current_exception());
        RETURN_NULL();
    }
}

ZEND_METHOD(Ice_ObjectPrx, ice_getFacet)
{
    if (ZEND_NUM_ARGS() != 0)
    {
        WRONG_PARAM_COUNT;
    }

    ProxyPtr _this = Wrapper<ProxyPtr>::value(getThis());
    assert(_this);

    try
    {
        string facet = _this->proxy->ice_getFacet();
        ZVAL_STRINGL(return_value, facet.c_str(), static_cast<int>(facet.length()));
    }
    catch (...)
    {
        throwException(current_exception());
        RETURN_NULL();
    }
}

ZEND_BEGIN_ARG_INFO_EX(Ice_ObjectPrx_ice_facet_arginfo, 1, ZEND_RETURN_VALUE, static_cast<zend_ulong>(1))
ZEND_ARG_INFO(0, facet)
ZEND_END_ARG_INFO()

ZEND_METHOD(Ice_ObjectPrx, ice_facet)
{
    char* name;
    size_t len;

    if (zend_parse_parameters(ZEND_NUM_ARGS(), const_cast<char*>("s"), &name, &len) == FAILURE)
    {
        RETURN_NULL();
    }

    ProxyPtr _this = Wrapper<ProxyPtr>::value(getThis());
    assert(_this);

    try
    {
        if (!_this->cloneUntyped(return_value, _this->proxy->ice_facet(name)))
        {
            RETURN_NULL();
        }
    }
    catch (...)
    {
        throwException(current_exception());
        RETURN_NULL();
    }
}

ZEND_METHOD(Ice_ObjectPrx, ice_getAdapterId)
{
    if (ZEND_NUM_ARGS() != 0)
    {
        WRONG_PARAM_COUNT;
    }

    ProxyPtr _this = Wrapper<ProxyPtr>::value(getThis());
    assert(_this);

    try
    {
        string id = _this->proxy->ice_getAdapterId();
        ZVAL_STRINGL(return_value, id.c_str(), static_cast<int>(id.length()));
    }
    catch (...)
    {
        throwException(current_exception());
        RETURN_NULL();
    }
}

ZEND_BEGIN_ARG_INFO_EX(Ice_ObjectPrx_ice_adapterId_arginfo, 1, ZEND_RETURN_VALUE, static_cast<zend_ulong>(1))
ZEND_ARG_INFO(0, id)
ZEND_END_ARG_INFO()

ZEND_METHOD(Ice_ObjectPrx, ice_adapterId)
{
    ProxyPtr _this = Wrapper<ProxyPtr>::value(getThis());
    assert(_this);

    char* id;
    size_t len;

    if (zend_parse_parameters(ZEND_NUM_ARGS(), const_cast<char*>("s"), &id, &len) == FAILURE)
    {
        RETURN_NULL();
    }

    try
    {
        if (!_this->clone(return_value, _this->proxy->ice_adapterId(id)))
        {
            RETURN_NULL();
        }
    }
    catch (...)
    {
        throwException(current_exception());
        RETURN_NULL();
    }
}

ZEND_METHOD(Ice_ObjectPrx, ice_getEndpoints)
{
    if (ZEND_NUM_ARGS() != 0)
    {
        WRONG_PARAM_COUNT;
    }

    ProxyPtr _this = Wrapper<ProxyPtr>::value(getThis());
    assert(_this);

    try
    {
        Ice::EndpointSeq endpoints = _this->proxy->ice_getEndpoints();

        array_init(return_value);
        uint32_t idx = 0;
        for (const auto& p : endpoints)
        {
            zval elem;
            if (!createEndpoint(&elem, p))
            {
                zval_ptr_dtor(&elem);
                RETURN_NULL();
            }
            add_index_zval(return_value, idx++, &elem);
        }
    }
    catch (...)
    {
        throwException(current_exception());
        RETURN_NULL();
    }
}

ZEND_BEGIN_ARG_INFO_EX(Ice_ObjectPrx_ice_endpoints_arginfo, 1, ZEND_RETURN_VALUE, static_cast<zend_ulong>(1))
ZEND_ARG_INFO(0, endpoints)
ZEND_END_ARG_INFO()

ZEND_METHOD(Ice_ObjectPrx, ice_endpoints)
{
    ProxyPtr _this = Wrapper<ProxyPtr>::value(getThis());
    assert(_this);

    zval* zv;

    if (zend_parse_parameters(ZEND_NUM_ARGS(), const_cast<char*>("a"), &zv) == FAILURE)
    {
        RETURN_NULL();
    }

    Ice::EndpointSeq seq;

    HashTable* arr = Z_ARRVAL_P(zv);
    zval* val;
    ZEND_HASH_FOREACH_VAL(arr, val)
    {
        if (Z_TYPE_P(val) != IS_OBJECT)
        {
            runtimeError("expected an element of type Ice::Endpoint");
            RETURN_NULL();
        }

        Ice::EndpointPtr endpoint;
        if (!fetchEndpoint(val, endpoint))
        {
            RETURN_NULL();
        }

        seq.push_back(endpoint);
    }
    ZEND_HASH_FOREACH_END();

    try
    {
        if (!_this->clone(return_value, _this->proxy->ice_endpoints(seq)))
        {
            RETURN_NULL();
        }
    }
    catch (...)
    {
        throwException(current_exception());
        RETURN_NULL();
    }
}

ZEND_METHOD(Ice_ObjectPrx, ice_getLocatorCacheTimeout)
{
    if (ZEND_NUM_ARGS() != 0)
    {
        WRONG_PARAM_COUNT;
    }

    ProxyPtr _this = Wrapper<ProxyPtr>::value(getThis());
    assert(_this);

    try
    {
        int32_t timeout = _this->proxy->ice_getLocatorCacheTimeout();
        ZVAL_LONG(return_value, static_cast<long>(timeout));
    }
    catch (...)
    {
        throwException(current_exception());
        RETURN_NULL();
    }
}

ZEND_METHOD(Ice_ObjectPrx, ice_getConnectionId)
{
    if (ZEND_NUM_ARGS() != 0)
    {
        WRONG_PARAM_COUNT;
    }

    ProxyPtr _this = Wrapper<ProxyPtr>::value(getThis());
    assert(_this);

    try
    {
        string connectionId = _this->proxy->ice_getConnectionId();
        ZVAL_STRINGL(return_value, connectionId.c_str(), static_cast<int>(connectionId.length()));
    }
    catch (...)
    {
        throwException(current_exception());
        RETURN_NULL();
    }
}

ZEND_BEGIN_ARG_INFO_EX(Ice_ObjectPrx_ice_locatorCacheTimeout_arginfo, 1, ZEND_RETURN_VALUE, static_cast<zend_ulong>(1))
ZEND_ARG_INFO(0, timeout)
ZEND_END_ARG_INFO()

ZEND_METHOD(Ice_ObjectPrx, ice_locatorCacheTimeout)
{
    ProxyPtr _this = Wrapper<ProxyPtr>::value(getThis());
    assert(_this);

    zend_long l;
    if (zend_parse_parameters(ZEND_NUM_ARGS(), const_cast<char*>("l"), &l) != SUCCESS)
    {
        RETURN_NULL();
    }

    try
    {
        if (!_this->clone(return_value, _this->proxy->ice_locatorCacheTimeout(static_cast<int32_t>(l))))
        {
            RETURN_NULL();
        }
    }
    catch (...)
    {
        throwException(current_exception());
        RETURN_NULL();
    }
}

ZEND_METHOD(Ice_ObjectPrx, ice_isConnectionCached)
{
    if (ZEND_NUM_ARGS() != 0)
    {
        WRONG_PARAM_COUNT;
    }

    ProxyPtr _this = Wrapper<ProxyPtr>::value(getThis());
    assert(_this);

    try
    {
        bool b = _this->proxy->ice_isConnectionCached();
        ZVAL_BOOL(return_value, b ? 1 : 0);
    }
    catch (...)
    {
        throwException(current_exception());
        RETURN_NULL();
    }
}

ZEND_BEGIN_ARG_INFO_EX(Ice_ObjectPrx_ice_connectionCached_arginfo, 1, ZEND_RETURN_VALUE, static_cast<zend_ulong>(1))
ZEND_ARG_INFO(0, cached)
ZEND_END_ARG_INFO()

ZEND_METHOD(Ice_ObjectPrx, ice_connectionCached)
{
    ProxyPtr _this = Wrapper<ProxyPtr>::value(getThis());
    assert(_this);

    zend_bool b;
    if (zend_parse_parameters(ZEND_NUM_ARGS(), const_cast<char*>("b"), &b) != SUCCESS)
    {
        RETURN_NULL();
    }

    try
    {
        if (!_this->clone(return_value, _this->proxy->ice_connectionCached(b ? true : false)))
        {
            RETURN_NULL();
        }
    }
    catch (...)
    {
        throwException(current_exception());
        RETURN_NULL();
    }
}

ZEND_METHOD(Ice_ObjectPrx, ice_getEndpointSelection)
{
    if (ZEND_NUM_ARGS() != 0)
    {
        WRONG_PARAM_COUNT;
    }

    ProxyPtr _this = Wrapper<ProxyPtr>::value(getThis());
    assert(_this);

    try
    {
        Ice::EndpointSelectionType type = _this->proxy->ice_getEndpointSelection();
        ZVAL_LONG(return_value, type == Ice::EndpointSelectionType::Random ? 0 : 1);
    }
    catch (...)
    {
        throwException(current_exception());
        RETURN_NULL();
    }
}

ZEND_BEGIN_ARG_INFO_EX(Ice_ObjectPrx_ice_endpointSelection_arginfo, 1, ZEND_RETURN_VALUE, static_cast<zend_ulong>(1))
ZEND_ARG_INFO(0, selectionType)
ZEND_END_ARG_INFO()

ZEND_METHOD(Ice_ObjectPrx, ice_endpointSelection)
{
    ProxyPtr _this = Wrapper<ProxyPtr>::value(getThis());
    assert(_this);

    zend_long l;
    if (zend_parse_parameters(ZEND_NUM_ARGS(), const_cast<char*>("l"), &l) != SUCCESS)
    {
        RETURN_NULL();
    }

    if (l < 0 || l > 1)
    {
        runtimeError("expecting Random or Ordered");
        RETURN_NULL();
    }

    try
    {
        auto type = l == 0 ? Ice::EndpointSelectionType::Random : Ice::EndpointSelectionType::Ordered;
        if (!_this->clone(return_value, _this->proxy->ice_endpointSelection(type)))
        {
            RETURN_NULL();
        }
    }
    catch (...)
    {
        throwException(current_exception());
        RETURN_NULL();
    }
}

ZEND_METHOD(Ice_ObjectPrx, ice_isSecure)
{
    if (ZEND_NUM_ARGS() != 0)
    {
        WRONG_PARAM_COUNT;
    }

    ProxyPtr _this = Wrapper<ProxyPtr>::value(getThis());
    assert(_this);

    try
    {
        bool b = _this->proxy->ice_isSecure();
        RETURN_BOOL(b ? 1 : 0);
    }
    catch (...)
    {
        throwException(current_exception());
        RETURN_FALSE;
    }
}

ZEND_BEGIN_ARG_INFO_EX(Ice_ObjectPrx_ice_secure_arginfo, 1, ZEND_RETURN_VALUE, static_cast<zend_ulong>(1))
ZEND_ARG_INFO(0, secure)
ZEND_END_ARG_INFO()

ZEND_METHOD(Ice_ObjectPrx, ice_secure)
{
    ProxyPtr _this = Wrapper<ProxyPtr>::value(getThis());
    assert(_this);

    zend_bool b;
    if (zend_parse_parameters(ZEND_NUM_ARGS(), const_cast<char*>("b"), &b) != SUCCESS)
    {
        RETURN_NULL();
    }

    try
    {
        if (!_this->clone(return_value, _this->proxy->ice_secure(b ? true : false)))
        {
            RETURN_NULL();
        }
    }
    catch (...)
    {
        throwException(current_exception());
        RETURN_NULL();
    }
}

ZEND_METHOD(Ice_ObjectPrx, ice_getEncodingVersion)
{
    if (ZEND_NUM_ARGS() != 0)
    {
        WRONG_PARAM_COUNT;
    }

    ProxyPtr _this = Wrapper<ProxyPtr>::value(getThis());
    assert(_this);

    try
    {
        if (!createEncodingVersion(return_value, _this->proxy->ice_getEncodingVersion()))
        {
            RETURN_NULL();
        }
    }
    catch (...)
    {
        throwException(current_exception());
        RETURN_NULL();
    }
}

ZEND_BEGIN_ARG_INFO_EX(Ice_ObjectPrx_ice_encodingVersion_arginfo, 1, ZEND_RETURN_VALUE, static_cast<zend_ulong>(1))
ZEND_ARG_INFO(0, version)
ZEND_END_ARG_INFO()

ZEND_METHOD(Ice_ObjectPrx, ice_encodingVersion)
{
    ProxyPtr _this = Wrapper<ProxyPtr>::value(getThis());
    assert(_this);

    zend_class_entry* cls = idToClass("::Ice::EncodingVersion");
    assert(cls);

    zval* zv;
    if (zend_parse_parameters(ZEND_NUM_ARGS(), const_cast<char*>("O"), &zv, cls) == FAILURE)
    {
        RETURN_NULL();
    }

    Ice::EncodingVersion v;
    if (extractEncodingVersion(zv, v))
    {
        try
        {
            if (!_this->clone(return_value, _this->proxy->ice_encodingVersion(v)))
            {
                RETURN_NULL();
            }
        }
        catch (...)
        {
            throwException(current_exception());
            RETURN_NULL();
        }
    }
}

ZEND_METHOD(Ice_ObjectPrx, ice_isPreferSecure)
{
    if (ZEND_NUM_ARGS() != 0)
    {
        WRONG_PARAM_COUNT;
    }

    ProxyPtr _this = Wrapper<ProxyPtr>::value(getThis());
    assert(_this);

    try
    {
        bool b = _this->proxy->ice_isPreferSecure();
        RETURN_BOOL(b ? 1 : 0);
    }
    catch (...)
    {
        throwException(current_exception());
        RETURN_FALSE;
    }
}

ZEND_BEGIN_ARG_INFO_EX(Ice_ObjectPrx_ice_preferSecure_arginfo, 1, ZEND_RETURN_VALUE, static_cast<zend_ulong>(1))
ZEND_ARG_INFO(0, preferSecure)
ZEND_END_ARG_INFO()

ZEND_METHOD(Ice_ObjectPrx, ice_preferSecure)
{
    ProxyPtr _this = Wrapper<ProxyPtr>::value(getThis());
    assert(_this);

    zend_bool b;
    if (zend_parse_parameters(ZEND_NUM_ARGS(), const_cast<char*>("b"), &b) != SUCCESS)
    {
        RETURN_NULL();
    }

    try
    {
        if (!_this->clone(return_value, _this->proxy->ice_preferSecure(b ? true : false)))
        {
            RETURN_NULL();
        }
    }
    catch (...)
    {
        throwException(current_exception());
        RETURN_NULL();
    }
}

ZEND_METHOD(Ice_ObjectPrx, ice_getRouter)
{
    if (ZEND_NUM_ARGS() != 0)
    {
        WRONG_PARAM_COUNT;
    }

    ProxyPtr _this = Wrapper<ProxyPtr>::value(getThis());
    assert(_this);

    try
    {
        optional<Ice::RouterPrx> router = _this->proxy->ice_getRouter();
        if (router)
        {
            ProxyInfoPtr info = getProxyInfo("::Ice::Router");
            if (!info)
            {
                RETURN_NULL();
            }

            assert(info);

            if (!createProxy(return_value, std::move(router.value()), std::move(info), _this->communicator))
            {
                RETURN_NULL();
            }
        }
        else
        {
            RETURN_NULL();
        }
    }
    catch (...)
    {
        throwException(current_exception());
        RETURN_FALSE;
    }
}

ZEND_BEGIN_ARG_INFO_EX(Ice_ObjectPrx_ice_router_arginfo, 1, ZEND_RETURN_VALUE, static_cast<zend_ulong>(1))
ZEND_ARG_INFO(0, router)
ZEND_END_ARG_INFO()

ZEND_METHOD(Ice_ObjectPrx, ice_router)
{
    ProxyPtr _this = Wrapper<ProxyPtr>::value(getThis());
    assert(_this);

    zval* zprx;
    if (zend_parse_parameters(ZEND_NUM_ARGS(), const_cast<char*>("O!"), &zprx, proxyClassEntry) != SUCCESS)
    {
        RETURN_NULL();
    }

    optional<Ice::ObjectPrx> proxy;
    ProxyInfoPtr def;
    if (zprx && !fetchProxy(zprx, proxy, def))
    {
        RETURN_NULL();
    }

    optional<Ice::RouterPrx> router;
    if (proxy)
    {
        if (!def || !def->isA("::Ice::Router"))
        {
            runtimeError("ice_router requires a proxy narrowed to Ice::Router");
            RETURN_NULL();
        }
        router = Ice::uncheckedCast<Ice::RouterPrx>(proxy);
    }

    try
    {
        if (!_this->clone(return_value, _this->proxy->ice_router(router)))
        {
            RETURN_NULL();
        }
    }
    catch (...)
    {
        throwException(current_exception());
        RETURN_NULL();
    }
}

ZEND_METHOD(Ice_ObjectPrx, ice_getLocator)
{
    if (ZEND_NUM_ARGS() != 0)
    {
        WRONG_PARAM_COUNT;
    }

    ProxyPtr _this = Wrapper<ProxyPtr>::value(getThis());
    assert(_this);

    try
    {
        optional<Ice::LocatorPrx> locator = _this->proxy->ice_getLocator();
        if (locator)
        {
            ProxyInfoPtr info = getProxyInfo("::Ice::Locator");
            if (!info)
            {
                RETURN_NULL();
            }

            if (!createProxy(return_value, std::move(locator).value(), std::move(info), _this->communicator))
            {
                RETURN_NULL();
            }
        }
        else
        {
            RETURN_NULL();
        }
    }
    catch (...)
    {
        throwException(current_exception());
        RETURN_FALSE;
    }
}

ZEND_BEGIN_ARG_INFO_EX(Ice_ObjectPrx_ice_locator_arginfo, 1, ZEND_RETURN_VALUE, static_cast<zend_ulong>(1))
ZEND_ARG_INFO(0, locator)
ZEND_END_ARG_INFO()

ZEND_METHOD(Ice_ObjectPrx, ice_locator)
{
    ProxyPtr _this = Wrapper<ProxyPtr>::value(getThis());
    assert(_this);

    zval* zprx;
    if (zend_parse_parameters(ZEND_NUM_ARGS(), const_cast<char*>("O!"), &zprx, proxyClassEntry) != SUCCESS)
    {
        RETURN_NULL();
    }

    optional<Ice::ObjectPrx> proxy;
    ProxyInfoPtr def;
    if (zprx && !fetchProxy(zprx, proxy, def))
    {
        RETURN_NULL();
    }

    optional<Ice::LocatorPrx> locator;
    if (proxy)
    {
        if (!def || !def->isA("::Ice::Locator"))
        {
            runtimeError("ice_locator requires a proxy narrowed to Ice::Locator");
            RETURN_NULL();
        }
        locator = Ice::uncheckedCast<Ice::LocatorPrx>(proxy);
    }

    try
    {
        if (!_this->clone(return_value, _this->proxy->ice_locator(std::move(locator))))
        {
            RETURN_NULL();
        }
    }
    catch (...)
    {
        throwException(current_exception());
        RETURN_NULL();
    }
}

ZEND_METHOD(Ice_ObjectPrx, ice_twoway)
{
    if (ZEND_NUM_ARGS() != 0)
    {
        WRONG_PARAM_COUNT;
    }

    ProxyPtr _this = Wrapper<ProxyPtr>::value(getThis());
    assert(_this);

    try
    {
        if (!_this->clone(return_value, _this->proxy->ice_twoway()))
        {
            RETURN_NULL();
        }
    }
    catch (...)
    {
        throwException(current_exception());
        RETURN_NULL();
    }
}

ZEND_METHOD(Ice_ObjectPrx, ice_isTwoway)
{
    if (ZEND_NUM_ARGS() != 0)
    {
        WRONG_PARAM_COUNT;
    }

    ProxyPtr _this = Wrapper<ProxyPtr>::value(getThis());
    assert(_this);

    try
    {
        bool b = _this->proxy->ice_isTwoway();
        RETURN_BOOL(b ? 1 : 0);
    }
    catch (...)
    {
        throwException(current_exception());
        RETURN_FALSE;
    }
}

ZEND_METHOD(Ice_ObjectPrx, ice_oneway)
{
    if (ZEND_NUM_ARGS() != 0)
    {
        WRONG_PARAM_COUNT;
    }

    ProxyPtr _this = Wrapper<ProxyPtr>::value(getThis());
    assert(_this);

    try
    {
        if (!_this->clone(return_value, _this->proxy->ice_oneway()))
        {
            RETURN_NULL();
        }
    }
    catch (...)
    {
        throwException(current_exception());
        RETURN_NULL();
    }
}

ZEND_METHOD(Ice_ObjectPrx, ice_isOneway)
{
    if (ZEND_NUM_ARGS() != 0)
    {
        WRONG_PARAM_COUNT;
    }

    ProxyPtr _this = Wrapper<ProxyPtr>::value(getThis());
    assert(_this);

    try
    {
        bool b = _this->proxy->ice_isOneway();
        RETURN_BOOL(b ? 1 : 0);
    }
    catch (...)
    {
        throwException(current_exception());
        RETURN_FALSE;
    }
}

ZEND_METHOD(Ice_ObjectPrx, ice_batchOneway)
{
    if (ZEND_NUM_ARGS() != 0)
    {
        WRONG_PARAM_COUNT;
    }

    ProxyPtr _this = Wrapper<ProxyPtr>::value(getThis());
    assert(_this);

    try
    {
        if (!_this->clone(return_value, _this->proxy->ice_batchOneway()))
        {
            RETURN_NULL();
        }
    }
    catch (...)
    {
        throwException(current_exception());
        RETURN_NULL();
    }
}

ZEND_METHOD(Ice_ObjectPrx, ice_isBatchOneway)
{
    if (ZEND_NUM_ARGS() != 0)
    {
        WRONG_PARAM_COUNT;
    }

    ProxyPtr _this = Wrapper<ProxyPtr>::value(getThis());
    assert(_this);

    try
    {
        bool b = _this->proxy->ice_isBatchOneway();
        RETURN_BOOL(b ? 1 : 0);
    }
    catch (...)
    {
        throwException(current_exception());
        RETURN_FALSE;
    }
}

ZEND_METHOD(Ice_ObjectPrx, ice_datagram)
{
    if (ZEND_NUM_ARGS() != 0)
    {
        WRONG_PARAM_COUNT;
    }

    ProxyPtr _this = Wrapper<ProxyPtr>::value(getThis());
    assert(_this);

    try
    {
        if (!_this->clone(return_value, _this->proxy->ice_datagram()))
        {
            RETURN_NULL();
        }
    }
    catch (...)
    {
        throwException(current_exception());
        RETURN_NULL();
    }
}

ZEND_METHOD(Ice_ObjectPrx, ice_isDatagram)
{
    if (ZEND_NUM_ARGS() != 0)
    {
        WRONG_PARAM_COUNT;
    }

    ProxyPtr _this = Wrapper<ProxyPtr>::value(getThis());
    assert(_this);

    try
    {
        bool b = _this->proxy->ice_isDatagram();
        RETURN_BOOL(b ? 1 : 0);
    }
    catch (...)
    {
        throwException(current_exception());
        RETURN_FALSE;
    }
}

ZEND_METHOD(Ice_ObjectPrx, ice_batchDatagram)
{
    if (ZEND_NUM_ARGS() != 0)
    {
        WRONG_PARAM_COUNT;
    }

    ProxyPtr _this = Wrapper<ProxyPtr>::value(getThis());
    assert(_this);

    try
    {
        if (!_this->clone(return_value, _this->proxy->ice_batchDatagram()))
        {
            RETURN_NULL();
        }
    }
    catch (...)
    {
        throwException(current_exception());
        RETURN_NULL();
    }
}

ZEND_METHOD(Ice_ObjectPrx, ice_isBatchDatagram)
{
    if (ZEND_NUM_ARGS() != 0)
    {
        WRONG_PARAM_COUNT;
    }

    ProxyPtr _this = Wrapper<ProxyPtr>::value(getThis());
    assert(_this);

    try
    {
        bool b = _this->proxy->ice_isBatchDatagram();
        RETURN_BOOL(b ? 1 : 0);
    }
    catch (...)
    {
        throwException(current_exception());
        RETURN_FALSE;
    }
}

ZEND_BEGIN_ARG_INFO_EX(Ice_ObjectPrx_ice_compress_arginfo, 1, ZEND_RETURN_VALUE, static_cast<zend_ulong>(1))
ZEND_ARG_INFO(0, compress)
ZEND_END_ARG_INFO()

ZEND_METHOD(Ice_ObjectPrx, ice_compress)
{
    ProxyPtr _this = Wrapper<ProxyPtr>::value(getThis());
    assert(_this);

    zend_bool b;
    if (zend_parse_parameters(ZEND_NUM_ARGS(), const_cast<char*>("b"), &b) != SUCCESS)
    {
        RETURN_NULL();
    }

    try
    {
        if (!_this->clone(return_value, _this->proxy->ice_compress(b ? true : false)))
        {
            RETURN_NULL();
        }
    }
    catch (...)
    {
        throwException(current_exception());
        RETURN_NULL();
    }
}

ZEND_METHOD(Ice_ObjectPrx, ice_getCompress)
{
    if (ZEND_NUM_ARGS() != 0)
    {
        WRONG_PARAM_COUNT;
    }

    ProxyPtr _this = Wrapper<ProxyPtr>::value(getThis());
    assert(_this);

    try
    {
        optional<bool> compress = _this->proxy->ice_getCompress();
        if (compress)
        {
            RETURN_BOOL(*compress ? 1 : 0);
        }
        else
        {
            assignUnset(return_value);
        }
    }
    catch (...)
    {
        throwException(current_exception());
        RETURN_NULL();
    }
}

ZEND_BEGIN_ARG_INFO_EX(Ice_ObjectPrx_ice_invocationTimeout_arginfo, 1, ZEND_RETURN_VALUE, static_cast<zend_ulong>(1))
ZEND_ARG_INFO(0, invocationTiemout)
ZEND_END_ARG_INFO()

ZEND_METHOD(Ice_ObjectPrx, ice_invocationTimeout)
{
    ProxyPtr _this = Wrapper<ProxyPtr>::value(getThis());
    assert(_this);

    try
    {
        zend_long l;
        if (zend_parse_parameters(ZEND_NUM_ARGS(), const_cast<char*>("l"), &l) != SUCCESS)
        {
            RETURN_NULL();
        }
        // TODO: range check?
        if (!_this->clone(return_value, _this->proxy->ice_invocationTimeout(static_cast<int32_t>(l))))
        {
            RETURN_NULL();
        }
    }
    catch (...)
    {
        throwException(current_exception());
        RETURN_NULL();
    }
}

ZEND_METHOD(Ice_ObjectPrx, ice_getInvocationTimeout)
{
    if (ZEND_NUM_ARGS() != 0)
    {
        WRONG_PARAM_COUNT;
    }

    ProxyPtr _this = Wrapper<ProxyPtr>::value(getThis());
    assert(_this);

    try
    {
        ZVAL_LONG(return_value, static_cast<long>(_this->proxy->ice_getInvocationTimeout()));
    }
    catch (...)
    {
        throwException(current_exception());
        RETURN_NULL();
    }
}

ZEND_BEGIN_ARG_INFO_EX(Ice_ObjectPrx_ice_connectionId_arginfo, 1, ZEND_RETURN_VALUE, static_cast<zend_ulong>(1))
ZEND_ARG_INFO(0, connectionId)
ZEND_END_ARG_INFO()

ZEND_METHOD(Ice_ObjectPrx, ice_connectionId)
{
    ProxyPtr _this = Wrapper<ProxyPtr>::value(getThis());
    assert(_this);

    try
    {
        char* id;
        size_t idLen;
        if (zend_parse_parameters(ZEND_NUM_ARGS(), const_cast<char*>("s"), &id, &idLen) != SUCCESS)
        {
            RETURN_NULL();
        }
        if (!_this->clone(return_value, _this->proxy->ice_connectionId(id)))
        {
            RETURN_NULL();
        }
    }
    catch (...)
    {
        throwException(current_exception());
        RETURN_NULL();
    }
}

ZEND_BEGIN_ARG_INFO_EX(Ice_ObjectPrx_ice_fixed_arginfo, 1, ZEND_RETURN_VALUE, static_cast<zend_ulong>(1))
ZEND_ARG_INFO(0, connection)
ZEND_END_ARG_INFO()

ZEND_METHOD(Ice_ObjectPrx, ice_fixed)
{
    ProxyPtr _this = Wrapper<ProxyPtr>::value(getThis());
    assert(_this);

    zval* zcon;
    if (zend_parse_parameters(ZEND_NUM_ARGS(), const_cast<char*>("O!"), &zcon, connectionClassEntry) != SUCCESS)
    {
        RETURN_NULL();
    }

    Ice::ConnectionPtr connection;
    if (zcon && !fetchConnection(zcon, connection))
    {
        RETURN_NULL();
    }

    try
    {
        if (!_this->clone(return_value, _this->proxy->ice_fixed(connection)))
        {
            RETURN_NULL();
        }
    }
    catch (...)
    {
        throwException(current_exception());
        RETURN_NULL();
    }
}

ZEND_METHOD(Ice_ObjectPrx, ice_isFixed)
{
    if (ZEND_NUM_ARGS() != 0)
    {
        WRONG_PARAM_COUNT;
    }

    ProxyPtr _this = Wrapper<ProxyPtr>::value(getThis());
    assert(_this);

    try
    {
        bool b = _this->proxy->ice_isFixed();
        RETURN_BOOL(b ? 1 : 0);
    }
    catch (...)
    {
        throwException(current_exception());
        RETURN_FALSE;
    }
}

ZEND_METHOD(Ice_ObjectPrx, ice_getConnection)
{
    if (ZEND_NUM_ARGS() != 0)
    {
        WRONG_PARAM_COUNT;
    }

    ProxyPtr _this = Wrapper<ProxyPtr>::value(getThis());
    assert(_this);

    try
    {
        Ice::ConnectionPtr con = _this->proxy->ice_getConnection();
        if (!createConnection(return_value, con))
        {
            RETURN_NULL();
        }
    }
    catch (...)
    {
        throwException(current_exception());
        RETURN_NULL();
    }
}

ZEND_METHOD(Ice_ObjectPrx, ice_getCachedConnection)
{
    if (ZEND_NUM_ARGS() != 0)
    {
        WRONG_PARAM_COUNT;
    }

    ProxyPtr _this = Wrapper<ProxyPtr>::value(getThis());
    assert(_this);

    try
    {
        Ice::ConnectionPtr con = _this->proxy->ice_getCachedConnection();
        if (!con || !createConnection(return_value, con))
        {
            RETURN_NULL();
        }
    }
    catch (...)
    {
        throwException(current_exception());
        RETURN_NULL();
    }
}

ZEND_METHOD(Ice_ObjectPrx, ice_flushBatchRequests)
{
    if (ZEND_NUM_ARGS() != 0)
    {
        WRONG_PARAM_COUNT;
    }

    ProxyPtr _this = Wrapper<ProxyPtr>::value(getThis());
    assert(_this);

    try
    {
        _this->proxy->ice_flushBatchRequests();
    }
    catch (...)
    {
        throwException(current_exception());
        RETURN_NULL();
    }
}

ZEND_BEGIN_ARG_INFO_EX(Ice_Proxy_do_cast_arginfo, 1, ZEND_RETURN_VALUE, static_cast<zend_ulong>(1))
ZEND_ARG_INFO(0, id)
ZEND_ARG_INFO(0, facet)
ZEND_ARG_INFO(0, ctx)
ZEND_END_ARG_INFO()

static void
do_cast(INTERNAL_FUNCTION_PARAMETERS, bool check)
{
    // First argument is required and should be a scoped name. The second and third arguments are optional and
    // represent a facet name, a context, or a facet name followed by a context.
    if (ZEND_NUM_ARGS() < 1 || ZEND_NUM_ARGS() > 3)
    {
        WRONG_PARAM_COUNT;
    }

    char* id;
    size_t idLen;
    char* facet = 0;
    size_t facetLen;
    zval* arr = 0;

    if (zend_parse_parameters_ex(
            ZEND_PARSE_PARAMS_QUIET,
            ZEND_NUM_ARGS(),
            const_cast<char*>("s|s!a!"),
            &id,
            &idLen,
            &facet,
            &facetLen,
            &arr) == FAILURE)
    {
        facet = 0;
        if (zend_parse_parameters_ex(
                ZEND_PARSE_PARAMS_QUIET,
                ZEND_NUM_ARGS(),
                const_cast<char*>("s|a!"),
                &id,
                &idLen,
                &arr) == FAILURE)
        {
            php_error(
                E_ERROR,
                "%s() requires a type id followed by an optional facet and/or context",
                get_active_function_name());
            return;
        }
    }

    ProxyPtr _this = Wrapper<ProxyPtr>::value(getThis());
    assert(_this);

    // Populate the context.
    Ice::Context ctx;
    if (arr && !extractStringMap(arr, ctx))
    {
        RETURN_NULL();
    }

    try
    {
        ProxyInfoPtr info = getProxyInfo(id);
        if (!info)
        {
            RETURN_NULL();
        }

        Ice::ObjectPrx prx = _this->proxy;
        if (facet)
        {
            prx = prx->ice_facet(facet);
        }

        if (arr)
        {
            prx = prx->ice_context(ctx);
        }

        if (check)
        {
            // Verify that the object supports the requested type.
            if (!prx->ice_isA(info->id))
            {
                RETURN_NULL();
            }
        }

        if (!createProxy(return_value, std::move(prx), std::move(info), _this->communicator))
        {
            RETURN_NULL();
        }
    }
    catch (const Ice::FacetNotExistException&)
    {
        // Ignore.
    }
    catch (...)
    {
        throwException(current_exception());
        RETVAL_FALSE;
    }
}

ZEND_METHOD(Ice_ObjectPrx, ice_uncheckedCast) { do_cast(INTERNAL_FUNCTION_PARAM_PASSTHRU, false); }

ZEND_METHOD(Ice_ObjectPrx, ice_checkedCast) { do_cast(INTERNAL_FUNCTION_PARAM_PASSTHRU, true); }

IcePHP::Proxy::Proxy(Ice::ObjectPrx p, ProxyInfoPtr i, CommunicatorInfoPtr comm)
    : proxy(std::move(p)),
      info(std::move(i)),
      communicator(std::move(comm)),
      connection(0),
      cachedConnection(0)
{
}

IcePHP::Proxy::~Proxy()
{
    if (connection)
    {
        zval_ptr_dtor(connection);
    }
    if (cachedConnection)
    {
        zval_ptr_dtor(cachedConnection);
    }
}

bool
IcePHP::Proxy::clone(zval* zv, Ice::ObjectPrx p)
{
    return create(zv, std::move(p), info, communicator);
}

bool
IcePHP::Proxy::cloneUntyped(zval* zv, Ice::ObjectPrx p)
{
    return create(zv, std::move(p), nullptr, communicator);
}

bool
IcePHP::Proxy::create(zval* zv, Ice::ObjectPrx p, ProxyInfoPtr info, CommunicatorInfoPtr comm)
{
    ProxyInfoPtr prxInfo = std::move(info);
    if (!prxInfo)
    {
        prxInfo = getProxyInfo("::Ice::Object");
        assert(prxInfo);
    }

    if (object_init_ex(zv, proxyClassEntry) != SUCCESS)
    {
        runtimeError("unable to initialize proxy");
        return false;
    }

    Wrapper<ProxyPtr>* obj = Wrapper<ProxyPtr>::extract(zv);
    assert(!obj->ptr);
    obj->ptr = new ProxyPtr(new Proxy(std::move(p), std::move(prxInfo), std::move(comm)));
    return true;
}

static zend_object*
handleAlloc(zend_class_entry* ce)
{
    Wrapper<ProxyPtr>* obj = Wrapper<ProxyPtr>::create(ce);
    assert(obj);
    obj->zobj.handlers = &_handlers;
    return &obj->zobj;
}

static void
handleFreeStorage(zend_object* object)
{
    Wrapper<ProxyPtr>* obj = Wrapper<ProxyPtr>::fetch(object);
    delete obj->ptr;
    zend_object_std_dtor(object);
}

static zend_object*
handleClone(zend_object* zobj)
{
    // Create a new object that shares a C++ proxy instance with this object.
    ProxyPtr obj = *Wrapper<ProxyPtr>::fetch(zobj)->ptr;
    assert(obj);
    zval clone;
    if (!obj->clone(&clone, obj->proxy))
    {
        return 0;
    }
    return Z_OBJ(clone);
}

static union _zend_function*
handleGetMethod(zend_object** object, zend_string* name, const zval* key)
{
    zend_function* result;
    // First delegate to the standard implementation of get_method. This will find any of our predefined proxy methods.
    // If it returns 0, then we return a function that will check the class definition.
    result = zend_get_std_object_handlers()->get_method(object, name, key);
    if (!result)
    {
        Wrapper<ProxyPtr>* obj = Wrapper<ProxyPtr>::fetch(*object);
        assert(obj->ptr);
        ProxyPtr _this = *obj->ptr;

        ProxyInfoPtr info = _this->info;
        assert(info);

        OperationPtr op = info->getOperation(name->val);
        if (!op)
        {
            // Returning 0 causes PHP to report an "undefined method" error.
            return 0;
        }

        result = op->function();
    }

    return result;
}

static int
handleCompare(zval* zobj1, zval* zobj2)
{
    // PHP guarantees that the objects have the same class.
    Wrapper<ProxyPtr>* obj1 = Wrapper<ProxyPtr>::extract(zobj1);
    assert(obj1->ptr);
    ProxyPtr _this1 = *obj1->ptr;
    Ice::ObjectPrx prx1 = _this1->proxy;

    Wrapper<ProxyPtr>* obj2 = Wrapper<ProxyPtr>::extract(zobj2);
    assert(obj2->ptr);
    ProxyPtr _this2 = *obj2->ptr;
    Ice::ObjectPrx prx2 = _this2->proxy;

    if (prx1 == prx2)
    {
        return 0;
    }
    else if (prx1 < prx2)
    {
        return -1;
    }
    else
    {
        return 1;
    }
}

// Predefined methods for ObjectPrx.
static zend_function_entry _proxyMethods[] = {
<<<<<<< HEAD
    // constructor
    ZEND_ME(Ice_ObjectPrx, __construct, ice_void_arginfo, ZEND_ACC_PRIVATE | ZEND_ACC_CTOR)
    // __toString
    ZEND_ME(Ice_ObjectPrx, __toString, ice_to_string_arginfo, ZEND_ACC_PUBLIC)
    // ice_getCommunicator
    ZEND_ME(Ice_ObjectPrx, ice_getCommunicator, ice_void_arginfo, ZEND_ACC_PUBLIC)
    // ice_toString
    ZEND_ME(Ice_ObjectPrx, ice_toString, ice_void_arginfo, ZEND_ACC_PUBLIC)
    // ice_getIdentity
    ZEND_ME(Ice_ObjectPrx, ice_getIdentity, ice_void_arginfo, ZEND_ACC_PUBLIC)
    // ice_identity
    ZEND_ME(Ice_ObjectPrx, ice_identity, Ice_ObjectPrx_ice_identity_arginfo, ZEND_ACC_PUBLIC)
    // ice_getContext
    ZEND_ME(Ice_ObjectPrx, ice_getContext, ice_void_arginfo, ZEND_ACC_PUBLIC)
    // ice_context
    ZEND_ME(Ice_ObjectPrx, ice_context, Ice_ObjectPrx_ice_context_arginfo, ZEND_ACC_PUBLIC)
    // ice_getFacet
    ZEND_ME(Ice_ObjectPrx, ice_getFacet, ice_void_arginfo, ZEND_ACC_PUBLIC)
    // ice_facet
    ZEND_ME(Ice_ObjectPrx, ice_facet, Ice_ObjectPrx_ice_facet_arginfo, ZEND_ACC_PUBLIC)
    // ice_getAdapterId
    ZEND_ME(Ice_ObjectPrx, ice_getAdapterId, ice_void_arginfo, ZEND_ACC_PUBLIC)
    // ice_adapterId
    ZEND_ME(Ice_ObjectPrx, ice_adapterId, Ice_ObjectPrx_ice_adapterId_arginfo, ZEND_ACC_PUBLIC)
    // ice_getEndpoints
    ZEND_ME(Ice_ObjectPrx, ice_getEndpoints, ice_void_arginfo, ZEND_ACC_PUBLIC)
    // ice_endpoints
    ZEND_ME(Ice_ObjectPrx, ice_endpoints, Ice_ObjectPrx_ice_endpoints_arginfo, ZEND_ACC_PUBLIC)
    // ice_getLocatorCacheTimeout
    ZEND_ME(Ice_ObjectPrx, ice_getLocatorCacheTimeout, ice_void_arginfo, ZEND_ACC_PUBLIC)
    // ice_getConnectionId
    ZEND_ME(Ice_ObjectPrx, ice_getConnectionId, ice_void_arginfo, ZEND_ACC_PUBLIC)
    // ice_locatorCacheTimeout
    ZEND_ME(Ice_ObjectPrx, ice_locatorCacheTimeout, Ice_ObjectPrx_ice_locatorCacheTimeout_arginfo, ZEND_ACC_PUBLIC)
    // ice_isConnectionCached
    ZEND_ME(Ice_ObjectPrx, ice_isConnectionCached, ice_void_arginfo, ZEND_ACC_PUBLIC)
    // ice_connectionCached
    ZEND_ME(Ice_ObjectPrx, ice_connectionCached, Ice_ObjectPrx_ice_connectionCached_arginfo, ZEND_ACC_PUBLIC)
    // ice_getEndpointSelection
    ZEND_ME(Ice_ObjectPrx, ice_getEndpointSelection, ice_void_arginfo, ZEND_ACC_PUBLIC)
    // ice_endpointSelection
    ZEND_ME(Ice_ObjectPrx, ice_endpointSelection, Ice_ObjectPrx_ice_endpointSelection_arginfo, ZEND_ACC_PUBLIC)
    // ice_isSecure
    ZEND_ME(Ice_ObjectPrx, ice_isSecure, ice_void_arginfo, ZEND_ACC_PUBLIC)
    // ice_secure
    ZEND_ME(Ice_ObjectPrx, ice_secure, Ice_ObjectPrx_ice_secure_arginfo, ZEND_ACC_PUBLIC)
    // ice_getEncodingVersion
    ZEND_ME(Ice_ObjectPrx, ice_getEncodingVersion, ice_void_arginfo, ZEND_ACC_PUBLIC)
    // ice_encodingVersion
    ZEND_ME(Ice_ObjectPrx, ice_encodingVersion, Ice_ObjectPrx_ice_encodingVersion_arginfo, ZEND_ACC_PUBLIC)
    // ice_isPreferSecure
    ZEND_ME(Ice_ObjectPrx, ice_isPreferSecure, ice_void_arginfo, ZEND_ACC_PUBLIC)
    // ice_preferSecure
    ZEND_ME(Ice_ObjectPrx, ice_preferSecure, Ice_ObjectPrx_ice_preferSecure_arginfo, ZEND_ACC_PUBLIC)
    // ice_getRouter
    ZEND_ME(Ice_ObjectPrx, ice_getRouter, ice_void_arginfo, ZEND_ACC_PUBLIC)
    // ice_router
    ZEND_ME(Ice_ObjectPrx, ice_router, Ice_ObjectPrx_ice_router_arginfo, ZEND_ACC_PUBLIC)
    // ice_getLocator
    ZEND_ME(Ice_ObjectPrx, ice_getLocator, ice_void_arginfo, ZEND_ACC_PUBLIC)
    // ice_locator
    ZEND_ME(Ice_ObjectPrx, ice_locator, Ice_ObjectPrx_ice_locator_arginfo, ZEND_ACC_PUBLIC)
    // ice_twoway
    ZEND_ME(Ice_ObjectPrx, ice_twoway, ice_void_arginfo, ZEND_ACC_PUBLIC)
    // ice_isTwoway
    ZEND_ME(Ice_ObjectPrx, ice_isTwoway, ice_void_arginfo, ZEND_ACC_PUBLIC)
    // ice_oneway
    ZEND_ME(Ice_ObjectPrx, ice_oneway, ice_void_arginfo, ZEND_ACC_PUBLIC)
    // ice_isOneway
    ZEND_ME(Ice_ObjectPrx, ice_isOneway, ice_void_arginfo, ZEND_ACC_PUBLIC)
    // ice_batchOneway
    ZEND_ME(Ice_ObjectPrx, ice_batchOneway, ice_void_arginfo, ZEND_ACC_PUBLIC)
    // ice_isBatchOneway
    ZEND_ME(Ice_ObjectPrx, ice_isBatchOneway, ice_void_arginfo, ZEND_ACC_PUBLIC)
    // ice_datagram
    ZEND_ME(Ice_ObjectPrx, ice_datagram, ice_void_arginfo, ZEND_ACC_PUBLIC)
    // ice_isDatagram
    ZEND_ME(Ice_ObjectPrx, ice_isDatagram, ice_void_arginfo, ZEND_ACC_PUBLIC)
    // ice_batchDatagram
    ZEND_ME(Ice_ObjectPrx, ice_batchDatagram, ice_void_arginfo, ZEND_ACC_PUBLIC)
    // ice_isBatchDatagram
    ZEND_ME(Ice_ObjectPrx, ice_isBatchDatagram, ice_void_arginfo, ZEND_ACC_PUBLIC)
    // ice_compress
    ZEND_ME(Ice_ObjectPrx, ice_compress, Ice_ObjectPrx_ice_compress_arginfo, ZEND_ACC_PUBLIC)
    // ice_getCompress
    ZEND_ME(Ice_ObjectPrx, ice_getCompress, ice_void_arginfo, ZEND_ACC_PUBLIC)
    // ice_timeout
    ZEND_ME(Ice_ObjectPrx, ice_timeout, Ice_ObjectPrx_ice_timeout_arginfo, ZEND_ACC_PUBLIC)
    // ice_getTimeout
    ZEND_ME(Ice_ObjectPrx, ice_getTimeout, ice_void_arginfo, ZEND_ACC_PUBLIC)
    // ice_invocationTimeout
    ZEND_ME(Ice_ObjectPrx, ice_invocationTimeout, Ice_ObjectPrx_ice_invocationTimeout_arginfo, ZEND_ACC_PUBLIC)
    // ice_getInvocationTimeout
    ZEND_ME(Ice_ObjectPrx, ice_getInvocationTimeout, ice_void_arginfo, ZEND_ACC_PUBLIC)
    // ice_connectionId
    ZEND_ME(Ice_ObjectPrx, ice_connectionId, Ice_ObjectPrx_ice_connectionId_arginfo, ZEND_ACC_PUBLIC)
    // ice_fixed
    ZEND_ME(Ice_ObjectPrx, ice_fixed, Ice_ObjectPrx_ice_fixed_arginfo, ZEND_ACC_PUBLIC)
    // ice_isFixed
    ZEND_ME(Ice_ObjectPrx, ice_isFixed, ice_void_arginfo, ZEND_ACC_PUBLIC)
    // ice_getConnection
    ZEND_ME(Ice_ObjectPrx, ice_getConnection, ice_void_arginfo, ZEND_ACC_PUBLIC)
    // ice_getCachedConnection
    ZEND_ME(Ice_ObjectPrx, ice_getCachedConnection, ice_void_arginfo, ZEND_ACC_PUBLIC)
    // ice_flushBatchRequests
    ZEND_ME(Ice_ObjectPrx, ice_flushBatchRequests, ice_void_arginfo, ZEND_ACC_PUBLIC)
    // ice_uncheckedCast
    ZEND_ME(Ice_ObjectPrx, ice_uncheckedCast, Ice_Proxy_do_cast_arginfo, ZEND_ACC_PUBLIC)
    // ice_checkedCast
    ZEND_ME(Ice_ObjectPrx, ice_checkedCast, Ice_Proxy_do_cast_arginfo, ZEND_ACC_PUBLIC){0, 0, 0}};
=======
    ZEND_ME(Ice_ObjectPrx, __construct, ice_void_arginfo, ZEND_ACC_PRIVATE | ZEND_ACC_CTOR) ZEND_ME(
        Ice_ObjectPrx,
        __toString,
        ice_to_string_arginfo,
        ZEND_ACC_PUBLIC) ZEND_ME(Ice_ObjectPrx, ice_getCommunicator, ice_void_arginfo, ZEND_ACC_PUBLIC)
        ZEND_ME(Ice_ObjectPrx, ice_toString, ice_void_arginfo, ZEND_ACC_PUBLIC) ZEND_ME(
            Ice_ObjectPrx,
            ice_getIdentity,
            ice_void_arginfo,
            ZEND_ACC_PUBLIC) ZEND_ME(Ice_ObjectPrx, ice_identity, Ice_ObjectPrx_ice_identity_arginfo, ZEND_ACC_PUBLIC)
            ZEND_ME(Ice_ObjectPrx, ice_getContext, ice_void_arginfo, ZEND_ACC_PUBLIC) ZEND_ME(
                Ice_ObjectPrx,
                ice_context,
                Ice_ObjectPrx_ice_context_arginfo,
                ZEND_ACC_PUBLIC) ZEND_ME(Ice_ObjectPrx, ice_getFacet, ice_void_arginfo, ZEND_ACC_PUBLIC)
                ZEND_ME(Ice_ObjectPrx, ice_facet, Ice_ObjectPrx_ice_facet_arginfo, ZEND_ACC_PUBLIC) ZEND_ME(
                    Ice_ObjectPrx,
                    ice_getAdapterId,
                    ice_void_arginfo,
                    ZEND_ACC_PUBLIC) ZEND_ME(Ice_ObjectPrx, ice_adapterId, Ice_ObjectPrx_ice_adapterId_arginfo, ZEND_ACC_PUBLIC)
                    ZEND_ME(Ice_ObjectPrx, ice_getEndpoints, ice_void_arginfo, ZEND_ACC_PUBLIC) ZEND_ME(
                        Ice_ObjectPrx,
                        ice_endpoints,
                        Ice_ObjectPrx_ice_endpoints_arginfo,
                        ZEND_ACC_PUBLIC) ZEND_ME(Ice_ObjectPrx, ice_getLocatorCacheTimeout, ice_void_arginfo, ZEND_ACC_PUBLIC)
                        ZEND_ME(Ice_ObjectPrx, ice_getConnectionId, ice_void_arginfo, ZEND_ACC_PUBLIC) ZEND_ME(
                            Ice_ObjectPrx,
                            ice_locatorCacheTimeout,
                            Ice_ObjectPrx_ice_locatorCacheTimeout_arginfo,
                            ZEND_ACC_PUBLIC)
                            ZEND_ME(Ice_ObjectPrx, ice_isConnectionCached, ice_void_arginfo, ZEND_ACC_PUBLIC) ZEND_ME(
                                Ice_ObjectPrx,
                                ice_connectionCached,
                                Ice_ObjectPrx_ice_connectionCached_arginfo,
                                ZEND_ACC_PUBLIC)
                                ZEND_ME(Ice_ObjectPrx, ice_getEndpointSelection, ice_void_arginfo, ZEND_ACC_PUBLIC) ZEND_ME(
                                    Ice_ObjectPrx,
                                    ice_endpointSelection,
                                    Ice_ObjectPrx_ice_endpointSelection_arginfo,
                                    ZEND_ACC_PUBLIC) ZEND_ME(Ice_ObjectPrx, ice_isSecure, ice_void_arginfo, ZEND_ACC_PUBLIC)
                                    ZEND_ME(Ice_ObjectPrx, ice_secure, Ice_ObjectPrx_ice_secure_arginfo, ZEND_ACC_PUBLIC) ZEND_ME(
                                        Ice_ObjectPrx,
                                        ice_getEncodingVersion,
                                        ice_void_arginfo,
                                        ZEND_ACC_PUBLIC) ZEND_ME(Ice_ObjectPrx, ice_encodingVersion, Ice_ObjectPrx_ice_encodingVersion_arginfo, ZEND_ACC_PUBLIC)
                                        ZEND_ME(Ice_ObjectPrx, ice_isPreferSecure, ice_void_arginfo, ZEND_ACC_PUBLIC) ZEND_ME(
                                            Ice_ObjectPrx,
                                            ice_preferSecure,
                                            Ice_ObjectPrx_ice_preferSecure_arginfo,
                                            ZEND_ACC_PUBLIC)
                                            ZEND_ME(Ice_ObjectPrx, ice_getRouter, ice_void_arginfo, ZEND_ACC_PUBLIC) ZEND_ME(
                                                Ice_ObjectPrx,
                                                ice_router,
                                                Ice_ObjectPrx_ice_router_arginfo,
                                                ZEND_ACC_PUBLIC)
                                                ZEND_ME(Ice_ObjectPrx, ice_getLocator, ice_void_arginfo, ZEND_ACC_PUBLIC) ZEND_ME(
                                                    Ice_ObjectPrx,
                                                    ice_locator,
                                                    Ice_ObjectPrx_ice_locator_arginfo,
                                                    ZEND_ACC_PUBLIC) ZEND_ME(Ice_ObjectPrx, ice_twoway, ice_void_arginfo, ZEND_ACC_PUBLIC)
                                                    ZEND_ME(Ice_ObjectPrx, ice_isTwoway, ice_void_arginfo, ZEND_ACC_PUBLIC) ZEND_ME(
                                                        Ice_ObjectPrx,
                                                        ice_oneway,
                                                        ice_void_arginfo,
                                                        ZEND_ACC_PUBLIC) ZEND_ME(Ice_ObjectPrx, ice_isOneway, ice_void_arginfo, ZEND_ACC_PUBLIC)
                                                        ZEND_ME(Ice_ObjectPrx, ice_batchOneway, ice_void_arginfo, ZEND_ACC_PUBLIC) ZEND_ME(
                                                            Ice_ObjectPrx,
                                                            ice_isBatchOneway,
                                                            ice_void_arginfo,
                                                            ZEND_ACC_PUBLIC) ZEND_ME(Ice_ObjectPrx, ice_datagram, ice_void_arginfo, ZEND_ACC_PUBLIC)
                                                            ZEND_ME(Ice_ObjectPrx, ice_isDatagram, ice_void_arginfo, ZEND_ACC_PUBLIC) ZEND_ME(
                                                                Ice_ObjectPrx,
                                                                ice_batchDatagram,
                                                                ice_void_arginfo,
                                                                ZEND_ACC_PUBLIC)
                                                                ZEND_ME(Ice_ObjectPrx, ice_isBatchDatagram, ice_void_arginfo, ZEND_ACC_PUBLIC) ZEND_ME(
                                                                    Ice_ObjectPrx,
                                                                    ice_compress,
                                                                    Ice_ObjectPrx_ice_compress_arginfo,
                                                                    ZEND_ACC_PUBLIC)
                                                                    ZEND_ME(
                                                                        Ice_ObjectPrx,
                                                                        ice_getCompress,
                                                                        ice_void_arginfo,
                                                                        ZEND_ACC_PUBLIC)
                                                                        ZEND_ME(
                                                                            Ice_ObjectPrx,
                                                                            ice_invocationTimeout,
                                                                            Ice_ObjectPrx_ice_invocationTimeout_arginfo,
                                                                            ZEND_ACC_PUBLIC)
                                                                            ZEND_ME(
                                                                                Ice_ObjectPrx,
                                                                                ice_getInvocationTimeout,
                                                                                ice_void_arginfo,
                                                                                ZEND_ACC_PUBLIC)
                                                                                ZEND_ME(
                                                                                    Ice_ObjectPrx,
                                                                                    ice_connectionId,
                                                                                    Ice_ObjectPrx_ice_connectionId_arginfo,
                                                                                    ZEND_ACC_PUBLIC)
                                                                                    ZEND_ME(
                                                                                        Ice_ObjectPrx,
                                                                                        ice_fixed,
                                                                                        Ice_ObjectPrx_ice_fixed_arginfo,
                                                                                        ZEND_ACC_PUBLIC)
                                                                                        ZEND_ME(
                                                                                            Ice_ObjectPrx,
                                                                                            ice_isFixed,
                                                                                            ice_void_arginfo,
                                                                                            ZEND_ACC_PUBLIC)
                                                                                            ZEND_ME(
                                                                                                Ice_ObjectPrx,
                                                                                                ice_getConnection,
                                                                                                ice_void_arginfo,
                                                                                                ZEND_ACC_PUBLIC)
                                                                                                ZEND_ME(
                                                                                                    Ice_ObjectPrx,
                                                                                                    ice_getCachedConnection,
                                                                                                    ice_void_arginfo,
                                                                                                    ZEND_ACC_PUBLIC)
                                                                                                    ZEND_ME(
                                                                                                        Ice_ObjectPrx,
                                                                                                        ice_flushBatchRequests,
                                                                                                        ice_void_arginfo,
                                                                                                        ZEND_ACC_PUBLIC)
                                                                                                        ZEND_ME(
                                                                                                            Ice_ObjectPrx,
                                                                                                            ice_uncheckedCast,
                                                                                                            Ice_Proxy_do_cast_arginfo,
                                                                                                            ZEND_ACC_PUBLIC)
                                                                                                            ZEND_ME(
                                                                                                                Ice_ObjectPrx,
                                                                                                                ice_checkedCast,
                                                                                                                Ice_Proxy_do_cast_arginfo,
                                                                                                                ZEND_ACC_PUBLIC){
                                                                                                                0,
                                                                                                                0,
                                                                                                                0}};
>>>>>>> 5dac6ba5

bool
IcePHP::proxyInit(void)
{
    // Register the ObjectPrx class.
    zend_class_entry ce;
    INIT_NS_CLASS_ENTRY(ce, "Ice", "ObjectPrx", _proxyMethods);
    ce.create_object = handleAlloc;
    proxyClassEntry = zend_register_internal_class(&ce);
    // proxyClassEntry->ce_flags |= ZEND_ACC_EXPLICIT_ABSTRACT_CLASS;
    memcpy(&_handlers, zend_get_std_object_handlers(), sizeof(zend_object_handlers));
    _handlers.clone_obj = handleClone;
    _handlers.get_method = handleGetMethod;
    _handlers.compare = handleCompare;
    _handlers.free_obj = handleFreeStorage;
    _handlers.offset = XtOffsetOf(Wrapper<ProxyPtr>, zobj);
    return true;
}

bool
IcePHP::createProxy(zval* zv, Ice::ObjectPrx proxy, CommunicatorInfoPtr communicatorInfo)
{
    return Proxy::create(zv, std::move(proxy), nullptr, std::move(communicatorInfo));
}

bool
IcePHP::createProxy(zval* zv, Ice::ObjectPrx proxy, ProxyInfoPtr proxyInfo, CommunicatorInfoPtr communicatorInfo)
{
    return Proxy::create(zv, std::move(proxy), std::move(proxyInfo), std::move(communicatorInfo));
}

bool
IcePHP::fetchProxy(zval* zv, optional<Ice::ObjectPrx>& prx, ProxyInfoPtr& info)
{
    CommunicatorInfoPtr comm;
    return fetchProxy(zv, prx, info, comm);
}

bool
IcePHP::fetchProxy(zval* zv, optional<Ice::ObjectPrx>& prx, ProxyInfoPtr& info, CommunicatorInfoPtr& comm)
{
    if (!ZVAL_IS_NULL(zv))
    {
        if (Z_TYPE_P(zv) != IS_OBJECT || Z_OBJCE_P(zv) != proxyClassEntry)
        {
            invalidArgument("value is not a proxy");
            return false;
        }
        Wrapper<ProxyPtr>* obj = Wrapper<ProxyPtr>::extract(zv);
        if (!obj)
        {
            runtimeError("unable to retrieve proxy object from object store");
            return false;
        }
        assert(obj->ptr);
        prx = (*obj->ptr)->proxy;
        info = (*obj->ptr)->info;
        comm = (*obj->ptr)->communicator;
    }
    return true;
}<|MERGE_RESOLUTION|>--- conflicted
+++ resolved
@@ -1671,7 +1671,6 @@
 
 // Predefined methods for ObjectPrx.
 static zend_function_entry _proxyMethods[] = {
-<<<<<<< HEAD
     // constructor
     ZEND_ME(Ice_ObjectPrx, __construct, ice_void_arginfo, ZEND_ACC_PRIVATE | ZEND_ACC_CTOR)
     // __toString
@@ -1758,10 +1757,6 @@
     ZEND_ME(Ice_ObjectPrx, ice_compress, Ice_ObjectPrx_ice_compress_arginfo, ZEND_ACC_PUBLIC)
     // ice_getCompress
     ZEND_ME(Ice_ObjectPrx, ice_getCompress, ice_void_arginfo, ZEND_ACC_PUBLIC)
-    // ice_timeout
-    ZEND_ME(Ice_ObjectPrx, ice_timeout, Ice_ObjectPrx_ice_timeout_arginfo, ZEND_ACC_PUBLIC)
-    // ice_getTimeout
-    ZEND_ME(Ice_ObjectPrx, ice_getTimeout, ice_void_arginfo, ZEND_ACC_PUBLIC)
     // ice_invocationTimeout
     ZEND_ME(Ice_ObjectPrx, ice_invocationTimeout, Ice_ObjectPrx_ice_invocationTimeout_arginfo, ZEND_ACC_PUBLIC)
     // ice_getInvocationTimeout
@@ -1782,146 +1777,6 @@
     ZEND_ME(Ice_ObjectPrx, ice_uncheckedCast, Ice_Proxy_do_cast_arginfo, ZEND_ACC_PUBLIC)
     // ice_checkedCast
     ZEND_ME(Ice_ObjectPrx, ice_checkedCast, Ice_Proxy_do_cast_arginfo, ZEND_ACC_PUBLIC){0, 0, 0}};
-=======
-    ZEND_ME(Ice_ObjectPrx, __construct, ice_void_arginfo, ZEND_ACC_PRIVATE | ZEND_ACC_CTOR) ZEND_ME(
-        Ice_ObjectPrx,
-        __toString,
-        ice_to_string_arginfo,
-        ZEND_ACC_PUBLIC) ZEND_ME(Ice_ObjectPrx, ice_getCommunicator, ice_void_arginfo, ZEND_ACC_PUBLIC)
-        ZEND_ME(Ice_ObjectPrx, ice_toString, ice_void_arginfo, ZEND_ACC_PUBLIC) ZEND_ME(
-            Ice_ObjectPrx,
-            ice_getIdentity,
-            ice_void_arginfo,
-            ZEND_ACC_PUBLIC) ZEND_ME(Ice_ObjectPrx, ice_identity, Ice_ObjectPrx_ice_identity_arginfo, ZEND_ACC_PUBLIC)
-            ZEND_ME(Ice_ObjectPrx, ice_getContext, ice_void_arginfo, ZEND_ACC_PUBLIC) ZEND_ME(
-                Ice_ObjectPrx,
-                ice_context,
-                Ice_ObjectPrx_ice_context_arginfo,
-                ZEND_ACC_PUBLIC) ZEND_ME(Ice_ObjectPrx, ice_getFacet, ice_void_arginfo, ZEND_ACC_PUBLIC)
-                ZEND_ME(Ice_ObjectPrx, ice_facet, Ice_ObjectPrx_ice_facet_arginfo, ZEND_ACC_PUBLIC) ZEND_ME(
-                    Ice_ObjectPrx,
-                    ice_getAdapterId,
-                    ice_void_arginfo,
-                    ZEND_ACC_PUBLIC) ZEND_ME(Ice_ObjectPrx, ice_adapterId, Ice_ObjectPrx_ice_adapterId_arginfo, ZEND_ACC_PUBLIC)
-                    ZEND_ME(Ice_ObjectPrx, ice_getEndpoints, ice_void_arginfo, ZEND_ACC_PUBLIC) ZEND_ME(
-                        Ice_ObjectPrx,
-                        ice_endpoints,
-                        Ice_ObjectPrx_ice_endpoints_arginfo,
-                        ZEND_ACC_PUBLIC) ZEND_ME(Ice_ObjectPrx, ice_getLocatorCacheTimeout, ice_void_arginfo, ZEND_ACC_PUBLIC)
-                        ZEND_ME(Ice_ObjectPrx, ice_getConnectionId, ice_void_arginfo, ZEND_ACC_PUBLIC) ZEND_ME(
-                            Ice_ObjectPrx,
-                            ice_locatorCacheTimeout,
-                            Ice_ObjectPrx_ice_locatorCacheTimeout_arginfo,
-                            ZEND_ACC_PUBLIC)
-                            ZEND_ME(Ice_ObjectPrx, ice_isConnectionCached, ice_void_arginfo, ZEND_ACC_PUBLIC) ZEND_ME(
-                                Ice_ObjectPrx,
-                                ice_connectionCached,
-                                Ice_ObjectPrx_ice_connectionCached_arginfo,
-                                ZEND_ACC_PUBLIC)
-                                ZEND_ME(Ice_ObjectPrx, ice_getEndpointSelection, ice_void_arginfo, ZEND_ACC_PUBLIC) ZEND_ME(
-                                    Ice_ObjectPrx,
-                                    ice_endpointSelection,
-                                    Ice_ObjectPrx_ice_endpointSelection_arginfo,
-                                    ZEND_ACC_PUBLIC) ZEND_ME(Ice_ObjectPrx, ice_isSecure, ice_void_arginfo, ZEND_ACC_PUBLIC)
-                                    ZEND_ME(Ice_ObjectPrx, ice_secure, Ice_ObjectPrx_ice_secure_arginfo, ZEND_ACC_PUBLIC) ZEND_ME(
-                                        Ice_ObjectPrx,
-                                        ice_getEncodingVersion,
-                                        ice_void_arginfo,
-                                        ZEND_ACC_PUBLIC) ZEND_ME(Ice_ObjectPrx, ice_encodingVersion, Ice_ObjectPrx_ice_encodingVersion_arginfo, ZEND_ACC_PUBLIC)
-                                        ZEND_ME(Ice_ObjectPrx, ice_isPreferSecure, ice_void_arginfo, ZEND_ACC_PUBLIC) ZEND_ME(
-                                            Ice_ObjectPrx,
-                                            ice_preferSecure,
-                                            Ice_ObjectPrx_ice_preferSecure_arginfo,
-                                            ZEND_ACC_PUBLIC)
-                                            ZEND_ME(Ice_ObjectPrx, ice_getRouter, ice_void_arginfo, ZEND_ACC_PUBLIC) ZEND_ME(
-                                                Ice_ObjectPrx,
-                                                ice_router,
-                                                Ice_ObjectPrx_ice_router_arginfo,
-                                                ZEND_ACC_PUBLIC)
-                                                ZEND_ME(Ice_ObjectPrx, ice_getLocator, ice_void_arginfo, ZEND_ACC_PUBLIC) ZEND_ME(
-                                                    Ice_ObjectPrx,
-                                                    ice_locator,
-                                                    Ice_ObjectPrx_ice_locator_arginfo,
-                                                    ZEND_ACC_PUBLIC) ZEND_ME(Ice_ObjectPrx, ice_twoway, ice_void_arginfo, ZEND_ACC_PUBLIC)
-                                                    ZEND_ME(Ice_ObjectPrx, ice_isTwoway, ice_void_arginfo, ZEND_ACC_PUBLIC) ZEND_ME(
-                                                        Ice_ObjectPrx,
-                                                        ice_oneway,
-                                                        ice_void_arginfo,
-                                                        ZEND_ACC_PUBLIC) ZEND_ME(Ice_ObjectPrx, ice_isOneway, ice_void_arginfo, ZEND_ACC_PUBLIC)
-                                                        ZEND_ME(Ice_ObjectPrx, ice_batchOneway, ice_void_arginfo, ZEND_ACC_PUBLIC) ZEND_ME(
-                                                            Ice_ObjectPrx,
-                                                            ice_isBatchOneway,
-                                                            ice_void_arginfo,
-                                                            ZEND_ACC_PUBLIC) ZEND_ME(Ice_ObjectPrx, ice_datagram, ice_void_arginfo, ZEND_ACC_PUBLIC)
-                                                            ZEND_ME(Ice_ObjectPrx, ice_isDatagram, ice_void_arginfo, ZEND_ACC_PUBLIC) ZEND_ME(
-                                                                Ice_ObjectPrx,
-                                                                ice_batchDatagram,
-                                                                ice_void_arginfo,
-                                                                ZEND_ACC_PUBLIC)
-                                                                ZEND_ME(Ice_ObjectPrx, ice_isBatchDatagram, ice_void_arginfo, ZEND_ACC_PUBLIC) ZEND_ME(
-                                                                    Ice_ObjectPrx,
-                                                                    ice_compress,
-                                                                    Ice_ObjectPrx_ice_compress_arginfo,
-                                                                    ZEND_ACC_PUBLIC)
-                                                                    ZEND_ME(
-                                                                        Ice_ObjectPrx,
-                                                                        ice_getCompress,
-                                                                        ice_void_arginfo,
-                                                                        ZEND_ACC_PUBLIC)
-                                                                        ZEND_ME(
-                                                                            Ice_ObjectPrx,
-                                                                            ice_invocationTimeout,
-                                                                            Ice_ObjectPrx_ice_invocationTimeout_arginfo,
-                                                                            ZEND_ACC_PUBLIC)
-                                                                            ZEND_ME(
-                                                                                Ice_ObjectPrx,
-                                                                                ice_getInvocationTimeout,
-                                                                                ice_void_arginfo,
-                                                                                ZEND_ACC_PUBLIC)
-                                                                                ZEND_ME(
-                                                                                    Ice_ObjectPrx,
-                                                                                    ice_connectionId,
-                                                                                    Ice_ObjectPrx_ice_connectionId_arginfo,
-                                                                                    ZEND_ACC_PUBLIC)
-                                                                                    ZEND_ME(
-                                                                                        Ice_ObjectPrx,
-                                                                                        ice_fixed,
-                                                                                        Ice_ObjectPrx_ice_fixed_arginfo,
-                                                                                        ZEND_ACC_PUBLIC)
-                                                                                        ZEND_ME(
-                                                                                            Ice_ObjectPrx,
-                                                                                            ice_isFixed,
-                                                                                            ice_void_arginfo,
-                                                                                            ZEND_ACC_PUBLIC)
-                                                                                            ZEND_ME(
-                                                                                                Ice_ObjectPrx,
-                                                                                                ice_getConnection,
-                                                                                                ice_void_arginfo,
-                                                                                                ZEND_ACC_PUBLIC)
-                                                                                                ZEND_ME(
-                                                                                                    Ice_ObjectPrx,
-                                                                                                    ice_getCachedConnection,
-                                                                                                    ice_void_arginfo,
-                                                                                                    ZEND_ACC_PUBLIC)
-                                                                                                    ZEND_ME(
-                                                                                                        Ice_ObjectPrx,
-                                                                                                        ice_flushBatchRequests,
-                                                                                                        ice_void_arginfo,
-                                                                                                        ZEND_ACC_PUBLIC)
-                                                                                                        ZEND_ME(
-                                                                                                            Ice_ObjectPrx,
-                                                                                                            ice_uncheckedCast,
-                                                                                                            Ice_Proxy_do_cast_arginfo,
-                                                                                                            ZEND_ACC_PUBLIC)
-                                                                                                            ZEND_ME(
-                                                                                                                Ice_ObjectPrx,
-                                                                                                                ice_checkedCast,
-                                                                                                                Ice_Proxy_do_cast_arginfo,
-                                                                                                                ZEND_ACC_PUBLIC){
-                                                                                                                0,
-                                                                                                                0,
-                                                                                                                0}};
->>>>>>> 5dac6ba5
 
 bool
 IcePHP::proxyInit(void)
