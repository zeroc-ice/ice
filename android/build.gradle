// **********************************************************************
//
// Copyright (c) 2003-2016 ZeroC, Inc. All rights reserved.
//
// This copy of Ice is licensed to you under the terms described in the
// ICE_LICENSE file included in this distribution.
//
// **********************************************************************

buildscript {
    repositories {
        jcenter()
    }
    dependencies {
<<<<<<< HEAD
        classpath 'com.android.tools.build:gradle:2.1.2'
=======
        classpath 'com.android.tools.build:gradle:2.2.0'
>>>>>>> 196fb976
    }
}

subprojects {
    project.version = iceVersion
    project.group = "com.zeroc"

    apply plugin: 'idea'
    apply from: "$rootProject.projectDir/gradle/props.gradle"

    repositories {
        if (distJarDir != null) {
            flatDir {
                name "local"
                dirs distJarDir
            }
        }

        if (!useLocalOnly) {
            maven {
                url 'https://repo.zeroc.com/nexus/content/repositories/thirdparty'
            }
            maven {
                url 'https://repo.zeroc.com/nexus/content/repositories/releases'
            }
        }
    }
}

//
// Used to build the gradle wrapper to automatically download and install
// the version of gradle needed to build Ice.
//
task wrapper(type: Wrapper) {
<<<<<<< HEAD
    gradleVersion = "2.14"
=======
    gradleVersion = "2.10"
>>>>>>> 196fb976
}<|MERGE_RESOLUTION|>--- conflicted
+++ resolved
@@ -12,11 +12,7 @@
         jcenter()
     }
     dependencies {
-<<<<<<< HEAD
-        classpath 'com.android.tools.build:gradle:2.1.2'
-=======
         classpath 'com.android.tools.build:gradle:2.2.0'
->>>>>>> 196fb976
     }
 }
 
@@ -51,9 +47,5 @@
 // the version of gradle needed to build Ice.
 //
 task wrapper(type: Wrapper) {
-<<<<<<< HEAD
     gradleVersion = "2.14"
-=======
-    gradleVersion = "2.10"
->>>>>>> 196fb976
 }