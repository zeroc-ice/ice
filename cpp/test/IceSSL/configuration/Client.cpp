--- conflicted
+++ resolved
@@ -37,15 +37,11 @@
     testdir = argv[1];
 #endif
 
-<<<<<<< HEAD
-#if defined(ICE_USE_SECURE_TRANSPORT)
-=======
 #if defined(ICE_USE_SCHANNEL)
     void allSchannelTests(Test::TestHelper*, const string&);
     cerr << "testing with Schannel native APIs..." << endl;
     allSchannelTests(this, testdir);
-#elif defined(ICE_USE_SECURE_TRANSPORT_MACOS) // TODO add iOS support
->>>>>>> bff046a9
+#elif defined(ICE_USE_SECURE_TRANSPORT)
     void allSecureTransportTests(Test::TestHelper*, const string&);
 
     cerr << "testing with SecureTransport native APIs..." << endl;
@@ -55,7 +51,6 @@
 
     cerr << "testing with OpenSSL native APIs..." << endl;
     allOpenSSLTests(this, testdir);
-
 #endif
 
     Test::ServerFactoryPrx allTests(Test::TestHelper*, const string&, bool);
