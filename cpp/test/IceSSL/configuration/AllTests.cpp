// **********************************************************************
//
// Copyright (c) 2003-2016 ZeroC, Inc. All rights reserved.
//
// This copy of Ice is licensed to you under the terms described in the
// ICE_LICENSE file included in this distribution.
//
// **********************************************************************

#include <Ice/Ice.h>
#include <IceSSL/Plugin.h>
#if ICE_USE_OPENSSL
#  include <openssl/ssl.h> // Required for OPENSSL_VERSION_NUMBER
#endif
#include <TestCommon.h>
#include <Test.h>
#include <fstream>

#ifdef __APPLE__
#  include <sys/sysctl.h>
#if TARGET_OS_IPHONE != 0
#include <IceSSL/Util.h> // For loadCertificateChain
#endif
#endif

#ifdef ICE_CPP11_MAPPING
#   define ICE_TARGET_EQUAL_TO(A,B) Ice::targetEqualTo(A, B)
#else
#   define ICE_TARGET_EQUAL_TO(A,B) A == B
#endif

using namespace std;
using namespace Ice;

#ifdef ICE_USE_OPENSSL
//
// With OpenSSL 1.1.0 we need to set SECLEVEL=0 to allow ADH ciphers
//
#  if OPENSSL_VERSION_NUMBER >= 0x10100000L
const string anonCiphers = "ADH:@SECLEVEL=0";
#  else
const string anonCiphers = "ADH";
#  endif
#endif

void
readFile(const string& file, vector<char>& buffer)
{
    ifstream is(file.c_str(), ios::in | ios::binary);
    if(!is.good())
    {
        throw "error opening file " + file;
    }

    is.seekg(0, is.end);
    buffer.resize(static_cast<int>(is.tellg()));
    is.seekg(0, is.beg);

    is.read(&buffer[0], buffer.size());

    if(!is.good())
    {
        throw "error reading file " + file;
    }
}

#ifdef ICE_USE_SCHANNEL
class ImportCerts
{
public:

    ImportCerts(const string& defaultDir, const char* certificates[])
    {
        //
        // First we need to import some certificates in the user store.
        //
        _store = CertOpenStore(CERT_STORE_PROV_SYSTEM, 0, 0, CERT_SYSTEM_STORE_CURRENT_USER, L"MY");
        test(_store);

        for(int i = 0; certificates[i] != 0; ++i)
        {
            vector<char> buffer;
            readFile(defaultDir + certificates[i], buffer);

            CRYPT_DATA_BLOB p12Blob;
            p12Blob.cbData = static_cast<DWORD>(buffer.size());
            p12Blob.pbData = reinterpret_cast<BYTE*>(&buffer[0]);

            HCERTSTORE p12 = PFXImportCertStore(&p12Blob, L"password", CRYPT_USER_KEYSET);
            _stores.push_back(p12);

            PCCERT_CONTEXT next = 0;
            PCCERT_CONTEXT newCert = 0;
            do
            {
                if((next = CertFindCertificateInStore(p12, X509_ASN_ENCODING | PKCS_7_ASN_ENCODING, 0,
                                                      CERT_FIND_ANY, 0, next)))
                {
                    if(CertAddCertificateContextToStore(_store, next, CERT_STORE_ADD_ALWAYS, &newCert))
                    {
                        _certs.push_back(newCert);
                    }
                }
            }
            while(next);
        }
    }

    ~ImportCerts()
    {
        cleanup();
    }

    void cleanup()
    {
        for(vector<PCCERT_CONTEXT>::const_iterator i = _certs.begin(); i != _certs.end(); ++i)
        {
            PCCERT_CONTEXT cert = *i;

            // Retrieve the certificate CERT_KEY_PROV_INFO_PROP_ID property, we use the CRYPT_KEY_PROV_INFO
            // data to then remove the key set associated with the certificate.
            //
            DWORD size = 0;
            if(CertGetCertificateContextProperty(cert, CERT_KEY_PROV_INFO_PROP_ID, 0, &size))
            {
                vector<char> buf(size);
                if(CertGetCertificateContextProperty(cert, CERT_KEY_PROV_INFO_PROP_ID, &buf[0], &size))
                {
                    CRYPT_KEY_PROV_INFO* keyProvInfo = reinterpret_cast<CRYPT_KEY_PROV_INFO*>(&buf[0]);
                    HCRYPTPROV cryptProv = 0;
                    if(CryptAcquireContextW(&cryptProv, keyProvInfo->pwszContainerName, keyProvInfo->pwszProvName,
                                            keyProvInfo->dwProvType, 0))
                    {
                        CryptAcquireContextW(&cryptProv, keyProvInfo->pwszContainerName, keyProvInfo->pwszProvName,
                                             keyProvInfo->dwProvType, CRYPT_DELETEKEYSET);
                    }
                }
            }
            CertDeleteCertificateFromStore(cert);
        }
        _certs.clear();
        for(vector<HCERTSTORE>::const_iterator i = _stores.begin(); i != _stores.end(); ++i)
        {
            CertCloseStore(*i, 0);
        }
        _stores.clear();
        if(_store)
        {
            CertCloseStore(_store, 0);
            _store = 0;
        }
    }

private:

    HCERTSTORE _store;
    vector<HCERTSTORE> _stores;
    vector<PCCERT_CONTEXT> _certs;
};

#elif defined(__APPLE__) && TARGET_OS_IPHONE != 0
class ImportCerts
{
public:

    ImportCerts(const string& defaultDir, const char* certificates[])
    {
        for(int i = 0; certificates[i] != 0; ++i)
        {
            string resolved;
            if(IceSSL::checkPath(certificates[i], defaultDir, false, resolved))
            {
                CFArrayRef certs = IceSSL::loadCertificateChain(resolved, "", "", "", "password", 0, 0);
                SecIdentityRef identity = (SecIdentityRef)CFArrayGetValueAtIndex(certs, 0);
                CFRetain(identity);
                _identities.push_back(identity);
                OSStatus err;
                CFMutableDictionaryRef query;

                query = CFDictionaryCreateMutable(0, 1, &kCFTypeDictionaryKeyCallBacks, &kCFTypeDictionaryValueCallBacks);
                CFDictionarySetValue(query, kSecValueRef, identity);
                if((err = SecItemAdd(query, 0)))
                {
                    cerr << "failed to add identity " << certificates[i] << ": " << err << endl;
                }
                CFRelease(query);

                // query = CFDictionaryCreateMutable(0, 0, &kCFTypeDictionaryKeyCallBacks, &kCFTypeDictionaryValueCallBacks);
                // CFDictionarySetValue(query, kSecClass, kSecClassCertificate);
                // CFDictionarySetValue(query, kSecReturnRef, kCFBooleanTrue);
                // CFDictionarySetValue(query, kSecMatchLimit, kSecMatchLimitAll);
                // CFArrayRef array = 0;
                // err = SecItemCopyMatching(query, (CFTypeRef*)&array);
                // printf("Certificates\n");
                // for(int i = 0; i < CFArrayGetCount(array); ++i)
                // {
                //     printf("Cert %d: %s\n", i, (new IceSSL::Certificate((SecCertificateRef)CFArrayGetValueAtIndex(array, i)))->toString().c_str());
                // }
                // CFRelease(certs);
            }
        }
        // Nothing to do.
    }

    ~ImportCerts()
    {
        cleanup();
    }

    void cleanup()
    {
        CFMutableDictionaryRef query;
        for(vector<SecIdentityRef>::const_iterator p = _identities.begin(); p != _identities.end(); ++p)
        {
            query = CFDictionaryCreateMutable(0, 1, &kCFTypeDictionaryKeyCallBacks, &kCFTypeDictionaryValueCallBacks);
            CFDictionarySetValue(query, kSecClass, kSecClassIdentity);
            CFDictionarySetValue(query, kSecValueRef, *p);
            SecItemDelete(query);
            CFRelease(query);

            SecCertificateRef cert;
            SecIdentityCopyCertificate(*p, &cert);
            query = CFDictionaryCreateMutable(0, 1, &kCFTypeDictionaryKeyCallBacks, &kCFTypeDictionaryValueCallBacks);
            CFDictionarySetValue(query, kSecClass, kSecClassCertificate);
            CFDictionarySetValue(query, kSecValueRef, cert);
            SecItemDelete(query);
            CFRelease(query);

            CFRelease(*p);
        }
        _identities.clear();
    }

private:

    vector<SecIdentityRef> _identities;
};
#else
class ImportCerts
{
public:

    ImportCerts(const string& defaultDir, const char* certificates[])
    {
        // Nothing to do.
    }

    void cleanup()
    {
    }
};
#endif

class PasswordPromptI
#ifndef ICE_CPP11_MAPPING
 : public IceSSL::PasswordPrompt
#endif
{
public:

    PasswordPromptI(const string& password) : _password(password), _count(0)
    {
    }

    virtual string getPassword()
    {
        ++_count;
        return _password;
    }

    int count() const
    {
        return _count;
    }

private:

    string _password;
    int _count;
};
ICE_DEFINE_PTR(PasswordPromptIPtr, PasswordPromptI);

class CertificateVerifierI
#ifndef ICE_CPP11_MAPPING
: public IceSSL::CertificateVerifier
#endif
{
public:

    CertificateVerifierI()
    {
        reset();
    }

    virtual bool
    verify(const IceSSL::NativeConnectionInfoPtr& info)
    {
        if(info->nativeCerts.size() > 0)
        {
#if !defined(__APPLE__) || TARGET_OS_IPHONE == 0
            //
            // Subject alternative name
            //
            {
                vector<pair<int, string> > altNames = info->nativeCerts[0]->getSubjectAlternativeNames();
                vector<string> ipAddresses;
                vector<string> dnsNames;
                for(vector<pair<int, string> >::const_iterator p = altNames.begin(); p != altNames.end(); ++p)
                {
                    if(p->first == 7)
                    {
                        ipAddresses.push_back(p->second);
                    }
                    else if(p->first == 2)
                    {
                        dnsNames.push_back(p->second);
                    }

                }

                test(find(dnsNames.begin(), dnsNames.end(), "server") != dnsNames.end());
                test(find(ipAddresses.begin(), ipAddresses.end(), "127.0.0.1") != ipAddresses.end());
            }

            //
            // Issuer alternative name
            //
            {
                vector<pair<int, string> > altNames = info->nativeCerts[0]->getIssuerAlternativeNames();
                vector<string> ipAddresses;
                vector<string> emailAddresses;
                for(vector<pair<int, string> >::const_iterator p = altNames.begin(); p != altNames.end(); ++p)
                {
                    if(p->first == 7)
                    {
                        ipAddresses.push_back(p->second);
                    }
                    else if(p->first == 1)
                    {
                        emailAddresses.push_back(p->second);
                    }
                }

                test(find(ipAddresses.begin(), ipAddresses.end(), "127.0.0.1") != ipAddresses.end());
                test(find(emailAddresses.begin(), emailAddresses.end(), "issuer@zeroc.com") != emailAddresses.end());
            }
#endif
        }

        _hadCert = info->nativeCerts.size() != 0;
        _invoked = true;
        return _returnValue;
    }

    void reset()
    {
        _returnValue = true;
        _invoked = false;
        _hadCert = false;
    }

    void returnValue(bool b)
    {
        _returnValue = b;
    }

    bool invoked() const
    {
        return _invoked;
    }

    bool hadCert() const
    {
        return _hadCert;
    }

private:

    bool _returnValue;
    bool _invoked;
    bool _hadCert;
};
ICE_DEFINE_PTR(CertificateVerifierIPtr, CertificateVerifierI);

int keychainN = 0;

static PropertiesPtr
createClientProps(const Ice::PropertiesPtr& defaultProps, const string& defaultDir, const string& defaultHost, bool p12)
{
    PropertiesPtr result = createProperties();
    //
    // Don't set the plugin property, the client registered the plugin with registerIceSSL.
    //
    //result->setProperty("Ice.Plugin.IceSSL", "IceSSL:createIceSSL");
    if(!defaultDir.empty())
    {
        result->setProperty("IceSSL.DefaultDir", defaultDir);
    }
    if(!defaultProps->getProperty("Ice.IPv6").empty())
    {
        result->setProperty("Ice.IPv6", defaultProps->getProperty("Ice.IPv6"));
    }
    if(!defaultHost.empty())
    {
        result->setProperty("Ice.Default.Host", defaultHost);
    }
    if(p12)
    {
        result->setProperty("IceSSL.Password", "password");
    }
//    result->setProperty("IceSSL.Trace.Security", "1");
//    result->setProperty("Ice.Trace.Network", "1");
#ifdef ICE_USE_SECURE_TRANSPORT
    ostringstream keychainName;
    keychainName << "../certs/keychain/client" << keychainN++ << ".keychain";
    const string keychainPassword = "password";
    result->setProperty("IceSSL.Keychain", keychainName.str());
    result->setProperty("IceSSL.KeychainPassword", keychainPassword);
#endif
    return result;
}

static Test::Properties
createServerProps(const Ice::PropertiesPtr& defaultProps, const string& defaultDir, const string& defaultHost, bool p12)
{
    Test::Properties result;
    result["Ice.Plugin.IceSSL"] = "IceSSL:createIceSSL";
    if(!defaultDir.empty())
    {
        result["IceSSL.DefaultDir"] = defaultDir;
    }
    if(!defaultProps->getProperty("Ice.IPv6").empty())
    {
        result["Ice.IPv6"] = defaultProps->getProperty("Ice.IPv6");
    }
    if(!defaultHost.empty())
    {
        result["Ice.Default.Host"] = defaultHost;
    }
    if(p12)
    {
        result["IceSSL.Password"] = "password";
    }
//    result["Ice.Trace.Network"] = "1";
//    result["IceSSL.Trace.Security"] = "1";
#ifdef ICE_USE_SECURE_TRANSPORT
    ostringstream keychainName;
    keychainName << "../certs/keychain/server" << keychainN << ".keychain";
    result["IceSSL.Keychain"] = keychainName.str();
    result["IceSSL.KeychainPassword"] = "password";
#endif
    return result;
}

static Test::Properties
createServerProps(const Ice::PropertiesPtr& defaultProps, const string& defaultDir, const string& defaultHost,
                  bool p12, const string& cert, const string& ca)
{
    Test::Properties d;

    //
    // If no CA is specified, we don't set IceSSL.DefaultDir since
    // with OpenSSL the CAs might still be found.
    //
    d = createServerProps(defaultProps, defaultDir, defaultHost, p12);
    if(!ca.empty())
    {
        d["IceSSL.CAs"] = ca + ".pem";
    }

    if(!cert.empty())
    {
        if(p12)
        {
            d["IceSSL.CertFile"] = cert + ".p12";
        }
        else
        {
            d["IceSSL.CertFile"] = cert + "_pub.pem";
            d["IceSSL.KeyFile"] = cert + "_priv.pem";
        }
    }
    return d;
}

static PropertiesPtr
createClientProps(const Ice::PropertiesPtr& defaultProps, const string& defaultDir, const string& defaultHost,
                  bool p12, const string& cert, const string& ca)
{
    Ice::PropertiesPtr properties;

    properties = createClientProps(defaultProps, defaultDir, defaultHost, p12);
    if(!ca.empty())
    {
        properties->setProperty("IceSSL.CAs", ca + ".pem");
    }

    if(!cert.empty())
    {
        if(p12)
        {
            properties->setProperty("IceSSL.CertFile", cert + ".p12");
        }
        else
        {
            properties->setProperty("IceSSL.CertFile", cert + "_pub.pem");
            properties->setProperty("IceSSL.KeyFile", cert + "_priv.pem");
        }
    }
    return properties;
}

void verify(const IceSSL::CertificatePtr& cert, const IceSSL::CertificatePtr& ca)
{
    cerr << "Verify signature: ";
    if(cert->verify(ca))
    {
        cerr << " VALID";
    }
    else
    {
        cerr << " INVALID";
    }
    cerr << endl;
}

Test::ServerFactoryPrxPtr
allTests(const CommunicatorPtr& communicator, const string& testDir, bool p12)
{
    bool elCapitanUpdate2OrLower = false;
#ifdef __APPLE__
    bool isElCapitanOrGreater = false;
    vector<char> s(256);
    size_t size = s.size();
    int ret = sysctlbyname("kern.osrelease", &s[0], &size, NULL, 0);
    if(ret == 0)
    {
<<<<<<< HEAD
        isElCapitan = string(&s[0]).find("15.") == 0;
        if(isElCapitan)
        {
            size_t first = string(&s[0]).find_first_of(".");
            size_t last = string(&s[0]).find_last_of(".");
            int minorVersion = atoi(string(&s[0]).substr(first + 1, last - first - 1).c_str());
            elCapitanUpdate2OrLower = minorVersion <= 2;
        }
=======
        // version format is x.y.z
        size_t first = string(&s[0]).find_first_of(".");
        int majorVersion = atoi(string(&s[0]).substr(0, first).c_str());
        isElCapitanOrGreater = majorVersion >= 15;
>>>>>>> acfc8063
    }
#endif
    string factoryRef = "factory:tcp -p 12010";
    ObjectPrxPtr base = communicator->stringToProxy(factoryRef);
    test(base);
    Test::ServerFactoryPrxPtr factory = ICE_CHECKED_CAST(Test::ServerFactoryPrx, base);

    string defaultHost = communicator->getProperties()->getProperty("Ice.Default.Host");
#if !defined(__APPLE__) || TARGET_OS_IPHONE == 0
    string defaultDir = testDir + "/../certs";
#else
    string defaultDir = "certs";
#endif

    Ice::PropertiesPtr defaultProps = communicator->getProperties();
#ifdef _WIN32
    string sep = ";";
#else
    string sep = ":";
#endif

    IceSSL::NativeConnectionInfoPtr info;

    cout << "testing manual initialization... " << flush;
    {
        InitializationData initData;
        initData.properties = createClientProps(defaultProps, defaultDir, defaultHost, p12);
        initData.properties->setProperty("Ice.InitPlugins", "0");
        CommunicatorPtr comm = initialize(initData);
        ObjectPrxPtr p = comm->stringToProxy("dummy:ssl -p 9999");
        try
        {
            p->ice_ping();
            test(false);
        }
        catch(const PluginInitializationException&)
        {
            // Expected.
        }
        catch(const LocalException&)
        {
            test(false);
        }
        comm->destroy();
    }

//
// Anonymous cipher are not supported with SChannel
//
#if !defined(ICE_USE_SCHANNEL)
    {
        InitializationData initData;
        initData.properties = createClientProps(defaultProps, defaultDir, defaultHost, p12);
        initData.properties->setProperty("Ice.InitPlugins", "0");
#  ifdef ICE_USE_OPENSSL
        initData.properties->setProperty("IceSSL.Ciphers", anonCiphers);
#  else
        initData.properties->setProperty("IceSSL.Ciphers", "DH_anon_WITH_AES_256_CBC_SHA");
#  endif
        initData.properties->setProperty("IceSSL.VerifyPeer", "0");
        CommunicatorPtr comm = initialize(initData);
        PluginManagerPtr pm = comm->getPluginManager();
        pm->initializePlugins();
        ObjectPrxPtr obj = comm->stringToProxy(factoryRef);
        test(obj);
        Test::ServerFactoryPrxPtr fact = ICE_CHECKED_CAST(Test::ServerFactoryPrx, obj);
        Test::Properties d = createServerProps(defaultProps, defaultDir, defaultHost, p12);
#  ifdef ICE_USE_OPENSSL
        d["IceSSL.Ciphers"] = anonCiphers;
#  else
        d["IceSSL.Ciphers"] = "DH_anon_WITH_AES_256_CBC_SHA";
#  endif
        d["IceSSL.VerifyPeer"] = "0";
        Test::ServerPrxPtr server = fact->createServer(d);
        try
        {
            server->ice_ping();
        }
        catch(const LocalException&)
        {
            test(false);
        }
        fact->destroyServer(server);
        comm->destroy();
    }
#endif
    cout << "ok" << endl;

    cout << "testing certificate verification... " << flush;
    {
        //
        // Test IceSSL.VerifyPeer=0. Client does not have a certificate,
        // and doesn't trust the server certificate.
        //
        InitializationData initData;
        initData.properties = createClientProps(defaultProps, defaultDir, defaultHost, p12, "", "");
        initData.properties->setProperty("IceSSL.VerifyPeer", "0");
        CommunicatorPtr comm = initialize(initData);
        Test::ServerFactoryPrxPtr fact = ICE_CHECKED_CAST(Test::ServerFactoryPrx, comm->stringToProxy(factoryRef));
        test(fact);

        Test::Properties d = createServerProps(defaultProps, defaultDir, defaultHost, p12, "s_rsa_ca1", "");
        d["IceSSL.VerifyPeer"] = "0";
        Test::ServerPrxPtr server = fact->createServer(d);
        try
        {
            server->noCert();
            test(!ICE_DYNAMIC_CAST(IceSSL::ConnectionInfo, server->ice_getConnection()->getInfo())->verified);
        }
        catch(const LocalException& ex)
        {
            cerr << ex << endl;
            test(false);
        }
        fact->destroyServer(server);
        comm->destroy();

        //
        // Test IceSSL.VerifyPeer=0. Client does not have a certificate,
        // but it still verifies the server's.
        //
        initData.properties = createClientProps(defaultProps, defaultDir, defaultHost, p12, "", "cacert1");
        comm = initialize(initData);
        fact = ICE_CHECKED_CAST(Test::ServerFactoryPrx, comm->stringToProxy(factoryRef));
        test(fact);

        d = createServerProps(defaultProps, defaultDir, defaultHost, p12, "s_rsa_ca1", "");
        d["IceSSL.VerifyPeer"] = "0";
        server = fact->createServer(d);
        try
        {
            server->noCert();
            test(ICE_DYNAMIC_CAST(IceSSL::ConnectionInfo, server->ice_getConnection()->getInfo())->verified);
        }
        catch(const LocalException&)
        {
            test(false);
        }
        fact->destroyServer(server);

        //
        // Test IceSSL.VerifyPeer=1. Client does not have a certificate.
        //
        d = createServerProps(defaultProps, defaultDir, defaultHost, p12, "s_rsa_ca1", "");
        d["IceSSL.VerifyPeer"] = "1";
        server = fact->createServer(d);
        try
        {
            server->noCert();
        }
        catch(const LocalException&)
        {
            test(false);
        }
        fact->destroyServer(server);

        //
        // Test IceSSL.VerifyPeer=2. This should fail because the client
        // does not supply a certificate.
        //
        d = createServerProps(defaultProps, defaultDir, defaultHost, p12, "s_rsa_ca1", "");
        d["IceSSL.VerifyPeer"] = "2";
        server = fact->createServer(d);
        try
        {
            server->ice_ping();
            test(false);
        }
        catch(const ProtocolException&)
        {
            // Expected, if reported as an SSL alert by the server.
        }
        catch(const ConnectionLostException&)
        {
            // Expected.
        }
        catch(const LocalException&)
        {
            test(false);
        }
        fact->destroyServer(server);
        comm->destroy();

        //
        // Test IceSSL.VerifyPeer=1. Client has a certificate.
        //
        // Provide "cacert1" to the client to verify the server
        // certificate (without this the client connection wouln't be
        // able to provide the certificate chain).
        //
        initData.properties = createClientProps(defaultProps, defaultDir, defaultHost, p12, "c_rsa_ca1", "cacert1");
        comm = initialize(initData);
        fact = ICE_CHECKED_CAST(Test::ServerFactoryPrx, comm->stringToProxy(factoryRef));
        test(fact);

        d = createServerProps(defaultProps, defaultDir, defaultHost, p12, "s_rsa_ca1", "cacert1");
        d["IceSSL.VerifyPeer"] = "1";
        server = fact->createServer(d);
        try
        {
            IceSSL::CertificatePtr clientCert = IceSSL::Certificate::load(defaultDir + "/c_rsa_ca1_pub.pem");
            server->checkCert(clientCert->getSubjectDN(), clientCert->getIssuerDN());

            //
            // Validate that we can get the connection info. Validate
            // that the certificates have the same DN.
            //
            // Validate some aspects of the Certificate class.
            //
            IceSSL::CertificatePtr serverCert = IceSSL::Certificate::load(defaultDir + "/s_rsa_ca1_pub.pem");
            test(ICE_TARGET_EQUAL_TO(IceSSL::Certificate::decode(serverCert->encode()), serverCert));
            test(ICE_TARGET_EQUAL_TO(serverCert, serverCert));
#if !defined(__APPLE__) || TARGET_OS_IPHONE == 0
            test(serverCert->checkValidity());

#   ifdef ICE_CPP11_MAPPING
            test(!serverCert->checkValidity(std::chrono::system_clock::time_point()));
#   else
            test(!serverCert->checkValidity(IceUtil::Time::seconds(0)));
#   endif
#endif

            IceSSL::CertificatePtr caCert = IceSSL::Certificate::load(defaultDir + "/cacert1.pem");
            IceSSL::CertificatePtr caCert2 = IceSSL::Certificate::load(defaultDir + "/cacert2.pem");
            test(ICE_TARGET_EQUAL_TO(caCert, caCert));
#if !defined(__APPLE__) || TARGET_OS_IPHONE == 0
            test(caCert->checkValidity());

#   ifdef ICE_CPP11_MAPPING
            test(!caCert->checkValidity(std::chrono::system_clock::time_point()));
#   else
            test(!caCert->checkValidity(IceUtil::Time::seconds(0)));
#   endif
#endif

            test(!serverCert->verify(serverCert));
            test(serverCert->verify(caCert));
            test(!serverCert->verify(caCert2));
            test(caCert->verify(caCert));

            info = ICE_DYNAMIC_CAST(IceSSL::NativeConnectionInfo, server->ice_getConnection()->getInfo());
            test(info->nativeCerts.size() == 2);
            test(info->verified);

            test(ICE_TARGET_EQUAL_TO(caCert, info->nativeCerts[1]));
            test(ICE_TARGET_EQUAL_TO(serverCert, info->nativeCerts[0]));

            test(!(ICE_TARGET_EQUAL_TO(serverCert, info->nativeCerts[1])));
            test(!(ICE_TARGET_EQUAL_TO(caCert, info->nativeCerts[0])));

#if !defined(__APPLE__) || TARGET_OS_IPHONE == 0
            test(info->nativeCerts[0]->checkValidity() && info->nativeCerts[1]->checkValidity());

#   ifdef ICE_CPP11_MAPPING
            test(!info->nativeCerts[0]->checkValidity(std::chrono::system_clock::time_point()) &&
                 !info->nativeCerts[1]->checkValidity(std::chrono::system_clock::time_point()));
#   else
            test(!info->nativeCerts[0]->checkValidity(IceUtil::Time::seconds(0)) &&
                 !info->nativeCerts[1]->checkValidity(IceUtil::Time::seconds(0)));
#   endif
#endif
            test(info->nativeCerts[0]->verify(info->nativeCerts[1]));
            test(info->nativeCerts.size() == 2 &&
                 info->nativeCerts[0]->getSubjectDN() == serverCert->getSubjectDN() &&
                 info->nativeCerts[0]->getIssuerDN() == serverCert->getIssuerDN());
        }
        catch(const LocalException& ex)
        {
            cerr << ex << endl;
            test(false);
        }
        fact->destroyServer(server);

        //
        // Test IceSSL.VerifyPeer=2. Client has a certificate.
        //
        d = createServerProps(defaultProps, defaultDir, defaultHost, p12, "s_rsa_ca1", "cacert1");
        d["IceSSL.VerifyPeer"] = "2";
        server = fact->createServer(d);
        try
        {
            IceSSL::CertificatePtr clientCert = IceSSL::Certificate::load(defaultDir + "/c_rsa_ca1_pub.pem");
            server->checkCert(clientCert->getSubjectDN(), clientCert->getIssuerDN());
        }
        catch(const LocalException&)
        {
            test(false);
        }
        fact->destroyServer(server);

        comm->destroy();

        //
        // Test IceSSL.VerifyPeer=1. This should fail because the client doesn't
        // trust the server's CA.
        //
        initData.properties = createClientProps(defaultProps, defaultDir, defaultHost, p12, "", "");
        initData.properties->setProperty("IceSSL.VerifyPeer", "1");
        comm = initialize(initData);
        fact = ICE_CHECKED_CAST(Test::ServerFactoryPrx, comm->stringToProxy(factoryRef));
        test(fact);
        d = createServerProps(defaultProps, defaultDir, defaultHost, p12, "s_rsa_ca1", "cacert1");
        d["IceSSL.VerifyPeer"] = "0";
        server = fact->createServer(d);
        try
        {
            server->ice_ping();
            test(false);
        }
        catch(const SecurityException&)
        {
            // Expected.
        }
        catch(const LocalException&)
        {
            test(false);
        }
        fact->destroyServer(server);

        comm->destroy();

        //
        // Test IceSSL.VerifyPeer=1. This should fail because the server doesn't
        // trust the client's CA.
        //
        initData.properties = createClientProps(defaultProps, defaultDir, defaultHost, p12, "c_rsa_ca2", "");
        initData.properties->setProperty("IceSSL.VerifyPeer", "0");
        comm = initialize(initData);
        fact = ICE_CHECKED_CAST(Test::ServerFactoryPrx, comm->stringToProxy(factoryRef));
        test(fact);
        d = createServerProps(defaultProps, defaultDir, defaultHost, p12, "s_rsa_ca1", "");
        d["IceSSL.VerifyPeer"] = "1";
        server = fact->createServer(d);
        try
        {
            server->ice_ping();
            test(false);
        }
        catch(const ConnectionLostException&)
        {
            // Expected.
        }
        catch(const LocalException&)
        {
           test(false);
        }
        fact->destroyServer(server);
        comm->destroy();

        //
        // This should succeed because the self signed certificate used by the server is
        // trusted.
        //
        initData.properties = createClientProps(defaultProps, defaultDir, defaultHost, p12, "", "cacert2");
        comm = initialize(initData);
        fact = ICE_CHECKED_CAST(Test::ServerFactoryPrx, comm->stringToProxy(factoryRef));
        test(fact);
        d = createServerProps(defaultProps, defaultDir, defaultHost, p12, "cacert2", "");
        d["IceSSL.VerifyPeer"] = "0";
        server = fact->createServer(d);
        try
        {
            server->ice_ping();
        }
        catch(const LocalException&)
        {
            test(false);
        }
        fact->destroyServer(server);
        comm->destroy();

        //
        // This should fail because the self signed certificate used by the server is not
        // trusted.
        //
        initData.properties = createClientProps(defaultProps, defaultDir, defaultHost, p12, "", "");
        comm = initialize(initData);
        fact = ICE_CHECKED_CAST(Test::ServerFactoryPrx, comm->stringToProxy(factoryRef));
        test(fact);
        d = createServerProps(defaultProps, defaultDir, defaultHost, p12, "cacert2", "");
        d["IceSSL.VerifyPeer"] = "0";
        server = fact->createServer(d);
        try
        {
            server->ice_ping();
            test(false);
        }
        catch(const SecurityException&)
        {
            // Expected.
        }
        catch(const LocalException&)
        {
            test(false);
        }
        fact->destroyServer(server);
        comm->destroy();

        //
        // Verify that IceSSL.CheckCertName has no effect in a server.
        //
        initData.properties = createClientProps(defaultProps, defaultDir, defaultHost, p12, "c_rsa_ca1", "cacert1");
        comm = initialize(initData);
        fact = ICE_CHECKED_CAST(Test::ServerFactoryPrx, comm->stringToProxy(factoryRef));
        test(fact);
        d = createServerProps(defaultProps, defaultDir, defaultHost, p12, "s_rsa_ca1", "cacert1");
        d["IceSSL.CheckCertName"] = "1";
        server = fact->createServer(d);
        try
        {
            server->ice_ping();
        }
        catch(const LocalException&)
        {
            test(false);
        }
        fact->destroyServer(server);
        comm->destroy();

        //
        // Test IceSSL.CheckCertName. The test certificates for the server contain "127.0.0.1"
        // as the common name or as a subject alternative name, so we only perform this test when
        // the default host is "127.0.0.1".
        //
        if(defaultHost == "127.0.0.1")
        {
            //
            // Test subject alternative name.
            //
            initData.properties = createClientProps(defaultProps, defaultDir, defaultHost, p12, "c_rsa_ca1", "cacert1");
            initData.properties->setProperty("IceSSL.CheckCertName", "1");
            comm = initialize(initData);

            fact = ICE_CHECKED_CAST(Test::ServerFactoryPrx, comm->stringToProxy(factoryRef));
            test(fact);
            d = createServerProps(defaultProps, defaultDir, defaultHost, p12, "s_rsa_ca1", "cacert1");
            server = fact->createServer(d);
            try
            {
                server->ice_ping();
            }
            catch(const LocalException&)
            {
                test(false);
            }
            fact->destroyServer(server);
            comm->destroy();

            //
            // Test common name.
            //
            initData.properties = createClientProps(defaultProps, defaultDir, defaultHost, p12, "c_rsa_ca1", "cacert1");
            initData.properties->setProperty("IceSSL.CheckCertName", "1");
            comm = initialize(initData);

            fact = ICE_CHECKED_CAST(Test::ServerFactoryPrx, comm->stringToProxy(factoryRef));
            test(fact);
            d = createServerProps(defaultProps, defaultDir, defaultHost, p12, "s_rsa_ca1_cn1", "cacert1");
            server = fact->createServer(d);
            try
            {
                server->ice_ping();
            }
            catch(const LocalException& ex)
            {
                cerr << ex << endl;
                test(false);
            }
            fact->destroyServer(server);
            comm->destroy();

            //
            // Test common name again. The certificate used in this test has "127.0.0.11" as its
            // common name, therefore the address "127.0.0.1" must NOT match.
            //
            initData.properties = createClientProps(defaultProps, defaultDir, defaultHost, p12, "c_rsa_ca1", "cacert1");
            initData.properties->setProperty("IceSSL.CheckCertName", "1");
            comm = initialize(initData);

            fact = ICE_CHECKED_CAST(Test::ServerFactoryPrx, comm->stringToProxy(factoryRef));
            test(fact);
            d = createServerProps(defaultProps, defaultDir, defaultHost, p12, "s_rsa_ca1_cn2", "cacert1");
            server = fact->createServer(d);
            try
            {
                server->ice_ping();
                test(false);
            }
            catch(const LocalException&)
            {
                // Expected.
            }
            fact->destroyServer(server);
            comm->destroy();
        }
    }
    cout << "ok" << endl;

    cout << "testing certificate chains... " << flush;
    {
        const char* certificates[] = {"/s_rsa_cai2.p12", 0};
        ImportCerts import(defaultDir, certificates);

        InitializationData initData;
        initData.properties = createClientProps(defaultProps, defaultDir, defaultHost, p12, "", "");
        initData.properties->setProperty("IceSSL.VerifyPeer", "0");
        CommunicatorPtr comm = initialize(initData);

        Test::ServerFactoryPrxPtr fact = ICE_CHECKED_CAST(Test::ServerFactoryPrx, comm->stringToProxy(factoryRef));
        test(fact);

        //
        // The client can't verify the server certificate but it should
        // still provide it. "s_rsa_ca1" doesn't include the root so the
        // cert size should be 1.
        //
        Test::Properties d = createServerProps(defaultProps, defaultDir, defaultHost, p12, "s_rsa_ca1", "");
        d["IceSSL.VerifyPeer"] = "0";
        Test::ServerPrxPtr server = fact->createServer(d);
        try
        {
            info = ICE_DYNAMIC_CAST(IceSSL::NativeConnectionInfo, server->ice_getConnection()->getInfo());
            test(info->nativeCerts.size() == 1);
            test(!info->verified);
        }
        catch(const Ice::LocalException&)
        {
            import.cleanup();
            test(false);
        }
        fact->destroyServer(server);

        //
        // Setting the CA for the server shouldn't change anything, it
        // shouldn't modify the cert chain sent to the client.
        //
        d = createServerProps(defaultProps, defaultDir, defaultHost, p12, "s_rsa_ca1", "cacert1");
        d["IceSSL.VerifyPeer"] = "0";
        server = fact->createServer(d);
        try
        {
            info = ICE_DYNAMIC_CAST(IceSSL::NativeConnectionInfo, server->ice_getConnection()->getInfo());
#ifdef ICE_USE_OPENSSL
            test(info->nativeCerts.size() == 2); // TODO: Fix OpenSSL
#else
            test(info->nativeCerts.size() == 1);
#endif
            test(!info->verified);
        }
        catch(const Ice::LocalException& ex)
        {
            cerr << ex << endl;
            import.cleanup();
            test(false);
        }
        fact->destroyServer(server);

        //
        // The client can't verify the server certificate but should
        // still provide it. "s_rsa_wroot_ca1" includes the root so
        // the cert size should be 2.
        //
        if(p12)
        {
            d = createServerProps(defaultProps, defaultDir, defaultHost, p12, "s_rsa_wroot_ca1", "");
            d["IceSSL.VerifyPeer"] = "0";
            server = fact->createServer(d);
            try
            {
                info = ICE_DYNAMIC_CAST(IceSSL::NativeConnectionInfo, server->ice_getConnection()->getInfo());
#ifdef ICE_USE_SCHANNEL
                test(info->nativeCerts.size() == 1); // SChannel never sends the root certificate
#else
                test(info->nativeCerts.size() == 2);
#endif
                test(!info->verified);
            }
            catch(const Ice::LocalException& ex)
            {
                cerr << ex << endl;
                import.cleanup();
                test(false);
            }
            fact->destroyServer(server);
        }
        comm->destroy();

        //
        // Now the client verifies the server certificate
        //
        initData.properties = createClientProps(defaultProps, defaultDir, defaultHost, p12, "", "cacert1");
        initData.properties->setProperty("IceSSL.VerifyPeer", "1");
        comm = initialize(initData);

        fact = ICE_CHECKED_CAST(Test::ServerFactoryPrx, comm->stringToProxy(factoryRef));
        test(fact);

        {
            Test::Properties d = createServerProps(defaultProps, defaultDir, defaultHost, p12, "s_rsa_ca1", "");
            d["IceSSL.VerifyPeer"] = "0";
            Test::ServerPrxPtr server = fact->createServer(d);
            try
            {
                info = ICE_DYNAMIC_CAST(IceSSL::NativeConnectionInfo, server->ice_getConnection()->getInfo());
                test(info->nativeCerts.size() == 2);
                test(info->verified);
            }
            catch(const Ice::LocalException& ex)
            {
                cerr << ex << endl;
                import.cleanup();
                test(false);
            }
            fact->destroyServer(server);
        }
        comm->destroy();

        //
        // Try certificate with one intermediate and VerifyDepthMax=2
        //
        initData.properties = createClientProps(defaultProps, defaultDir, defaultHost, p12, "", "cacert1");
        initData.properties->setProperty("IceSSL.VerifyPeer", "1");
        initData.properties->setProperty("IceSSL.VerifyDepthMax", "2");
        comm = initialize(initData);

        fact = ICE_CHECKED_CAST(Test::ServerFactoryPrx, comm->stringToProxy(factoryRef));
        test(fact);

        {
            Test::Properties d = createServerProps(defaultProps, defaultDir, defaultHost, p12, "s_rsa_cai1", "");
            d["IceSSL.VerifyPeer"] = "0";
            Test::ServerPrxPtr server = fact->createServer(d);
            try
            {
                ICE_DYNAMIC_CAST(IceSSL::NativeConnectionInfo, server->ice_getConnection()->getInfo());
                import.cleanup();
                test(false);
            }
            catch(const Ice::SecurityException&)
            {
                // Chain length too long
            }
            catch(const Ice::LocalException& ex)
            {
                cerr << ex << endl;
                import.cleanup();
                test(false);
            }
            fact->destroyServer(server);
        }
        comm->destroy();

        //
        // Try with VerifyDepthMax set to 3 (the default)
        //
        initData.properties = createClientProps(defaultProps, defaultDir, defaultHost, p12, "", "cacert1");
        initData.properties->setProperty("IceSSL.VerifyPeer", "1");
        //initData.properties->setProperty("IceSSL.VerifyDepthMax", "3");
        comm = initialize(initData);

        fact = ICE_CHECKED_CAST(Test::ServerFactoryPrx, comm->stringToProxy(factoryRef));
        test(fact);

        {
            Test::Properties d = createServerProps(defaultProps, defaultDir, defaultHost, p12, "s_rsa_cai1", "");
            d["IceSSL.VerifyPeer"] = "0";
            Test::ServerPrxPtr server = fact->createServer(d);
            try
            {
                info = ICE_DYNAMIC_CAST(IceSSL::NativeConnectionInfo, server->ice_getConnection()->getInfo());
                test(info->nativeCerts.size() == 3);
                test(info->verified);
            }
            catch(const Ice::LocalException&)
            {
                import.cleanup();
                test(false);
            }
            fact->destroyServer(server);
        }

        {
            Test::Properties d = createServerProps(defaultProps, defaultDir, defaultHost, p12, "s_rsa_cai2", "");
            d["IceSSL.VerifyPeer"] = "0";
            Test::ServerPrxPtr server = fact->createServer(d);
            try
            {
                ICE_DYNAMIC_CAST(IceSSL::NativeConnectionInfo, server->ice_getConnection()->getInfo());
                import.cleanup();
                test(false);
            }
            catch(const Ice::SecurityException&)
            {
                // Chain length too long
            }
            fact->destroyServer(server);
        }
        comm->destroy();

        //
        // Increase VerifyDepthMax to 4
        //
        initData.properties = createClientProps(defaultProps, defaultDir, defaultHost, p12, "", "cacert1");
        initData.properties->setProperty("IceSSL.VerifyPeer", "1");
        initData.properties->setProperty("IceSSL.VerifyDepthMax", "4");
        comm = initialize(initData);

        fact = ICE_CHECKED_CAST(Test::ServerFactoryPrx, comm->stringToProxy(factoryRef));
        test(fact);

        {
            Test::Properties d = createServerProps(defaultProps, defaultDir, defaultHost, p12, "s_rsa_cai2", "");
            d["IceSSL.VerifyPeer"] = "0";
            Test::ServerPrxPtr server = fact->createServer(d);
            try
            {
                info = ICE_DYNAMIC_CAST(IceSSL::NativeConnectionInfo, server->ice_getConnection()->getInfo());
                test(info->nativeCerts.size() == 4);
                test(info->verified);
            }
            catch(const Ice::LocalException&)
            {
                import.cleanup();
                test(false);
            }
            fact->destroyServer(server);
        }

        comm->destroy();

        //
        // Increase VerifyDepthMax to 4
        //
        initData.properties = createClientProps(defaultProps, defaultDir, defaultHost, p12, "c_rsa_cai2", "cacert1");
        initData.properties->setProperty("IceSSL.VerifyPeer", "1");
        initData.properties->setProperty("IceSSL.VerifyDepthMax", "4");
        comm = initialize(initData);

        fact = ICE_CHECKED_CAST(Test::ServerFactoryPrx, comm->stringToProxy(factoryRef));
        test(fact);

        {
            Test::Properties d = createServerProps(defaultProps, defaultDir, defaultHost, p12, "s_rsa_cai2", "cacert1");
            d["IceSSL.VerifyPeer"] = "2";
            Test::ServerPrxPtr server = fact->createServer(d);
            try
            {
                server->ice_getConnection();
                import.cleanup();
                test(false);
            }
            catch(const Ice::ProtocolException&)
            {
                // Expected
            }
            catch(const Ice::ConnectionLostException&)
            {
                // Expected
            }
            catch(const Ice::LocalException&)
            {
                import.cleanup();
                test(false);
            }
            fact->destroyServer(server);
        }

        {
            Test::Properties d = createServerProps(defaultProps, defaultDir, defaultHost, p12, "s_rsa_cai2", "cacert1");
            d["IceSSL.VerifyPeer"] = "2";
            d["IceSSL.VerifyDepthMax"] = "4";
            Test::ServerPrxPtr server = fact->createServer(d);
            try
            {
                server->ice_getConnection();
            }
            catch(const Ice::LocalException&)
            {
                import.cleanup();
                test(false);
            }
            fact->destroyServer(server);
        }

        comm->destroy();
        import.cleanup();
    }
    cout << "ok" << endl;

    cout << "testing custom certificate verifier... " << flush;
    {
//
// Anonymous ciphers are not supported with SChannel.
//
#ifndef ICE_USE_SCHANNEL
        //
        // ADH is allowed but will not have a certificate.
        //
        InitializationData initData;
        initData.properties = createClientProps(defaultProps, defaultDir, defaultHost, p12);
#  ifdef ICE_USE_OPENSSL
        initData.properties->setProperty("IceSSL.Ciphers", anonCiphers);
#  else
        initData.properties->setProperty("IceSSL.Ciphers", "(DH_anon*)");
#  endif
        initData.properties->setProperty("IceSSL.VerifyPeer", "0");
        CommunicatorPtr comm = initialize(initData);
        IceSSL::PluginPtr plugin = ICE_DYNAMIC_CAST(IceSSL::Plugin, comm->getPluginManager()->getPlugin("IceSSL"));
        test(plugin);
        CertificateVerifierIPtr verifier = ICE_MAKE_SHARED(CertificateVerifierI);

#ifdef ICE_CPP11_MAPPING
        plugin->setCertificateVerifier([verifier](const shared_ptr<IceSSL::NativeConnectionInfo>& info)
                                       { return verifier->verify(info); });
#else
        plugin->setCertificateVerifier(verifier);
#endif

        Test::ServerFactoryPrxPtr fact = ICE_CHECKED_CAST(Test::ServerFactoryPrx, comm->stringToProxy(factoryRef));
        test(fact);
        Test::Properties d = createServerProps(defaultProps, defaultDir, defaultHost, p12);
#  ifdef ICE_USE_OPENSSL
        //
        // With OpenSSL 1.1.0 we need to set SECLEVEL=0 to allow ADH ciphers
        //
        string cipherSub = "ADH-";
        d["IceSSL.Ciphers"] = anonCiphers;
#  else
        string cipherSub = "DH_anon";
        d["IceSSL.Ciphers"] = "(DH_anon*)";
#  endif
        d["IceSSL.VerifyPeer"] = "0";
        Test::ServerPrxPtr server = fact->createServer(d);
        try
        {
            server->checkCipher(cipherSub);
            info = ICE_DYNAMIC_CAST(IceSSL::NativeConnectionInfo, server->ice_getConnection()->getInfo());
            test(info->cipher.compare(0, cipherSub.size(), cipherSub) == 0);
        }
        catch(const LocalException&)
        {
            test(false);
        }
        test(verifier->invoked());
        test(!verifier->hadCert());

        //
        // Have the verifier return false. Close the connection explicitly
        // to force a new connection to be established.
        //
        verifier->reset();
        verifier->returnValue(false);
        server->ice_getConnection()->close(false);
        try
        {
            server->ice_ping();
            test(false);
        }
        catch(const SecurityException&)
        {
            // Expected.
        }
        catch(const LocalException&)
        {
            test(false);
        }
        test(verifier->invoked());
        test(!verifier->hadCert());

        fact->destroyServer(server);
        comm->destroy();
#endif
    }
    {
        //
        // Verify that a server certificate is present.
        //
        InitializationData initData;
        initData.properties = createClientProps(defaultProps, defaultDir, defaultHost, p12, "c_rsa_ca1", "cacert1");
        initData.properties->setProperty("IceSSL.VerifyPeer", "0");
        CommunicatorPtr comm = initialize(initData);
        IceSSL::PluginPtr plugin = ICE_DYNAMIC_CAST(IceSSL::Plugin, comm->getPluginManager()->getPlugin("IceSSL"));
        test(plugin);
        CertificateVerifierIPtr verifier = ICE_MAKE_SHARED(CertificateVerifierI);

#ifdef ICE_CPP11_MAPPING
        plugin->setCertificateVerifier([verifier](const shared_ptr<IceSSL::NativeConnectionInfo>& info)
                                       { return verifier->verify(info); });
#else
        plugin->setCertificateVerifier(verifier);
#endif
        Test::ServerFactoryPrxPtr fact = ICE_CHECKED_CAST(Test::ServerFactoryPrx, comm->stringToProxy(factoryRef));
        test(fact);
        Test::Properties d = createServerProps(defaultProps, defaultDir, defaultHost, p12, "s_rsa_ca1", "cacert1");
        d["IceSSL.VerifyPeer"] = "2";
        Test::ServerPrxPtr server = fact->createServer(d);
        try
        {
            server->ice_ping();
        }
        catch(const LocalException&)
        {
            test(false);
        }
        test(verifier->invoked());
        test(verifier->hadCert());
        fact->destroyServer(server);
        comm->destroy();
    }
    cout << "ok" << endl;


    cout << "testing protocols... " << flush;
    {
#ifndef ICE_USE_SECURE_TRANSPORT
        //
        // This should fail because the client and server have no protocol
        // in common.
        //
        InitializationData initData;
        initData.properties = createClientProps(defaultProps, defaultDir, defaultHost, p12, "c_rsa_ca1", "cacert1");
        initData.properties->setProperty("IceSSL.VerifyPeer", "0");
        initData.properties->setProperty("IceSSL.Protocols", "tls1_1");
        CommunicatorPtr comm = initialize(initData);

        Test::ServerFactoryPrxPtr fact = ICE_CHECKED_CAST(Test::ServerFactoryPrx, comm->stringToProxy(factoryRef));
        test(fact);
        Test::Properties d = createServerProps(defaultProps, defaultDir, defaultHost, p12, "s_rsa_ca1", "cacert1");
        d["IceSSL.VerifyPeer"] = "0";
        d["IceSSL.Protocols"] = "tls1_2";
        Test::ServerPrxPtr server = fact->createServer(d);
        try
        {
            server->ice_ping();
            test(false);
        }
        catch(const ProtocolException&)
        {
            // Expected on some platforms.
        }
        catch(const ConnectionLostException&)
        {
            // Expected on some platforms.
        }
        catch(const LocalException&)
        {
            test(false);
        }
        fact->destroyServer(server);
        comm->destroy();

        //
        // This should succeed.
        //
        comm = initialize(initData);
        fact = ICE_CHECKED_CAST(Test::ServerFactoryPrx, comm->stringToProxy(factoryRef));
        test(fact);
        d = createServerProps(defaultProps, defaultDir, defaultHost, p12, "s_rsa_ca1", "cacert1");
        d["IceSSL.VerifyPeer"] = "0";
        d["IceSSL.Protocols"] = "tls1_1, tls1_2";
        server = fact->createServer(d);
        try
        {
            server->ice_ping();
        }
        catch(const LocalException& ex)
        {
            //
            // OpenSSL < 1.0 doesn't support tls 1.1 so it will also fail, we ignore in this
            // case.
            //
#if defined(ICE_USE_SCHANNEL) || (defined(OPENSSL_VERSION_NUMBER) && OPENSSL_VERSION_NUMBER >= 0x10000000L)
            cerr << ex << endl;
            test(false);
#endif
        }
        fact->destroyServer(server);
        comm->destroy();

        //
        // This should fail because the client only accept SSLv3 and the server
        // use the default protocol set that disables SSLv3
        //
        {
            InitializationData initData;
            initData.properties = createClientProps(defaultProps, defaultDir, defaultHost, p12, "c_rsa_ca1", "cacert1");
            initData.properties->setProperty("IceSSL.VerifyPeer", "0");
            initData.properties->setProperty("IceSSL.Protocols", "ssl3");
            CommunicatorPtr comm = initialize(initData);

            Test::ServerFactoryPrxPtr fact = ICE_CHECKED_CAST(Test::ServerFactoryPrx, comm->stringToProxy(factoryRef));
            test(fact);
            Test::Properties d = createServerProps(defaultProps, defaultDir, defaultHost, p12, "s_rsa_ca1", "cacert1");
            d["IceSSL.VerifyPeer"] = "0";
            Test::ServerPrxPtr server = fact->createServer(d);
            try
            {
                server->ice_ping();
                test(false);
            }
            catch(const ProtocolException&)
            {
                // Expected on some platforms.
            }
            catch(const ConnectionLostException&)
            {
                // Expected on some platforms.
            }
            catch(const LocalException&)
            {
                test(false);
            }
            fact->destroyServer(server);
            comm->destroy();
        }

        //
        // SSLv3 is now disabled by default with some SSL implementations.
        //
        // //
        // // This should success because both have SSLv3 enabled
        // //
        // {
        //     InitializationData initData;
        //     initData.properties = createClientProps(defaultProps, defaultDir, defaultHost, p12, "", "cacert1");
        //     initData.properties->setProperty("IceSSL.Protocols", "ssl3");
        //     CommunicatorPtr comm = initialize(initData);

        //     Test::ServerFactoryPrxPtr fact = ICE_CHECKED_CAST(Test::ServerFactoryPrx, comm->stringToProxy(factoryRef));
        //     test(fact);
        //     Test::Properties d = createServerProps(defaultProps, defaultDir, defaultHost, p12, "s_rsa_ca1", "");
        //     d["IceSSL.VerifyPeer"] = "0";
        //     d["IceSSL.Protocols"] = "ssl3, tls, tls1_1, tls1_2";
        //     Test::ServerPrxPtr server = fact->createServer(d);
        //     try
        //     {
        //         server->ice_ping();
        //     }
        //     catch(const LocalException& ex)
        //     {
        //         test(false);
        //     }
        //     fact->destroyServer(server);
        //     comm->destroy();
        // }
#else
        //
        // In OS X we don't support IceSSL.Protocols as secure transport doesn't allow to set the enabled protocols
        // instead we use IceSSL.ProtocolVersionMax IceSSL.ProtocolVersionMin to set the maximun and minimum
        // enabled protocol versions. See the test bellow.
        //

        //
        // This should fail because the client and server have no protocol
        // in common.
        //
        InitializationData initData;
        initData.properties = createClientProps(defaultProps, defaultDir, defaultHost, p12);
        initData.properties->setProperty("IceSSL.Ciphers", "(DH_anon*)");
        initData.properties->setProperty("IceSSL.VerifyPeer", "0");
        initData.properties->setProperty("IceSSL.ProtocolVersionMax", "tls1");
        initData.properties->setProperty("IceSSL.ProtocolVersionMin", "tls1");
        CommunicatorPtr comm = initialize(initData);
        Test::ServerFactoryPrxPtr fact = ICE_CHECKED_CAST(Test::ServerFactoryPrx, comm->stringToProxy(factoryRef));
        test(fact);
        Test::Properties d = createServerProps(defaultProps, defaultDir, defaultHost, p12);
        d["IceSSL.Ciphers"] = "(DH_anon*)";
        d["IceSSL.VerifyPeer"] = "0";
        d["IceSSL.ProtocolVersionMax"] = "tls1_2";
        d["IceSSL.ProtocolVersionMin"] = "tls1_2";
        Test::ServerPrxPtr server = fact->createServer(d);
        try
        {
            server->ice_ping();
            test(false);
        }
        catch(const ProtocolException&)
        {
            // Expected on some platforms.
        }
        catch(const ConnectionLostException&)
        {
            // Expected on some platforms.
        }
        catch(const LocalException&)
        {
            test(false);
        }
        fact->destroyServer(server);
        comm->destroy();

        //
        // This should succeed.
        //
        comm = initialize(initData);
        fact = ICE_CHECKED_CAST(Test::ServerFactoryPrx, comm->stringToProxy(factoryRef));
        test(fact);
        d = createServerProps(defaultProps, defaultDir, defaultHost, p12);
        d["IceSSL.Ciphers"] = "(DH_anon*)";
        d["IceSSL.VerifyPeer"] = "0";
        d["IceSSL.ProtocolVersionMax"] = "tls1";
        d["IceSSL.ProtocolVersionMin"] = "ssl3";
        server = fact->createServer(d);
        try
        {
            server->ice_ping();
        }
        catch(const LocalException&)
        {
            test(false);
        }
        fact->destroyServer(server);
        comm->destroy();

        //
        // This should fail because the client only accept SSLv3 and the server
        // use the default protocol set that disables SSLv3
        //
        {
            InitializationData initData;
            initData.properties = createClientProps(defaultProps, defaultDir, defaultHost, p12, "c_rsa_ca1", "cacert1");
            initData.properties->setProperty("IceSSL.VerifyPeer", "0");
            initData.properties->setProperty("IceSSL.ProtocolVersionMin", "ssl3");
            initData.properties->setProperty("IceSSL.ProtocolVersionMax", "ssl3");
            CommunicatorPtr comm = initialize(initData);

            Test::ServerFactoryPrxPtr fact = ICE_CHECKED_CAST(Test::ServerFactoryPrx, comm->stringToProxy(factoryRef));
            test(fact);
            Test::Properties d = createServerProps(defaultProps, defaultDir, defaultHost, p12, "s_rsa_ca1", "cacert1");
            d["IceSSL.VerifyPeer"] = "0";
            Test::ServerPrxPtr server = fact->createServer(d);
            try
            {
                server->ice_ping();
                test(false);
            }
            catch(const ProtocolException&)
            {
                // Expected on some platforms.
            }
            catch(const ConnectionLostException&)
            {
                // Expected on some platforms.
            }
            catch(const LocalException&)
            {
                test(false);
            }
            fact->destroyServer(server);
            comm->destroy();
        }

        //
        // This should succeed because both have SSLv3 enabled
        //
        {
            InitializationData initData;
            initData.properties = createClientProps(defaultProps, defaultDir, defaultHost, p12, "c_rsa_ca1", "cacert1");
            initData.properties->setProperty("IceSSL.VerifyPeer", "0");
            initData.properties->setProperty("IceSSL.ProtocolVersionMin", "ssl3");
            initData.properties->setProperty("IceSSL.ProtocolVersionMax", "ssl3");
            CommunicatorPtr comm = initialize(initData);

            Test::ServerFactoryPrxPtr fact = ICE_CHECKED_CAST(Test::ServerFactoryPrx, comm->stringToProxy(factoryRef));
            test(fact);
            Test::Properties d = createServerProps(defaultProps, defaultDir, defaultHost, p12, "s_rsa_ca1", "cacert1");
            d["IceSSL.VerifyPeer"] = "0";
            d["IceSSL.ProtocolVersionMin"] = "ssl3";
            Test::ServerPrxPtr server = fact->createServer(d);
            try
            {
                server->ice_ping();
            }
            catch(const LocalException&)
            {
                // OS X 10.11 versions prior to 10.11.2 will throw an exception as SSLv3 is totally disabled.
                if(!elCapitanUpdate2OrLower)
                {
                    test(false);
                }
            }
            fact->destroyServer(server);
            comm->destroy();
        }
#endif
    }
    cout << "ok" << endl;

    cout << "testing expired certificates... " << flush;
    {
        //
        // This should fail because the server's certificate is expired.
        //
#if !defined(__APPLE__) || TARGET_OS_IPHONE == 0
        {
            IceSSL::CertificatePtr cert = IceSSL::Certificate::load(defaultDir + "/s_rsa_ca1_exp_pub.pem");
            test(!cert->checkValidity());
        }
#endif

        InitializationData initData;
        initData.properties = createClientProps(defaultProps, defaultDir, defaultHost, p12, "c_rsa_ca1", "cacert1");
        CommunicatorPtr comm = initialize(initData);
        Test::ServerFactoryPrxPtr fact = ICE_CHECKED_CAST(Test::ServerFactoryPrx, comm->stringToProxy(factoryRef));
        test(fact);
        Test::Properties d = createServerProps(defaultProps, defaultDir, defaultHost, p12, "s_rsa_ca1_exp", "cacert1");
        Test::ServerPrxPtr server = fact->createServer(d);
        try
        {
            server->ice_ping();
            test(false);
        }
        catch(const SecurityException&)
        {
            // Expected.
        }
        catch(const LocalException& ex)
        {
            cerr << ex << endl;
            test(false);
        }
        fact->destroyServer(server);
        comm->destroy();

        //
        // This should fail because the client's certificate is expired.
        //
#if !defined(__APPLE__) || TARGET_OS_IPHONE == 0
        {
            IceSSL::CertificatePtr cert = IceSSL::Certificate::load(defaultDir + "/c_rsa_ca1_exp_pub.pem");
            test(!cert->checkValidity());
        }
#endif

        initData.properties = createClientProps(defaultProps, defaultDir, defaultHost, p12, "c_rsa_ca1_exp", "cacert1");
        comm = initialize(initData);
        fact = ICE_CHECKED_CAST(Test::ServerFactoryPrx, comm->stringToProxy(factoryRef));
        test(fact);
        d = createServerProps(defaultProps, defaultDir, defaultHost, p12, "s_rsa_ca1", "cacert1");
        server = fact->createServer(d);
        try
        {
            server->ice_ping();
            test(false);
        }
        catch(const ConnectionLostException&)
        {
            // Expected.
        }
        catch(const LocalException& ex)
        {
            cerr << ex << endl;
            test(false);
        }
        fact->destroyServer(server);
        comm->destroy();
    }
    cout << "ok" << endl;

#ifdef ICE_USE_OPENSSL
    cout << "testing CA certificate directory... " << flush;
    {
        //
        // Don't specify CAs explicitly; we let OpenSSL find the CA
        // certificate in the default directory.
        //
        InitializationData initData;
        initData.properties = createClientProps(defaultProps, defaultDir, defaultHost, p12, "c_rsa_ca1", "");
        initData.properties->setProperty("IceSSL.CAs", defaultDir);
        CommunicatorPtr comm = initialize(initData);
        Test::ServerFactoryPrxPtr fact = ICE_CHECKED_CAST(Test::ServerFactoryPrx, comm->stringToProxy(factoryRef));
        test(fact);
        Test::Properties d = createServerProps(defaultProps, defaultDir, defaultHost, p12, "s_rsa_ca1", "");
        d["IceSSL.CAs"] = defaultDir;
        Test::ServerPrxPtr server = fact->createServer(d);
        try
        {
            server->ice_ping();
        }
        catch(const LocalException& ex)
        {
            cerr << ex << endl;
            test(false);
        }
        fact->destroyServer(server);
        comm->destroy();
    }
    cout << "ok" << endl;
#endif

    cout << "testing multiple CA certificates... " << flush;
    {
        InitializationData initData;
        initData.properties = createClientProps(defaultProps, defaultDir, defaultHost, p12, "c_rsa_ca1", "cacerts");
        CommunicatorPtr comm = initialize(initData);
        Test::ServerFactoryPrxPtr fact = ICE_CHECKED_CAST(Test::ServerFactoryPrx, comm->stringToProxy(factoryRef));
        test(fact);
        Test::Properties d = createServerProps(defaultProps, defaultDir, defaultHost, p12, "s_rsa_ca2", "cacerts");
        d["IceSSL.VerifyPeer"] = "2";
        Test::ServerPrxPtr server = fact->createServer(d);
        try
        {
            server->ice_ping();
        }
        catch(const Ice::LocalException&)
        {
            test(false);
        }
        fact->destroyServer(server);
        comm->destroy();
    }
    cout << "ok" << endl;

#ifndef ICE_USE_OPENSSL
    cout << "testing DER CA certificate... " << flush;
    {
        InitializationData initData;
        initData.properties = createClientProps(defaultProps, defaultDir, defaultHost, p12, "c_rsa_ca1", "");
        initData.properties->setProperty("IceSSL.CAs", "cacert1.der");
        CommunicatorPtr comm = initialize(initData);
        Test::ServerFactoryPrxPtr fact = ICE_CHECKED_CAST(Test::ServerFactoryPrx, comm->stringToProxy(factoryRef));
        test(fact);
        Test::Properties d = createServerProps(defaultProps, defaultDir, defaultHost, p12, "s_rsa_ca1", "");
        d["IceSSL.VerifyPeer"] = "2";
        d["IceSSL.CAs"] = "cacert1.der";
        Test::ServerPrxPtr server = fact->createServer(d);
        try
        {
            server->ice_ping();
        }
        catch(const Ice::LocalException&)
        {
            test(false);
        }
        fact->destroyServer(server);
        comm->destroy();
    }
    cout << "ok" << endl;
#endif

    //
    // SChannel doesn't support PEM Password protected certificates certificates
    //
#ifdef ICE_USE_SCHANNEL
    if(p12)
    {
#endif
    cout << "testing password prompt... " << flush;
    {
        //
        // Use the correct password.
        //
        InitializationData initData;
        initData.properties = createClientProps(defaultProps, defaultDir, defaultHost, p12, "c_rsa_pass_ca1","cacert1");
        initData.properties->setProperty("IceSSL.Password", ""); // Clear the password

        initData.properties->setProperty("Ice.InitPlugins", "0");
        CommunicatorPtr comm = initialize(initData);
        PluginManagerPtr pm = comm->getPluginManager();
        IceSSL::PluginPtr plugin = ICE_DYNAMIC_CAST(IceSSL::Plugin, pm->getPlugin("IceSSL"));
        test(plugin);
        PasswordPromptIPtr prompt = ICE_MAKE_SHARED(PasswordPromptI, "client");

#ifdef ICE_CPP11_MAPPING
        plugin->setPasswordPrompt([prompt]{ return prompt->getPassword(); });
#else
        plugin->setPasswordPrompt(prompt);
#endif
        pm->initializePlugins();
        test(prompt->count() == 1);
        Test::ServerFactoryPrxPtr fact = ICE_CHECKED_CAST(Test::ServerFactoryPrx, comm->stringToProxy(factoryRef));
        test(fact);
        Test::Properties d = createServerProps(defaultProps, defaultDir, defaultHost, p12, "s_rsa_ca1", "cacert1");
        Test::ServerPrxPtr server = fact->createServer(d);
        try
        {
            server->ice_ping();
        }
        catch(const LocalException& ex)
        {
            cerr << ex << endl;
            test(false);
        }
        fact->destroyServer(server);
        comm->destroy();

        //
        // Use an incorrect password and check that retries are attempted.
        //
        initData.properties = createClientProps(defaultProps, defaultDir, defaultHost, p12, "c_rsa_pass_ca1","cacert1");
        initData.properties->setProperty("IceSSL.Password", ""); // Clear password
        initData.properties->setProperty("IceSSL.PasswordRetryMax", "4");
        initData.properties->setProperty("Ice.InitPlugins", "0");
        comm = initialize(initData);
        pm = comm->getPluginManager();
        plugin = ICE_DYNAMIC_CAST(IceSSL::Plugin, pm->getPlugin("IceSSL"));
        test(plugin);
        prompt = ICE_MAKE_SHARED(PasswordPromptI, "invalid");

#ifdef ICE_CPP11_MAPPING
        plugin->setPasswordPrompt([prompt]{ return prompt->getPassword(); });
#else
        plugin->setPasswordPrompt(prompt);
#endif
        try
        {
            pm->initializePlugins();
            test(false);
        }
        catch(const PluginInitializationException&)
        {
            // Expected.
        }
        catch(const LocalException& ex)
        {
            cerr << ex << endl;
            test(false);
        }
        test(prompt->count() == 4);
        comm->destroy();
    }
    cout << "ok" << endl;
#ifdef ICE_USE_SCHANNEL
    }
#endif
    cout << "testing ciphers... " << flush;
#ifndef ICE_USE_SCHANNEL
    {
        //
        // The server has a certificate but the client doesn't. They should
        // negotiate to use ADH since we explicitly enable it.
        //
        InitializationData initData;
        initData.properties = createClientProps(defaultProps, defaultDir, defaultHost, p12);
#  ifdef ICE_USE_OPENSSL
        initData.properties->setProperty("IceSSL.Ciphers", anonCiphers);
#  else
        initData.properties->setProperty("IceSSL.Ciphers", "(DH_anon*)");
#  endif
        CommunicatorPtr comm = initialize(initData);
        Test::ServerFactoryPrxPtr fact = ICE_CHECKED_CAST(Test::ServerFactoryPrx, comm->stringToProxy(factoryRef));
        test(fact);
        Test::Properties d = createServerProps(defaultProps, defaultDir, defaultHost, p12, "s_rsa_ca1", "cacert1");
#  ifdef ICE_USE_OPENSSL
        //
        // With OpenSSL 1.1.0 we need to set SECLEVEL=0 to allow ADH ciphers
        //
        string cipherSub = "ADH-";
        d["IceSSL.Ciphers"] = "RSA:" + anonCiphers;
#  else
        string cipherSub = "DH_";
        d["IceSSL.Ciphers"] = "(RSA_*) (DH_anon*)";
#  endif
        d["IceSSL.VerifyPeer"] = "1";
        Test::ServerPrxPtr server = fact->createServer(d);
        try
        {
            server->checkCipher(cipherSub);
            info = ICE_DYNAMIC_CAST(IceSSL::NativeConnectionInfo, server->ice_getConnection()->getInfo());
            test(info->cipher.compare(0, cipherSub.size(), cipherSub) == 0);
        }
        catch(const LocalException& ex)
        {
#  ifndef ICE_USE_SECURE_TRANSPORT
            //
            // OS X 10.10 bug the handshake fails attempting client auth
            // with anon cipher.
            //
            cerr << ex << endl;
            test(false);
#  endif
        }
        fact->destroyServer(server);
        comm->destroy();
    }

    //
    // El Capitan SSLHandshake segfaults with this test, Apple bug #22148512
    // This is fixed in 10.11.3
    if(!elCapitanUpdate2OrLower)
    {
        //
        // This should fail because we disabled all anonymous ciphers and the server doesn't
        // provide a certificate.
        //
        InitializationData initData;
        initData.properties = createClientProps(defaultProps, defaultDir, defaultHost, p12);
#  ifdef ICE_USE_OPENSSL
        initData.properties->setProperty("IceSSL.Ciphers", "ALL:!ADH");
#  else
        initData.properties->setProperty("IceSSL.Ciphers", "ALL !(DH_anon*)");
#  endif
        CommunicatorPtr comm = initialize(initData);
        Test::ServerFactoryPrxPtr fact = ICE_CHECKED_CAST(Test::ServerFactoryPrx, comm->stringToProxy(factoryRef));
        test(fact);
        Test::Properties d = createServerProps(defaultProps, defaultDir, defaultHost, p12);
        d["IceSSL.VerifyPeer"] = "0";
        Test::ServerPrxPtr server = fact->createServer(d);
        try
        {
            server->ice_ping();
            test(false);
        }
        catch(const ProtocolException&)
        {
            // Expected
        }
        catch(const ConnectionLostException&)
        {
            // Expected
        }
        catch(const LocalException& ex)
        {
            cerr << ex << endl;
            test(false);
        }
        fact->destroyServer(server);
        comm->destroy();
    }
#  ifdef ICE_USE_SECURE_TRANSPORT
    {
        //
        // This should fail because the client disabled all ciphers.
        //
        InitializationData initData;
        initData.properties = createClientProps(defaultProps, defaultDir, defaultHost, p12, "c_rsa_ca1", "cacert1");
        initData.properties->setProperty("IceSSL.Ciphers", "NONE");
        try
        {
            CommunicatorPtr comm = initialize(initData);
            test(false);
        }
        catch(const Ice::PluginInitializationException&)
        {
            //Expected when disabled all cipher suites.
        }
        catch(const Ice::LocalException& ex)
        {
            cerr << ex << endl;
            test(false);
        }
    }
    {
        //
        // Test IceSSL.DHParams
        //
        InitializationData initData;
        initData.properties = createClientProps(defaultProps, defaultDir, defaultHost, p12);
        initData.properties->setProperty("IceSSL.Ciphers", "(DH_anon*)");
        CommunicatorPtr comm = initialize(initData);
        Test::ServerFactoryPrxPtr fact = ICE_CHECKED_CAST(Test::ServerFactoryPrx, comm->stringToProxy(factoryRef));
        test(fact);
        Test::Properties d = createServerProps(defaultProps, defaultDir, defaultHost, p12);
        d["IceSSL.Ciphers"] = "(DH_anon*)";
        d["IceSSL.DHParams"] = "dh_params512.der";
        d["IceSSL.VerifyPeer"] = "0";
        Test::ServerPrxPtr server = fact->createServer(d);
        try
        {
            server->checkCipher("DH_anon");
        }
        catch(const LocalException& ex)
        {
            if(!isElCapitanOrGreater) // DH params too weak for El Capitan
            {
                cerr << ex << endl;
                test(false);
            }
        }
        fact->destroyServer(server);
        comm->destroy();
    }

    {
        //
        // Test IceSSL.DHParams
        //
        InitializationData initData;
        initData.properties = createClientProps(defaultProps, defaultDir, defaultHost, p12);
        initData.properties->setProperty("IceSSL.Ciphers", "(DH_anon*)");
        CommunicatorPtr comm = initialize(initData);
        Test::ServerFactoryPrxPtr fact = ICE_CHECKED_CAST(Test::ServerFactoryPrx, comm->stringToProxy(factoryRef));
        test(fact);
        Test::Properties d = createServerProps(defaultProps, defaultDir, defaultHost, p12);
        d["IceSSL.Ciphers"] = "(DH_anon*)";
        d["IceSSL.DHParams"] = "dh_params1024.der";
        d["IceSSL.VerifyPeer"] = "0";
        Test::ServerPrxPtr server = fact->createServer(d);
        try
        {
            server->checkCipher("DH_anon");
        }
        catch(const LocalException& ex)
        {
            cerr << ex << endl;
            test(false);
        }
        fact->destroyServer(server);
        comm->destroy();
    }
#  endif
#else // SChannel ciphers
    {
        //
        // Client and server should negotiate to use 3DES as it is enabled in both.
        //
        InitializationData initData;
        initData.properties = createClientProps(defaultProps, defaultDir, defaultHost, p12, "c_rsa_ca1", "cacert1");
        initData.properties->setProperty("IceSSL.Ciphers", "3DES");

        CommunicatorPtr comm = initialize(initData);
        Test::ServerFactoryPrxPtr fact = ICE_CHECKED_CAST(Test::ServerFactoryPrx, comm->stringToProxy(factoryRef));
        test(fact);

        Test::Properties d = createServerProps(defaultProps, defaultDir, defaultHost, p12, "s_rsa_ca1", "cacert1");
        d["IceSSL.Ciphers"] = "3DES AES_256";

        Test::ServerPrxPtr server = fact->createServer(d);
        try
        {
            server->checkCipher("3DES");
            info = ICE_DYNAMIC_CAST(IceSSL::NativeConnectionInfo, server->ice_getConnection()->getInfo());
            test(info->cipher.compare(0, 4, "3DES") == 0);
        }
        catch(const LocalException& ex)
        {
            cerr << ex << endl;
            test(false);
        }
        fact->destroyServer(server);
        comm->destroy();
    }
    {
        //
        // Client and server doesn't enable a common cipher negotiate to use 3DES as it is enabled in both.
        //
        InitializationData initData;
        initData.properties = createClientProps(defaultProps, defaultDir, defaultHost, p12, "c_rsa_ca1", "cacert1");
        initData.properties->setProperty("IceSSL.Ciphers", "3DES");

        CommunicatorPtr comm = initialize(initData);
        Test::ServerFactoryPrxPtr fact = ICE_CHECKED_CAST(Test::ServerFactoryPrx, comm->stringToProxy(factoryRef));
        test(fact);

        Test::Properties d = createServerProps(defaultProps, defaultDir, defaultHost, p12, "s_rsa_ca1", "cacert1");
        d["IceSSL.Ciphers"] = "AES_256";
        Test::ServerPrxPtr server = fact->createServer(d);
        try
        {
            server->checkCipher("3DES");
            test(false);
        }
        catch(const Ice::ConnectionLostException&)
        {
            //expected
        }
        catch(const LocalException& ex)
        {
            cerr << ex << endl;
            test(false);
        }
        fact->destroyServer(server);
        comm->destroy();
    }
#endif

    //
    // No DSA support in Secure Transport / AIX 7.1
    //
#if !defined(ICE_USE_SECURE_TRANSPORT) && !defined(_AIX)
    {

    //
    // DSA PEM certificates are not supported with SChannel.
    //
#   ifdef ICE_USE_SCHANNEL
    if(p12)
    {
#   endif
        //
        // Configure a server with RSA and DSA certificates.
        //
        // First try a client with a DSA certificate.
        //
        InitializationData initData;
        initData.properties = createClientProps(defaultProps, defaultDir, defaultHost, p12, "c_dsa_ca1", "cacert1");
        initData.properties->setProperty("IceSSL.Ciphers", "DHE:DSS");
        CommunicatorPtr comm = initialize(initData);
        Test::ServerFactoryPrxPtr fact = ICE_CHECKED_CAST(Test::ServerFactoryPrx, comm->stringToProxy(factoryRef));
        test(fact);
        Test::Properties d = createServerProps(defaultProps, defaultDir, defaultHost, p12, "s_dsa_ca1", "cacert1");
        d["IceSSL.Ciphers"] = "DHE:DSS";
        d["IceSSL.VerifyPeer"] = "1";

        Test::ServerPrxPtr server = fact->createServer(d);
        try
        {
            server->ice_ping();
        }
        catch(const LocalException&)
        {
            test(false);
        }
        fact->destroyServer(server);
        comm->destroy();
        //
        // Next try a client with an RSA certificate.
        //
        initData.properties = createClientProps(defaultProps, defaultDir, defaultHost, p12, "c_rsa_ca1", "cacert1");
        comm = initialize(initData);
        fact = ICE_CHECKED_CAST(Test::ServerFactoryPrx, comm->stringToProxy(factoryRef));
        test(fact);
        d = createServerProps(defaultProps, defaultDir, defaultHost, p12, "", "cacert1");
        if(p12)
        {
            d["IceSSL.CertFile"] = "s_rsa_ca1.p12" + sep + "s_dsa_ca1.p12";
        }
        else
        {
            d["IceSSL.CertFile"] = "s_rsa_ca1_pub.pem" + sep + "s_dsa_ca1_pub.pem";
            d["IceSSL.KeyFile"] = "s_rsa_ca1_priv.pem" + sep + "s_dsa_ca1_priv.pem";
        }
        d["IceSSL.Ciphers"] = "DEFAULT:DSS";
        d["IceSSL.VerifyPeer"] = "1";
        server = fact->createServer(d);

        try
        {
            server->ice_ping();
        }
        catch(const LocalException&)
        {
            test(false);
        }
        fact->destroyServer(server);
        comm->destroy();
#   ifdef ICE_USE_SCHANNEL
    }
#   endif

#   ifndef ICE_USE_SCHANNEL
        //
        // Next try a client with ADH. This should fail.
        //
        initData.properties = createClientProps(defaultProps, defaultDir, defaultHost, p12);
        initData.properties->setProperty("IceSSL.Ciphers", "ADH");
        comm = initialize(initData);
        fact = ICE_CHECKED_CAST(Test::ServerFactoryPrx, comm->stringToProxy(factoryRef));
        test(fact);
        d = createServerProps(defaultProps, defaultDir, defaultHost, p12, "", "cacert1");
        d["IceSSL.CertFile"] = "s_rsa_ca1_pub.pem" + sep + "s_dsa_ca1_pub.pem";
        d["IceSSL.KeyFile"] = "s_rsa_ca1_priv.pem" + sep + "s_dsa_ca1_priv.pem";
        d["IceSSL.Ciphers"] = "DEFAULT:DSS";
        d["IceSSL.VerifyPeer"] = "1";
        server = fact->createServer(d);
        try
        {
            server->ice_ping();
            test(false);
        }
        catch(const ProtocolException&)
        {
            // Expected.
        }
        catch(const LocalException&)
        {
            test(false);
        }
        fact->destroyServer(server);
        comm->destroy();
#   endif
    }
#   ifndef ICE_USE_SCHANNEL
    {
        //
        // Configure a server with RSA and a client with DSA. This should fail.
        //
        InitializationData initData;
        initData.properties = createClientProps(defaultProps, defaultDir, defaultHost, p12, "c_dsa_ca1", "cacert1");
        initData.properties->setProperty("IceSSL.Ciphers", "DSS");

        CommunicatorPtr comm = initialize(initData);
        Test::ServerFactoryPrxPtr fact = ICE_CHECKED_CAST(Test::ServerFactoryPrx, comm->stringToProxy(factoryRef));
        test(fact);
        Test::Properties d = createServerProps(defaultProps, defaultDir, defaultHost, p12, "s_rsa_ca1", "cacert1");
        d["IceSSL.VerifyPeer"] = "2";

        Test::ServerPrxPtr server = fact->createServer(d);
        try
        {
            server->ice_ping();
            test(false);
        }
        catch(const ProtocolException&)
        {
            // Expected.
        }
        catch(const ConnectionLostException&)
        {
            // Expected.
        }
        catch(const LocalException& ex)
        {
            cerr << ex << endl;
            test(false);
        }
        fact->destroyServer(server);
        comm->destroy();
    }
#   endif
#endif
    cout << "ok" << endl;

    cout << "testing IceSSL.TrustOnly... " << flush;
    //
    // iOS support only provides access to the CN of the certificate so we
    // can't check for other attributes
    //
    {
        InitializationData initData;
        initData.properties = createClientProps(defaultProps, defaultDir, defaultHost, p12, "c_rsa_ca1", "cacert1");
        initData.properties->setProperty("IceSSL.TrustOnly", "CN=Server");
        initData.properties->setProperty("IceSSL.TrustOnly", "C=US, ST=Florida, O=ZeroC\\, Inc.,"
                                         "OU=Ice, emailAddress=info@zeroc.com, CN=Server");
        CommunicatorPtr comm = initialize(initData);

        Test::ServerFactoryPrxPtr fact = ICE_CHECKED_CAST(Test::ServerFactoryPrx, comm->stringToProxy(factoryRef));
        test(fact);
        Test::Properties d = createServerProps(defaultProps, defaultDir, defaultHost, p12, "s_rsa_ca1", "cacert1");
        Test::ServerPrxPtr server = fact->createServer(d);
        try
        {
            server->ice_ping();
        }
        catch(const LocalException& ex)
        {
            cerr << ex << endl;
            test(false);
        }
        fact->destroyServer(server);
        comm->destroy();
    }
    {
        InitializationData initData;
        initData.properties = createClientProps(defaultProps, defaultDir, defaultHost, p12, "c_rsa_ca1", "cacert1");
        initData.properties->setProperty("IceSSL.TrustOnly", "!C=US, ST=Florida, O=ZeroC\\, Inc.,"
                                         "OU=Ice, emailAddress=info@zeroc.com, CN=Server");
        CommunicatorPtr comm = initialize(initData);

        Test::ServerFactoryPrxPtr fact = ICE_CHECKED_CAST(Test::ServerFactoryPrx, comm->stringToProxy(factoryRef));
        test(fact);
        Test::Properties d = createServerProps(defaultProps, defaultDir, defaultHost, p12, "s_rsa_ca1", "cacert1");
        Test::ServerPrxPtr server = fact->createServer(d);
        try
        {
            server->ice_ping();
            test(false);
        }
        catch(const LocalException&)
        {
        }
        fact->destroyServer(server);
        comm->destroy();
    }
    {
        InitializationData initData;
        initData.properties = createClientProps(defaultProps, defaultDir, defaultHost, p12, "c_rsa_ca1", "cacert1");
        initData.properties->setProperty("IceSSL.TrustOnly", "C=US, ST=Florida, O=\"ZeroC, Inc.\","
                                         "OU=Ice, emailAddress=info@zeroc.com, CN=Server");
        CommunicatorPtr comm = initialize(initData);

        Test::ServerFactoryPrxPtr fact = ICE_CHECKED_CAST(Test::ServerFactoryPrx, comm->stringToProxy(factoryRef));
        test(fact);
        Test::Properties d = createServerProps(defaultProps, defaultDir, defaultHost, p12, "s_rsa_ca1", "cacert1");
        Test::ServerPrxPtr server = fact->createServer(d);
        try
        {
            server->ice_ping();
        }
        catch(const LocalException&)
        {
            test(false);
        }
        fact->destroyServer(server);
        comm->destroy();
    }
    {
        InitializationData initData;
        initData.properties = createClientProps(defaultProps, defaultDir, defaultHost, p12, "c_rsa_ca1", "cacert1");
        CommunicatorPtr comm = initialize(initData);

        Test::ServerFactoryPrxPtr fact = ICE_CHECKED_CAST(Test::ServerFactoryPrx, comm->stringToProxy(factoryRef));
        test(fact);
        Test::Properties d = createServerProps(defaultProps, defaultDir, defaultHost, p12, "s_rsa_ca1", "cacert1");
        d["IceSSL.TrustOnly"] = "C=US, ST=Florida, O=ZeroC\\, Inc., OU=Ice, emailAddress=info@zeroc.com,CN=Client";
        Test::ServerPrxPtr server = fact->createServer(d);
        try
        {
            server->ice_ping();
        }
        catch(const LocalException&)
        {
            test(false);
        }
        fact->destroyServer(server);
        comm->destroy();
    }
    {
        InitializationData initData;
        initData.properties = createClientProps(defaultProps, defaultDir, defaultHost, p12, "c_rsa_ca1", "cacert1");
        CommunicatorPtr comm = initialize(initData);

        Test::ServerFactoryPrxPtr fact = ICE_CHECKED_CAST(Test::ServerFactoryPrx, comm->stringToProxy(factoryRef));
        test(fact);
        Test::Properties d = createServerProps(defaultProps, defaultDir, defaultHost, p12, "s_rsa_ca1", "cacert1");
        d["IceSSL.TrustOnly"] = "!C=US, ST=Florida, O=ZeroC\\, Inc., OU=Ice, emailAddress=info@zeroc.com, CN=Client";
        Test::ServerPrxPtr server = fact->createServer(d);
        try
        {
            server->ice_ping();
            test(false);
        }
        catch(const LocalException&)
        {
        }
        fact->destroyServer(server);
        comm->destroy();
    }
    {
        InitializationData initData;
        initData.properties = createClientProps(defaultProps, defaultDir, defaultHost, p12, "c_rsa_ca1", "cacert1");
        initData.properties->setProperty("IceSSL.TrustOnly", "CN=Server");
        CommunicatorPtr comm = initialize(initData);

        Test::ServerFactoryPrxPtr fact = ICE_CHECKED_CAST(Test::ServerFactoryPrx, comm->stringToProxy(factoryRef));
        test(fact);
        Test::Properties d = createServerProps(defaultProps, defaultDir, defaultHost, p12, "s_rsa_ca1", "cacert1");
        Test::ServerPrxPtr server = fact->createServer(d);
        try
        {
            server->ice_ping();
        }
        catch(const LocalException&)
        {
            test(false);
        }
        fact->destroyServer(server);
        comm->destroy();
    }
    {
        InitializationData initData;
        initData.properties = createClientProps(defaultProps, defaultDir, defaultHost, p12, "c_rsa_ca1", "cacert1");
        initData.properties->setProperty("IceSSL.TrustOnly", "!CN=Server");
        CommunicatorPtr comm = initialize(initData);

        Test::ServerFactoryPrxPtr fact = ICE_CHECKED_CAST(Test::ServerFactoryPrx, comm->stringToProxy(factoryRef));
        test(fact);
        Test::Properties d = createServerProps(defaultProps, defaultDir, defaultHost, p12, "s_rsa_ca1", "cacert1");
        Test::ServerPrxPtr server = fact->createServer(d);
        try
        {
            server->ice_ping();
            test(false);
        }
        catch(const LocalException&)
        {
        }
        fact->destroyServer(server);
        comm->destroy();
    }
    {
        InitializationData initData;
        initData.properties = createClientProps(defaultProps, defaultDir, defaultHost, p12, "c_rsa_ca1", "cacert1");
        CommunicatorPtr comm = initialize(initData);

        Test::ServerFactoryPrxPtr fact = ICE_CHECKED_CAST(Test::ServerFactoryPrx, comm->stringToProxy(factoryRef));
        test(fact);
        Test::Properties d = createServerProps(defaultProps, defaultDir, defaultHost, p12, "s_rsa_ca1", "cacert1");
        d["IceSSL.TrustOnly"] = "CN=Client";
        Test::ServerPrxPtr server = fact->createServer(d);
        try
        {
            server->ice_ping();
        }
        catch(const LocalException&)
        {
            test(false);
        }
        fact->destroyServer(server);
        comm->destroy();
    }
    {
        InitializationData initData;
        initData.properties = createClientProps(defaultProps, defaultDir, defaultHost, p12, "c_rsa_ca1", "cacert1");
        CommunicatorPtr comm = initialize(initData);

        Test::ServerFactoryPrxPtr fact = ICE_CHECKED_CAST(Test::ServerFactoryPrx, comm->stringToProxy(factoryRef));
        test(fact);
        Test::Properties d = createServerProps(defaultProps, defaultDir, defaultHost, p12, "s_rsa_ca1", "cacert1");
        d["IceSSL.TrustOnly"] = "!CN=Client";
        Test::ServerPrxPtr server = fact->createServer(d);
        try
        {
            server->ice_ping();
            test(false);
        }
        catch(const LocalException&)
        {
        }
        fact->destroyServer(server);
        comm->destroy();
    }
    {
        InitializationData initData;
        initData.properties = createClientProps(defaultProps, defaultDir, defaultHost, p12, "c_rsa_ca1", "cacert1");
        initData.properties->setProperty("IceSSL.TrustOnly", "CN=Client");
        CommunicatorPtr comm = initialize(initData);

        Test::ServerFactoryPrxPtr fact = ICE_CHECKED_CAST(Test::ServerFactoryPrx, comm->stringToProxy(factoryRef));
        test(fact);
        Test::Properties d = createServerProps(defaultProps, defaultDir, defaultHost, p12, "s_rsa_ca1", "cacert1");
        Test::ServerPrxPtr server = fact->createServer(d);
        try
        {
            server->ice_ping();
            test(false);
        }
        catch(const LocalException&)
        {
        }
        fact->destroyServer(server);
        comm->destroy();
    }
    {
        InitializationData initData;
        initData.properties = createClientProps(defaultProps, defaultDir, defaultHost, p12, "c_rsa_ca1", "cacert1");
        CommunicatorPtr comm = initialize(initData);

        Test::ServerFactoryPrxPtr fact = ICE_CHECKED_CAST(Test::ServerFactoryPrx, comm->stringToProxy(factoryRef));
        test(fact);
        Test::Properties d = createServerProps(defaultProps, defaultDir, defaultHost, p12, "s_rsa_ca1", "cacert1");
        d["IceSSL.TrustOnly"] = "CN=Server";
        Test::ServerPrxPtr server = fact->createServer(d);
        try
        {
            server->ice_ping();
            test(false);
        }
        catch(const LocalException&)
        {
        }
        fact->destroyServer(server);
        comm->destroy();
    }
    {
        InitializationData initData;
        initData.properties = createClientProps(defaultProps, defaultDir, defaultHost, p12, "c_rsa_ca1", "cacert1");
        initData.properties->setProperty("IceSSL.TrustOnly", "C=Canada,CN=Server");
        CommunicatorPtr comm = initialize(initData);

        Test::ServerFactoryPrxPtr fact = ICE_CHECKED_CAST(Test::ServerFactoryPrx, comm->stringToProxy(factoryRef));
        test(fact);
        Test::Properties d = createServerProps(defaultProps, defaultDir, defaultHost, p12, "s_rsa_ca1", "cacert1");
        Test::ServerPrxPtr server = fact->createServer(d);
        try
        {
            server->ice_ping();
            test(false);
        }
        catch(const LocalException&)
        {
        }
        fact->destroyServer(server);
        comm->destroy();
    }
    {
        InitializationData initData;
        initData.properties = createClientProps(defaultProps, defaultDir, defaultHost, p12, "c_rsa_ca1", "cacert1");
        initData.properties->setProperty("IceSSL.TrustOnly", "!C=Canada,CN=Server");
        CommunicatorPtr comm = initialize(initData);

        Test::ServerFactoryPrxPtr fact = ICE_CHECKED_CAST(Test::ServerFactoryPrx, comm->stringToProxy(factoryRef));
        test(fact);
        Test::Properties d = createServerProps(defaultProps, defaultDir, defaultHost, p12, "s_rsa_ca1", "cacert1");
        Test::ServerPrxPtr server = fact->createServer(d);
        try
        {
            server->ice_ping();
        }
        catch(const LocalException&)
        {
            test(false);
        }
        fact->destroyServer(server);
        comm->destroy();
    }
    {
        InitializationData initData;
        initData.properties = createClientProps(defaultProps, defaultDir, defaultHost, p12, "c_rsa_ca1", "cacert1");
        initData.properties->setProperty("IceSSL.TrustOnly", "C=Canada;CN=Server");
        CommunicatorPtr comm = initialize(initData);

        Test::ServerFactoryPrxPtr fact = ICE_CHECKED_CAST(Test::ServerFactoryPrx, comm->stringToProxy(factoryRef));
        test(fact);
        Test::Properties d = createServerProps(defaultProps, defaultDir, defaultHost, p12, "s_rsa_ca1", "cacert1");
        Test::ServerPrxPtr server = fact->createServer(d);
        try
        {
            server->ice_ping();
        }
        catch(const LocalException&)
        {
            test(false);
        }
        fact->destroyServer(server);
        comm->destroy();
    }
    {
        InitializationData initData;
        initData.properties = createClientProps(defaultProps, defaultDir, defaultHost, p12, "c_rsa_ca1", "cacert1");
        initData.properties->setProperty("IceSSL.TrustOnly", "!C=Canada;!CN=Server");
        CommunicatorPtr comm = initialize(initData);

        Test::ServerFactoryPrxPtr fact = ICE_CHECKED_CAST(Test::ServerFactoryPrx, comm->stringToProxy(factoryRef));
        test(fact);
        Test::Properties d = createServerProps(defaultProps, defaultDir, defaultHost, p12, "s_rsa_ca1", "cacert1");
        Test::ServerPrxPtr server = fact->createServer(d);
        try
        {
            server->ice_ping();
            test(false);
        }
        catch(const LocalException&)
        {
        }
        fact->destroyServer(server);
        comm->destroy();
    }
    {
        InitializationData initData;
        initData.properties = createClientProps(defaultProps, defaultDir, defaultHost, p12, "c_rsa_ca1", "cacert1");
        initData.properties->setProperty("IceSSL.TrustOnly", "!CN=Server1"); // Should not match "Server"
        CommunicatorPtr comm = initialize(initData);

        Test::ServerFactoryPrxPtr fact = ICE_CHECKED_CAST(Test::ServerFactoryPrx, comm->stringToProxy(factoryRef));
        test(fact);
        Test::Properties d = createServerProps(defaultProps, defaultDir, defaultHost, p12, "s_rsa_ca1", "cacert1");
        Test::ServerPrxPtr server = fact->createServer(d);
        try
        {
            server->ice_ping();
        }
        catch(const LocalException&)
        {
            test(false);
        }
        fact->destroyServer(server);
        comm->destroy();
    }
    {
        InitializationData initData;
        initData.properties = createClientProps(defaultProps, defaultDir, defaultHost, p12, "c_rsa_ca1", "cacert1");
        CommunicatorPtr comm = initialize(initData);

        Test::ServerFactoryPrxPtr fact = ICE_CHECKED_CAST(Test::ServerFactoryPrx, comm->stringToProxy(factoryRef));
        test(fact);
        Test::Properties d = createServerProps(defaultProps, defaultDir, defaultHost, p12, "s_rsa_ca1", "cacert1");
        d["IceSSL.TrustOnly"] = "!CN=Client1"; // Should not match "Client"
        Test::ServerPrxPtr server = fact->createServer(d);
        try
        {
            server->ice_ping();
        }
        catch(const LocalException&)
        {
            test(false);
        }
        fact->destroyServer(server);
        comm->destroy();
    }

    {
        //
        // Test rejection when client does not supply a certificate.
        //
        InitializationData initData;
        initData.properties = createClientProps(defaultProps, defaultDir, defaultHost, p12, "", "");
        initData.properties->setProperty("IceSSL.VerifyPeer", "0");
        CommunicatorPtr comm = initialize(initData);

        Test::ServerFactoryPrxPtr fact = ICE_CHECKED_CAST(Test::ServerFactoryPrx, comm->stringToProxy(factoryRef));
        test(fact);
        Test::Properties d = createServerProps(defaultProps, defaultDir, defaultHost, p12, "s_rsa_ca1", "cacert1");
        d["IceSSL.VerifyPeer"] = "0";
        d["IceSSL.TrustOnly"] = "CN=Client";
        Test::ServerPrxPtr server = fact->createServer(d);
        try
        {
            server->ice_ping();
            test(false);
        }
        catch(const LocalException&)
        {
        }
        fact->destroyServer(server);
        comm->destroy();
    }
    {
        //
        // Test rejection when client does not supply a certificate.
        //
        InitializationData initData;
        initData.properties = createClientProps(defaultProps, defaultDir, defaultHost, p12, "", "");
        initData.properties->setProperty("IceSSL.VerifyPeer", "0");
        CommunicatorPtr comm = initialize(initData);

        Test::ServerFactoryPrxPtr fact = ICE_CHECKED_CAST(Test::ServerFactoryPrx, comm->stringToProxy(factoryRef));
        test(fact);
        Test::Properties d = createServerProps(defaultProps, defaultDir, defaultHost, p12, "s_rsa_ca1", "cacert1");
        d["IceSSL.TrustOnly"] = "!CN=Client";
        d["IceSSL.VerifyPeer"] = "0";
        Test::ServerPrxPtr server = fact->createServer(d);
        try
        {
            server->ice_ping();
            test(false);
        }
        catch(const LocalException&)
        {
        }
        fact->destroyServer(server);
        comm->destroy();
    }
    {
        //
        // Rejection takes precedence (client).
        //
        InitializationData initData;
        initData.properties = createClientProps(defaultProps, defaultDir, defaultHost, p12, "c_rsa_ca1", "cacert1");
        initData.properties->setProperty("IceSSL.TrustOnly", "ST=Florida;!CN=Server;C=US");
        CommunicatorPtr comm = initialize(initData);

        Test::ServerFactoryPrxPtr fact = ICE_CHECKED_CAST(Test::ServerFactoryPrx, comm->stringToProxy(factoryRef));
        test(fact);
        Test::Properties d = createServerProps(defaultProps, defaultDir, defaultHost, p12, "s_rsa_ca1", "cacert1");
        Test::ServerPrxPtr server = fact->createServer(d);
        try
        {
            server->ice_ping();
            test(false);
        }
        catch(const LocalException&)
        {
        }
        fact->destroyServer(server);
        comm->destroy();
    }
    {
        //
        // Rejection takes precedence (server).
        //
        InitializationData initData;
        initData.properties = createClientProps(defaultProps, defaultDir, defaultHost, p12, "c_rsa_ca1", "cacert1");
        CommunicatorPtr comm = initialize(initData);

        Test::ServerFactoryPrxPtr fact = ICE_CHECKED_CAST(Test::ServerFactoryPrx, comm->stringToProxy(factoryRef));
        test(fact);
        Test::Properties d = createServerProps(defaultProps, defaultDir, defaultHost, p12, "s_rsa_ca1", "cacert1");
        d["IceSSL.TrustOnly"] = "C=US;!CN=Client;ST=Florida";
        Test::ServerPrxPtr server = fact->createServer(d);
        try
        {
            server->ice_ping();
            test(false);
        }
        catch(const LocalException&)
        {
        }
        fact->destroyServer(server);
        comm->destroy();
    }
    cout << "ok" << endl;

    cout << "testing IceSSL.TrustOnly.Client... " << flush;
    {
        InitializationData initData;
        initData.properties = createClientProps(defaultProps, defaultDir, defaultHost, p12, "c_rsa_ca1", "cacert1");
        initData.properties->setProperty("IceSSL.TrustOnly.Client", "C=US, ST=Florida, O=ZeroC\\, Inc.,"
                                         "OU=Ice, emailAddress=info@zeroc.com, CN=Server");
        CommunicatorPtr comm = initialize(initData);

        Test::ServerFactoryPrxPtr fact = ICE_CHECKED_CAST(Test::ServerFactoryPrx, comm->stringToProxy(factoryRef));
        test(fact);
        Test::Properties d = createServerProps(defaultProps, defaultDir, defaultHost, p12, "s_rsa_ca1", "cacert1");
        // Should have no effect.
        d["IceSSL.TrustOnly.Client"] = "C=US, ST=Florida, O=ZeroC\\, Inc., OU=Ice, emailAddress=info@zeroc.com,"
                                       "CN=Server";

        Test::ServerPrxPtr server = fact->createServer(d);
        try
        {
            server->ice_ping();
        }
        catch(const LocalException&)
        {
            test(false);
        }
        fact->destroyServer(server);
        comm->destroy();
    }
    {
        InitializationData initData;
        initData.properties = createClientProps(defaultProps, defaultDir, defaultHost, p12, "c_rsa_ca1", "cacert1");
        initData.properties->setProperty("IceSSL.TrustOnly.Client", "!C=US, ST=Florida, O=ZeroC\\, Inc.,"
                                         "OU=Ice, emailAddress=info@zeroc.com, CN=Server");
        CommunicatorPtr comm = initialize(initData);

        Test::ServerFactoryPrxPtr fact = ICE_CHECKED_CAST(Test::ServerFactoryPrx, comm->stringToProxy(factoryRef));
        test(fact);
        Test::Properties d = createServerProps(defaultProps, defaultDir, defaultHost, p12, "s_rsa_ca1", "cacert1");
        Test::ServerPrxPtr server = fact->createServer(d);
        try
        {
            server->ice_ping();
            test(false);
        }
        catch(const LocalException&)
        {
        }
        fact->destroyServer(server);
        comm->destroy();
    }
    {
        InitializationData initData;
        initData.properties = createClientProps(defaultProps, defaultDir, defaultHost, p12, "c_rsa_ca1", "cacert1");
        CommunicatorPtr comm = initialize(initData);

        Test::ServerFactoryPrxPtr fact = ICE_CHECKED_CAST(Test::ServerFactoryPrx, comm->stringToProxy(factoryRef));
        test(fact);
        Test::Properties d = createServerProps(defaultProps, defaultDir, defaultHost, p12, "s_rsa_ca1", "cacert1");
        // Should have no effect.
        d["IceSSL.TrustOnly.Client"] = "!CN=Client";
        Test::ServerPrxPtr server = fact->createServer(d);
        try
        {
            server->ice_ping();
        }
        catch(const LocalException&)
        {
            test(false);
        }
        fact->destroyServer(server);
        comm->destroy();
    }
    {
        InitializationData initData;
        initData.properties = createClientProps(defaultProps, defaultDir, defaultHost, p12, "c_rsa_ca1", "cacert1");
        initData.properties->setProperty("IceSSL.TrustOnly.Client", "CN=Client");
        CommunicatorPtr comm = initialize(initData);

        Test::ServerFactoryPrxPtr fact = ICE_CHECKED_CAST(Test::ServerFactoryPrx, comm->stringToProxy(factoryRef));
        test(fact);
        Test::Properties d = createServerProps(defaultProps, defaultDir, defaultHost, p12, "s_rsa_ca1", "cacert1");
        Test::ServerPrxPtr server = fact->createServer(d);
        try
        {
            server->ice_ping();
            test(false);
        }
        catch(const LocalException&)
        {
        }
        fact->destroyServer(server);
        comm->destroy();
    }
    {
        InitializationData initData;
        initData.properties = createClientProps(defaultProps, defaultDir, defaultHost, p12, "c_rsa_ca1", "cacert1");
        initData.properties->setProperty("IceSSL.TrustOnly.Client", "!CN=Client");
        CommunicatorPtr comm = initialize(initData);

        Test::ServerFactoryPrxPtr fact = ICE_CHECKED_CAST(Test::ServerFactoryPrx, comm->stringToProxy(factoryRef));
        test(fact);
        Test::Properties d = createServerProps(defaultProps, defaultDir, defaultHost, p12, "s_rsa_ca1", "cacert1");
        Test::ServerPrxPtr server = fact->createServer(d);
        try
        {
            server->ice_ping();
        }
        catch(const LocalException&)
        {
            test(false);
        }
        fact->destroyServer(server);
        comm->destroy();
    }
    cout << "ok" << endl;

    cout << "testing IceSSL.TrustOnly.Server... " << flush;
    {
        InitializationData initData;
        initData.properties = createClientProps(defaultProps, defaultDir, defaultHost, p12, "c_rsa_ca1", "cacert1");
        // Should have no effect.
        initData.properties->setProperty("IceSSL.TrustOnly.Server", "C=US, ST=Florida, O=ZeroC\\, Inc., OU=Ice,"
                                         "emailAddress=info@zeroc.com,CN=Client");
        CommunicatorPtr comm = initialize(initData);

        Test::ServerFactoryPrxPtr fact = ICE_CHECKED_CAST(Test::ServerFactoryPrx, comm->stringToProxy(factoryRef));
        test(fact);
        Test::Properties d = createServerProps(defaultProps, defaultDir, defaultHost, p12, "s_rsa_ca1", "cacert1");
        d["IceSSL.TrustOnly.Server"] = "C=US, ST=Florida, O=ZeroC\\, Inc., OU=Ice, emailAddress=info@zeroc.com,"
                                       "CN=Client";

        Test::ServerPrxPtr server = fact->createServer(d);
        try
        {
            server->ice_ping();
        }
        catch(const LocalException&)
        {
            test(false);
        }
        fact->destroyServer(server);
        comm->destroy();
    }
    {
        InitializationData initData;
        initData.properties = createClientProps(defaultProps, defaultDir, defaultHost, p12, "c_rsa_ca1", "cacert1");
        CommunicatorPtr comm = initialize(initData);

        Test::ServerFactoryPrxPtr fact = ICE_CHECKED_CAST(Test::ServerFactoryPrx, comm->stringToProxy(factoryRef));
        test(fact);
        Test::Properties d = createServerProps(defaultProps, defaultDir, defaultHost, p12, "s_rsa_ca1", "cacert1");
        d["IceSSL.TrustOnly.Server"] =
            "!C=US, ST=Florida, O=ZeroC\\, Inc., OU=Ice, emailAddress=info@zeroc.com, CN=Client";
        Test::ServerPrxPtr server = fact->createServer(d);
        try
        {
            server->ice_ping();
            test(false);
        }
        catch(const LocalException&)
        {
        }
        fact->destroyServer(server);
        comm->destroy();
    }
    {
        InitializationData initData;
        initData.properties = createClientProps(defaultProps, defaultDir, defaultHost, p12, "c_rsa_ca1", "cacert1");
        // Should have no effect.
        initData.properties->setProperty("IceSSL.TrustOnly.Server", "!CN=Server");
        CommunicatorPtr comm = initialize(initData);

        Test::ServerFactoryPrxPtr fact = ICE_CHECKED_CAST(Test::ServerFactoryPrx, comm->stringToProxy(factoryRef));
        test(fact);
        Test::Properties d = createServerProps(defaultProps, defaultDir, defaultHost, p12, "s_rsa_ca1", "cacert1");
        Test::ServerPrxPtr server = fact->createServer(d);
        try
        {
            server->ice_ping();
        }
        catch(const LocalException&)
        {
            test(false);
        }
        fact->destroyServer(server);
        comm->destroy();
    }
    {
        InitializationData initData;
        initData.properties = createClientProps(defaultProps, defaultDir, defaultHost, p12, "c_rsa_ca1", "cacert1");
        CommunicatorPtr comm = initialize(initData);

        Test::ServerFactoryPrxPtr fact = ICE_CHECKED_CAST(Test::ServerFactoryPrx, comm->stringToProxy(factoryRef));
        test(fact);
        Test::Properties d = createServerProps(defaultProps, defaultDir, defaultHost, p12, "s_rsa_ca1", "cacert1");
        d["IceSSL.TrustOnly.Server"] = "CN=Server";
        Test::ServerPrxPtr server = fact->createServer(d);
        try
        {
            server->ice_ping();
            test(false);
        }
        catch(const LocalException&)
        {
        }
        fact->destroyServer(server);
        comm->destroy();
    }
    {
        InitializationData initData;
        initData.properties = createClientProps(defaultProps, defaultDir, defaultHost, p12, "c_rsa_ca1", "cacert1");
        CommunicatorPtr comm = initialize(initData);

        Test::ServerFactoryPrxPtr fact = ICE_CHECKED_CAST(Test::ServerFactoryPrx, comm->stringToProxy(factoryRef));
        test(fact);
        Test::Properties d = createServerProps(defaultProps, defaultDir, defaultHost, p12, "s_rsa_ca1", "cacert1");
        d["IceSSL.TrustOnly.Server"] = "!CN=Client";
        Test::ServerPrxPtr server = fact->createServer(d);
        try
        {
            server->ice_ping();
            test(false);
        }
        catch(const LocalException&)
        {
        }
        fact->destroyServer(server);
        comm->destroy();
    }
    cout << "ok" << endl;

    cout << "testing IceSSL.TrustOnly.Server.<AdapterName>... " << flush;
    {
        InitializationData initData;
        initData.properties = createClientProps(defaultProps, defaultDir, defaultHost, p12, "c_rsa_ca1", "cacert1");
        CommunicatorPtr comm = initialize(initData);

        Test::ServerFactoryPrxPtr fact = ICE_CHECKED_CAST(Test::ServerFactoryPrx, comm->stringToProxy(factoryRef));
        test(fact);
        Test::Properties d = createServerProps(defaultProps, defaultDir, defaultHost, p12, "s_rsa_ca1", "cacert1");
        d["IceSSL.TrustOnly.Server.ServerAdapter"] =
            "C=US, ST=Florida, O=ZeroC\\, Inc., OU=Ice, emailAddress=info@zeroc.com,CN=Client";
        d["IceSSL.TrustOnly.Server"] = "CN=bogus";
        Test::ServerPrxPtr server = fact->createServer(d);
        try
        {
            server->ice_ping();
        }
        catch(const LocalException&)
        {
            test(false);
        }
        fact->destroyServer(server);
        comm->destroy();
    }
    {
        InitializationData initData;
        initData.properties = createClientProps(defaultProps, defaultDir, defaultHost, p12, "c_rsa_ca1", "cacert1");
        CommunicatorPtr comm = initialize(initData);

        Test::ServerFactoryPrxPtr fact = ICE_CHECKED_CAST(Test::ServerFactoryPrx, comm->stringToProxy(factoryRef));
        test(fact);
        Test::Properties d = createServerProps(defaultProps, defaultDir, defaultHost, p12, "s_rsa_ca1", "cacert1");
        d["IceSSL.TrustOnly.Server.ServerAdapter"] =
            "!C=US, ST=Florida, O=ZeroC\\, Inc., OU=Ice, emailAddress=info@zeroc.com, CN=Client";
        Test::ServerPrxPtr server = fact->createServer(d);
        try
        {
            server->ice_ping();
            test(false);
        }
        catch(const LocalException&)
        {
        }
        fact->destroyServer(server);
        comm->destroy();
    }
    {
        InitializationData initData;
        initData.properties = createClientProps(defaultProps, defaultDir, defaultHost, p12, "c_rsa_ca1", "cacert1");
        CommunicatorPtr comm = initialize(initData);

        Test::ServerFactoryPrxPtr fact = ICE_CHECKED_CAST(Test::ServerFactoryPrx, comm->stringToProxy(factoryRef));
        test(fact);
        Test::Properties d = createServerProps(defaultProps, defaultDir, defaultHost, p12, "s_rsa_ca1", "cacert1");
        d["IceSSL.TrustOnly.Server.ServerAdapter"] = "CN=bogus";
        Test::ServerPrxPtr server = fact->createServer(d);
        try
        {
            server->ice_ping();
            test(false);
        }
        catch(const LocalException&)
        {
        }
        fact->destroyServer(server);
        comm->destroy();
    }
    {
        InitializationData initData;
        initData.properties = createClientProps(defaultProps, defaultDir, defaultHost, p12, "c_rsa_ca1", "cacert1");
        CommunicatorPtr comm = initialize(initData);

        Test::ServerFactoryPrxPtr fact = ICE_CHECKED_CAST(Test::ServerFactoryPrx, comm->stringToProxy(factoryRef));
        test(fact);
        Test::Properties d = createServerProps(defaultProps, defaultDir, defaultHost, p12, "s_rsa_ca1", "cacert1");
        d["IceSSL.TrustOnly.Server.ServerAdapter"] = "!CN=bogus";
        Test::ServerPrxPtr server = fact->createServer(d);
        try
        {
            server->ice_ping();
        }
        catch(const LocalException&)
        {
            test(false);
        }
        fact->destroyServer(server);
        comm->destroy();
    }
    cout << "ok" << endl;

    {
#if defined(ICE_USE_SCHANNEL)
        cout << "testing IceSSL.FindCert... " << flush;
        const char* clientFindCertProperties[] =
        {
            "SUBJECTDN:'CN=Client, OU=Ice, O=\"ZeroC, Inc.\", L=Jupiter, S=Florida, C=US, E=info@zeroc.com'",
            "ISSUER:'ZeroC, Inc.' SUBJECT:Client SERIAL:02",
            "ISSUERDN:'CN=ZeroC Test CA 1, OU=Ice, O=\"ZeroC, Inc.\",L=Jupiter, S=Florida, C=US,E=info@zeroc.com' SUBJECT:Client",
            "THUMBPRINT:'82 30 1E 35 9E 39 C1 D0 63 0D 67 3D 12 DD D4 96 90 1E EF 54'",
            "SUBJECTKEYID:'FC 5D 4F AB F0 6C 03 11 B8 F3 68 CF 89 54 92 3F F9 79 2A 06'",
            0
        };

        const char* serverFindCertProperties[] =
        {
            "SUBJECTDN:'CN=Server, OU=Ice, O=\"ZeroC, Inc.\", L=Jupiter, S=Florida, C=US, E=info@zeroc.com'",
            "ISSUER:'ZeroC, Inc.' SUBJECT:Server SERIAL:01",
            "ISSUERDN:'CN=ZeroC Test CA 1, OU=Ice, O=\"ZeroC, Inc.\", L=Jupiter, S=Florida, C=US,E=info@zeroc.com' SUBJECT:Server",
            "THUMBPRINT:'C0 01 FF 9C C9 DA C8 0D 34 F6 2F DE 09 FB 28 0D 69 AB 78 BA'",
            "SUBJECTKEYID:'47 84 AE F9 F2 85 3D 99 30 6A 03 38 41 1A B9 EB C3 9C B5 4D'",
            0
        };

        const char* failFindCertProperties[] =
        {
            "nolabel",
            "unknownlabel:foo",
            "LABEL:",
            "SUBJECTDN:'CN = Client, E = infox@zeroc.com, OU = Ice, O = \"ZeroC, Inc.\", S = Florida, C = US'",
            "ISSUER:'ZeroC, Inc.' SUBJECT:Client SERIAL:'02 02'",
            "ISSUERDN:'E = info@zeroc.com, CN = \"ZeroC Test CA 1\", OU = Ice, O = \"ZeroC, Inc.\","
                " L = \"Palm Beach Gardens\", S = Florida, C = ES' SUBJECT:Client",
            "THUMBPRINT:'27 e0 18 c9 23 12 6c f0 5c da fa 36 5a 4c 63 5a e2 53 07 ff'",
            "SUBJECTKEYID:'a6 42 aa 17 04 41 86 56 67 e4 04 64 59 34 30 c7 4c 6b ef ff'",
            0
        };

        const char* certificates[] = {"/s_rsa_ca1.p12", "/c_rsa_ca1.p12", 0};
        ImportCerts import(defaultDir, certificates);

        for(int i = 0; clientFindCertProperties[i] != 0; i++)
        {
            InitializationData initData;
            initData.properties = createClientProps(defaultProps, defaultDir, defaultHost, p12);
            initData.properties->setProperty("IceSSL.CAs", "cacert1.pem");
            initData.properties->setProperty("IceSSL.CertStore", "My");
            initData.properties->setProperty("IceSSL.CertStoreLocation", "CurrentUser");
            initData.properties->setProperty("IceSSL.FindCert", clientFindCertProperties[i]);
            //
            // Use TrustOnly to ensure the peer has pick the expected certificate.
            //
            initData.properties->setProperty("IceSSL.TrustOnly", "CN=Server");

            CommunicatorPtr comm = initialize(initData);

            Test::ServerFactoryPrxPtr fact = ICE_CHECKED_CAST(Test::ServerFactoryPrx, comm->stringToProxy(factoryRef));
            test(fact);
            Test::Properties d = createServerProps(defaultProps, defaultDir, defaultHost, p12, "s_rsa_ca1", "cacert1");
            d["IceSSL.CAs"] = "cacert1.pem";
            d["IceSSL.FindCert"] = serverFindCertProperties[i];
            //
            // Use TrustOnly to ensure the peer has pick the expected certificate.
            //
            d["IceSSL.TrustOnly"] = "CN=Client";

            Test::ServerPrxPtr server = fact->createServer(d);
            try
            {
                server->ice_ping();
            }
            catch(const LocalException& ex)
            {
                cerr << ex << endl;
                import.cleanup();
                test(false);
            }
            fact->destroyServer(server);
            comm->destroy();
        }

        //
        // These must fail because the search criteria does not match any certificates.
        //
        for(int i = 0; failFindCertProperties[i] != 0; i++)
        {
            InitializationData initData;
            initData.properties = createClientProps(defaultProps, defaultDir, defaultHost, p12);
            initData.properties->setProperty("IceSSL.CAs", "cacert1.pem");
            initData.properties->setProperty("IceSSL.FindCert", failFindCertProperties[i]);
            try
            {
                CommunicatorPtr comm = initialize(initData);
                cerr << failFindCertProperties[i] << endl;
                import.cleanup();
                test(false);
            }
            catch(const PluginInitializationException&)
            {
                // expected
            }
            catch(const Ice::LocalException& ex)
            {
                cerr << ex << endl;
                import.cleanup();
                test(false);
            }
        }

        import.cleanup();

        //
        // These must fail because we have already remove the certificates.
        //
        for(int i = 0; clientFindCertProperties[i] != 0; i++)
        {
            InitializationData initData;
            initData.properties = createClientProps(defaultProps, defaultDir, defaultHost, p12);
            initData.properties->setProperty("IceSSL.CAs", "cacert1.pem");
            initData.properties->setProperty("IceSSL.FindCert", clientFindCertProperties[i]);
            try
            {
                CommunicatorPtr comm = initialize(initData);
                test(false);
            }
            catch(const PluginInitializationException&)
            {
                //expected
            }
            catch(const Ice::LocalException& ex)
            {
                cerr << ex << endl;
                test(false);
            }
        }
        cout << "ok" << endl;
#elif defined(ICE_USE_SECURE_TRANSPORT)
        cout << "testing IceSSL.FindCert... " << flush;
        const char* clientFindCertProperties[] =
        {
//            "SUBJECT:Client",
            "LABEL:'Client'",
            "SUBJECTKEYID:'FC 5D 4F AB F0 6C 03 11 B8 F3 68 CF 89 54 92 3F F9 79 2A 06'",
            "SERIAL:02",
            "SERIAL:02 LABEL:Client",
            0
        };

        const char* serverFindCertProperties[] =
        {
#if !defined(__APPLE__) || TARGET_OS_IPHONE == 0
            // iOS match on Subject DN isn't supported by SecItemCopyMatch
            "SUBJECT:Server",
#endif
            "LABEL:'Server'",
            "SUBJECTKEYID:'47 84 AE F9 F2 85 3D 99 30 6A 03 38 41 1A B9 EB C3 9C B5 4D'",
            "SERIAL:01",
            "SERIAL:01 LABEL:Server",
            0
        };

        const char* failFindCertProperties[] =
        {
            "nolabel",
            "unknownlabel:foo",
            "LABEL:",
#if !defined(__APPLE__) || TARGET_OS_IPHONE == 0
            // iOS match on Subject DN isn't supported by SecItemCopyMatch
            "SUBJECT:ServerX",
#endif
            "LABEL:'ServerX'",
            "SUBJECTKEYID:'a6 42 aa 17 04 41 86 56 67 e4 04 64 59 34 30 c7 4c 6b ef ff'",
            "SERIAL:04",
            "SERIAL:04 LABEL:Client",
            0
        };

        const char* certificates[] = {"/s_rsa_ca1.p12", "/c_rsa_ca1.p12", 0};
        ImportCerts import(defaultDir, certificates);

        for(int i = 0; clientFindCertProperties[i] != 0; i++)
        {
            InitializationData initData;
            initData.properties = createClientProps(defaultProps, defaultDir, defaultHost, p12);
            initData.properties->setProperty("IceSSL.CAs", "cacert1.pem");
            initData.properties->setProperty("IceSSL.Keychain", "../certs/Find.keychain");
            initData.properties->setProperty("IceSSL.KeychainPassword", "password");
            initData.properties->setProperty("IceSSL.FindCert", clientFindCertProperties[i]);
            //
            // Use TrustOnly to ensure the peer has pick the expected certificate.
            //
            initData.properties->setProperty("IceSSL.TrustOnly", "CN=Server");

            CommunicatorPtr comm = initialize(initData);

            Test::ServerFactoryPrxPtr fact = ICE_CHECKED_CAST(Test::ServerFactoryPrx, comm->stringToProxy(factoryRef));
            test(fact);
            Test::Properties d = createServerProps(defaultProps, defaultDir, defaultHost, p12);
            d["IceSSL.CAs"] = "cacert1.pem";
            d["IceSSL.Keychain"] = "../certs/Find.keychain";
            d["IceSSL.KeychainPassword"] = "password";
            d["IceSSL.FindCert"] = serverFindCertProperties[i];

            //
            // Use TrustOnly to ensure the peer has pick the expected certificate.
            //
            d["IceSSL.TrustOnly"] = "CN=Client";

            Test::ServerPrxPtr server = fact->createServer(d);
            try
            {
                server->ice_ping();
            }
            catch(const LocalException& ex)
            {
                cerr << ex << endl;
                test(false);
            }
            fact->destroyServer(server);
            comm->destroy();
        }

        for(int i = 0; failFindCertProperties[i] != 0; i++)
        {
            InitializationData initData;
            initData.properties = createClientProps(defaultProps, defaultDir, defaultHost, p12);
            initData.properties->setProperty("IceSSL.Keychain", "../certs/Find.keychain");
            initData.properties->setProperty("IceSSL.KeychainPassword", "password");
            initData.properties->setProperty("IceSSL.FindCert", failFindCertProperties[i]);
            try
            {
                CommunicatorPtr comm = initialize(initData);
                printf("failed %s", failFindCertProperties[i]);
                test(false);
            }
            catch(const PluginInitializationException&)
            {
                // expected
            }
            catch(const Ice::LocalException& ex)
            {
                cerr << ex << endl;
                test(false);
            }
        }
        cout << "ok" << endl;
#endif
    }

#ifndef _AIX
    // On AIX 6.1, the default root certificates don't validate demo.zeroc.com

    cout << "testing system CAs... " << flush;
    {
        InitializationData initData;
        initData.properties = createClientProps(defaultProps, "", defaultHost, false);
        initData.properties->setProperty("IceSSL.VerifyDepthMax", "4");
        initData.properties->setProperty("Ice.Override.Timeout", "5000"); // 5s timeout
        CommunicatorPtr comm = initialize(initData);
        Ice::ObjectPrxPtr p = comm->stringToProxy("dummy:wss -h demo.zeroc.com -p 5064");
        try
        {
            p->ice_ping();
            test(false);
        }
        catch(const Ice::SecurityException&)
        {
            // Expected, by default we don't check for system CAs.
        }
        catch(const Ice::LocalException& ex)
        {
            cerr << "warning: unable to connect to demo.zeroc.com to check system CA:\n" << ex << endl;
        }
        comm->destroy();

        initData.properties = createClientProps(defaultProps, "", defaultHost, false);
        initData.properties->setProperty("IceSSL.VerifyDepthMax", "4");
        initData.properties->setProperty("Ice.Override.Timeout", "5000"); // 5s timeout
        initData.properties->setProperty("IceSSL.UsePlatformCAs", "1");
        comm = initialize(initData);
        p = comm->stringToProxy("dummy:wss -h demo.zeroc.com -p 5064");

        try
        {
            Ice::WSConnectionInfoPtr info = ICE_DYNAMIC_CAST(Ice::WSConnectionInfo, p->ice_getConnection()->getInfo());
            IceSSL::ConnectionInfoPtr sslInfo = ICE_DYNAMIC_CAST(IceSSL::ConnectionInfo, info->underlying);
            test(sslInfo->verified);
        }
        catch(const Ice::LocalException& ex)
        {
            cerr << "warning: unable to connect to demo.zeroc.com to check system CA:\n" << ex << endl;
        }
        comm->destroy();
    }
    cout << "ok" << endl;
#endif
    return factory;
}<|MERGE_RESOLUTION|>--- conflicted
+++ resolved
@@ -535,21 +535,15 @@
     int ret = sysctlbyname("kern.osrelease", &s[0], &size, NULL, 0);
     if(ret == 0)
     {
-<<<<<<< HEAD
-        isElCapitan = string(&s[0]).find("15.") == 0;
-        if(isElCapitan)
-        {
-            size_t first = string(&s[0]).find_first_of(".");
-            size_t last = string(&s[0]).find_last_of(".");
-            int minorVersion = atoi(string(&s[0]).substr(first + 1, last - first - 1).c_str());
-            elCapitanUpdate2OrLower = minorVersion <= 2;
-        }
-=======
         // version format is x.y.z
         size_t first = string(&s[0]).find_first_of(".");
+        size_t last = string(&s[0]).find_last_of(".");
+
         int majorVersion = atoi(string(&s[0]).substr(0, first).c_str());
+        int minorVersion = atoi(string(&s[0]).substr(first + 1, last - first - 1).c_str());
+
         isElCapitanOrGreater = majorVersion >= 15;
->>>>>>> acfc8063
+        elCapitanUpdate2OrLower = (majorVersion == 15) && (minorVersion <= 2);
     }
 #endif
     string factoryRef = "factory:tcp -p 12010";
