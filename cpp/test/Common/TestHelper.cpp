// Copyright (c) ZeroC, Inc.

#include "TestHelper.h"
#include "Ice/Ice.h"

#include <algorithm>
#include <sstream>

using namespace std;
using namespace Test;

namespace
{
#if (!defined(__APPLE__) || TARGET_OS_IPHONE == 0)
    Test::TestHelper* instance = nullptr;

    void shutdownOnInterruptCallback(int)
    {
        if (instance)
        {
            instance->shutdown();
        }
    }

#endif
}

#if TARGET_OS_IPHONE != 0

StreamHelper::StreamHelper() : _controllerHelper(0)
{
    setp(&data[0], &data[sizeof(data) - 1]);

    _previousCoutBuffer = std::cout.rdbuf();
    std::cout.rdbuf(this);

    _previousCerrBuffer = std::cerr.rdbuf();
    std::cerr.rdbuf(this);
}

StreamHelper::~StreamHelper()
{
    std::cout.rdbuf(_previousCoutBuffer);
    std::cerr.rdbuf(_previousCerrBuffer);
}

void
StreamHelper::setControllerHelper(ControllerHelper* controllerHelper)
{
    lock_guard lock(_mutex);
    assert(_controllerHelper && !controllerHelper || !_controllerHelper && controllerHelper);
    _controllerHelper = controllerHelper;

    if (_controllerHelper)
    {
        _previousLogger = Ice::getProcessLogger();
        Ice::setProcessLogger(Ice::getProcessLogger()->cloneWithPrefix(_controllerHelper->loggerPrefix()));
    }
    else
    {
        Ice::setProcessLogger(_previousLogger);
    }
}

void
StreamHelper::flush()
{
}

void
StreamHelper::newLine()
{
    lock_guard lock(_mutex);
    if (_controllerHelper)
    {
        _controllerHelper->print("\n");
    }
}

int
StreamHelper::sync()
{
    std::streamsize n = pptr() - pbase();
    {
        lock_guard lock(_mutex);
        if (_controllerHelper)
        {
            _controllerHelper->print(std::string(pbase(), static_cast<size_t>(n)));
        }
    }
    pbump(-static_cast<int>(pptr() - pbase()));
    return 0;
}

int
StreamHelper::overflow(int ch)
{
    sync();
    if (ch != EOF)
    {
        assert(pptr() != epptr());
        sputc(static_cast<char>(ch));
    }
    return 0;
}

int
StreamHelper::sputc(char c)
{
    if (c == '\n')
    {
        pubsync();
    }
    return std::streambuf::sputc(c);
}

#endif

Test::TestHelper::TestHelper(bool registerPlugins) : _registerPlugins(registerPlugins)
{
#if !defined(__APPLE__) || TARGET_OS_IPHONE == 0
    instance = this;
#endif

#if defined(_WIN32)
    _CrtSetReportMode(_CRT_ASSERT, _CRTDBG_MODE_FILE);
    _CrtSetReportFile(_CRT_ASSERT, _CRTDBG_FILE_STDERR);

    _CrtSetReportMode(_CRT_ERROR, _CRTDBG_MODE_FILE);
    _CrtSetReportFile(_CRT_ERROR, _CRTDBG_FILE_STDERR);

    _CrtSetReportMode(_CRT_WARN, _CRTDBG_MODE_FILE);
    _CrtSetReportFile(_CRT_WARN, _CRTDBG_FILE_STDERR);

    _set_abort_behavior(_CALL_REPORTFAULT, _CALL_REPORTFAULT);
#endif
}

Test::TestHelper::~TestHelper()
{
#if !defined(__APPLE__) || TARGET_OS_IPHONE == 0
    if (_ctrlCHandler)
    {
        delete _ctrlCHandler;
        _ctrlCHandler = nullptr;
    }
#endif
}

void
Test::TestHelper::setControllerHelper(ControllerHelper* controllerHelper)
{
    assert(!_controllerHelper);
    _controllerHelper = controllerHelper;
}

string
Test::TestHelper::getTestEndpoint(const std::string& prot) const
{
    assert(_communicator);
    return getTestEndpoint(_communicator->getProperties(), 0, prot);
}

string
Test::TestHelper::getTestEndpoint(int num, const std::string& prot) const
{
    assert(_communicator);
    return getTestEndpoint(_communicator->getProperties(), num, prot);
}

std::string
Test::TestHelper::getTestEndpoint(const Ice::PropertiesPtr& properties, int num, const std::string& prot)
{
    std::ostringstream ostr;
    std::string protocol = prot;
    if (protocol.empty())
    {
        protocol = properties->getIceProperty("Ice.Default.Protocol");
    }

    int basePort = properties->getPropertyAsIntWithDefault("Test.BasePort", 12010);

    if (protocol == "bt")
    {
        //
        // For Bluetooth, there's no need to specify a port (channel) number.
        // The client locates the server using its address and a UUID.
        //
        switch (num)
        {
            case 0:
            {
                ostr << "default -u 5e08f4de-5015-4507-abe1-a7807002db3d";
                break;
            }
            case 1:
            {
                ostr << "default -u dae56460-2485-46fd-a3ca-8b730e1e868b";
                break;
            }
            case 2:
            {
                ostr << "default -u 99e08bc6-fcda-4758-afd0-a8c00655c999";
                break;
            }
            default:
            {
                assert(false);
            }
        }
    }
    else
    {
        ostr << protocol << " -p " << (basePort + num);
    }
    return ostr.str();
}

string
Test::TestHelper::getTestHost() const
{
    assert(_communicator);
    return getTestHost(_communicator->getProperties());
}

string
Test::TestHelper::getTestHost(const Ice::PropertiesPtr& properties)
{
    return properties->getPropertyWithDefault("Ice.Default.Host", "127.0.0.1");
}

string
Test::TestHelper::getTestProtocol() const
{
    assert(_communicator);
    return getTestProtocol(_communicator->getProperties());
}

string
Test::TestHelper::getTestProtocol(const Ice::PropertiesPtr& properties)
{
    return properties->getIceProperty("Ice.Default.Protocol");
}

int
Test::TestHelper::getTestPort(int num) const
{
    assert(_communicator);
    return getTestPort(_communicator->getProperties(), num);
}

int
Test::TestHelper::getTestPort(const Ice::PropertiesPtr& properties, int num)
{
    return properties->getPropertyAsIntWithDefault("Test.BasePort", 12010) + num;
}

void
Test::TestHelper::updateLogFileProperty(const Ice::PropertiesPtr& properties, const string& suffix)
{
    string logFile = properties->getIceProperty("Ice.LogFile");
    if (!logFile.empty())
    {
<<<<<<< HEAD
        string newLogFile =
            logFile.substr(0, logFile.find_last_of('.')) + suffix + logFile.substr(logFile.find_last_of('.'));
=======
        size_t pos = logFile.find_last_of('.');
        string newLogFile;
        if (pos != string::npos)
        {
            newLogFile = logFile.substr(0, pos) + suffix + logFile.substr(pos);
        }
        else
        {
            newLogFile = logFile + suffix;
        }
>>>>>>> 0f64a0bf
        properties->setProperty("Ice.LogFile", newLogFile);
    }
}

Ice::PropertiesPtr
Test::TestHelper::createTestProperties(int& argc, char* argv[], const Ice::PropertiesPtr& defaults)
{
    Ice::PropertiesPtr properties = Ice::createProperties(argc, argv, defaults);
    parseTestOptions(argc, argv, properties);
    return properties;
}

void
Test::TestHelper::parseTestOptions(int& argc, char* argv[], const Ice::PropertiesPtr& properties)
{
    Ice::StringSeq args = Ice::argsToStringSeq(argc, argv);
    args = properties->parseCommandLineOptions("Test", args);
    args = properties->parseCommandLineOptions("TestAdapter", args);
    Ice::stringSeqToArgs(args, argc, argv);
}

Ice::CommunicatorPtr
Test::TestHelper::initialize(int& argc, char* argv[], const Ice::PropertiesPtr& properties)
{
    Ice::InitializationData initData{.properties = createTestProperties(argc, argv, properties)};
    return initialize(std::move(initData));
}

Ice::CommunicatorPtr
Test::TestHelper::initialize(Ice::InitializationData initData)
{
    if (_registerPlugins && IceInternal::isMinBuild())
    {
        auto& factories = initData.pluginFactories;

        Ice::PluginFactory udpPluginFactory{Ice::udpPluginFactory()};
        Ice::PluginFactory wsPluginFactory{Ice::wsPluginFactory()};

        if (none_of(
                factories.begin(),
                factories.end(),
                [&wsPluginFactory](const Ice::PluginFactory& factory)
                { return factory.pluginName == wsPluginFactory.pluginName; }))
        {
            factories.insert(factories.begin(), wsPluginFactory);
        }

        if (none_of(
                factories.begin(),
                factories.end(),
                [&udpPluginFactory](const Ice::PluginFactory& factory)
                { return factory.pluginName == udpPluginFactory.pluginName; }))
        {
            factories.insert(factories.begin(), udpPluginFactory);
        }
    }

    _communicator = Ice::initialize(std::move(initData));
    if (_controllerHelper)
    {
        _controllerHelper->communicatorInitialized(_communicator);
    }
    return _communicator;
}

Ice::CommunicatorPtr
Test::TestHelper::communicator() const
{
    return _communicator;
}

void
Test::TestHelper::serverReady()
{
    if (_controllerHelper)
    {
        _controllerHelper->serverReady();
    }
}

void
Test::TestHelper::shutdown()
{
    if (_communicator)
    {
        _communicator->shutdown();
    }
}

#if TARGET_OS_IPHONE != 0
void
Test::TestHelper::shutdownOnInterrupt()
{
}
#else
void
Test::TestHelper::shutdownOnInterrupt()
{
    assert(!_ctrlCHandler);
    if (_ctrlCHandler == nullptr)
    {
        _ctrlCHandler = new Ice::CtrlCHandler();
    }
    _ctrlCHandler->setCallback(shutdownOnInterruptCallback);
}
#endif

void
Ice::installTransport(InitializationData& initData)
{
    if (IceInternal::isMinBuild())
    {
        assert(initData.properties);
        string transport = TestHelper::getTestProtocol(initData.properties);
        if (transport == "ws" || transport == "wss")
        {
            auto& factories = initData.pluginFactories;

            Ice::PluginFactory wsPluginFactory{Ice::wsPluginFactory()};

            if (none_of(
                    factories.begin(),
                    factories.end(),
                    [&wsPluginFactory](const Ice::PluginFactory& factory)
                    { return factory.pluginName == wsPluginFactory.pluginName; }))
            {
                factories.insert(factories.begin(), wsPluginFactory);
            }
        }
    }
}<|MERGE_RESOLUTION|>--- conflicted
+++ resolved
@@ -261,10 +261,6 @@
     string logFile = properties->getIceProperty("Ice.LogFile");
     if (!logFile.empty())
     {
-<<<<<<< HEAD
-        string newLogFile =
-            logFile.substr(0, logFile.find_last_of('.')) + suffix + logFile.substr(logFile.find_last_of('.'));
-=======
         size_t pos = logFile.find_last_of('.');
         string newLogFile;
         if (pos != string::npos)
@@ -275,7 +271,6 @@
         {
             newLogFile = logFile + suffix;
         }
->>>>>>> 0f64a0bf
         properties->setProperty("Ice.LogFile", newLogFile);
     }
 }
