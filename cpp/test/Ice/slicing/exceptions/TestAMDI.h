--- conflicted
+++ resolved
@@ -78,60 +78,7 @@
         std::function<void(std::exception_ptr)>,
         const ::Ice::Current&) final;
 
-<<<<<<< HEAD
-    virtual void shutdownAsync(
-=======
-    void unknownMostDerived2AsBaseCompactAsync(
-        std::function<void()>,
-        std::function<void(std::exception_ptr)>,
-        const ::Ice::Current&) final;
-
-    void knownPreservedAsBaseAsync(
-        std::function<void()>,
-        std::function<void(std::exception_ptr)>,
-        const ::Ice::Current&) final;
-
-    void knownPreservedAsKnownPreservedAsync(
-        std::function<void()>,
-        std::function<void(std::exception_ptr)>,
-        const ::Ice::Current&) final;
-
-    void relayKnownPreservedAsBaseAsync(
-        std::optional<Test::RelayPrx>,
-        std::function<void()>,
-        std::function<void(std::exception_ptr)>,
-        const ::Ice::Current&) final;
-
-    void relayKnownPreservedAsKnownPreservedAsync(
-        std::optional<Test::RelayPrx>,
-        std::function<void()>,
-        std::function<void(std::exception_ptr)>,
-        const ::Ice::Current&) final;
-
-    void unknownPreservedAsBaseAsync(
-        std::function<void()>,
-        std::function<void(std::exception_ptr)>,
-        const ::Ice::Current&) final;
-
-    void unknownPreservedAsKnownPreservedAsync(
-        std::function<void()>,
-        std::function<void(std::exception_ptr)>,
-        const ::Ice::Current&) final;
-
-    void relayUnknownPreservedAsBaseAsync(
-        std::optional<Test::RelayPrx>,
-        std::function<void()>,
-        std::function<void(std::exception_ptr)>,
-        const ::Ice::Current&) final;
-
-    void relayUnknownPreservedAsKnownPreservedAsync(
-        std::optional<Test::RelayPrx>,
-        std::function<void()>,
-        std::function<void(std::exception_ptr)>,
-        const ::Ice::Current&) final;
-
     void shutdownAsync(
->>>>>>> b25e0940
         std::function<void()>,
         std::function<void(std::exception_ptr)>,
         const ::Ice::Current&) final;
