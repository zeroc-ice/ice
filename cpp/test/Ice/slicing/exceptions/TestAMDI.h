//
// Copyright (c) ZeroC, Inc. All rights reserved.
//

#ifndef TESTAMDI_H
#define TESTAMDI_H

#include <ServerPrivateAMD.h>

class TestI : public virtual Test::TestIntf
{
public:

    TestI();
    virtual void baseAsBaseAsync(
        std::function<void()>,
        std::function<void(std::exception_ptr)>,
        const ::Ice::Current&);

    virtual void unknownDerivedAsBaseAsync(
        std::function<void()>,
        std::function<void(std::exception_ptr)>,
        const ::Ice::Current&);

    virtual void knownDerivedAsBaseAsync(
        std::function<void()>,
        std::function<void(std::exception_ptr)>,
        const ::Ice::Current&);

    virtual void knownDerivedAsKnownDerivedAsync(
        std::function<void()>,
        std::function<void(std::exception_ptr)>,
        const ::Ice::Current&);

    virtual void unknownIntermediateAsBaseAsync(
        std::function<void()>,
        std::function<void(std::exception_ptr)>,
        const ::Ice::Current&);

    virtual void knownIntermediateAsBaseAsync(
        std::function<void()>,
        std::function<void(std::exception_ptr)>,
        const ::Ice::Current&);

    virtual void knownMostDerivedAsBaseAsync(
        std::function<void()>,
        std::function<void(std::exception_ptr)>,
        const ::Ice::Current&);

    virtual void knownIntermediateAsKnownIntermediateAsync(
        std::function<void()>,
        std::function<void(std::exception_ptr)>,
        const ::Ice::Current&);

    virtual void knownMostDerivedAsKnownIntermediateAsync(
        std::function<void()>,
        std::function<void(std::exception_ptr)>,
        const ::Ice::Current&);

    virtual void knownMostDerivedAsKnownMostDerivedAsync(
        std::function<void()>,
        std::function<void(std::exception_ptr)>,
        const ::Ice::Current&);

    virtual void unknownMostDerived1AsBaseAsync(
        std::function<void()>,
        std::function<void(std::exception_ptr)>,
        const ::Ice::Current&);

    virtual void unknownMostDerived1AsKnownIntermediateAsync(
        std::function<void()>,
        std::function<void(std::exception_ptr)>,
        const ::Ice::Current&);

    virtual void unknownMostDerived2AsBaseAsync(
        std::function<void()>,
        std::function<void(std::exception_ptr)>,
        const ::Ice::Current&);

    virtual void shutdownAsync(
        std::function<void()>,
        std::function<void(std::exception_ptr)>,
        const ::Ice::Current&);
<<<<<<< HEAD
#else
    virtual void baseAsBase_async(const ::Test::AMD_TestIntf_baseAsBasePtr&, const ::Ice::Current&);

    virtual void unknownDerivedAsBase_async(const ::Test::AMD_TestIntf_unknownDerivedAsBasePtr&, const ::Ice::Current&);
    virtual void knownDerivedAsBase_async(const ::Test::AMD_TestIntf_knownDerivedAsBasePtr&, const ::Ice::Current&);
    virtual void knownDerivedAsKnownDerived_async(const ::Test::AMD_TestIntf_knownDerivedAsKnownDerivedPtr&,
                                                  const ::Ice::Current&);

    virtual void unknownIntermediateAsBase_async(const ::Test::AMD_TestIntf_unknownIntermediateAsBasePtr&,
                                                 const ::Ice::Current&);
    virtual void knownIntermediateAsBase_async(const ::Test::AMD_TestIntf_knownIntermediateAsBasePtr&,
                                               const ::Ice::Current&);
    virtual void knownMostDerivedAsBase_async(const ::Test::AMD_TestIntf_knownMostDerivedAsBasePtr&,
                                              const ::Ice::Current&);
    virtual void knownIntermediateAsKnownIntermediate_async(
                    const ::Test::AMD_TestIntf_knownIntermediateAsKnownIntermediatePtr&,
                    const ::Ice::Current&);
    virtual void knownMostDerivedAsKnownIntermediate_async(
                    const ::Test::AMD_TestIntf_knownMostDerivedAsKnownIntermediatePtr&,
                    const ::Ice::Current&);
    virtual void knownMostDerivedAsKnownMostDerived_async(
                    const ::Test::AMD_TestIntf_knownMostDerivedAsKnownMostDerivedPtr&,
                    const ::Ice::Current&);

    virtual void unknownMostDerived1AsBase_async(
                    const ::Test::AMD_TestIntf_unknownMostDerived1AsBasePtr&,
                    const ::Ice::Current&);
    virtual void unknownMostDerived1AsKnownIntermediate_async(
                                            const ::Test::AMD_TestIntf_unknownMostDerived1AsKnownIntermediatePtr&,
                                            const ::Ice::Current&);
    virtual void unknownMostDerived2AsBase_async(
                    const ::Test::AMD_TestIntf_unknownMostDerived2AsBasePtr&,
                    const ::Ice::Current&);

    virtual void shutdown_async(const ::Test::AMD_TestIntf_shutdownPtr&, const ::Ice::Current&);
#endif
=======
>>>>>>> ce157e51
};

#endif<|MERGE_RESOLUTION|>--- conflicted
+++ resolved
@@ -81,45 +81,6 @@
         std::function<void()>,
         std::function<void(std::exception_ptr)>,
         const ::Ice::Current&);
-<<<<<<< HEAD
-#else
-    virtual void baseAsBase_async(const ::Test::AMD_TestIntf_baseAsBasePtr&, const ::Ice::Current&);
-
-    virtual void unknownDerivedAsBase_async(const ::Test::AMD_TestIntf_unknownDerivedAsBasePtr&, const ::Ice::Current&);
-    virtual void knownDerivedAsBase_async(const ::Test::AMD_TestIntf_knownDerivedAsBasePtr&, const ::Ice::Current&);
-    virtual void knownDerivedAsKnownDerived_async(const ::Test::AMD_TestIntf_knownDerivedAsKnownDerivedPtr&,
-                                                  const ::Ice::Current&);
-
-    virtual void unknownIntermediateAsBase_async(const ::Test::AMD_TestIntf_unknownIntermediateAsBasePtr&,
-                                                 const ::Ice::Current&);
-    virtual void knownIntermediateAsBase_async(const ::Test::AMD_TestIntf_knownIntermediateAsBasePtr&,
-                                               const ::Ice::Current&);
-    virtual void knownMostDerivedAsBase_async(const ::Test::AMD_TestIntf_knownMostDerivedAsBasePtr&,
-                                              const ::Ice::Current&);
-    virtual void knownIntermediateAsKnownIntermediate_async(
-                    const ::Test::AMD_TestIntf_knownIntermediateAsKnownIntermediatePtr&,
-                    const ::Ice::Current&);
-    virtual void knownMostDerivedAsKnownIntermediate_async(
-                    const ::Test::AMD_TestIntf_knownMostDerivedAsKnownIntermediatePtr&,
-                    const ::Ice::Current&);
-    virtual void knownMostDerivedAsKnownMostDerived_async(
-                    const ::Test::AMD_TestIntf_knownMostDerivedAsKnownMostDerivedPtr&,
-                    const ::Ice::Current&);
-
-    virtual void unknownMostDerived1AsBase_async(
-                    const ::Test::AMD_TestIntf_unknownMostDerived1AsBasePtr&,
-                    const ::Ice::Current&);
-    virtual void unknownMostDerived1AsKnownIntermediate_async(
-                                            const ::Test::AMD_TestIntf_unknownMostDerived1AsKnownIntermediatePtr&,
-                                            const ::Ice::Current&);
-    virtual void unknownMostDerived2AsBase_async(
-                    const ::Test::AMD_TestIntf_unknownMostDerived2AsBasePtr&,
-                    const ::Ice::Current&);
-
-    virtual void shutdown_async(const ::Test::AMD_TestIntf_shutdownPtr&, const ::Ice::Current&);
-#endif
-=======
->>>>>>> ce157e51
 };
 
 #endif