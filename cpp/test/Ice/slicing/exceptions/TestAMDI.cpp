--- conflicted
+++ resolved
@@ -233,170 +233,7 @@
 }
 
 void
-<<<<<<< HEAD
 TestI::shutdownAsync(function<void()> response, function<void(exception_ptr)>, const ::Ice::Current& current)
-=======
-TestI::unknownMostDerived2AsBaseCompactAsync(function<void()>, function<void(exception_ptr)> error,
-                                             const Current&)
-{
-    try
-    {
-        UnknownMostDerived2 umd2;
-        umd2.b = "UnknownMostDerived2.b";
-        umd2.ui = "UnknownMostDerived2.ui";
-        umd2.umd2 = "UnknownMostDerived2.umd2";
-        throw umd2;
-    }
-    catch(...)
-    {
-        error(current_exception());
-    }
-}
-
-void
-TestI::knownPreservedAsBaseAsync(function<void()>, function<void(exception_ptr)> error, const Current&)
-{
-    try
-    {
-        KnownPreservedDerived ex;
-        ex.b = "base";
-        ex.kp = "preserved";
-        ex.kpd = "derived";
-        throw ex;
-    }
-    catch(...)
-    {
-        error(current_exception());
-    }
-}
-
-void
-TestI::knownPreservedAsKnownPreservedAsync(function<void()>, function<void(exception_ptr)> error,
-                                           const Current&)
-{
-    try
-    {
-        KnownPreservedDerived ex;
-        ex.b = "base";
-        ex.kp = "preserved";
-        ex.kpd = "derived";
-    }
-    catch(...)
-    {
-        error(current_exception());
-    }
-}
-
-void
-TestI::relayKnownPreservedAsBaseAsync(optional<RelayPrx> r,
-                                      function<void()>, function<void(exception_ptr)> error,
-                                      const Current& c)
-{
-    try
-    {
-        RelayPrx p(c.con->createProxy(r->ice_getIdentity()));
-        p->knownPreservedAsBase();
-        test(false);
-    }
-    catch(...)
-    {
-        error(current_exception());
-    }
-}
-
-void
-TestI::relayKnownPreservedAsKnownPreservedAsync(optional<RelayPrx> r,
-                                                function<void()>, function<void(exception_ptr)> error,
-                                                const Current& c)
-{
-    try
-    {
-        RelayPrx p(c.con->createProxy(r->ice_getIdentity()));
-        p->knownPreservedAsKnownPreserved();
-        test(false);
-    }
-    catch(...)
-    {
-        error(current_exception());
-    }
-}
-
-void
-TestI::unknownPreservedAsBaseAsync(function<void()>, function<void(exception_ptr)> error, const Current&)
-{
-    try
-    {
-        SPreserved2 ex;
-        ex.b = "base";
-        ex.kp = "preserved";
-        ex.kpd = "derived";
-        ex.p1 = make_shared<SPreservedClass>("bc", "spc");
-        ex.p2 = ex.p1;
-        throw ex;
-    }
-    catch(...)
-    {
-        error(current_exception());
-    }
-}
-
-void
-TestI::unknownPreservedAsKnownPreservedAsync(function<void()>, function<void(exception_ptr)> error,
-                                             const Current&)
-{
-    try
-    {
-        SPreserved2 ex;
-        ex.b = "base";
-        ex.kp = "preserved";
-        ex.kpd = "derived";
-        ex.p1 = make_shared<SPreservedClass>("bc", "spc");
-        ex.p2 = ex.p1;
-        throw ex;
-    }
-    catch(...)
-    {
-        error(current_exception());
-    }
-}
-
-void
-TestI::relayUnknownPreservedAsBaseAsync(optional<RelayPrx> r,
-                                        function<void()>, function<void(exception_ptr)> error,
-                                        const Current& c)
-{
-    try
-    {
-        RelayPrx p(c.con->createProxy(r->ice_getIdentity()));
-        p->unknownPreservedAsBase();
-        test(false);
-    }
-    catch(...)
-    {
-        error(current_exception());
-    }
-}
-
-void
-TestI::relayUnknownPreservedAsKnownPreservedAsync(optional<RelayPrx> r,
-                                                  function<void()>, function<void(exception_ptr)> error,
-                                                  const Current& c)
-{
-    try
-    {
-        RelayPrx p(c.con->createProxy(r->ice_getIdentity()));
-        p->unknownPreservedAsKnownPreserved();
-        test(false);
-    }
-    catch(...)
-    {
-        error(current_exception());
-    }
-}
-
-void
-TestI::shutdownAsync(function<void()> response, function<void(exception_ptr)>, const Current& current)
->>>>>>> b25e0940
 {
     current.adapter->getCommunicator()->shutdown();
     response();
