//
// Copyright (c) ZeroC, Inc. All rights reserved.
//

#include <Ice/Ice.h>
#include <TestHelper.h>
#include <ClientPrivate.h>

using namespace std;
using namespace Test;

namespace
{

void breakCycles(Ice::ValuePtr);

template<typename T>
void breakCycles(const vector<shared_ptr<T>>& s)
{
    for(auto e : s)
    {
        breakCycles(e);
    }
}

template<typename K, typename V>
void breakCycles(const map<K, shared_ptr<V>>& d)
{
    for(auto e : d)
    {
        breakCycles(e.second);
    }
}

void breakCycles(shared_ptr<Ice::Value> o)
{
    if(dynamic_pointer_cast<D1>(o))
    {
        auto d1 = dynamic_pointer_cast<D1>(o);
        auto tmp = d1->pd1;
        d1->pd1 = nullptr;
        if(tmp != d1)
        {
            breakCycles(tmp);
        }
    }
    if(dynamic_pointer_cast<D3>(o))
    {
        auto d3 = dynamic_pointer_cast<D3>(o);
        auto tmp = d3->pd3;
        d3->pd3 = nullptr;
        if(tmp != d3)
        {
            breakCycles(tmp);
        }
    }
    if(dynamic_pointer_cast<B>(o))
    {
        auto b = dynamic_pointer_cast<B>(o);
        auto tmp = b->pb;
        b->pb = nullptr;
        if (tmp != b)
        {
            breakCycles(tmp);
        }
        if(b->ice_getSlicedData())
        {
            b->ice_getSlicedData()->clear();
        }
    }
    if(dynamic_pointer_cast<PDerived>(o))
    {
        auto p = dynamic_pointer_cast<PDerived>(o);
        p->pb = nullptr;
    }
    if(dynamic_pointer_cast<CompactPDerived>(o))
    {
        auto p = dynamic_pointer_cast<CompactPDerived>(o);
        p->pb = nullptr;
    }
    if(dynamic_pointer_cast<PCDerived>(o))
    {
        auto p = dynamic_pointer_cast<PCDerived>(o);
        auto seq(p->pbs);
        p->pbs.clear();
        breakCycles(seq);
    }
    if(dynamic_pointer_cast<CompactPCDerived>(o))
    {
        auto p = dynamic_pointer_cast<CompactPCDerived>(o);
        auto seq(p->pbs);
        p->pbs.clear();
        breakCycles(seq);
    }
    if(dynamic_pointer_cast<PCDerived3>(o))
    {
        auto p = dynamic_pointer_cast<PCDerived3>(o);
        p->pcd3 = nullptr;
    }
    if(dynamic_pointer_cast<PNode>(o))
    {
        auto curr = dynamic_pointer_cast<PNode>(o);
        while(curr && o != curr->next)
        {
            auto next = curr->next;
            curr->next = nullptr;
            curr = next;
        }
    }
    if(dynamic_pointer_cast<SS1>(o))
    {
        auto s = dynamic_pointer_cast<SS1>(o);
        breakCycles(s->s);
    }
    if(dynamic_pointer_cast<SS2>(o))
    {
        auto s = dynamic_pointer_cast<SS2>(o);
        breakCycles(s->s);
    }
    if(dynamic_pointer_cast<Forward>(o))
    {
        auto f = dynamic_pointer_cast<Forward>(o);
        f->h = nullptr;
    }
}

class CallbackBase
{
public:

    CallbackBase() :
        _called(false)
    {
    }

    virtual ~CallbackBase()
    {
    }

    void check()
    {
        unique_lock lock(_mutex);
        _condition.wait(lock, [this] { return _called; });
        _called = false;
    }

protected:

    void called()
    {
        lock_guard lock(_mutex);
        assert(!_called);
        _called = true;
        _condition.notify_one();
    }

private:

    bool _called;
    mutex _mutex;
    condition_variable _condition;
};

class Callback : public CallbackBase
{
public:

    void
    response_SBaseAsObject(const ::Ice::ValuePtr& o)
    {
        test(o);
        test(o->ice_id() == "::Test::SBase");
        SBasePtr sb = dynamic_pointer_cast<SBase>(o);
        test(sb);
        test(sb->sb == "SBase.sb");
        called();
    }

    void
    response_SBaseAsSBase(const SBasePtr& sb)
    {
        test(sb->sb == "SBase.sb");
        breakCycles(sb);
        called();
    }

    void
    response_SBSKnownDerivedAsSBase(const SBasePtr& sb)
    {
        SBSKnownDerivedPtr sbskd = dynamic_pointer_cast<SBSKnownDerived>(sb);
        test(sbskd);
        test(sbskd->sbskd == "SBSKnownDerived.sbskd");
        breakCycles(sbskd);
        called();
    }

    void
    response_SBSKnownDerivedAsSBSKnownDerived(const SBSKnownDerivedPtr& sbskd)
    {
        test(sbskd->sbskd == "SBSKnownDerived.sbskd");
        breakCycles(sbskd);
        called();
    }

    void
    response_SBSUnknownDerivedAsSBase(const SBasePtr& sb)
    {
        test(sb->sb == "SBSUnknownDerived.sb");
        breakCycles(sb);
        called();
    }

    void
    response_SBSUnknownDerivedAsSBaseCompact(const SBasePtr&)
    {
        test(false);
    }

    void
    exception_SBSUnknownDerivedAsSBaseCompact(const Ice::Exception& exc)
    {
        test(exc.ice_id() == "::Ice::NoValueFactoryException");
        called();
    }

    void
    response_SUnknownAsObject10(const Ice::ValuePtr&)
    {
        test(false);
    }

    void
    exception_SUnknownAsObject10(const Ice::Exception& exc)
    {
        test(exc.ice_id() == "::Ice::NoValueFactoryException");
        called();
    }

    void
    response_SUnknownAsObject11(const Ice::ValuePtr& o)
    {
        test(dynamic_pointer_cast<Ice::UnknownSlicedValue>(o));
        test(dynamic_pointer_cast<Ice::UnknownSlicedValue>(o)->ice_id() == "::Test::SUnknown");
        called();
        dynamic_pointer_cast<Ice::UnknownSlicedValue>(o)->ice_getSlicedData()->clear();
    }

    void
    exception_SUnknownAsObject11(const Ice::Exception&)
    {
        test(false);
    }

    void
    response_oneElementCycle(const BPtr& b)
    {
        test(b);
        test(b->ice_id() == "::Test::B");
        test(b->sb == "B1.sb");
        test(b->pb == b);
        breakCycles(b);
        called();
    }

    void
    response_twoElementCycle(const BPtr& b1)
    {
        test(b1);
        test(b1->ice_id() == "::Test::B");
        test(b1->sb == "B1.sb");

        BPtr b2 = b1->pb;
        test(b2);
        test(b2->ice_id() == "::Test::B");
        test(b2->sb == "B2.sb");
        test(b2->pb == b1);
        breakCycles(b1);
        called();
    }

    void
    response_D1AsB(const BPtr& b1)
    {
        test(b1);
        test(b1->ice_id() == "::Test::D1");
        test(b1->sb == "D1.sb");
        test(b1->pb);
        test(b1->pb != b1);
        D1Ptr d1 = dynamic_pointer_cast<D1>(b1);
        test(d1);
        test(d1->sd1 == "D1.sd1");
        test(d1->pd1);
        test(d1->pd1 != b1);
        test(b1->pb == d1->pd1);

        BPtr b2 = b1->pb;
        test(b2);
        test(b2->pb == b1);
        test(b2->sb == "D2.sb");
        test(b2->ice_id() == "::Test::B");
        breakCycles(b1);
        called();
    }

    void
    response_D1AsD1(const D1Ptr& d1)
    {
        test(d1);
        test(d1->ice_id() == "::Test::D1");
        test(d1->sb == "D1.sb");
        test(d1->pb);
        test(d1->pb != d1);

        BPtr b2 = d1->pb;
        test(b2);
        test(b2->ice_id() == "::Test::B");
        test(b2->sb == "D2.sb");
        test(b2->pb == d1);
        breakCycles(d1);
        called();
    }

    void
    response_D2AsB(const BPtr& b2)
    {
        test(b2);
        test(b2->ice_id() == "::Test::B");
        test(b2->sb == "D2.sb");
        test(b2->pb);
        test(b2->pb != b2);

        BPtr b1 = b2->pb;
        test(b1);
        test(b1->ice_id() == "::Test::D1");
        test(b1->sb == "D1.sb");
        test(b1->pb == b2);
        D1Ptr d1 = dynamic_pointer_cast<D1>(b1);
        test(d1);
        test(d1->sd1 == "D1.sd1");
        test(d1->pd1 == b2);

        breakCycles(b2);
        breakCycles(d1);

        called();
    }

    void
    response_paramTest1(const BPtr& b1, const BPtr& b2)
    {
        test(b1);
        test(b1->ice_id() == "::Test::D1");
        test(b1->sb == "D1.sb");
        test(b1->pb == b2);
        D1Ptr d1 = dynamic_pointer_cast<D1>(b1);
        test(d1);
        test(d1->sd1 == "D1.sd1");
        test(d1->pd1 == b2);

        test(b2);
        test(b2->ice_id() == "::Test::B");      // No factory, must be sliced
        test(b2->sb == "D2.sb");
        test(b2->pb == b1);
        breakCycles(b1);
        breakCycles(b2);
        called();
    }

    void
    response_returnTest1(const BPtr& r, const BPtr& p1, const BPtr& p2)
    {
        test(r == p1);
        breakCycles(r);
        breakCycles(p2);
        called();
    }

    void
    response_returnTest2(const BPtr& r, const BPtr& p1, const BPtr& p2)
    {
        test(r == p1);
        breakCycles(r);
        breakCycles(p2);
        called();
    }

    void
    response_returnTest3(const BPtr& b)
    {
        rb = b;
        called();
    }

    void
    response_paramTest3(const BPtr& ret, const BPtr& p1, const BPtr& p2)
    {
        test(p1);
        test(p1->sb == "D2.sb (p1 1)");
        test(p1->pb == 0);
        test(p1->ice_id() == "::Test::B");

        test(p2);
        test(p2->sb == "D2.sb (p2 1)");
        test(p2->pb == 0);
        test(p2->ice_id() == "::Test::B");

        test(ret);
        test(ret->sb == "D1.sb (p2 2)");
        test(ret->pb == 0);
        test(ret->ice_id() == "::Test::D1");
        called();

        breakCycles(ret);
        breakCycles(p1);
        breakCycles(p2);
    }

    void
    response_paramTest4(const BPtr& ret, const BPtr& b)
    {
        test(b);
        test(b->sb == "D4.sb (1)");
        test(b->pb == 0);
        test(b->ice_id() == "::Test::B");

        test(ret);
        test(ret->sb == "B.sb (2)");
        test(ret->pb == 0);
        test(ret->ice_id() == "::Test::B");
        called();

        breakCycles(ret);
        breakCycles(b);
    }

    void
    response_sequenceTest(const SS3& ss)
    {
        rss3 = ss;
        called();
    }

    void
    response_dictionaryTest(const BDict& r, const BDict& bout)
    {
        rbdict = r;
        obdict = bout;
        called();
    }

    void
    exception_throwBaseAsBase(const ::Ice::Exception& ex)
    {
        test(ex.ice_id() == "::Test::BaseException");
        const BaseException& e = dynamic_cast<const BaseException&>(ex);
        test(e.sbe == "sbe");
        test(e.pb);
        test(e.pb->sb == "sb");
        test(e.pb->pb == e.pb);
        called();
        breakCycles(e.pb);
    }

    void
    exception_throwDerivedAsBase(const ::Ice::Exception& ex)
    {
        test(ex.ice_id() == "::Test::DerivedException");
        const DerivedException& e = dynamic_cast<const DerivedException&>(ex);
        test(e.sbe == "sbe");
        test(e.pb);
        test(e.pb->sb == "sb1");
        test(e.pb->pb == e.pb);
        test(e.sde == "sde1");
        test(e.pd1);
        test(e.pd1->sb == "sb2");
        test(e.pd1->pb == e.pd1);
        test(e.pd1->sd1 == "sd2");
        test(e.pd1->pd1 == e.pd1);
        called();
    }

    void
    exception_throwDerivedAsDerived(const ::Ice::Exception& ex)
    {
        test(ex.ice_id() == "::Test::DerivedException");
        const DerivedException& e = dynamic_cast<const DerivedException&>(ex);
        test(e.sbe == "sbe");
        test(e.pb);
        test(e.pb->sb == "sb1");
        test(e.pb->pb == e.pb);
        test(e.sde == "sde1");
        test(e.pd1);
        test(e.pd1->sb == "sb2");
        test(e.pd1->pb == e.pd1);
        test(e.pd1->sd1 == "sd2");
        test(e.pd1->pd1 == e.pd1);
        called();
    }

    void
    exception_throwUnknownDerivedAsBase(const ::Ice::Exception& ex)
    {
        test(ex.ice_id() == "::Test::BaseException");
        const BaseException& e = dynamic_cast<const BaseException&>(ex);
        test(e.sbe == "sbe");
        test(e.pb);
        test(e.pb->sb == "sb d2");
        test(e.pb->pb == e.pb);
        called();
        breakCycles(e.pb);
    }

    void
    response_preserved1(const PBasePtr& r)
    {
        PDerivedPtr pd = dynamic_pointer_cast<PDerived>(r);
        test(pd);
        test(pd->pi == 3);
        test(pd->ps == "preserved");
        test(pd->pb == pd);
        called();

        breakCycles(r);
    }

    void
    response_preserved2(const PBasePtr& r)
    {
        PCUnknownPtr p2 = dynamic_pointer_cast<PCUnknown>(r);
        test(!p2);
        test(r->pi == 3);
        called();
    }

    void
    response_preserved3(const PBasePtr& r)
    {
        //
        // Encoding 1.0
        //
        PCDerivedPtr p2 = dynamic_pointer_cast<PCDerived>(r);
        test(!p2);
        test(r->pi == 3);
        called();

        breakCycles(r);
    }

    void
    response_preserved4(const PBasePtr& r)
    {
        //
        // Encoding > 1.0
        //
        PCDerivedPtr p2 = dynamic_pointer_cast<PCDerived>(r);
        test(p2);
        test(p2->pi == 3);
        test(p2->pbs[0] == p2);
        called();

        breakCycles(r);
    }

    void
    response_preserved5(const PBasePtr& r)
    {
        PCDerived3Ptr p3 = dynamic_pointer_cast<PCDerived3>(r);
        test(p3);
        test(p3->pi == 3);
        for(int i = 0; i < 300; ++i)
        {
            PCDerived2Ptr p2 = dynamic_pointer_cast<PCDerived2>(p3->pbs[static_cast<size_t>(i)]);
            test(p2->pi == i);
            test(p2->pbs.size() == 1);
            test(!p2->pbs[0]);
            test(p2->pcd2 == i);
        }
        test(p3->pcd2 == p3->pi);
        test(p3->pcd3 == p3->pbs[10]);
        called();

        breakCycles(r);
    }

    void
    response_compactPreserved1(const PBasePtr& r)
    {
        //
        // Encoding 1.0
        //
        CompactPCDerivedPtr p2 = dynamic_pointer_cast<CompactPCDerived>(r);
        test(!p2);
        test(r->pi == 3);
        called();

        breakCycles(r);
    }

    void
    response_compactPreserved2(const PBasePtr& r)
    {
        //
        // Encoding > 1.0
        //
        CompactPCDerivedPtr p2 = dynamic_pointer_cast<CompactPCDerived>(r);
        test(p2);
        test(p2->pi == 3);
        test(p2->pbs[0] == p2);
        called();

        breakCycles(r);
    }

    void
    response()
    {
        test(false);
    }

    void
    exception(const ::Ice::Exception& ex)
    {
        if(!dynamic_cast<const Ice::OperationNotExistException*>(&ex))
        {
            test(false);
        }
        else
        {
            called();
        }
    }

    BPtr rb;
    SS3 rss3;
    BDict rbdict;
    BDict obdict;
};
using CallbackPtr = std::shared_ptr<Callback>;

void
testUOO(const TestIntfPrx& testPrx)
{
    Ice::ValuePtr o;
    try
    {
        o = testPrx->SUnknownAsObject();
        test(testPrx->ice_getEncodingVersion() != Ice::Encoding_1_0);
        test(dynamic_pointer_cast<Ice::UnknownSlicedValue>(o));
        test(dynamic_pointer_cast<Ice::UnknownSlicedValue>(o)->ice_id() == "::Test::SUnknown");
        test(dynamic_pointer_cast<Ice::UnknownSlicedValue>(o)->ice_getSlicedData());
        testPrx->checkSUnknown(o);
        dynamic_pointer_cast<Ice::UnknownSlicedValue>(o)->ice_getSlicedData()->clear();
    }
    catch(const Ice::NoValueFactoryException&)
    {
        test(testPrx->ice_getEncodingVersion() == Ice::Encoding_1_0);
    }
    catch(const std::exception& ex)
    {
        cout << ex.what() << endl;
        test(false);
    }
    catch(...)
    {
        test(false);
    }
}

}

TestIntfPrx
allTests(Test::TestHelper* helper)
{
    Ice::CommunicatorPtr communicator = helper->communicator();
    TestIntfPrx testPrx(communicator, "Test:" + helper->getTestEndpoint());

    cout << "base as Object... " << flush;
    {
        Ice::ValuePtr o;
        try
        {
            o = testPrx->SBaseAsObject();
            test(o);
            test(o->ice_id() == "::Test::SBase");
        }
        catch(const std::exception& ex)
        {
            cerr << ex.what() << endl;
            test(false);
        }
        catch(...)
        {
            test(false);
        }
        SBasePtr sb = dynamic_pointer_cast<SBase>(o);
        test(sb);
        test(sb->sb == "SBase.sb");
    }
    cout << "ok" << endl;

    cout << "base as Object (AMI)... " << flush;
    {
        auto f = testPrx->SBaseAsObjectAsync();
        try
        {
            auto o = f.get();
            test(o);
            test(o->ice_id() == "::Test::SBase");
            auto sb = dynamic_pointer_cast<SBase>(o);
            test(sb);
            test(sb->sb == "SBase.sb");
        }
        catch(...)
        {
            test(false);
        }
    }
    cout << "ok" << endl;

    cout << "base as base... " << flush;
    {
        SBasePtr sb;
        try
        {
            sb = testPrx->SBaseAsSBase();
            test(sb->sb == "SBase.sb");
        }
        catch(...)
        {
            test(false);
        }
    }
    cout << "ok" << endl;

    cout << "base as base (AMI)... " << flush;
    {
        try
        {
            auto sb = testPrx->SBaseAsSBaseAsync().get();
            test(sb->sb == "SBase.sb");
        }
        catch(...)
        {
            test(false);
        }
    }
    cout << "ok" << endl;

    cout << "base with known derived as base... " << flush;
    {
        SBasePtr sb;
        try
        {
            sb = testPrx->SBSKnownDerivedAsSBase();
            test(sb->sb == "SBSKnownDerived.sb");
        }
        catch(...)
        {
            test(false);
        }
        SBSKnownDerivedPtr sbskd = dynamic_pointer_cast<SBSKnownDerived>(sb);
        test(sbskd);
        test(sbskd->sbskd == "SBSKnownDerived.sbskd");
    }
    cout << "ok" << endl;

    cout << "base with known derived as base (AMI)... " << flush;
    {
        auto f = testPrx->SBSKnownDerivedAsSBaseAsync();
        try
        {
            shared_ptr<SBase> sb = f.get();
            sb = testPrx->SBSKnownDerivedAsSBase();
            test(sb->sb == "SBSKnownDerived.sb");
            SBSKnownDerivedPtr sbskd = dynamic_pointer_cast<SBSKnownDerived>(sb);
            test(sbskd);
            test(sbskd->sbskd == "SBSKnownDerived.sbskd");
        }
        catch(...)
        {
            test(false);
        }
    }
    cout << "ok" << endl;

    cout << "base with known derived as known derived... " << flush;
    {
        SBSKnownDerivedPtr sbskd;
        try
        {
            sbskd = testPrx->SBSKnownDerivedAsSBSKnownDerived();
            test(sbskd->sbskd == "SBSKnownDerived.sbskd");
        }
        catch(...)
        {
            test(false);
        }
    }
    cout << "ok" << endl;

    cout << "base with known derived as known derived (AMI)... " << flush;
    {
        auto f = testPrx->SBSKnownDerivedAsSBSKnownDerivedAsync();
        try
        {
            SBSKnownDerivedPtr sbskd = testPrx->SBSKnownDerivedAsSBSKnownDerived();
            test(sbskd->sbskd == "SBSKnownDerived.sbskd");
        }
        catch(...)
        {
            test(false);
        }
    }
    cout << "ok" << endl;

    cout << "base with unknown derived as base... " << flush;
    {
        SBasePtr sb;
        try
        {
            sb = testPrx->SBSUnknownDerivedAsSBase();
            test(sb->sb == "SBSUnknownDerived.sb");
        }
        catch(...)
        {
            test(false);
        }
    }
    if(testPrx->ice_getEncodingVersion() == Ice::Encoding_1_0)
    {
        try
        {
            //
            // This test succeeds for the 1.0 encoding.
            //
            SBasePtr sb = testPrx->SBSUnknownDerivedAsSBaseCompact();
            test(sb->sb == "SBSUnknownDerived.sb");
        }
        catch(const Ice::OperationNotExistException&)
        {
        }
        catch(...)
        {
            test(false);
        }
    }
    else
    {
        try
        {
            //
            // This test fails when using the compact format because the instance cannot
            // be sliced to a known type.
            //
            SBasePtr sb = testPrx->SBSUnknownDerivedAsSBaseCompact();
            test(false);
        }
        catch(const Ice::OperationNotExistException&)
        {
        }
        catch(const Ice::NoValueFactoryException&)
        {
            // Expected.
        }
        catch(...)
        {
            test(false);
        }
    }
    cout << "ok" << endl;

    cout << "base with unknown derived as base (AMI)... " << flush;
    {
        auto f = testPrx->SBSUnknownDerivedAsSBaseAsync();
        try
        {
            SBasePtr sb = f.get();
            test(sb->sb == "SBSUnknownDerived.sb");
        }
        catch(...)
        {
            test(false);
        }
    }
    if(testPrx->ice_getEncodingVersion() == Ice::Encoding_1_0)
    {
        //
        // This test succeeds for the 1.0 encoding.
        //
        auto f = testPrx->SBSUnknownDerivedAsSBaseCompactAsync();
        try
        {
            SBasePtr sb = f.get();
            test(sb->sb == "SBSUnknownDerived.sb");
        }
        catch(...)
        {
            test(false);
        }
    }
    else
    {
        //
        // This test fails when using the compact format because the instance cannot
        // be sliced to a known type.
        //
        auto f = testPrx->SBSUnknownDerivedAsSBaseCompactAsync();
        try
        {
            f.get();
            test(false);
        }
        catch(const Ice::NoValueFactoryException&)
        {
        }
        catch(...)
        {
            test(false);
        }
    }
    cout << "ok" << endl;

    cout << "unknown with Object as Object... " << flush;
    {
        testUOO(testPrx);
    }
    cout << "ok" << endl;

    cout << "unknown with Object as Object (AMI)... " << flush;
    {
        try
        {
            if(testPrx->ice_getEncodingVersion() == Ice::Encoding_1_0)
            {
                auto f = testPrx->SUnknownAsObjectAsync();
                try
                {
                    f.get();
                    test(false);
                }
                catch(const Ice::NoValueFactoryException&)
                {
                }
                catch(...)
                {
                    test(false);
                }
            }
            else
            {
                auto f = testPrx->SUnknownAsObjectAsync();
                try
                {
                    shared_ptr<Ice::Value> v = f.get();
                    test(dynamic_pointer_cast<Ice::UnknownSlicedValue>(v));
                    test(dynamic_pointer_cast<Ice::UnknownSlicedValue>(v)->ice_id() == "::Test::SUnknown");
                    dynamic_pointer_cast<Ice::UnknownSlicedValue>(v)->ice_getSlicedData()->clear();
                }
                catch(...)
                {
                    test(false);
                }
            }
        }
        catch(...)
        {
            test(false);
        }
    }
    cout << "ok" << endl;

    cout << "one-element cycle... " << flush;
    {
        try
        {
            BPtr b = testPrx->oneElementCycle();
            test(b);
            test(b->ice_id() == "::Test::B");
            test(b->sb == "B1.sb");
            test(b->pb == b);

            breakCycles(b);
        }
        catch(...)
        {
            test(false);
        }
    }
    cout << "ok" << endl;

    cout << "one-element cycle (AMI)... " << flush;
    {
        auto f = testPrx->oneElementCycleAsync();
        try
        {
            auto b = f.get();
            test(b);
            test(b->ice_id() == "::Test::B");
            test(b->sb == "B1.sb");
            test(b->pb == b);

            breakCycles(b);
        }
        catch(...)
        {
            test(false);
        }
    }
    cout << "ok" << endl;

    cout << "two-element cycle... " << flush;
    {
        try
        {
            BPtr b1 = testPrx->twoElementCycle();
            test(b1);
            test(b1->ice_id() == "::Test::B");
            test(b1->sb == "B1.sb");

            BPtr b2 = b1->pb;
            test(b2);
            test(b2->ice_id() == "::Test::B");
            test(b2->sb == "B2.sb");
            test(b2->pb == b1);

            breakCycles(b1);
            breakCycles(b2);
        }
        catch(...)
        {
            test(false);
        }
    }
    cout << "ok" << endl;

    cout << "two-element cycle (AMI)... " << flush;
    {
        auto f = testPrx->twoElementCycleAsync();
        try
        {
            auto b1 = f.get();
            test(b1);
            test(b1->ice_id() == "::Test::B");
            test(b1->sb == "B1.sb");

            auto b2 = b1->pb;
            test(b2);
            test(b2->ice_id() == "::Test::B");
            test(b2->sb == "B2.sb");
            test(b2->pb == b1);

            breakCycles(b1);
            breakCycles(b2);
        }
        catch(...)
        {
            test(false);
        }
    }
    cout << "ok" << endl;

    cout << "known derived pointer slicing as base... " << flush;
    {
        try
        {
            BPtr b1;
            b1 = testPrx->D1AsB();
            test(b1);
            test(b1->ice_id() == "::Test::D1");
            test(b1->sb == "D1.sb");
            test(b1->pb);
            test(b1->pb != b1);
            D1Ptr d1 = dynamic_pointer_cast<D1>(b1);
            test(d1);
            test(d1->sd1 == "D1.sd1");
            test(d1->pd1);
            test(d1->pd1 != b1);
            test(b1->pb == d1->pd1);

            BPtr b2 = b1->pb;
            test(b2);
            test(b2->pb == b1);
            test(b2->sb == "D2.sb");
            test(b2->ice_id() == "::Test::B");

            breakCycles(b1);
        }
        catch(...)
        {
            test(false);
        }
    }
    cout << "ok" << endl;

    cout << "known derived pointer slicing as base (AMI)... " << flush;
    {
        auto f = testPrx->D1AsBAsync();
        try
        {
            auto b1 = f.get();
            test(b1);
            test(b1->ice_id() == "::Test::D1");
            test(b1->sb == "D1.sb");
            test(b1->pb);
            test(b1->pb != b1);
            auto d1 = dynamic_pointer_cast<D1>(b1);
            test(d1);
            test(d1->sd1 == "D1.sd1");
            test(d1->pd1);
            test(d1->pd1 != b1);
            test(b1->pb == d1->pd1);

            auto b2 = b1->pb;
            test(b2);
            test(b2->pb == b1);
            test(b2->sb == "D2.sb");
            test(b2->ice_id() == "::Test::B");

            breakCycles(b1);
        }
        catch(...)
        {
            test(false);
        }
    }
    cout << "ok" << endl;

    cout << "known derived pointer slicing as derived... " << flush;
    {
        try
        {
            D1Ptr d1;
            d1 = testPrx->D1AsD1();
            test(d1);
            test(d1->ice_id() == "::Test::D1");
            test(d1->sb == "D1.sb");
            test(d1->pb);
            test(d1->pb != d1);

            BPtr b2 = d1->pb;
            test(b2);
            test(b2->ice_id() == "::Test::B");
            test(b2->sb == "D2.sb");
            test(b2->pb == d1);

            breakCycles(d1);
        }
        catch(...)
        {
            test(false);
        }
    }
    cout << "ok" << endl;

    cout << "known derived pointer slicing as derived (AMI)... " << flush;
    {
        auto f = testPrx->D1AsD1Async();
        try
        {
            auto d1 = f.get();
            test(d1);
            test(d1->ice_id() == "::Test::D1");
            test(d1->sb == "D1.sb");
            test(d1->pb);
            test(d1->pb != d1);

            auto b2 = d1->pb;
            test(b2);
            test(b2->ice_id() == "::Test::B");
            test(b2->sb == "D2.sb");
            test(b2->pb == d1);

            breakCycles(d1);
        }
        catch(...)
        {
            test(false);
        }
    }
    cout << "ok" << endl;

    cout << "unknown derived pointer slicing as base... " << flush;
    {
        try
        {
            BPtr b2;
            b2 = testPrx->D2AsB();
            test(b2);
            test(b2->ice_id() == "::Test::B");
            test(b2->sb == "D2.sb");
            test(b2->pb);
            test(b2->pb != b2);

            BPtr b1 = b2->pb;
            test(b1);
            test(b1->ice_id() == "::Test::D1");
            test(b1->sb == "D1.sb");
            test(b1->pb == b2);
            D1Ptr d1 = dynamic_pointer_cast<D1>(b1);
            test(d1);
            test(d1->sd1 == "D1.sd1");
            test(d1->pd1 == b2);

            breakCycles(b2);
            breakCycles(d1);
        }
        catch(...)
        {
            test(false);
        }
    }
    cout << "ok" << endl;

    cout << "unknown derived pointer slicing as base (AMI)... " << flush;
    {
        auto f = testPrx->D2AsBAsync();
        try
        {
            auto b2 = f.get();
            test(b2);
            test(b2->ice_id() == "::Test::B");
            test(b2->sb == "D2.sb");
            test(b2->pb);
            test(b2->pb != b2);

            auto b1 = b2->pb;
            test(b1);
            test(b1->ice_id() == "::Test::D1");
            test(b1->sb == "D1.sb");
            test(b1->pb == b2);
            auto d1 = dynamic_pointer_cast<D1>(b1);
            test(d1);
            test(d1->sd1 == "D1.sd1");
            test(d1->pd1 == b2);

            breakCycles(b2);
            breakCycles(d1);
        }
        catch(...)
        {
            test(false);
        }
    }
    cout << "ok" << endl;

    cout << "param ptr slicing with known first... " << flush;
    {
        try
        {
            BPtr b1;
            BPtr b2;
            testPrx->paramTest1(b1, b2);

            test(b1);
            test(b1->ice_id() == "::Test::D1");
            test(b1->sb == "D1.sb");
            test(b1->pb == b2);
            D1Ptr d1 = dynamic_pointer_cast<D1>(b1);
            test(d1);
            test(d1->sd1 == "D1.sd1");
            test(d1->pd1 == b2);

            test(b2);
            test(b2->ice_id() == "::Test::B");  // No factory, must be sliced
            test(b2->sb == "D2.sb");
            test(b2->pb == b1);

            breakCycles(b1);
            breakCycles(b2);
        }
        catch(...)
        {
            test(false);
        }
    }
    cout << "ok" << endl;

    cout << "param ptr slicing with known first (AMI)... " << flush;
    {
        auto f = testPrx->paramTest1Async();
        try
        {
            auto result = f.get();
            auto b1 = std::move(std::get<0>(result));
            auto b2 = std::move(std::get<1>(result));

            test(b1);
            test(b1->ice_id() == "::Test::D1");
            test(b1->sb == "D1.sb");
            test(b1->pb == b2);
            D1Ptr d1 = dynamic_pointer_cast<D1>(b1);
            test(d1);
            test(d1->sd1 == "D1.sd1");
            test(d1->pd1 == b2);

            test(b2);
            test(b2->ice_id() == "::Test::B");  // No factory, must be sliced
            test(b2->sb == "D2.sb");
            test(b2->pb == b1);

            breakCycles(b1);
            breakCycles(b2);
        }
        catch(...)
        {
            test(false);
        }
    }
    cout << "ok" << endl;

    cout << "param ptr slicing with unknown first... " << flush;
    {
        try
        {
            BPtr b2;
            BPtr b1;
            testPrx->paramTest2(b2, b1);

            test(b1);
            test(b1->ice_id() == "::Test::D1");
            test(b1->sb == "D1.sb");
            test(b1->pb == b2);
            D1Ptr d1 = dynamic_pointer_cast<D1>(b1);
            test(d1);
            test(d1->sd1 == "D1.sd1");
            test(d1->pd1 == b2);

            test(b2);
            test(b2->ice_id() == "::Test::B");  // No factory, must be sliced
            test(b2->sb == "D2.sb");
            test(b2->pb == b1);

            breakCycles(b1);
            breakCycles(b2);
        }
        catch(...)
        {
            test(false);
        }
    }
    cout << "ok" << endl;

    cout << "return value identity with known first... " << flush;
    {
        try
        {
            BPtr p1;
            BPtr p2;
            BPtr r = testPrx->returnTest1(p1, p2);
            test(r == p1);

            breakCycles(r);
            breakCycles(p2);
        }
        catch(...)
        {
            test(false);
        }
    }
    cout << "ok" << endl;

    cout << "return value identity with known first (AMI)... " << flush;
    {
        auto f = testPrx->returnTest1Async();
        try
        {
            auto result = f.get();
            test(std::get<0>(result) == std::get<1>(result));

            breakCycles(std::get<0>(result));
            breakCycles(std::get<1>(result));
        }
        catch(...)
        {
            test(false);
        }
    }
    cout << "ok" << endl;

    cout << "return value identity with unknown first... " << flush;
    {
        try
        {
            BPtr p1;
            BPtr p2;
            BPtr r = testPrx->returnTest2(p1, p2);
            test(r == p1);

            breakCycles(r);
            breakCycles(p2);
        }
        catch(...)
        {
            test(false);
        }
    }
    cout << "ok" << endl;

    cout << "return value identity with unknown first (AMI)... " << flush;
    {
        auto f = testPrx->returnTest2Async();
        try
        {
            auto result = f.get();
            test(std::get<0>(result) == std::get<1>(result));

            breakCycles(std::get<0>(result));
            breakCycles(std::get<1>(result));
        }
        catch(...)
        {
            test(false);
        }
    }
    cout << "ok" << endl;

    cout << "return value identity for input params known first... " << flush;
    {
        try
        {
            D1Ptr d1 = std::make_shared<D1>();
            d1->sb = "D1.sb";
            d1->sd1 = "D1.sd1";
            D3Ptr d3 = std::make_shared<D3>();
            d3->pb = d1;
            d3->sb = "D3.sb";
            d3->sd3 = "D3.sd3";
            d3->pd3 = d1;
            d1->pb = d3;
            d1->pd1 = d3;

            BPtr b1 = testPrx->returnTest3(d1, d3);

            test(b1);
            test(b1->sb == "D1.sb");
            test(b1->ice_id() == "::Test::D1");
            D1Ptr p1 = dynamic_pointer_cast<D1>(b1);
            test(p1);
            test(p1->sd1 == "D1.sd1");
            test(p1->pd1 == b1->pb);

            BPtr b2 = b1->pb;
            test(b2);
            test(b2->sb == "D3.sb");
            test(b2->pb == b1);
            D3Ptr p3 = dynamic_pointer_cast<D3>(b2);
            if(test->ice_getEncodingVersion() == Ice::Encoding_1_0)
            {
                test(!p3);
            }
            else
            {
                test(p3);
                test(p3->pd3 == p1);
                test(p3->sd3 == "D3.sd3");
            }

            test(b1 != d1);
            test(b1 != d3);
            test(b2 != d1);
            test(b2 != d3);

            breakCycles(b1);
            breakCycles(d1);
            breakCycles(d3);
        }
        catch(...)
        {
            test(false);
        }
    }
    cout << "ok" << endl;

    cout << "return value identity for input params known first (AMI)... " << flush;
    {
        try
        {
            D1Ptr d1 = std::make_shared<D1>();
            d1->sb = "D1.sb";
            d1->sd1 = "D1.sd1";
            D3Ptr d3 = std::make_shared<D3>();
            d3->pb = d1;
            d3->sb = "D3.sb";
            d3->sd3 = "D3.sd3";
            d3->pd3 = d1;
            d1->pb = d3;
            d1->pd1 = d3;

            auto f = testPrx->returnTest3Async(d1, d3);
            auto b1 = f.get();

            test(b1);
            test(b1->sb == "D1.sb");
            test(b1->ice_id() == "::Test::D1");
            D1Ptr p1 = dynamic_pointer_cast<D1>(b1);
            test(p1);
            test(p1->sd1 == "D1.sd1");
            test(p1->pd1 == b1->pb);

            BPtr b2 = b1->pb;
            test(b2);
            test(b2->sb == "D3.sb");
            test(b2->pb == b1);
            D3Ptr p3 = dynamic_pointer_cast<D3>(b2);
            if(test->ice_getEncodingVersion() == Ice::Encoding_1_0)
            {
                test(!p3);
            }
            else
            {
                test(p3);
                test(p3->pd3 == p1);
                test(p3->sd3 == "D3.sd3");
            }

            test(b1 != d1);
            test(b1 != d3);
            test(b2 != d1);
            test(b2 != d3);

            breakCycles(b1);
            breakCycles(d1);
            breakCycles(d3);
        }
        catch(...)
        {
            test(false);
        }
    }
    cout << "ok" << endl;

    cout << "return value identity for input params unknown first... " << flush;
    {
        try
        {
            D1Ptr d1 = std::make_shared<D1>();
            d1->sb = "D1.sb";
            d1->sd1 = "D1.sd1";
            D3Ptr d3 = std::make_shared<D3>();
            d3->pb = d1;
            d3->sb = "D3.sb";
            d3->sd3 = "D3.sd3";
            d3->pd3 = d1;
            d1->pb = d3;
            d1->pd1 = d3;

            BPtr b1 = testPrx->returnTest3(d3, d1);

            test(b1);
            test(b1->sb == "D3.sb");

            BPtr b2 = b1->pb;
            test(b2);
            test(b2->sb == "D1.sb");
            test(b2->ice_id() == "::Test::D1");
            test(b2->pb == b1);

            D1Ptr p3 = dynamic_pointer_cast<D1>(b2);
            test(p3);
            test(p3->sd1 == "D1.sd1");
            test(p3->pd1 == b1);

            D3Ptr p1 = dynamic_pointer_cast<D3>(b1);
            if(test->ice_getEncodingVersion() == Ice::Encoding_1_0)
            {
                test(!p1);
            }
            else
            {
                test(p1);
                test(p1->sd3 == "D3.sd3");
                test(p1->pd3 == b2);
            }

            test(b1 != d1);
            test(b1 != d3);
            test(b2 != d1);
            test(b2 != d3);

            breakCycles(b1);
            breakCycles(d1);
            breakCycles(d3);
        }
        catch(...)
        {
            test(false);
        }
    }
    cout << "ok" << endl;

    cout << "return value identity for input params unknown first (AMI)... " << flush;
    {
        try
        {
            D1Ptr d1 = std::make_shared<D1>();
            d1->sb = "D1.sb";
            d1->sd1 = "D1.sd1";
            D3Ptr d3 = std::make_shared<D3>();
            d3->pb = d1;
            d3->sb = "D3.sb";
            d3->sd3 = "D3.sd3";
            d3->pd3 = d1;
            d1->pb = d3;
            d1->pd1 = d3;

            auto f = testPrx->returnTest3Async(d3, d1);
            auto b1 = f.get();

            test(b1);
            test(b1->sb == "D3.sb");
            BPtr b2 = b1->pb;
            test(b2);
            test(b2->sb == "D1.sb");
            test(b2->ice_id() == "::Test::D1");
            test(b2->pb == b1);
            D1Ptr p3 = dynamic_pointer_cast<D1>(b2);
            test(p3);
            test(p3->sd1 == "D1.sd1");
            test(p3->pd1 == b1);

            D3Ptr p1 = dynamic_pointer_cast<D3>(b1);
            if(test->ice_getEncodingVersion() == Ice::Encoding_1_0)
            {
                test(!p1);
            }
            else
            {
                test(p1);
                test(p1->sd3 == "D3.sd3");
                test(p1->pd3 == b2);
            }

            test(b1 != d1);
            test(b1 != d3);
            test(b2 != d1);
            test(b2 != d3);

            breakCycles(b1);
            breakCycles(d1);
            breakCycles(d3);
        }
        catch(...)
        {
            test(false);
        }
    }
    cout << "ok" << endl;

    cout << "remainder unmarshaling (3 instances)... " << flush;
    {
        try
        {
            BPtr p1;
            BPtr p2;
            BPtr ret = testPrx->paramTest3(p1, p2);

            test(p1);
            test(p1->sb == "D2.sb (p1 1)");
            test(p1->pb == 0);
            test(p1->ice_id() == "::Test::B");

            test(p2);
            test(p2->sb == "D2.sb (p2 1)");
            test(p2->pb == 0);
            test(p2->ice_id() == "::Test::B");

            test(ret);
            test(ret->sb == "D1.sb (p2 2)");
            test(ret->pb == 0);
            test(ret->ice_id() == "::Test::D1");

            breakCycles(ret);
            breakCycles(p1);
            breakCycles(p2);
        }
        catch(...)
        {
            test(false);
        }
    }
    cout << "ok" << endl;

    cout << "remainder unmarshaling (3 instances) (AMI)... " << flush;
    {
        auto f = testPrx->paramTest3Async();
        try
        {
            auto result = f.get();
            auto ret = std::get<0>(result);
            auto p1 = std::get<1>(result);
            auto p2 = std::get<2>(result);

            test(p1);
            test(p1->sb == "D2.sb (p1 1)");
            test(p1->pb == 0);
            test(p1->ice_id() == "::Test::B");

            test(p2);
            test(p2->sb == "D2.sb (p2 1)");
            test(p2->pb == 0);
            test(p2->ice_id() == "::Test::B");

            test(ret);
            test(ret->sb == "D1.sb (p2 2)");
            test(ret->pb == 0);
            test(ret->ice_id() == "::Test::D1");

            breakCycles(ret);
            breakCycles(p1);
            breakCycles(p2);
        }
        catch(...)
        {
            test(false);
        }
    }
    cout << "ok" << endl;

    cout << "remainder unmarshaling (4 instances)... " << flush;
    {
        try
        {
            BPtr b;
            BPtr ret = testPrx->paramTest4(b);

            test(b);
            test(b->sb == "D4.sb (1)");
            test(b->pb == 0);
            test(b->ice_id() == "::Test::B");

            test(ret);
            test(ret->sb == "B.sb (2)");
            test(ret->pb == 0);
            test(ret->ice_id() == "::Test::B");

            breakCycles(ret);
            breakCycles(b);
        }
        catch(...)
        {
            test(false);
        }
    }
    cout << "ok" << endl;

    cout << "remainder unmarshaling (4 instances) (AMI)... " << flush;
    {
        auto f = testPrx->paramTest4Async();
        try
        {
            auto result = f.get();
            auto ret = std::move(std::get<0>(result));
            auto b = std::move(std::get<1>(result));

            test(b);
            test(b->sb == "D4.sb (1)");
            test(b->pb == nullptr);
            test(b->ice_id() == "::Test::B");

            test(ret);
            test(ret->sb == "B.sb (2)");
            test(ret->pb == nullptr);
            test(ret->ice_id() == "::Test::B");

            breakCycles(ret);
            breakCycles(b);
        }
        catch(...)
        {
            test(false);
        }
    }
    cout << "ok" << endl;

    cout << "param ptr slicing, instance marshaled in unknown derived as base... " << flush;
    {
        try
        {
            BPtr b1 = std::make_shared<B>();
            b1->sb = "B.sb(1)";
            b1->pb = b1;

            D3Ptr d3 = std::make_shared<D3>();
            d3->sb = "D3.sb";
            d3->pb = d3;
            d3->sd3 = "D3.sd3";
            d3->pd3 = b1;

            BPtr b2 = std::make_shared<B>();
            b2->sb = "B.sb(2)";
            b2->pb = b1;

            BPtr r = testPrx->returnTest3(d3, b2);

            test(r);

            D3Ptr p3 = dynamic_pointer_cast<D3>(r);
            if(test->ice_getEncodingVersion() == Ice::Encoding_1_0)
            {
                test(!p3);
            }
            else
            {
                test(p3);
                test(p3->sb == "D3.sb");
                test(p3->pb == r);
                test(p3->sd3 == "D3.sd3");

                test(p3->pd3->ice_id() == "::Test::B");
                test(p3->pd3->sb == "B.sb(1)");
                test(p3->pd3->pb == p3->pd3);
            }

            breakCycles(b1);
            breakCycles(d3);
            breakCycles(r);
        }
        catch(...)
        {
            test(false);
        }
    }
    cout << "ok" << endl;

    cout << "param ptr slicing, instance marshaled in unknown derived as base (AMI)... " << flush;
    {
        try
        {
            BPtr b1 = std::make_shared<B>();
            b1->sb = "B.sb(1)";
            b1->pb = b1;

            D3Ptr d3 = std::make_shared<D3>();
            d3->sb = "D3.sb";
            d3->pb = d3;
            d3->sd3 = "D3.sd3";
            d3->pd3 = b1;

            BPtr b2 = std::make_shared<B>();
            b2->sb = "B.sb(2)";
            b2->pb = b1;

            auto r = testPrx->returnTest3Async(d3, b2).get();
            test(r);
            D3Ptr p3 = dynamic_pointer_cast<D3>(r);
            if(test->ice_getEncodingVersion() == Ice::Encoding_1_0)
            {
                test(!p3);
            }
            else
            {
                test(p3);
                test(p3->sb == "D3.sb");
                test(p3->pb == r);
                test(p3->sd3 == "D3.sd3");

                test(p3->pd3->ice_id() == "::Test::B");
                test(p3->pd3->sb == "B.sb(1)");
                test(p3->pd3->pb == p3->pd3);
            }

            breakCycles(b1);
            breakCycles(d3);
            breakCycles(r);
        }
        catch(...)
        {
            test(false);
        }
    }
    cout << "ok" << endl;

    cout << "param ptr slicing, instance marshaled in unknown derived as derived... "
         << flush;
    {
        try
        {
            D1Ptr d11 = std::make_shared<D1>();
            d11->sb = "D1.sb(1)";
            d11->pb = d11;
            d11->sd1 = "D1.sd1(1)";

            D3Ptr d3 = std::make_shared<D3>();
            d3->sb = "D3.sb";
            d3->pb = d3;
            d3->sd3 = "D3.sd3";
            d3->pd3 = d11;

            D1Ptr d12 = std::make_shared<D1>();
            d12->sb = "D1.sb(2)";
            d12->pb = d12;
            d12->sd1 = "D1.sd1(2)";
            d12->pd1 = d11;

            BPtr r = testPrx->returnTest3(d3, d12);
            test(r);
            test(r->sb == "D3.sb");
            test(r->pb == r);
            D3Ptr p3 = dynamic_pointer_cast<D3>(r);
            if(test->ice_getEncodingVersion() == Ice::Encoding_1_0)
            {
                test(!p3);
            }
            else
            {
                test(p3);
                test(p3->sd3 == "D3.sd3");
                test(p3->pd3->ice_id() == "::Test::D1");
            }

            breakCycles(d3);
            breakCycles(d11);
            breakCycles(d12);
            breakCycles(r);
        }
        catch(...)
        {
            test(false);
        }
    }
    cout << "ok" << endl;

    cout << "param ptr slicing, instance marshaled in unknown derived as derived (AMI)... "
         << flush;
    {
        try
        {
            D1Ptr d11 = std::make_shared<D1>();
            d11->sb = "D1.sb(1)";
            d11->pb = d11;
            d11->sd1 = "D1.sd1(1)";

            D3Ptr d3 = std::make_shared<D3>();
            d3->sb = "D3.sb";
            d3->pb = d3;
            d3->sd3 = "D3.sd3";
            d3->pd3 = d11;

            D1Ptr d12 = std::make_shared<D1>();
            d12->sb = "D1.sb(2)";
            d12->pb = d12;
            d12->sd1 = "D1.sd1(2)";
            d12->pd1 = d11;

            auto r = testPrx->returnTest3Async(d3, d12).get();
            test(r);
            test(r->sb == "D3.sb");
            test(r->pb == r);
            D3Ptr p3 = dynamic_pointer_cast<D3>(r);
            if(test->ice_getEncodingVersion() == Ice::Encoding_1_0)
            {
                test(!p3);
            }
            else
            {
                test(p3);
                test(p3->sd3 == "D3.sd3");
                test(p3->pd3->ice_id() == "::Test::D1");
            }

            breakCycles(d3);
            breakCycles(d11);
            breakCycles(d12);
            breakCycles(r);
        }
        catch(...)
        {
            test(false);
        }
    }
    cout << "ok" << endl;

    cout << "sequence slicing... " << flush;
    {
        try
        {
            SS3 ss;
            {
                BPtr ss1b = std::make_shared<B>();
                ss1b->sb = "B.sb";
                ss1b->pb = ss1b;

                D1Ptr ss1d1 = std::make_shared<D1>();
                ss1d1->sb = "D1.sb";
                ss1d1->sd1 = "D1.sd1";
                ss1d1->pb = ss1b;

                D3Ptr ss1d3 = std::make_shared<D3>();
                ss1d3->sb = "D3.sb";
                ss1d3->sd3 = "D3.sd3";
                ss1d3->pb = ss1b;

                BPtr ss2b = std::make_shared<B>();
                ss2b->sb = "B.sb";
                ss2b->pb = ss1b;

                D1Ptr ss2d1 = std::make_shared<D1>();
                ss2d1->sb = "D1.sb";
                ss2d1->sd1 = "D1.sd1";
                ss2d1->pb = ss2b;

                D3Ptr ss2d3 = std::make_shared<D3>();
                ss2d3->sb = "D3.sb";
                ss2d3->sd3 = "D3.sd3";
                ss2d3->pb = ss2b;

                ss1d1->pd1 = ss2b;
                ss1d3->pd3 = ss2d1;

                ss2d1->pd1 = ss1d3;
                ss2d3->pd3 = ss1d1;

                SS1Ptr ss1 = std::make_shared<SS1>();
                ss1->s.push_back(ss1b);
                ss1->s.push_back(ss1d1);
                ss1->s.push_back(ss1d3);

                SS2Ptr ss2 = std::make_shared<SS2>();
                ss2->s.push_back(ss2b);
                ss2->s.push_back(ss2d1);
                ss2->s.push_back(ss2d3);

                ss = testPrx->sequenceTest(ss1, ss2);

                breakCycles(ss1);
                breakCycles(ss2);
            }

            test(ss.c1);
            BPtr ss1b = ss.c1->s[0];
            BPtr ss1d1 = ss.c1->s[1];
            test(ss.c2);
            BPtr ss1d3 = ss.c1->s[2];

            test(ss.c2);
            BPtr ss2b = ss.c2->s[0];
            BPtr ss2d1 = ss.c2->s[1];
            BPtr ss2d3 = ss.c2->s[2];

            test(ss1b->pb == ss1b);
            test(ss1d1->pb == ss1b);
            test(ss1d3->pb == ss1b);

            test(ss2b->pb == ss1b);
            test(ss2d1->pb == ss2b);
            test(ss2d3->pb == ss2b);

            test(ss1b->ice_id() == "::Test::B");
            test(ss1d1->ice_id() == "::Test::D1");

            test(ss2b->ice_id() == "::Test::B");
            test(ss2d1->ice_id() == "::Test::D1");

            if(test->ice_getEncodingVersion() == Ice::Encoding_1_0)
            {
                test(ss1d3->ice_id() == "::Test::B");
                test(ss2d3->ice_id() == "::Test::B");
            }
            else
            {
                test(ss1d3->ice_id() == "::Test::D3");
                test(ss2d3->ice_id() == "::Test::D3");
            }

            breakCycles(ss.c1);
            breakCycles(ss.c2);
        }
        catch(const ::Ice::Exception&)
        {
            test(false);
        }
    }
    cout << "ok" << endl;

    cout << "sequence slicing (AMI)... " << flush;
    {
        try
        {
            SS3 ss;
            {
                BPtr ss1b = std::make_shared<B>();
                ss1b->sb = "B.sb";
                ss1b->pb = ss1b;

                D1Ptr ss1d1 = std::make_shared<D1>();
                ss1d1->sb = "D1.sb";
                ss1d1->sd1 = "D1.sd1";
                ss1d1->pb = ss1b;

                D3Ptr ss1d3 = std::make_shared<D3>();
                ss1d3->sb = "D3.sb";
                ss1d3->sd3 = "D3.sd3";
                ss1d3->pb = ss1b;

                BPtr ss2b = std::make_shared<B>();
                ss2b->sb = "B.sb";
                ss2b->pb = ss1b;

                D1Ptr ss2d1 = std::make_shared<D1>();
                ss2d1->sb = "D1.sb";
                ss2d1->sd1 = "D1.sd1";
                ss2d1->pb = ss2b;

                D3Ptr ss2d3 = std::make_shared<D3>();
                ss2d3->sb = "D3.sb";
                ss2d3->sd3 = "D3.sd3";
                ss2d3->pb = ss2b;

                ss1d1->pd1 = ss2b;
                ss1d3->pd3 = ss2d1;

                ss2d1->pd1 = ss1d3;
                ss2d3->pd3 = ss1d1;

                SS1Ptr ss1 = std::make_shared<SS1>();
                ss1->s.push_back(ss1b);
                ss1->s.push_back(ss1d1);
                ss1->s.push_back(ss1d3);

                SS2Ptr ss2 = std::make_shared<SS2>();
                ss2->s.push_back(ss2b);
                ss2->s.push_back(ss2d1);
                ss2->s.push_back(ss2d3);

                ss = testPrx->sequenceTestAsync(ss1, ss2).get();
                breakCycles(ss1);
                breakCycles(ss2);
            }

            test(ss.c1);
            BPtr ss1b = ss.c1->s[0];
            BPtr ss1d1 = ss.c1->s[1];
            test(ss.c2);
            BPtr ss1d3 = ss.c1->s[2];

            test(ss.c2);
            BPtr ss2b = ss.c2->s[0];
            BPtr ss2d1 = ss.c2->s[1];
            BPtr ss2d3 = ss.c2->s[2];

            test(ss1b->pb == ss1b);
            test(ss1d1->pb == ss1b);
            test(ss1d3->pb == ss1b);

            test(ss2b->pb == ss1b);
            test(ss2d1->pb == ss2b);
            test(ss2d3->pb == ss2b);

            test(ss1b->ice_id() == "::Test::B");
            test(ss1d1->ice_id() == "::Test::D1");

            test(ss2b->ice_id() == "::Test::B");
            test(ss2d1->ice_id() == "::Test::D1");

            if(test->ice_getEncodingVersion() == Ice::Encoding_1_0)
            {
                test(ss1d3->ice_id() == "::Test::B");
                test(ss2d3->ice_id() == "::Test::B");
            }
            else
            {
                test(ss1d3->ice_id() == "::Test::D3");
                test(ss2d3->ice_id() == "::Test::D3");
            }

            breakCycles(ss.c1);
            breakCycles(ss.c2);
        }
        catch(const ::Ice::Exception&)
        {
            test(false);
        }
    }
    cout << "ok" << endl;

    cout << "dictionary slicing... " << flush;
    {
        try
        {
            BDict bin;
            BDict bout;
            BDict r;
            int i;
            for(i = 0; i < 10; ++i)
            {
                ostringstream s;
                s << "D1." << i;
                D1Ptr d1 = std::make_shared<D1>();
                d1->sb = s.str();
                d1->pb = d1;
                d1->sd1 = s.str();
                bin[i] = d1;
            }

            r = testPrx->dictionaryTest(bin, bout);

            test(bout.size() == 10);
            for(i = 0; i < 10; ++i)
            {
                BPtr b = bout.find(i * 10)->second;
                test(b);
                std::ostringstream s;
                s << "D1." << i;
                test(b->sb == s.str());
                test(b->pb);
                test(b->pb != b);
                test(b->pb->sb == s.str());
                test(b->pb->pb == b->pb);
            }

            test(r.size() == 10);
            for(i = 0; i < 10; ++i)
            {
                BPtr b = r.find(i * 20)->second;
                test(b);
                std::ostringstream s;
                s << "D1." << i * 20;
                test(b->sb == s.str());
                test(b->pb == (i == 0 ? BPtr(0) : r.find((i - 1) * 20)->second));
                D1Ptr d1 = dynamic_pointer_cast<D1>(b);
                test(d1);
                test(d1->sd1 == s.str());
                test(d1->pd1 == d1);
            }

            breakCycles(bin);
            breakCycles(bout);
            breakCycles(r);
        }
        catch(const ::Ice::Exception&)
        {
            test(false);
        }
    }
    cout << "ok" << endl;

    cout << "dictionary slicing (AMI)... " << flush;
    {
        try
        {
            BDict bin;
            BDict bout;
            BDict r;
            int i;
            for(i = 0; i < 10; ++i)
            {
                ostringstream s;
                s << "D1." << i;
                D1Ptr d1 = std::make_shared<D1>();
                d1->sb = s.str();
                d1->pb = d1;
                d1->sd1 = s.str();
                bin[i] = d1;
            }

            auto result = testPrx->dictionaryTestAsync(bin).get();
            r = std::get<0>(result);
            bout = std::get<1>(result);

            test(bout.size() == 10);
            for(i = 0; i < 10; ++i)
            {
                BPtr b = bout.find(i * 10)->second;
                test(b);
                std::ostringstream s;
                s << "D1." << i;
                test(b->sb == s.str());
                test(b->pb);
                test(b->pb != b);
                test(b->pb->sb == s.str());
                test(b->pb->pb == b->pb);
            }

            test(r.size() == 10);
            for(i = 0; i < 10; ++i)
            {
                BPtr b = r.find(i * 20)->second;
                test(b);
                std::ostringstream s;
                s << "D1." << i * 20;
                test(b->sb == s.str());
                test(b->pb == (i == 0 ? BPtr(0) : r.find((i - 1) * 20)->second));
                D1Ptr d1 = dynamic_pointer_cast<D1>(b);
                test(d1);
                test(d1->sd1 == s.str());
                test(d1->pd1 == d1);
            }

            breakCycles(bin);
            breakCycles(bout);
            breakCycles(r);
        }
        catch(const ::Ice::Exception&)
        {
            test(false);
        }
    }
    cout << "ok" << endl;

    cout << "base exception thrown as base exception... " << flush;
    {
        try
        {
            testPrx->throwBaseAsBase();
            test(false);
        }
        catch(const BaseException& e)
        {
            test(e.ice_id() == "::Test::BaseException");
            test(e.sbe == "sbe");
            test(e.pb);
            test(e.pb->sb == "sb");
            test(e.pb->pb == e.pb);
            breakCycles(e.pb);
        }
        catch(...)
        {
            test(false);
        }
    }
    cout << "ok" << endl;

    cout << "base exception thrown as base exception (AMI)... " << flush;
    {
        try
        {
            testPrx->throwBaseAsBaseAsync().get();
            test(false);
        }
        catch(const BaseException& ex)
        {
            test(ex.ice_id() == "::Test::BaseException");
            test(ex.sbe == "sbe");
            test(ex.pb);
            test(ex.pb->sb == "sb");
            test(ex.pb->pb == ex.pb);
            breakCycles(ex.pb);
        }
        catch(...)
        {
            test(false);
        }
    }
    cout << "ok" << endl;

    cout << "derived exception thrown as base exception... " << flush;
    {
        try
        {
            testPrx->throwDerivedAsBase();
            test(false);
        }
        catch(const DerivedException& e)
        {
            test(e.ice_id() == "::Test::DerivedException");
            test(e.sbe == "sbe");
            test(e.pb);
            test(e.pb->sb == "sb1");
            test(e.pb->pb == e.pb);
            test(e.sde == "sde1");
            test(e.pd1);
            test(e.pd1->sb == "sb2");
            test(e.pd1->pb == e.pd1);
            test(e.pd1->sd1 == "sd2");
            test(e.pd1->pd1 == e.pd1);
            breakCycles(e.pb);
            breakCycles(e.pd1);
        }
        catch(...)
        {
            test(false);
        }
    }
    cout << "ok" << endl;

    cout << "derived exception thrown as base exception (AMI)... " << flush;
    {
        try
        {
            testPrx->throwDerivedAsBaseAsync().get();
            test(false);
        }
        catch(const DerivedException& ex)
        {
            test(ex.ice_id() == "::Test::DerivedException");
            test(ex.sbe == "sbe");
            test(ex.pb);
            test(ex.pb->sb == "sb1");
            test(ex.pb->pb == ex.pb);
            test(ex.sde == "sde1");
            test(ex.pd1);
            test(ex.pd1->sb == "sb2");
            test(ex.pd1->pb == ex.pd1);
            test(ex.pd1->sd1 == "sd2");
            test(ex.pd1->pd1 == ex.pd1);
            breakCycles(ex.pb);
            breakCycles(ex.pd1);
        }
        catch(...)
        {
            test(false);
        }
    }
    cout << "ok" << endl;

    cout << "derived exception thrown as derived exception... " << flush;
    {
        try
        {
            testPrx->throwDerivedAsDerived();
            test(false);
        }
        catch(const DerivedException& e)
        {
            test(e.ice_id() == "::Test::DerivedException");
            test(e.sbe == "sbe");
            test(e.pb);
            test(e.pb->sb == "sb1");
            test(e.pb->pb == e.pb);
            test(e.sde == "sde1");
            test(e.pd1);
            test(e.pd1->sb == "sb2");
            test(e.pd1->pb == e.pd1);
            test(e.pd1->sd1 == "sd2");
            test(e.pd1->pd1 == e.pd1);
            breakCycles(e.pb);
            breakCycles(e.pd1);
        }
        catch(...)
        {
            test(false);
        }
    }
    cout << "ok" << endl;

    cout << "derived exception thrown as derived exception (AMI)... " << flush;
    {
        try
        {
            testPrx->throwDerivedAsDerivedAsync().get();
            test(false);
        }
        catch(const DerivedException& e)
        {
            test(e.ice_id() == "::Test::DerivedException");
            test(e.sbe == "sbe");
            test(e.pb);
            test(e.pb->sb == "sb1");
            test(e.pb->pb == e.pb);
            test(e.sde == "sde1");
            test(e.pd1);
            test(e.pd1->sb == "sb2");
            test(e.pd1->pb == e.pd1);
            test(e.pd1->sd1 == "sd2");
            test(e.pd1->pd1 == e.pd1);
            breakCycles(e.pb);
            breakCycles(e.pd1);
        }
        catch(...)
        {
            test(false);
        }
    }
    cout << "ok" << endl;

    cout << "unknown derived exception thrown as base exception... " << flush;
    {
        try
        {
            testPrx->throwUnknownDerivedAsBase();
            test(false);
        }
        catch(const BaseException& e)
        {
            test(e.ice_id() == "::Test::BaseException");
            test(e.sbe == "sbe");
            test(e.pb);
            test(e.pb->sb == "sb d2");
            test(e.pb->pb == e.pb);
            breakCycles(e.pb);
        }
        catch(...)
        {
            test(false);
        }
    }
    cout << "ok" << endl;

    cout << "unknown derived exception thrown as base exception (AMI)... " << flush;
    {
        try
        {
            testPrx->throwUnknownDerivedAsBaseAsync().get();
            test(false);
        }
        catch(const BaseException& e)
        {
            test(e.ice_id() == "::Test::BaseException");
            test(e.sbe == "sbe");
            test(e.pb);
            test(e.pb->sb == "sb d2");
            test(e.pb->pb == e.pb);
            breakCycles(e.pb);
        }
        catch(...)
        {
            test(false);
        }
    }
    cout << "ok" << endl;

    cout << "preserved classes... " << flush;
    try
    {
        // Server knows the most-derived class PDerived.
        //
        PDerivedPtr pd = std::make_shared<PDerived>();
        pd->pi = 3;
        pd->ps = "preserved";
        pd->pb = pd;
        PBasePtr r = testPrx->exchangePBase(pd);
        PDerivedPtr p2 = dynamic_pointer_cast<PDerived>(r);
        test(p2);
        test(p2->pi == 3);
        test(p2->ps == "preserved");
        test(p2->pb == p2);

        breakCycles(r);
        breakCycles(pd);
    }
    catch(const Ice::OperationNotExistException&)
    {
    }

    try
    {
        //
        // Server only knows the base type.
        //
        PCUnknownPtr pu = std::make_shared<PCUnknown>();
        pu->pi = 3;
        pu->pu = "preserved";
<<<<<<< HEAD

        PBasePtr r = test->exchangePBase(pu);
=======
        PBasePtr r = testPrx->exchangePBase(pu);
        PCUnknownPtr p2 = dynamic_pointer_cast<PCUnknown>(r);
        test(!p2);
>>>>>>> b25e0940
        test(r->pi == 3);
        PCUnknownPtr p2 = dynamic_pointer_cast<PCUnknown>(r);
        if(test->ice_getEncodingVersion() == Ice::Encoding_1_0)
        {
            test(!p2);
        }
        else
        {
            test(p2);
            test(p2->pu == "preserved");
        }

        breakCycles(r);
    }
    catch(const Ice::OperationNotExistException&)
    {
    }

    try
    {
        //
        // Server only knows the intermediate type Preserved. The object will be sliced to
        // Preserved for the 1.0 encoding; otherwise it should be returned intact.
        //
        PCDerivedPtr pcd = std::make_shared<PCDerived>();
        pcd->pi = 3;
        pcd->pbs.push_back(pcd);
        PBasePtr r = testPrx->exchangePBase(pcd);
        PCDerivedPtr p2 = dynamic_pointer_cast<PCDerived>(r);
        if(testPrx->ice_getEncodingVersion() == Ice::Encoding_1_0)
        {
            test(!p2);
            test(r->pi == 3);
        }
        else
        {
            test(p2);
            test(p2->pi == 3);
            test(p2->pbs[0] == p2);
        }

        breakCycles(r);
        breakCycles(pcd);
        breakCycles(p2);
    }
    catch(const Ice::OperationNotExistException&)
    {
    }

    try
    {
        //
        // Server only knows the intermediate type CompactPDerived. The object will be sliced to
        // CompactPDerived for the 1.0 encoding; otherwise it should be returned intact.
        //
        CompactPCDerivedPtr pcd = std::make_shared<CompactPCDerived>();
        pcd->pi = 3;
        pcd->pbs.push_back(pcd);
        PBasePtr r = testPrx->exchangePBase(pcd);
        CompactPCDerivedPtr p2 = dynamic_pointer_cast<CompactPCDerived>(r);
        if(testPrx->ice_getEncodingVersion() == Ice::Encoding_1_0)
        {
            test(!p2);
            test(r->pi == 3);
        }
        else
        {
            test(p2);
            test(p2->pi == 3);
            test(p2->pbs[0] == p2);
        }

        breakCycles(r);
        breakCycles(pcd);
        breakCycles(p2);
    }
    catch(const Ice::OperationNotExistException&)
    {
    }

    try
    {
        //
        // Send an object that will have multiple preserved slices in the server.
        // The object will be sliced to Preserved for the 1.0 encoding.
        //
        PCDerived3Ptr pcd = std::make_shared<PCDerived3>();
        pcd->pi = 3;
        //
        // Sending more than 254 objects exercises the encoding for object ids.
        //
        int i;
        for(i = 0; i < 300; ++i)
        {
            PCDerived2Ptr p2 = std::make_shared<PCDerived2>();
            p2->pi = i;
            p2->pbs.push_back(0); // Nil reference. This slice should not have an indirection table.
            p2->pcd2 = i;
            pcd->pbs.push_back(p2);
        }
        pcd->pcd2 = pcd->pi;
        pcd->pcd3 = pcd->pbs[10];

        PBasePtr r = testPrx->exchangePBase(pcd);
        PCDerived3Ptr p3 = dynamic_pointer_cast<PCDerived3>(r);
        if(testPrx->ice_getEncodingVersion() == Ice::Encoding_1_0)
        {
            test(!p3);
            test(dynamic_pointer_cast<Preserved>(r));
            test(r->pi == 3);
        }
        else
        {
            test(p3);
            test(p3->pi == 3);
            for(i = 0; i < 300; ++i)
            {
                PCDerived2Ptr p2 = dynamic_pointer_cast<PCDerived2>(p3->pbs[static_cast<size_t>(i)]);
                test(p2->pi == i);
                test(p2->pbs.size() == 1);
                test(!p2->pbs[0]);
                test(p2->pcd2 == i);
            }
            test(p3->pcd2 == p3->pi);
            test(p3->pcd3 == p3->pbs[10]);
        }

        breakCycles(r);
        breakCycles(pcd);
        breakCycles(p3);
    }
    catch(const Ice::OperationNotExistException&)
    {
    }

    try
    {
        //
        // Obtain an object with preserved slices and send it back to the server.
        // The preserved slices should be excluded for the 1.0 encoding, otherwise
        // they should be included.
        //
        PreservedPtr p = testPrx->PBSUnknownAsPreserved();
        testPrx->checkPBSUnknown(p);
        if(testPrx->ice_getEncodingVersion() != Ice::Encoding_1_0)
        {
            Ice::SlicedDataPtr slicedData = p->ice_getSlicedData();
            test(slicedData);
            test(slicedData->slices.size() == 1);
            test(slicedData->slices[0]->typeId == "::Test::PSUnknown");
            testPrx->ice_encodingVersion(Ice::Encoding_1_0)->checkPBSUnknown(p);
        }
        else
        {
            test(!p->ice_getSlicedData());
        }

        breakCycles(p);
    }
    catch(const Ice::OperationNotExistException&)
    {
    }

    cout << "ok" << endl;

    cout << "preserved classes (AMI)... " << flush;
    {
        //
        // Server knows the most-derived class PDerived.
        //
        PDerivedPtr pd = std::make_shared<PDerived>();
        pd->pi = 3;
        pd->ps = "preserved";
        pd->ps = "preserved";
        pd->pb = pd;

        try
        {
            auto r = dynamic_pointer_cast<PDerived>(testPrx->exchangePBaseAsync(pd).get());
            test(r);
            test(r->pi == 3);
            test(r->ps == "preserved");
            test(r->pb == r);
            breakCycles(r);
        }
        catch(...)
        {
            test(false);
        }
        breakCycles(pd);
    }

    {
        //
        // Server only knows the base type.
        //
        PCUnknownPtr pu = std::make_shared<PCUnknown>();
        pu->pi = 3;
        pu->pu = "preserved";
        try
        {
<<<<<<< HEAD
            auto r = test->exchangePBaseAsync(pu).get();
=======
            auto r = testPrx->exchangePBaseAsync(pu).get();
            auto p2 = dynamic_pointer_cast<PCUnknown>(r);
            test(!p2);
>>>>>>> b25e0940
            test(r->pi == 3);

            auto p2 = dynamic_pointer_cast<PCUnknown>(r);
            if(test->ice_getEncodingVersion() == Ice::Encoding_1_0)
            {
                test(!p2);
            }
            else
            {
                test(p2);
                test(p2->pu == "preserved");
            }

            breakCycles(r);
        }
        catch(...)
        {
            test(false);
        }
    }

    {
        //
        // Server only knows the intermediate type Preserved. The object will be sliced to
        // Preserved for the 1.0 encoding; otherwise it should be returned intact.
        //
        PCDerivedPtr pcd = std::make_shared<PCDerived>();
        pcd->pi = 3;
        pcd->pbs.push_back(pcd);
        if(testPrx->ice_getEncodingVersion() == Ice::Encoding_1_0)
        {
            auto r = testPrx->exchangePBaseAsync(pcd).get();
            auto p2 = dynamic_pointer_cast<PCDerived>(r);
            test(!p2);
            test(r->pi == 3);
            breakCycles(r);
            breakCycles(p2);
        }
        else
        {
            auto r = testPrx->exchangePBaseAsync(pcd).get();
            auto p2 = dynamic_pointer_cast<PCDerived>(r);
            test(p2);
            test(p2->pi == 3);
            test(p2->pbs[0] == p2);
            breakCycles(r);
            breakCycles(p2);
        }
        breakCycles(pcd);
    }

    {
        //
        // Server only knows the intermediate type CompactPDerived. The object will be sliced to
        // CompactPDerived for the 1.0 encoding; otherwise it should be returned intact.
        //
        CompactPCDerivedPtr pcd = std::make_shared<CompactPCDerived>();
        pcd->pi = 3;
        pcd->pbs.push_back(pcd);

        if(testPrx->ice_getEncodingVersion() == Ice::Encoding_1_0)
        {
            auto r = testPrx->exchangePBaseAsync(pcd).get();
            auto p2 = dynamic_pointer_cast<CompactPCDerived>(r);
            test(!p2);
            test(r->pi == 3);
            breakCycles(r);
            breakCycles(p2);
        }
        else
        {
            auto r = testPrx->exchangePBaseAsync(pcd).get();
            auto p2 = dynamic_pointer_cast<CompactPCDerived>(r);
            test(p2);
            test(p2->pi == 3);
            test(p2->pbs[0] == p2);
            breakCycles(r);
            breakCycles(p2);
        }
        breakCycles(pcd);
    }

    {
        //
        // Send an object that will have multiple preserved slices in the server.
        // The object will be sliced to Preserved for the 1.0 encoding.
        //
        PCDerived3Ptr pcd = std::make_shared<PCDerived3>();
        pcd->pi = 3;
        //
        // Sending more than 254 objects exercises the encoding for object ids.
        //
        for(int i = 0; i < 300; ++i)
        {
            PCDerived2Ptr p2 = std::make_shared<PCDerived2>();
            p2->pi = i;
            p2->pbs.push_back(0); // Nil reference. This slice should not have an indirection table.
            p2->pcd2 = i;
            pcd->pbs.push_back(p2);
        }
        pcd->pcd2 = pcd->pi;
        pcd->pcd3 = pcd->pbs[10];

        if(testPrx->ice_getEncodingVersion() == Ice::Encoding_1_0)
        {
            auto r = testPrx->exchangePBaseAsync(pcd).get();
            auto p2 = dynamic_pointer_cast<PCDerived>(r);
            test(!p2);
            test(r->pi == 3);
            breakCycles(r);
            breakCycles(pcd);
        }
        else
        {
            auto r = testPrx->exchangePBaseAsync(pcd).get();
            auto p3 = dynamic_pointer_cast<PCDerived3>(r);
            test(p3);
            test(p3->pi == 3);
            for(int i = 0; i < 300; ++i)
            {
                auto p2 = dynamic_pointer_cast<PCDerived2>(p3->pbs[static_cast<size_t>(i)]);
                test(p2->pi == i);
                test(p2->pbs.size() == 1);
                test(!p2->pbs[0]);
                test(p2->pcd2 == i);
            }
            test(p3->pcd2 == p3->pi);
            test(p3->pcd3 == p3->pbs[10]);
            breakCycles(r);
            breakCycles(pcd);
        }
    }
    cout << "ok" << endl;

    return testPrx;
}<|MERGE_RESOLUTION|>--- conflicted
+++ resolved
@@ -1444,7 +1444,7 @@
             test(b2->sb == "D3.sb");
             test(b2->pb == b1);
             D3Ptr p3 = dynamic_pointer_cast<D3>(b2);
-            if(test->ice_getEncodingVersion() == Ice::Encoding_1_0)
+            if(testPrx->ice_getEncodingVersion() == Ice::Encoding_1_0)
             {
                 test(!p3);
             }
@@ -1502,7 +1502,7 @@
             test(b2->sb == "D3.sb");
             test(b2->pb == b1);
             D3Ptr p3 = dynamic_pointer_cast<D3>(b2);
-            if(test->ice_getEncodingVersion() == Ice::Encoding_1_0)
+            if(testPrx->ice_getEncodingVersion() == Ice::Encoding_1_0)
             {
                 test(!p3);
             }
@@ -1561,7 +1561,7 @@
             test(p3->pd1 == b1);
 
             D3Ptr p1 = dynamic_pointer_cast<D3>(b1);
-            if(test->ice_getEncodingVersion() == Ice::Encoding_1_0)
+            if(testPrx->ice_getEncodingVersion() == Ice::Encoding_1_0)
             {
                 test(!p1);
             }
@@ -1619,7 +1619,7 @@
             test(p3->pd1 == b1);
 
             D3Ptr p1 = dynamic_pointer_cast<D3>(b1);
-            if(test->ice_getEncodingVersion() == Ice::Encoding_1_0)
+            if(testPrx->ice_getEncodingVersion() == Ice::Encoding_1_0)
             {
                 test(!p1);
             }
@@ -1795,7 +1795,7 @@
             test(r);
 
             D3Ptr p3 = dynamic_pointer_cast<D3>(r);
-            if(test->ice_getEncodingVersion() == Ice::Encoding_1_0)
+            if(testPrx->ice_getEncodingVersion() == Ice::Encoding_1_0)
             {
                 test(!p3);
             }
@@ -1843,7 +1843,7 @@
             auto r = testPrx->returnTest3Async(d3, b2).get();
             test(r);
             D3Ptr p3 = dynamic_pointer_cast<D3>(r);
-            if(test->ice_getEncodingVersion() == Ice::Encoding_1_0)
+            if(testPrx->ice_getEncodingVersion() == Ice::Encoding_1_0)
             {
                 test(!p3);
             }
@@ -1897,7 +1897,7 @@
             test(r->sb == "D3.sb");
             test(r->pb == r);
             D3Ptr p3 = dynamic_pointer_cast<D3>(r);
-            if(test->ice_getEncodingVersion() == Ice::Encoding_1_0)
+            if(testPrx->ice_getEncodingVersion() == Ice::Encoding_1_0)
             {
                 test(!p3);
             }
@@ -1947,7 +1947,7 @@
             test(r->sb == "D3.sb");
             test(r->pb == r);
             D3Ptr p3 = dynamic_pointer_cast<D3>(r);
-            if(test->ice_getEncodingVersion() == Ice::Encoding_1_0)
+            if(testPrx->ice_getEncodingVersion() == Ice::Encoding_1_0)
             {
                 test(!p3);
             }
@@ -2051,7 +2051,7 @@
             test(ss2b->ice_id() == "::Test::B");
             test(ss2d1->ice_id() == "::Test::D1");
 
-            if(test->ice_getEncodingVersion() == Ice::Encoding_1_0)
+            if(testPrx->ice_getEncodingVersion() == Ice::Encoding_1_0)
             {
                 test(ss1d3->ice_id() == "::Test::B");
                 test(ss2d3->ice_id() == "::Test::B");
@@ -2152,7 +2152,7 @@
             test(ss2b->ice_id() == "::Test::B");
             test(ss2d1->ice_id() == "::Test::D1");
 
-            if(test->ice_getEncodingVersion() == Ice::Encoding_1_0)
+            if(testPrx->ice_getEncodingVersion() == Ice::Encoding_1_0)
             {
                 test(ss1d3->ice_id() == "::Test::B");
                 test(ss2d3->ice_id() == "::Test::B");
@@ -2540,17 +2540,11 @@
         PCUnknownPtr pu = std::make_shared<PCUnknown>();
         pu->pi = 3;
         pu->pu = "preserved";
-<<<<<<< HEAD
-
-        PBasePtr r = test->exchangePBase(pu);
-=======
+
         PBasePtr r = testPrx->exchangePBase(pu);
-        PCUnknownPtr p2 = dynamic_pointer_cast<PCUnknown>(r);
-        test(!p2);
->>>>>>> b25e0940
         test(r->pi == 3);
         PCUnknownPtr p2 = dynamic_pointer_cast<PCUnknown>(r);
-        if(test->ice_getEncodingVersion() == Ice::Encoding_1_0)
+        if(testPrx->ice_getEncodingVersion() == Ice::Encoding_1_0)
         {
             test(!p2);
         }
@@ -2749,17 +2743,11 @@
         pu->pu = "preserved";
         try
         {
-<<<<<<< HEAD
-            auto r = test->exchangePBaseAsync(pu).get();
-=======
             auto r = testPrx->exchangePBaseAsync(pu).get();
+            test(r->pi == 3);
+
             auto p2 = dynamic_pointer_cast<PCUnknown>(r);
-            test(!p2);
->>>>>>> b25e0940
-            test(r->pi == 3);
-
-            auto p2 = dynamic_pointer_cast<PCUnknown>(r);
-            if(test->ice_getEncodingVersion() == Ice::Encoding_1_0)
+            if(testPrx->ice_getEncodingVersion() == Ice::Encoding_1_0)
             {
                 test(!p2);
             }
