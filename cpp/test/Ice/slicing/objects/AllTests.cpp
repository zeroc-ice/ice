--- conflicted
+++ resolved
@@ -1842,17 +1842,6 @@
             b2->pb = b1;
 
             auto r = test->returnTest3Async(d3, b2).get();
-<<<<<<< HEAD
-#else
-            CallbackPtr cb = new Callback;
-            test->begin_returnTest3(d3, b2,
-                newCallback_TestIntf_returnTest3(cb, &Callback::response_returnTest3, &Callback::exception));
-            cb->check();
-            BPtr r = cb->rb;
-#endif
-
-=======
->>>>>>> ce157e51
             test(r);
             D3Ptr p3 = ICE_DYNAMIC_CAST(D3, r);
             if(test->ice_getEncodingVersion() == Ice::Encoding_1_0)
@@ -2525,13 +2514,8 @@
     try
     {
         // Server knows the most-derived class PDerived.
-<<<<<<< HEAD
-
-        PDerivedPtr pd = ICE_MAKE_SHARED(PDerived);
-=======
         //
         PDerivedPtr pd = std::make_shared<PDerived>();
->>>>>>> ce157e51
         pd->pi = 3;
         pd->ps = "preserved";
         pd->pb = pd;
@@ -2551,16 +2535,10 @@
 
     try
     {
-<<<<<<< HEAD
+        //
         // Server only knows the base type.
-
-        PCUnknownPtr pu = ICE_MAKE_SHARED(PCUnknown);
-=======
-        //
-        // Server only knows the base (non-preserved) type, so the object is sliced.
         //
         PCUnknownPtr pu = std::make_shared<PCUnknown>();
->>>>>>> ce157e51
         pu->pi = 3;
         pu->pu = "preserved";
 
@@ -2765,51 +2743,28 @@
         PCUnknownPtr pu = std::make_shared<PCUnknown>();
         pu->pi = 3;
         pu->pu = "preserved";
-<<<<<<< HEAD
-#ifdef ICE_CPP11_MAPPING
-        auto r = test->exchangePBaseAsync(pu).get();
-
-        test(r->pi == 3);
-        auto p2 = dynamic_pointer_cast<PCUnknown>(r);
-        if(test->ice_getEncodingVersion() == Ice::Encoding_1_0)
-=======
-        try
->>>>>>> ce157e51
-        {
-            test(!p2);
-        }
-        else
-        {
-            test(p2);
-            test(p2->pu == "preserved");
-        }
-<<<<<<< HEAD
-
-        breakCycles(r);
-#else
-        CallbackPtr cb = new Callback;
-        test->begin_exchangePBase(
-            pu, newCallback_TestIntf_exchangePBase(cb, &Callback::response_preserved2, &Callback::exception));
-        cb->check();
-
-        PBasePtr r = cb->rbase;
-
-        test(r->pi == 3);
-        PCUnknownPtr p2 = ICE_DYNAMIC_CAST(PCUnknown, r);
-        if(test->ice_getEncodingVersion() == Ice::Encoding_1_0)
-        {
-            test(!p2);
-        }
-        else
-        {
-            test(p2);
-            test(p2->pu == "preserved");
-        }
-
-        breakCycles(r);
-#endif
-=======
->>>>>>> ce157e51
+        try
+        {
+            auto r = test->exchangePBaseAsync(pu).get();
+            test(r->pi == 3);
+
+            auto p2 = dynamic_pointer_cast<PCUnknown>(r);
+            if(test->ice_getEncodingVersion() == Ice::Encoding_1_0)
+            {
+                test(!p2);
+            }
+            else
+            {
+                test(p2);
+                test(p2->pu == "preserved");
+            }
+
+            breakCycles(r);
+        }
+        catch(...)
+        {
+            test(false);
+        }
     }
 
     {
