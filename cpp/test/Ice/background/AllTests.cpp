--- conflicted
+++ resolved
@@ -2,13 +2,8 @@
 // Copyright (c) ZeroC, Inc. All rights reserved.
 //
 
-<<<<<<< HEAD
 #include "Configuration.h"
 #include "Ice/Ice.h"
-#include "IceUtil/IceUtil.h"
-=======
-#include "Ice/Ice.h"
->>>>>>> 0c36bed3
 #include "IceUtil/Random.h"
 #include "PluginI.h"
 #include "Test.h"
