--- conflicted
+++ resolved
@@ -50,10 +50,7 @@
 if TestUtil.isWin32():
     test(os.path.join(os.getcwd(), TestUtil.getTestExecutable("client4")), b'aplicaci\xc3\xb3n', "UTF8")
 else:
-<<<<<<< HEAD
     test(os.path.join(os.getcwd(), TestUtil.getTestExecutable("client4")), b'aplicaci\xf3n', "ISO-8859-15")
-=======
-    test(os.path.join(os.getcwd(), "client4"), b'aplicaci\xf3n', "ISO-8859-15")
 print("ok")
 
 sys.stdout.write("testing logger file rotation... ")
@@ -115,5 +112,4 @@
         print("failed! file {0} size: {1} unexpected".format(f, os.stat(f).st_size))
         sys.exit(1)
 
->>>>>>> 058a0c6c
 print("ok")