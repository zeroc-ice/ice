//
// Copyright (c) ZeroC, Inc. All rights reserved.
//

#include <Ice/Ice.h>
#include <IceUtil/Thread.h>
<<<<<<< HEAD
=======
#include <IceUtil/Time.h>
>>>>>>> c79816fa
#include <TestI.h>
#include <SystemFailure.h>

#include <thread>
using namespace std;

RetryI::RetryI() : _counter(0)
{
}

void
RetryI::op(bool kill, const Ice::Current& current)
{
    if(kill)
    {
        if(current.con)
        {
            current.con->close(Ice::ConnectionClose::Forcefully);
        }
        else
        {
            throw Ice::ConnectionLostException(__FILE__, __LINE__);
        }
    }
}

int
RetryI::opIdempotent(int nRetry, const Ice::Current&)
{
    if(nRetry < 0)
    {
        _counter = 0;
        return 0;
    }

    if(nRetry > _counter)
    {
        ++_counter;
        throw Ice::ConnectionLostException(__FILE__, __LINE__);
    }
    int counter = _counter;
    _counter = 0;
    return counter;
}

void
RetryI::opNotIdempotent(const Ice::Current&)
{
    throw Ice::ConnectionLostException(__FILE__, __LINE__);
}

void
RetryI::opSystemException(const Ice::Current&)
{
    throw SystemFailure(__FILE__, __LINE__);
}

void
RetryI::sleep(int delay, const Ice::Current&)
{
    this_thread::sleep_for(chrono::milliseconds(delay));
}

void
RetryI::shutdown(const Ice::Current& current)
{
    current.adapter->getCommunicator()->shutdown();
}<|MERGE_RESOLUTION|>--- conflicted
+++ resolved
@@ -4,10 +4,7 @@
 
 #include <Ice/Ice.h>
 #include <IceUtil/Thread.h>
-<<<<<<< HEAD
-=======
-#include <IceUtil/Time.h>
->>>>>>> c79816fa
+
 #include <TestI.h>
 #include <SystemFailure.h>
 
