--- conflicted
+++ resolved
@@ -297,13 +297,9 @@
     
     virtual Test::MyStruct1 opMyStruct1(ICE_IN(Test::MyStruct1), const Ice::Current&);
 
-<<<<<<< HEAD
     virtual Test::MyClass1Ptr opMyClass1(ICE_IN(Test::MyClass1Ptr), const Ice::Current&);
-=======
-    virtual Test::MyClass1Ptr opMyClass1(const Test::MyClass1Ptr&, const Ice::Current&);
     
     virtual Test::StringS opStringLiterals(const Ice::Current&);
->>>>>>> 53efedd8
 
 private:
 
