--- conflicted
+++ resolved
@@ -24,11 +24,7 @@
             customExecutor = [](function<void()> cb) { cb(); };
         }
     }
-<<<<<<< HEAD
-    Node node(argc, argv, nullopt, callbackExecutor);
-=======
-    Node node(customExecutor, argc, argv);
->>>>>>> 98137639
+    Node node(argc, argv, nullopt, customExecutor);
 
     ReaderConfig config;
     config.sampleCount = -1; // Unlimited sample count
