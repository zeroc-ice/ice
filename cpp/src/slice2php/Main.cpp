//
// Copyright (c) ZeroC, Inc. All rights reserved.
//

#include <IceUtil/CtrlCHandler.h>
#include <IceUtil/IceUtil.h>
#include <IceUtil/InputUtil.h>
#include <IceUtil/Options.h>
#include <IceUtil/OutputUtil.h>
#include <IceUtil/StringUtil.h>
#include <IceUtil/Mutex.h>
#include <IceUtil/MutexPtrLock.h>
#include <IceUtil/ConsoleUtil.h>
#include <Slice/Preprocessor.h>
#include <Slice/FileTracker.h>
#include <Slice/PHPUtil.h>
#include <Slice/Parser.h>
#include <Slice/Util.h>
#include <cstring>
#include <climits>

#include <sys/types.h>
#include <sys/stat.h>

#ifdef _WIN32
#  include <direct.h>
#else
#  include <unistd.h>
#endif

// TODO: fix this warning!
#if defined(_MSC_VER)
#   pragma warning(disable:4456) // shadow
#   pragma warning(disable:4457) // shadow
#   pragma warning(disable:4459) // shadow
#elif defined(__clang__)
#   pragma clang diagnostic ignored "-Wshadow"
#elif defined(__GNUC__)
#   pragma GCC diagnostic ignored "-Wshadow"
#endif

using namespace std;
using namespace Slice;
using namespace Slice::PHP;
using namespace IceUtilInternal;

namespace
{

//
// Get the fully-qualified name of the given definition. If a suffix is provided,
// it is prepended to the definition's unqualified name. If the nameSuffix
// is provided, it is appended to the container's name.
//
string
getAbsolute(const ContainedPtr& cont, bool ns, const string& pfx = std::string(), const string& suffix = std::string())
{
    return scopedToName(cont->scope() + pfx + cont->name() + suffix, ns);
}

}

//
// CodeVisitor generates the PHP mapping for a translation unit.
//
class CodeVisitor : public ParserVisitor
{
public:

    CodeVisitor(IceUtilInternal::Output&, bool);

    virtual void visitClassDecl(const ClassDeclPtr&);
    virtual bool visitClassDefStart(const ClassDefPtr&);
    virtual void visitInterfaceDecl(const InterfaceDeclPtr&);
    virtual bool visitInterfaceDefStart(const InterfaceDefPtr&);
    virtual bool visitExceptionStart(const ExceptionPtr&);
    virtual bool visitStructStart(const StructPtr&);
    virtual void visitSequence(const SequencePtr&);
    virtual void visitDictionary(const DictionaryPtr&);
    virtual void visitEnum(const EnumPtr&);
    virtual void visitConst(const ConstPtr&);

private:

    void startNamespace(const ContainedPtr&);
    void endNamespace();

    //
    // Return the PHP name for the given Slice type. When using namespaces,
    // this name is a relative (unqualified) name, otherwise this name is the
    // flattened absolute name.
    //
    string getName(const ContainedPtr&, const string& = string());

    //
    // Return the PHP variable for the given object's type.
    //
    string getTypeVar(const ContainedPtr&, const string& = string());

    //
    // Emit the array for a Slice type.
    //
    void writeType(const TypePtr&);
    string getType(const TypePtr&);

    //
    // Write a default value for a given type.
    //
    void writeDefaultValue(const DataMemberPtr&);

    struct MemberInfo
    {
        string fixedName;
        bool inherited;
        DataMemberPtr dataMember;
    };
    typedef list<MemberInfo> MemberInfoList;

    //
    // Write a member assignment statement for a constructor.
    //
    void writeAssign(const MemberInfo&);

    //
    // Write constant value.
    //
    void writeConstantValue(const TypePtr&, const SyntaxTreeBasePtr&, const string&);

    //
    // Write constructor parameters with default values.
    //
    void writeConstructorParams(const MemberInfoList&);

    //
    // Convert an operation mode into a string.
    //
    string getOperationMode(Slice::Operation::Mode, bool);

    void collectClassMembers(const ClassDefPtr&, MemberInfoList&, bool);
    void collectExceptionMembers(const ExceptionPtr&, MemberInfoList&, bool);

    Output& _out;
    bool _ns; // Using namespaces?
    list<string> _moduleStack; // TODO: Necessary?
    set<string> _classHistory; // TODO: Necessary?
};

//
// CodeVisitor implementation.
//
CodeVisitor::CodeVisitor(Output& out, bool ns) :
    _out(out),
    _ns(ns)
{
}

void
CodeVisitor::visitClassDecl(const ClassDeclPtr& p)
{
<<<<<<< HEAD
=======
    //
    // Handle forward declarations.
    //
    string scoped = p->scoped();
    if(_classHistory.count(scoped) == 0)
    {
        startNamespace(p);

        string type = getTypeVar(p);
        _out << sp << nl << "global " << type << ';';

        _out << nl << "if(!isset(" << type << "))";
        _out << sb;
        _out << nl << type << " = IcePHP_declareClass('" << scoped << "');";
        _out << eb;

        endNamespace();

        _classHistory.insert(scoped); // Avoid redundant declarations.
    }
}

void
CodeVisitor::visitInterfaceDecl(const InterfaceDeclPtr& p)
{
>>>>>>> 06ac1b78
    //
    // Handle forward declarations.
    //
    string scoped = p->scoped();
    if(_classHistory.count(scoped) == 0)
    {
        startNamespace(p);

        string type = getTypeVar(p);
        _out << sp << nl << "global " << type << ';';

        _out << nl << "global " << type << "Prx;";
        _out << nl << "if(!isset(" << type << "))";
        _out << sb;
        _out << nl << type << " = IcePHP_declareClass('" << scoped << "');";
        _out << nl << type << "Prx = IcePHP_declareProxy('" << scoped << "');";
        _out << eb;

        endNamespace();

        _classHistory.insert(scoped); // Avoid redundant declarations.
    }
}

bool
CodeVisitor::visitClassDefStart(const ClassDefPtr& p)
{
    string scoped = p->scoped();
    string name = getName(p);
    string type = getTypeVar(p);
    string abs = getAbsolute(p, _ns);
    ClassDefPtr base = p->base();
    DataMemberList members = p->dataMembers();

    startNamespace(p);

    _out << sp << nl << "global " << type << ';';

    _out << nl;
    _out << "class " << name;
    if(base)
    {
        _out << " extends " << getAbsolute(base, _ns);
    }
    else
    {
        _out << " extends " << scopedToName("::Ice::Value", _ns);
    }

    _out << sb;

    //
    // __construct
    //
    _out << nl << "public function __construct(";
    MemberInfoList allMembers;
    collectClassMembers(p, allMembers, false);
    writeConstructorParams(allMembers);
    _out << ")";
    _out << sb;
    if(base)
    {
        _out << nl << "parent::__construct(";
        int count = 0;
        for(MemberInfoList::iterator q = allMembers.begin(); q != allMembers.end(); ++q)
        {
            if(q->inherited)
            {
                if(count)
                {
                    _out << ", ";
                }
                _out << '$' << q->fixedName;
                ++count;
            }
        }
        _out << ");";
    }
    {
        for(MemberInfoList::iterator q = allMembers.begin(); q != allMembers.end(); ++q)
        {
            if(!q->inherited)
            {
                writeAssign(*q);
            }
        }
    }
    _out << eb;

    //
    // ice_ice
    //
    _out << sp << nl << "public function ice_id()";
    _out << sb;
    _out << nl << "return '" << scoped << "';";
    _out << eb;

    //
    // ice_staticId
    //
    _out << sp << nl << "public static function ice_staticId()";
    _out << sb;
    _out << nl << "return '" << scoped << "';";
    _out << eb;

    //
    // __toString
    //
    _out << sp << nl << "public function __toString(): string";

    _out << sb;
    _out << nl << "global " << type << ';';
    _out << nl << "return IcePHP_stringify($this, " << type << ");";
    _out << eb;

    if(!members.empty())
    {
        _out << sp;
        bool isProtected = p->hasMetaData("protected");
        for(DataMemberList::iterator q = members.begin(); q != members.end(); ++q)
        {
            _out << nl;
            if(isProtected || (*q)->hasMetaData("protected"))
            {
                _out << "protected ";
            }
            else
            {
                _out << "public ";
            }
            _out << "$" << fixIdent((*q)->name()) << ";";
        }
    }

    _out << eb; // End of class.

    if(_classHistory.count(scoped) == 0 && p->canBeCyclic())
    {
        //
        // Emit a forward declaration for the class in case a data member refers to this type.
        //
        _out << sp << nl << type << " = IcePHP_declareClass('" << scoped << "');";
    }

    {
        string type;
        vector<string> seenType;
        _out << sp << nl << "global ";
        if(!base)
        {
            type = "$Ice__t_Value";
        }
        else
        {
            type = getTypeVar(base);
        }
        _out << type << ";";
        seenType.push_back(type);

        for(DataMemberList::iterator q = members.begin(); q != members.end(); ++q)
        {
            string type = getType((*q)->type());
            if(find(seenType.begin(), seenType.end(), type) == seenType.end())
            {
                seenType.push_back(type);
                _out << nl << "global " << type << ";";
            }
        }
    }

    //
    // Emit the type information.
    //
    const bool preserved = p->hasMetaData("preserve-slice") || p->inheritsMetaData("preserve-slice");
    _out << nl << type << " = IcePHP_defineClass('" << scoped << "', '" << escapeName(abs) << "', "
         << p->compactId() << ", " << (preserved ? "true" : "false") << ", false, ";
    if(!base)
    {
        _out << "$Ice__t_Value";
    }
    else
    {
        _out << getTypeVar(base);
    }
    _out << ", ";
    //
    // Members
    //
    // Data members are represented as an array:
    //
    //   ('MemberName', MemberType, Optional, Tag)
    //
    // where MemberType is either a primitive type constant (T_INT, etc.) or the id of a constructed type.
    //
    if(!members.empty())
    {
        _out << "array(";
        for(DataMemberList::iterator q = members.begin(); q != members.end(); ++q)
        {
            if(q != members.begin())
            {
                _out << ',';
            }
            _out.inc();
            _out << nl << "array('" << fixIdent((*q)->name()) << "', ";
            writeType((*q)->type());
            _out << ", " << ((*q)->optional() ? "true" : "false") << ", "
                 << ((*q)->optional() ? (*q)->tag() : 0) << ')';
            _out.dec();
        }
        _out << ')';
    }
    else
    {
        _out << "null";
    }
    _out << ");";

    endNamespace();

    if(_classHistory.count(scoped) == 0)
    {
        _classHistory.insert(scoped); // Avoid redundant declarations.
    }

    return false;
}

bool
CodeVisitor::visitInterfaceDefStart(const InterfaceDefPtr& p)
{
    string scoped = p->scoped();
    string name = getName(p);
    string type = getTypeVar(p);
    string abs = getAbsolute(p, _ns);
    string prxName = getName(p, "Prx");
    string prxType = getTypeVar(p, "Prx");
    string prxAbs = getAbsolute(p, _ns, "", "Prx");
    InterfaceList bases = p->bases();
    OperationList ops = p->operations();
    startNamespace(p);

    _out << sp << nl << "global " << type << ';';
    _out << nl << "global " << prxType << ';';

    //
    // Define the proxy class.
    //
    _out << sp << nl << "class " << prxName << "Helper";
    _out << sb;

    _out << sp << nl << "public static function checkedCast($proxy, $facetOrContext=null, $context=null)";
    _out << sb;
    _out << nl << "return $proxy->ice_checkedCast('" << scoped << "', $facetOrContext, $context);";
    _out << eb;

    _out << sp << nl << "public static function uncheckedCast($proxy, $facet=null)";
    _out << sb;
    _out << nl << "return $proxy->ice_uncheckedCast('" << scoped << "', $facet);";
    _out << eb;

    _out << sp << nl << "public static function ice_staticId()";
    _out << sb;
    _out << nl << "return '" << scoped << "';";
    _out << eb;

    _out << eb;

    _out << sp << nl << "global ";
    _out << "$Ice__t_ObjectPrx";
    _out << ";";
    _out << nl << prxType << " = IcePHP_defineProxy('" << scoped << "', ";
    _out << "$Ice__t_ObjectPrx";
    _out << ", ";
    //
    // Interfaces
    //
    if(!bases.empty())
    {
        _out << "array(";
        for(InterfaceList::const_iterator q = bases.begin(); q != bases.end(); ++q)
        {
            if(q != bases.begin())
            {
                _out << ", ";
            }
            _out << getTypeVar(*q, "Prx");
        }
        _out << ')';
    }
    else
    {
        _out << "null";
    }
    _out << ");";

    //
    // Define each operation. The arguments to IcePHP_defineOperation are:
    //
    // $ClassType, 'opName', Mode, SendMode, FormatType, (InParams), (OutParams), ReturnParam, (Exceptions)
    //
    // where InParams and OutParams are arrays of type descriptions, and Exceptions
    // is an array of exception type ids.
    //
    if(!ops.empty())
    {
        _out << sp;
        vector<string> seenTypes;
        for(OperationList::const_iterator p = ops.begin(); p != ops.end(); ++p)
        {
            ParamDeclList params = (*p)->parameters();
            for(ParamDeclList::const_iterator q = params.begin(); q != params.end(); ++q)
            {
                string type = getType((*q)->type());
                if(find(seenTypes.begin(), seenTypes.end(), type) == seenTypes.end())
                {
                    seenTypes.push_back(type);
                    _out << nl << "global " << type << ";";
                }
            }

            if((*p)->returnType())
            {
                string type = getType((*p)->returnType());
                if(find(seenTypes.begin(), seenTypes.end(), type) == seenTypes.end())
                {
                    seenTypes.push_back(type);
                    _out << nl << "global " << type << ";";
                }
            }
        }

        for(OperationList::iterator oli = ops.begin(); oli != ops.end(); ++oli)
        {
            ParamDeclList params = (*oli)->parameters();
            ParamDeclList::iterator t;
            int count;

            _out << nl << "IcePHP_defineOperation(" << prxType << ", '" << (*oli)->name() << "', "
                 << getOperationMode((*oli)->mode(), _ns) << ", " << getOperationMode((*oli)->sendMode(), _ns) << ", "
                 << static_cast<int>((*oli)->format()) << ", ";
            for(t = params.begin(), count = 0; t != params.end(); ++t)
            {
                if(!(*t)->isOutParam())
                {
                    if(count == 0)
                    {
                        _out << "array(";
                    }
                    else if(count > 0)
                    {
                        _out << ", ";
                    }
                    _out << "array(";
                    writeType((*t)->type());
                    if((*t)->optional())
                    {
                        _out << ", " << (*t)->tag();
                    }
                    _out << ')';
                    ++count;
                }
            }
            if(count > 0)
            {
                _out << ')';
            }
            else
            {
                _out << "null";
            }
            _out << ", ";
            for(t = params.begin(), count = 0; t != params.end(); ++t)
            {
                if((*t)->isOutParam())
                {
                    if(count == 0)
                    {
                        _out << "array(";
                    }
                    else if(count > 0)
                    {
                        _out << ", ";
                    }
                    _out << "array(";
                    writeType((*t)->type());
                    if((*t)->optional())
                    {
                        _out << ", " << (*t)->tag();
                    }
                    _out << ')';
                    ++count;
                }
            }
            if(count > 0)
            {
                _out << ')';
            }
            else
            {
                _out << "null";
            }
            _out << ", ";
            TypePtr returnType = (*oli)->returnType();
            if(returnType)
            {
                //
                // The return type has the same format as an in/out parameter:
                //
                // Type, Optional?, OptionalTag
                //
                _out << "array(";
                writeType(returnType);
                if((*oli)->returnIsOptional())
                {
                    _out << ", " << (*oli)->returnTag();
                }
                _out << ')';
            }
            else
            {
                _out << "null";
            }
            _out << ", ";
            ExceptionList exceptions = (*oli)->throws();
            if(!exceptions.empty())
            {
                _out << "array(";
                for(ExceptionList::iterator u = exceptions.begin(); u != exceptions.end(); ++u)
                {
                    if(u != exceptions.begin())
                    {
                        _out << ", ";
                    }
                    _out << getTypeVar(*u);
                }
                _out << ')';
            }
            else
            {
                _out << "null";
            }
            _out << ");";
        }
    }

    endNamespace();

    if(_classHistory.count(scoped) == 0)
    {
        _classHistory.insert(scoped); // Avoid redundant declarations.
    }

    return false;
}

bool
CodeVisitor::visitExceptionStart(const ExceptionPtr& p)
{
    string scoped = p->scoped();
    string name = getName(p);
    string type = getTypeVar(p);
    string abs = getAbsolute(p, _ns);

    startNamespace(p);

    _out << sp << nl << "global " << type << ';';
    _out << nl << "class " << name << " extends ";
    ExceptionPtr base = p->base();
    string baseName;
    if(base)
    {
        baseName = getAbsolute(base, _ns);
        _out << baseName;
    }
    else
    {
        _out << scopedToName("::Ice::UserException", _ns);
    }
    _out << sb;

    DataMemberList members = p->dataMembers();

    //
    // __construct
    //
    _out << nl << "public function __construct(";
    MemberInfoList allMembers;
    collectExceptionMembers(p, allMembers, false);
    writeConstructorParams(allMembers);
    _out << ")";
    _out << sb;
    if(base)
    {
        _out << nl << "parent::__construct(";
        int count = 0;
        for(MemberInfoList::iterator q = allMembers.begin(); q != allMembers.end(); ++q)
        {
            if(q->inherited)
            {
                if(count)
                {
                    _out << ", ";
                }
                _out << '$' << q->fixedName;
                ++count;
            }
        }
        _out << ");";
    }
    for(MemberInfoList::iterator q = allMembers.begin(); q != allMembers.end(); ++q)
    {
        if(!q->inherited)
        {
            writeAssign(*q);
        }
    }
    _out << eb;

    //
    // ice_id
    //
    _out << sp << nl << "public function ice_id()";
    _out << sb;
    _out << nl << "return '" << scoped << "';";
    _out << eb;

    //
    // __toString
    //
    _out << sp << nl << "public function __toString(): string";

    _out << sb;
    _out << nl << "global " << type << ';';
    _out << nl << "return IcePHP_stringifyException($this, " << type << ");";
    _out << eb;

    if(!members.empty())
    {
        _out << sp;
        for(DataMemberList::iterator dmli = members.begin(); dmli != members.end(); ++dmli)
        {
            _out << nl << "public $" << fixIdent((*dmli)->name()) << ";";
        }
    }

    _out << eb;

    vector<string> seenType;
    for(DataMemberList::iterator dmli = members.begin(); dmli != members.end(); ++dmli)
    {
        string type = getType((*dmli)->type());
        if(find(seenType.begin(), seenType.end(), type) == seenType.end())
        {
            seenType.push_back(type);
            _out << nl << "global " << type << ";";
        }
    }

    //
    // Emit the type information.
    //
    const bool preserved = p->hasMetaData("preserve-slice") || p->inheritsMetaData("preserve-slice");
    _out << sp << nl << type << " = IcePHP_defineException('" << scoped << "', '" << escapeName(abs) << "', "
         << (preserved ? "true" : "false") << ", ";
    if(!base)
    {
        _out << "null";
    }
    else
    {
        _out << getTypeVar(base);
    }
    _out << ", ";
    //
    // Data members are represented as an array:
    //
    //   ('MemberName', MemberType, Optional, Tag)
    //
    // where MemberType is either a primitive type constant (T_INT, etc.) or the id of a constructed type.
    //
    if(!members.empty())
    {
        _out << "array(";
        for(DataMemberList::iterator dmli = members.begin(); dmli != members.end(); ++dmli)
        {
            if(dmli != members.begin())
            {
                _out << ',';
            }
            _out.inc();
            _out << nl << "array('" << fixIdent((*dmli)->name()) << "', ";
            writeType((*dmli)->type());
            _out << ", " << ((*dmli)->optional() ? "true" : "false") << ", "
                 << ((*dmli)->optional() ? (*dmli)->tag() : 0) << ')';
            _out.dec();
        }
        _out << ')';
    }
    else
    {
        _out << "null";
    }
    _out << ");";

    endNamespace();

    return false;
}

bool
CodeVisitor::visitStructStart(const StructPtr& p)
{
    string scoped = p->scoped();
    string name = getName(p);
    string type = getTypeVar(p);
    string abs = getAbsolute(p, _ns);
    MemberInfoList memberList;

    {
        DataMemberList members = p->dataMembers();
        for(DataMemberList::iterator q = members.begin(); q != members.end(); ++q)
        {
            memberList.push_back(MemberInfo());
            memberList.back().fixedName = fixIdent((*q)->name());
            memberList.back().inherited = false;
            memberList.back().dataMember = *q;
        }
    }

    startNamespace(p);

    _out << sp << nl << "global " << type << ';';

    _out << nl << "class " << name;
    _out << sb;
    _out << nl << "public function __construct(";
    writeConstructorParams(memberList);
    _out << ")";
    _out << sb;
    for(MemberInfoList::iterator r = memberList.begin(); r != memberList.end(); ++r)
    {
        writeAssign(*r);
    }
    _out << eb;

    //
    // __toString
    //
    _out << sp << nl << "public function __toString(): string";

    _out << sb;
    _out << nl << "global " << type << ';';
    _out << nl << "return IcePHP_stringify($this, " << type << ");";
    _out << eb;

    if(!memberList.empty())
    {
        _out << sp;
        for(MemberInfoList::iterator r = memberList.begin(); r != memberList.end(); ++r)
        {
            _out << nl << "public $" << r->fixedName << ';';
        }
    }

    _out << eb;

    _out << sp;
    vector<string> seenType;
    for(MemberInfoList::iterator r = memberList.begin(); r != memberList.end(); ++r)
    {
        string type = getType(r->dataMember->type());
        if(find(seenType.begin(), seenType.end(), type) == seenType.end())
        {
            seenType.push_back(type);
            _out << nl << "global " << type << ";";
        }
    }
    //
    // Emit the type information.
    //
    _out << nl << type << " = IcePHP_defineStruct('" << scoped << "', '" << escapeName(abs) << "', array(";
    //
    // Data members are represented as an array:
    //
    //   ('MemberName', MemberType)
    //
    // where MemberType is either a primitive type constant (T_INT, etc.) or the id of a constructed type.
    //
    for(MemberInfoList::iterator r = memberList.begin(); r != memberList.end(); ++r)
    {
        if(r != memberList.begin())
        {
            _out << ",";
        }
        _out.inc();
        _out << nl << "array('" << r->fixedName << "', ";
        writeType(r->dataMember->type());
        _out << ')';
        _out.dec();
    }
    _out << "));";

    endNamespace();

    return false;
}

void
CodeVisitor::visitSequence(const SequencePtr& p)
{
    string type = getTypeVar(p);
    TypePtr content = p->type();

    startNamespace(p);

    //
    // Emit the type information.
    //
    string scoped = p->scoped();
    _out << sp << nl << "global " << type << ';';
    _out << sp << nl << "if(!isset(" << type << "))";
    _out << sb;
    _out << nl << "global " << getType(content) << ";";
    _out << nl << type << " = IcePHP_defineSequence('" << scoped << "', ";
    writeType(content);
    _out << ");";
    _out << eb;

    endNamespace();
}

void
CodeVisitor::visitDictionary(const DictionaryPtr& p)
{
    TypePtr keyType = p->keyType();
    BuiltinPtr b = BuiltinPtr::dynamicCast(keyType);

    const UnitPtr unit = p->unit();
    const DefinitionContextPtr dc = unit->findDefinitionContext(p->file());
    assert(dc);
    if(b)
    {
        switch(b->kind())
        {
            case Slice::Builtin::KindBool:
            case Slice::Builtin::KindByte:
            case Slice::Builtin::KindShort:
            case Slice::Builtin::KindInt:
            case Slice::Builtin::KindLong:
            case Slice::Builtin::KindString:
                //
                // These types are acceptable as dictionary keys.
                //
                break;

            case Slice::Builtin::KindFloat:
            case Slice::Builtin::KindDouble:
            {
                dc->warning(InvalidMetaData, p->file(), p->line(), "dictionary key type not supported in PHP");
                break;
            }

            case Slice::Builtin::KindObject:
            case Slice::Builtin::KindObjectProxy:
            case Slice::Builtin::KindValue:
                assert(false);
        }
    }
    else if(!EnumPtr::dynamicCast(keyType))
    {
        dc->warning(InvalidMetaData, p->file(), p->line(), "dictionary key type not supported in PHP");
    }

    string type = getTypeVar(p);

    startNamespace(p);

    //
    // Emit the type information.
    //
    string scoped = p->scoped();
    _out << sp << nl << "global " << type << ';';
    _out << sp << nl << "if(!isset(" << type << "))";
    _out << sb;
    _out << nl << "global " << getType(p->keyType()) << ";";
    _out << nl << "global " << getType(p->valueType()) << ";";
    _out << nl << type << " = IcePHP_defineDictionary('" << scoped << "', ";
    writeType(p->keyType());
    _out << ", ";
    writeType(p->valueType());
    _out << ");";
    _out << eb;

    endNamespace();
}

void
CodeVisitor::visitEnum(const EnumPtr& p)
{
    string scoped = p->scoped();
    string name = getName(p);
    string type = getTypeVar(p);
    string abs = getAbsolute(p, _ns);
    EnumeratorList enums = p->enumerators();

    startNamespace(p);

    _out << sp << nl << "global " << type << ';';
    _out << nl << "class " << name;
    _out << sb;

    {
        long i = 0;
        for(EnumeratorList::iterator q = enums.begin(); q != enums.end(); ++q, ++i)
        {
            _out << nl << "const " << fixIdent((*q)->name()) << " = " << (*q)->value() << ';';
        }
    }

    _out << eb;

    //
    // Emit the type information.
    //
    _out << sp << nl << type << " = IcePHP_defineEnum('" << scoped << "', array(";
    for(EnumeratorList::iterator q = enums.begin(); q != enums.end(); ++q)
    {
        if(q != enums.begin())
        {
            _out << ", ";
        }
        _out << "'" << (*q)->name() << "', " << (*q)->value();
    }
    _out << "));";

    endNamespace();
}

void
CodeVisitor::visitConst(const ConstPtr& p)
{
    string name = getName(p);
    string type = getTypeVar(p);
    string abs = getAbsolute(p, _ns);

    startNamespace(p);

    _out << sp << nl << "if(!defined('" << escapeName(abs) << "'))";
    _out << sb;
    if(_ns)
    {
        _out << sp << nl << "define(__NAMESPACE__ . '\\\\" << name << "', ";
    }
    else
    {
        _out << sp << nl << "define('" << name << "', ";
    }

    writeConstantValue(p->type(), p->valueType(), p->value());

    _out << ");";
    _out << eb;

    endNamespace();
}

void
CodeVisitor::startNamespace(const ContainedPtr& cont)
{
    if(_ns)
    {
        string scope = cont->scope();
        scope = scope.substr(2); // Removing leading '::'
        scope = scope.substr(0, scope.length() - 2); // Removing trailing '::'
        _out << sp << nl << "namespace " << scopedToName(scope, true);
        _out << sb;
    }
}

void
CodeVisitor::endNamespace()
{
    if(_ns)
    {
        _out << eb;
    }
}

string
CodeVisitor::getTypeVar(const ContainedPtr& p, const string& suffix)
{
    return "$" + getAbsolute(p, false, "_t_", suffix);
}

string
CodeVisitor::getName(const ContainedPtr& p, const string& suffix)
{
    if(_ns)
    {
        return fixIdent(p->name() + suffix);
    }
    else
    {
        return getAbsolute(p, false, "", suffix);
    }
}

void
CodeVisitor::writeType(const TypePtr& p)
{
    _out << getType(p);
}

string
CodeVisitor::getType(const TypePtr& p)
{
    BuiltinPtr builtin = BuiltinPtr::dynamicCast(p);
    if(builtin)
    {
        switch(builtin->kind())
        {
            case Builtin::KindBool:
            {
                return "$IcePHP__t_bool";
            }
            case Builtin::KindByte:
            {
                return "$IcePHP__t_byte";
            }
            case Builtin::KindShort:
            {
                return "$IcePHP__t_short";
            }
            case Builtin::KindInt:
            {
                return "$IcePHP__t_int";
            }
            case Builtin::KindLong:
            {
                return "$IcePHP__t_long";
            }
            case Builtin::KindFloat:
            {
                return "$IcePHP__t_float";
            }
            case Builtin::KindDouble:
            {
                return "$IcePHP__t_double";
            }
            case Builtin::KindString:
            {
                return "$IcePHP__t_string";
            }
            case Builtin::KindObject:
            case Builtin::KindValue:
            {
                return "$Ice__t_Value";
            }
            case Builtin::KindObjectProxy:
            {
                return "$Ice__t_ObjectPrx";
            }
        }
    }

    InterfaceDeclPtr prx = InterfaceDeclPtr::dynamicCast(p);
    if(prx)
    {
        return getTypeVar(prx, "Prx");
    }

    ContainedPtr cont = ContainedPtr::dynamicCast(p);
    assert(cont);
    return getTypeVar(cont);
}

void
CodeVisitor::writeDefaultValue(const DataMemberPtr& m)
{
    TypePtr p = m->type();
    BuiltinPtr builtin = BuiltinPtr::dynamicCast(p);
    if(builtin)
    {
        switch(builtin->kind())
        {
            case Builtin::KindBool:
            {
                _out << "false";
                break;
            }
            case Builtin::KindByte:
            case Builtin::KindShort:
            case Builtin::KindInt:
            case Builtin::KindLong:
            {
                _out << "0";
                break;
            }
            case Builtin::KindFloat:
            case Builtin::KindDouble:
            {
                _out << "0.0";
                break;
            }
            case Builtin::KindString:
            {
                _out << "''";
                break;
            }
            case Builtin::KindObject:
            case Builtin::KindObjectProxy:
            case Builtin::KindValue:
            {
                _out << "null";
                break;
            }
        }
        return;
    }

    EnumPtr en = EnumPtr::dynamicCast(p);
    if(en)
    {
        EnumeratorList enums = en->enumerators();
        _out << getAbsolute(en, _ns) << "::" << fixIdent(enums.front()->name());
        return;
    }

    //
    // PHP does not allow the following construct:
    //
    // function foo($theStruct=new MyStructType)
    //
    // Instead we use null as the default value and allocate an instance in
    // the constructor.
    //
    if(StructPtr::dynamicCast(p))
    {
        _out << "null";
        return;
    }

    _out << "null";
}

void
CodeVisitor::writeAssign(const MemberInfo& info)
{
    StructPtr st = StructPtr::dynamicCast(info.dataMember->type());
    if(st)
    {
        _out << nl << "$this->" << info.fixedName << " = is_null($" << info.fixedName << ") ? new "
             << getAbsolute(st, _ns) << " : $" << info.fixedName << ';';
    }
    else
    {
        _out << nl << "$this->" << info.fixedName << " = $" << info.fixedName << ';';
    }
}

void
CodeVisitor::writeConstantValue(const TypePtr& type, const SyntaxTreeBasePtr& valueType, const string& value)
{
    ConstPtr constant = ConstPtr::dynamicCast(valueType);
    if(constant)
    {
        _out << getAbsolute(constant, _ns);
    }
    else
    {
        Slice::BuiltinPtr b = Slice::BuiltinPtr::dynamicCast(type);
        Slice::EnumPtr en = Slice::EnumPtr::dynamicCast(type);
        if(b)
        {
            switch(b->kind())
            {
                case Slice::Builtin::KindBool:
                case Slice::Builtin::KindByte:
                case Slice::Builtin::KindShort:
                case Slice::Builtin::KindInt:
                case Slice::Builtin::KindFloat:
                case Slice::Builtin::KindDouble:
                {
                    _out << value;
                    break;
                }
                case Slice::Builtin::KindLong:
                {
                    IceUtil::Int64 l;
                    IceUtilInternal::stringToInt64(value, l);
                    //
                    // The platform's 'long' type may not be 64 bits, so we store 64-bit
                    // values as a string.
                    //
                    if(sizeof(IceUtil::Int64) > sizeof(long) && (l < LONG_MIN || l > LONG_MAX))
                    {
                        _out << "'" << value << "'";
                    }
                    else
                    {
                        _out << value;
                    }
                    break;
                }
                case Slice::Builtin::KindString:
                {
                    // PHP 7.x also supports an EC6UCN-like notation, see:
                    // https://wiki.php.net/rfc/unicode_escape
                    //
                    _out << "\"" << toStringLiteral(value, "\f\n\r\t\v\x1b", "$", Octal, 0) << "\"";
                    break;
                }
                case Slice::Builtin::KindObject:
                case Slice::Builtin::KindObjectProxy:
                case Slice::Builtin::KindValue:
                    assert(false);
            }
        }
        else if(en)
        {
            EnumeratorPtr lte = EnumeratorPtr::dynamicCast(valueType);
            assert(lte);
            _out << getAbsolute(en, _ns) << "::" << fixIdent(lte->name());
        }
        else
        {
            assert(false); // Unknown const type.
        }
    }
}

void
CodeVisitor::writeConstructorParams(const MemberInfoList& members)
{
    for(MemberInfoList::const_iterator p = members.begin(); p != members.end(); ++p)
    {
        if(p != members.begin())
        {
            _out << ", ";
        }
        _out << '$' << p->fixedName << "=";

        const DataMemberPtr member = p->dataMember;
        if(member->defaultValueType())
        {
            writeConstantValue(member->type(), member->defaultValueType(), member->defaultValue());
        }
        else if(member->optional())
        {
            _out << (_ns ? scopedToName("::Ice::None", _ns) : "Ice_Unset");
        }
        else
        {
            writeDefaultValue(member);
        }
    }
}

string
CodeVisitor::getOperationMode(Slice::Operation::Mode mode, bool /*ns*/)
{
    ostringstream ostr;
    ostr << static_cast<int>(mode);
    return ostr.str();
}

void
CodeVisitor::collectClassMembers(const ClassDefPtr& p, MemberInfoList& allMembers, bool inherited)
{
    ClassDefPtr base = p->base();
    if(base)
    {
        collectClassMembers(base, allMembers, true);
    }

    DataMemberList members = p->dataMembers();

    for(DataMemberList::iterator q = members.begin(); q != members.end(); ++q)
    {
        MemberInfo m;
        m.fixedName = fixIdent((*q)->name());
        m.inherited = inherited;
        m.dataMember = *q;
        allMembers.push_back(m);
    }
}

void
CodeVisitor::collectExceptionMembers(const ExceptionPtr& p, MemberInfoList& allMembers, bool inherited)
{
    ExceptionPtr base = p->base();
    if(base)
    {
        collectExceptionMembers(base, allMembers, true);
    }

    DataMemberList members = p->dataMembers();

    for(DataMemberList::iterator q = members.begin(); q != members.end(); ++q)
    {
        MemberInfo m;
        m.fixedName = fixIdent((*q)->name());
        m.inherited = inherited;
        m.dataMember = *q;
        allMembers.push_back(m);
    }
}

static void
generate(const UnitPtr& un, bool all, bool ns, const vector<string>& includePaths, Output& out)
{
    if(!all)
    {
        vector<string> paths = includePaths;
        for(vector<string>::iterator p = paths.begin(); p != paths.end(); ++p)
        {
            *p = fullPath(*p);
        }

        StringList includes = un->includeFiles();
        if(!includes.empty())
        {
            if(ns)
            {
                out << sp;
                out << nl << "namespace";
                out << sb;
            }
            for(StringList::const_iterator q = includes.begin(); q != includes.end(); ++q)
            {
                string file = changeInclude(*q, paths);
                out << nl << "require_once '" << file << ".php';";
            }
            if(ns)
            {
                out << eb;
            }
        }
    }

    CodeVisitor codeVisitor(out, ns);
    un->visit(&codeVisitor, false);

    out << nl; // Trailing newline.
}

static void
printHeader(IceUtilInternal::Output& out)
{
    static const char* header =
        "//\n"
        "// Copyright (c) ZeroC, Inc. All rights reserved.\n"
        "//\n"
        ;

    out << header;
    out << "//\n";
    out << "// Ice version " << ICE_STRING_VERSION << "\n";
    out << "//\n";
}

namespace
{

IceUtil::Mutex* globalMutex = 0;
bool interrupted = false;

class Init
{
public:

    Init()
    {
        globalMutex = new IceUtil::Mutex;
    }

    ~Init()
    {
        delete globalMutex;
        globalMutex = 0;
    }
};

Init init;

}

static void
interruptedCallback(int /*signal*/)
{
    IceUtilInternal::MutexPtrLock<IceUtil::Mutex> sync(globalMutex);

    interrupted = true;
}

static void
usage(const string& n)
{
    consoleErr << "Usage: " << n << " [options] slice-files...\n";
    consoleErr <<
        "Options:\n"
        "-h, --help               Show this message.\n"
        "-v, --version            Display the Ice version.\n"
        "-DNAME                   Define NAME as 1.\n"
        "-DNAME=DEF               Define NAME as DEF.\n"
        "-UNAME                   Remove any definition for NAME.\n"
        "-IDIR                    Put DIR in the include file search path.\n"
        "-E                       Print preprocessor output on stdout.\n"
        "--output-dir DIR         Create files in the directory DIR.\n"
        "-d, --debug              Print debug messages.\n"
        "--depend                 Generate Makefile dependencies.\n"
        "--depend-xml             Generate dependencies in XML format.\n"
        "--depend-file FILE       Write dependencies to FILE instead of standard output.\n"
        "--validate               Validate command line options.\n"
        "--all                    Generate code for Slice definitions in included files.\n"
        "--no-namespace           Do not use PHP namespaces (deprecated).\n"
        ;
}

int
compile(const vector<string>& argv)
{
    IceUtilInternal::Options opts;
    opts.addOpt("h", "help");
    opts.addOpt("v", "version");
    opts.addOpt("", "validate");
    opts.addOpt("D", "", IceUtilInternal::Options::NeedArg, "", IceUtilInternal::Options::Repeat);
    opts.addOpt("U", "", IceUtilInternal::Options::NeedArg, "", IceUtilInternal::Options::Repeat);
    opts.addOpt("I", "", IceUtilInternal::Options::NeedArg, "", IceUtilInternal::Options::Repeat);
    opts.addOpt("E");
    opts.addOpt("", "output-dir", IceUtilInternal::Options::NeedArg);
    opts.addOpt("", "depend");
    opts.addOpt("", "depend-xml");
    opts.addOpt("", "depend-file", IceUtilInternal::Options::NeedArg, "");
    opts.addOpt("d", "debug");
    opts.addOpt("", "all");
    opts.addOpt("n", "no-namespace");

    bool validate = find(argv.begin(), argv.end(), "--validate") != argv.end();

    vector<string> args;
    try
    {
        args = opts.parse(argv);
    }
    catch(const IceUtilInternal::BadOptException& e)
    {
        consoleErr << argv[0] << ": error: " << e.reason << endl;
        if(!validate)
        {
            usage(argv[0]);
        }
        return EXIT_FAILURE;
    }

    if(opts.isSet("help"))
    {
        usage(argv[0]);
        return EXIT_SUCCESS;
    }

    if(opts.isSet("version"))
    {
        consoleErr << ICE_STRING_VERSION << endl;
        return EXIT_SUCCESS;
    }

    vector<string> cppArgs;
    vector<string> optargs = opts.argVec("D");
    for(vector<string>::const_iterator i = optargs.begin(); i != optargs.end(); ++i)
    {
        cppArgs.push_back("-D" + *i);
    }

    optargs = opts.argVec("U");
    for(vector<string>::const_iterator i = optargs.begin(); i != optargs.end(); ++i)
    {
        cppArgs.push_back("-U" + *i);
    }

    vector<string> includePaths = opts.argVec("I");
    for(vector<string>::const_iterator i = includePaths.begin(); i != includePaths.end(); ++i)
    {
        cppArgs.push_back("-I" + Preprocessor::normalizeIncludePath(*i));
    }

    bool preprocess = opts.isSet("E");

    string output = opts.optArg("output-dir");

    bool depend = opts.isSet("depend");

    bool dependxml = opts.isSet("depend-xml");

    string dependFile = opts.optArg("depend-file");

    bool debug = opts.isSet("debug");

    bool all = opts.isSet("all");

    bool ns = !opts.isSet("no-namespace");

    if(args.empty())
    {
        consoleErr << argv[0] << ": error: no input file" << endl;
        if(!validate)
        {
            usage(argv[0]);
        }
        return EXIT_FAILURE;
    }

    if(depend && dependxml)
    {
        consoleErr << argv[0] << ": error: cannot specify both --depend and --depend-xml" << endl;
        if(!validate)
        {
            usage(argv[0]);
        }
        return EXIT_FAILURE;
    }

    if(validate)
    {
        return EXIT_SUCCESS;
    }

    int status = EXIT_SUCCESS;

    IceUtil::CtrlCHandler ctrlCHandler;
    ctrlCHandler.setCallback(interruptedCallback);

    ostringstream os;
    if(dependxml)
    {
        os << "<?xml version=\"1.0\" encoding=\"UTF-8\"?>\n<dependencies>" << endl;
    }

    for(vector<string>::const_iterator i = args.begin(); i != args.end(); ++i)
    {
        //
        // Ignore duplicates.
        //
        vector<string>::iterator p = find(args.begin(), args.end(), *i);
        if(p != i)
        {
            continue;
        }

        if(depend || dependxml)
        {
            PreprocessorPtr icecpp = Preprocessor::create(argv[0], *i, cppArgs);
            FILE* cppHandle = icecpp->preprocess(false, "-D__SLICE2PHP__");

            if(cppHandle == 0)
            {
                return EXIT_FAILURE;
            }

            UnitPtr u = Unit::createUnit(false, false);
            int parseStatus = u->parse(*i, cppHandle, debug);
            u->destroy();

            if(parseStatus == EXIT_FAILURE)
            {
                return EXIT_FAILURE;
            }

            if(!icecpp->printMakefileDependencies(os, depend ? Preprocessor::PHP : Preprocessor::SliceXML,
                                                  includePaths, "-D__SLICE2PHP__"))
            {
                return EXIT_FAILURE;
            }

            if(!icecpp->close())
            {
                return EXIT_FAILURE;
            }
        }
        else
        {
            PreprocessorPtr icecpp = Preprocessor::create(argv[0], *i, cppArgs);
            FILE* cppHandle = icecpp->preprocess(false, "-D__SLICE2PHP__");

            if(cppHandle == 0)
            {
                return EXIT_FAILURE;
            }

            if(preprocess)
            {
                char buf[4096];
                while(fgets(buf, static_cast<int>(sizeof(buf)), cppHandle) != ICE_NULLPTR)
                {
                    if(fputs(buf, stdout) == EOF)
                    {
                        return EXIT_FAILURE;
                    }
                }
                if(!icecpp->close())
                {
                    return EXIT_FAILURE;
                }
            }
            else
            {
                UnitPtr u = Unit::createUnit(false, all);
                int parseStatus = u->parse(*i, cppHandle, debug);

                if(!icecpp->close())
                {
                    u->destroy();
                    return EXIT_FAILURE;
                }

                if(parseStatus == EXIT_FAILURE)
                {
                    status = EXIT_FAILURE;
                }
                else
                {
                    string base = icecpp->getBaseName();
                    string::size_type pos = base.find_last_of("/\\");
                    if(pos != string::npos)
                    {
                        base.erase(0, pos + 1);
                    }

                    string file = base + ".php";
                    if(!output.empty())
                    {
                        file = output + '/' + file;
                    }

                    try
                    {
                        IceUtilInternal::Output out;
                        out.open(file.c_str());
                        if(!out)
                        {
                            ostringstream os;
                            os << "cannot open`" << file << "': " << IceUtilInternal::errorToString(errno);
                            throw FileException(__FILE__, __LINE__, os.str());
                        }
                        FileTracker::instance()->addFile(file);

                        out << "<?php\n";
                        printHeader(out);
                        printGeneratedHeader(out, base + ".ice");

                        //
                        // Generate the PHP mapping.
                        //
                        generate(u, all, ns, includePaths, out);

                        out << "?>\n";
                        out.close();
                    }
                    catch(const Slice::FileException& ex)
                    {
                        // If a file could not be created, then cleanup any
                        // created files.
                        FileTracker::instance()->cleanup();
                        u->destroy();
                        consoleErr << argv[0] << ": error: " << ex.reason() << endl;
                        return EXIT_FAILURE;
                    }
                    catch(const string& err)
                    {
                        FileTracker::instance()->cleanup();
                        consoleErr << argv[0] << ": error: " << err << endl;
                        status = EXIT_FAILURE;
                    }
                }

                u->destroy();
            }
        }

        {
            IceUtilInternal::MutexPtrLock<IceUtil::Mutex> sync(globalMutex);

            if(interrupted)
            {
                FileTracker::instance()->cleanup();
                return EXIT_FAILURE;
            }
        }
    }

    if(dependxml)
    {
        os << "</dependencies>\n";
    }

    if(depend || dependxml)
    {
        writeDependencies(os.str(), dependFile);
    }

    return status;
}

#ifdef _WIN32
int wmain(int argc, wchar_t* argv[])
#else
int main(int argc, char* argv[])
#endif
{
    vector<string> args = Slice::argvToArgs(argc, argv);
    try
    {
        return compile(args);
    }
    catch(const std::exception& ex)
    {
        consoleErr << args[0] << ": error:" << ex.what() << endl;
        return EXIT_FAILURE;
    }
    catch(...)
    {
        consoleErr << args[0] << ": error:" << "unknown exception" << endl;
        return EXIT_FAILURE;
    }
}<|MERGE_RESOLUTION|>--- conflicted
+++ resolved
@@ -157,8 +157,6 @@
 void
 CodeVisitor::visitClassDecl(const ClassDeclPtr& p)
 {
-<<<<<<< HEAD
-=======
     //
     // Handle forward declarations.
     //
@@ -184,7 +182,6 @@
 void
 CodeVisitor::visitInterfaceDecl(const InterfaceDeclPtr& p)
 {
->>>>>>> 06ac1b78
     //
     // Handle forward declarations.
     //
