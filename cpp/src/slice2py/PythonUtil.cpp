// Copyright (c) ZeroC, Inc.

#include "PythonUtil.h"
#include "../Slice/MetadataValidation.h"
#include "../Slice/Util.h"
#include "Ice/StringUtil.h"

#include <algorithm>
#include <cassert>
#include <climits>
#include <iterator>
#include <sstream>

using namespace std;
using namespace Slice;
using namespace IceInternal;

namespace
{
    enum OperationMode
    {
        OpSync,
        OpAsync,
        OpDispatch
    };

    const char* const tripleQuotes = R"(""")";

    string typeToTypeHintString(const TypePtr& type, bool optional)
    {
        assert(type);

        if (optional)
        {
            if (isProxyType(type))
            {
                // We map optional proxies like regular proxies, as XxxPrx or None.
                return typeToTypeHintString(type, false);
            }
            else
            {
                return typeToTypeHintString(type, false) + " | None";
            }
        }

        static constexpr string_view builtinTable[] = {
            "int",
            "bool",
            "int",
            "int",
            "int",
            "float",
            "float",
            "str",
            "Ice.Object", // Not used anymore
            "Ice.ObjectPrx | None",
            "Ice.Value | None"};

        if (auto builtin = dynamic_pointer_cast<Builtin>(type))
        {
            if (builtin->kind() == Builtin::KindObject)
            {
                return string{builtinTable[Builtin::KindValue]};
            }
            else
            {
                return string{builtinTable[builtin->kind()]};
            }
        }
        else if (auto cl = dynamic_pointer_cast<ClassDecl>(type))
        {
            return cl->mappedScoped(".");
        }
        else if (auto st = dynamic_pointer_cast<Struct>(type))
        {
            return st->mappedScoped(".");
        }
        else if (auto proxy = dynamic_pointer_cast<InterfaceDecl>(type))
        {
            return proxy->mappedScoped(".") + "Prx | None";
        }
        else if (auto en = dynamic_pointer_cast<Enum>(type))
        {
            return en->mappedScoped(".");
        }
        else if (auto seq = dynamic_pointer_cast<Sequence>(type))
        {
            return "list[" + typeToTypeHintString(seq->type(), false) + "]";
        }
        else
        {
            auto dict = dynamic_pointer_cast<Dictionary>(type);
            assert(dict);
            ostringstream os;
            os << "dict[" << typeToTypeHintString(dict->keyType(), false) << ", "
               << typeToTypeHintString(dict->valueType(), false) << "]";
            return os.str();
        }
    }

    string returnTypeHint(const OperationPtr& operation, OperationMode mode)
    {
        assert(operation);
        string returnTypeHint;
        ParameterList outParameters = operation->outParameters();
        if (operation->returnsMultipleValues())
        {
            ostringstream os;
            os << "tuple[";
            if (operation->returnType())
            {
                os << typeToTypeHintString(operation->returnType(), operation->returnIsOptional());
                os << ", ";
            }

            for (const auto& param : outParameters)
            {
                os << typeToTypeHintString(param->type(), param->optional());
                if (param != outParameters.back())
                {
                    os << ", ";
                }
            }
            os << "]";
            returnTypeHint = os.str();
        }
        else if (operation->returnType())
        {
            returnTypeHint = typeToTypeHintString(operation->returnType(), operation->returnIsOptional());
        }
        else if (!outParameters.empty())
        {
            auto param = outParameters.front();
            returnTypeHint = typeToTypeHintString(param->type(), param->optional());
        }
        else
        {
            returnTypeHint = "None";
        }

        if (mode == OpAsync)
        {
            return "Awaitable[" + returnTypeHint + "]";
        }
        else if (mode == OpDispatch)
        {
            return returnTypeHint + " | Awaitable[" + returnTypeHint + "]";
        }
        else
        {
            return returnTypeHint;
        }
    }

    string operationReturnTypeHint(const OperationPtr& operation, OperationMode mode)
    {
        return " -> " + returnTypeHint(operation, mode);
    }

    /// Returns a DocString formatted link to the provided Slice identifier.
    string pyLinkFormatter(const string& rawLink, const ContainedPtr&, const SyntaxTreeBasePtr& target)
    {
        ostringstream result;
        if (target)
        {
            if (auto builtinTarget = dynamic_pointer_cast<Builtin>(target))
            {
                if (builtinTarget->kind() == Builtin::KindObject)
                {
                    result << ":class:`Ice.Object`";
                }
                else if (builtinTarget->kind() == Builtin::KindValue)
                {
                    result << ":class:`Ice.Value`";
                }
                else if (builtinTarget->kind() == Builtin::KindObjectProxy)
                {
                    result << ":class:`Ice.ObjectPrx`";
                }
                else
                {
                    result << "``" << typeToTypeHintString(builtinTarget, false) << "``";
                }
            }
            else if (auto operationTarget = dynamic_pointer_cast<Operation>(target))
            {
                string targetScoped = operationTarget->interface()->mappedScoped(".");

                // link to the method on the proxy interface
                result << ":meth:`" << targetScoped << "Prx." << operationTarget->mappedName() << "`";
            }
            else
            {
                string targetScoped = dynamic_pointer_cast<Contained>(target)->mappedScoped(".");
                result << ":class:`" << targetScoped;
                if (auto interfaceTarget = dynamic_pointer_cast<InterfaceDecl>(target))
                {
                    // link to the proxy interface
                    result << "Prx";
                }
                result << "`";
            }
        }
        else
        {
            result << "``";

            auto hashPos = rawLink.find('#');
            if (hashPos != string::npos)
            {
                if (hashPos != 0)
                {
                    result << rawLink.substr(0, hashPos) << ".";
                }
                result << rawLink.substr(hashPos + 1);
            }
            else
            {
                result << rawLink;
            }

            result << "``";
        }
        return result.str();
    }

    string formatFields(const DataMemberList& members)
    {
        if (members.empty())
        {
            return "";
        }

        ostringstream os;
        bool first = true;
        os << "{Ice.Util.format_fields(";
        for (const auto& dataMember : members)
        {
            if (!first)
            {
                os << ", ";
            }
            first = false;
            os << dataMember->mappedName() << "=self." << dataMember->mappedName();
        }
        os << ")}";
        return os.str();
    }
}

namespace Slice::Python
{
    //
    // ModuleVisitor finds all of the Slice modules whose include level is greater
    // than 0 and emits a statement of the following form:
    //
    // _M_Foo = Ice.openModule("Foo")
    //
    // This statement allows the code generated for this translation unit to refer
    // to types residing in those included modules.
    //
    class ModuleVisitor final : public ParserVisitor
    {
    public:
        ModuleVisitor(Output&, set<string>&);

        bool visitModuleStart(const ModulePtr&) final;

        [[nodiscard]] bool shouldVisitIncludedDefinitions() const final { return true; }

    private:
        Output& _out;
        set<string>& _history;
    };

    //
    // CodeVisitor generates the Python mapping for a translation unit.
    //
    class CodeVisitor final : public ParserVisitor
    {
    public:
        CodeVisitor(IceInternal::Output&, set<string>&);

        bool visitModuleStart(const ModulePtr&) final;
        void visitModuleEnd(const ModulePtr&) final;
        void visitClassDecl(const ClassDeclPtr&) final;
        bool visitClassDefStart(const ClassDefPtr&) final;
        void visitInterfaceDecl(const InterfaceDeclPtr&) final;
        bool visitInterfaceDefStart(const InterfaceDefPtr&) final;
        bool visitExceptionStart(const ExceptionPtr&) final;
        bool visitStructStart(const StructPtr&) final;
        void visitSequence(const SequencePtr&) final;
        void visitDictionary(const DictionaryPtr&) final;
        void visitEnum(const EnumPtr&) final;
        void visitConst(const ConstPtr&) final;

    private:
        //
        // Emit Python code for operations
        //
        void writeOperations(const InterfaceDefPtr&);

        //
        // Emit Python code to assign the given symbol in the current module.
        //
        void registerName(const string&);

        //
        // Emit the tuple for a Slice type.
        //
        void writeType(const TypePtr&);

        //
        // Write an initializer value for a given type.
        //
        void writeInitializer(const DataMemberPtr&);

        //
        // Add a value to a hash code.
        //
        void writeHash(const string&, const TypePtr&, int&);

        //
        // Write Python metadata as a tuple.
        //
        void writeMetadata(const MetadataList&);

        //
        // Convert an operation mode into a string.
        //
        string getOperationMode(Slice::Operation::Mode);

        //
        // Write a member assignment statement for a constructor.
        //
        void writeAssign(const DataMemberPtr& member);

        //
        // Write a constant value.
        //
        void writeConstantValue(const TypePtr&, const SyntaxTreeBasePtr&, const string&);

        /// Write constructor parameters with default values.
        void writeConstructorParams(const DataMemberList& members);

        /// Writes the provided @p remarks in its own subheading in the current comment (if @p remarks is non-empty).
        void writeRemarksDocComment(const StringList& remarks, bool needsNewline);

        void writeDocstring(const optional<DocComment>&, const string& = "");
        void writeDocstring(const optional<DocComment>&, const DataMemberList&);
        void writeDocstring(const optional<DocComment>&, const EnumeratorList&);

        void writeDocstring(const OperationPtr&, OperationMode);

        Output& _out;
        set<string>& _moduleHistory;
        list<string> _moduleStack;
        set<string> _classHistory;
    };
}

static void
writeModuleHasDefinitionCheck(Output& out, const ContainedPtr& cont, const string& name)
{
    string scope = cont->mappedScope(".");
    assert(!scope.empty());

    string package = Slice::Python::getPackageMetadata(cont);
    if (!package.empty())
    {
        scope = package + "." + scope;
    }

    out << sp << nl << "if \"" << name << "\" not in _M_" << scope << "__dict__:";
}

//
// ModuleVisitor implementation.
//
Slice::Python::ModuleVisitor::ModuleVisitor(Output& out, set<string>& history) : _out(out), _history(history) {}

bool
Slice::Python::ModuleVisitor::visitModuleStart(const ModulePtr& p)
{
    if (p->includeLevel() > 0)
    {
        string abs = getAbsolute(p);
        if (_history.count(abs) == 0)
        {
            // If this is a top-level module, then we check if it has package metadata.
            // If so, we need to emit statements to open each of the modules in the
            // package before we can open this module.
            if (p->isTopLevel())
            {
                string pkg = getPackageMetadata(p);
                if (!pkg.empty())
                {
                    vector<string> v;
                    splitString(pkg, ".", v);
                    string mod;
                    for (const auto& q : v)
                    {
                        mod = mod.empty() ? q : mod + "." + q;
                        if (_history.count(mod) == 0)
                        {
                            _out << nl << "_M_" << mod << " = Ice.openModule(\"" << mod << "\")";
                            _history.insert(mod);
                        }
                    }
                }
            }

            _out << sp << nl << "# Included module " << abs;
            _out << nl << "_M_" << abs << " = Ice.openModule(\"" << abs << "\")";
            _history.insert(abs);
        }
    }

    return true;
}

// CodeVisitor implementation.
Slice::Python::CodeVisitor::CodeVisitor(Output& out, set<string>& moduleHistory)
    : _out(out),
      _moduleHistory(moduleHistory)
{
}

bool
Slice::Python::CodeVisitor::visitModuleStart(const ModulePtr& p)
{
    //
    // As each module is opened, we emit the statement
    //
    // __name__ = "Foo"
    //
    // This renames the current module to 'Foo' so that subsequent
    // type definitions have the proper fully-qualified name.
    //
    // We also emit the statement
    //
    // _M_Foo = Ice.openModule("Foo")
    //
    // This allows us to create types in the module Foo.
    //
    string abs = getAbsolute(p);
    _out << sp << nl << "# Start of module " << abs;
    if (_moduleHistory.count(abs) == 0) // Don't emit this more than once for each module.
    {
        // If this is a top-level module, then we check if it has package metadata.
        // If so, we need to emit statements to open each of the modules in the
        // package before we can open this module.
        if (p->isTopLevel())
        {
            string pkg = getPackageMetadata(p);
            if (!pkg.empty())
            {
                vector<string> v;
                splitString(pkg, ".", v);
                string mod;
                for (const auto& q : v)
                {
                    mod = mod.empty() ? q : mod + "." + q;
                    if (_moduleHistory.count(mod) == 0) // Don't emit this more than once for each module.
                    {
                        _out << nl << "_M_" << mod << " = Ice.openModule(\"" << mod << "\")";
                        _moduleHistory.insert(mod);
                    }
                }
            }
        }
        _out << nl << "_M_" << abs << " = Ice.openModule(\"" << abs << "\")";
        _moduleHistory.insert(abs);
    }
    _out << nl << "__name__ = \"" << abs << "\"";

    writeDocstring(DocComment::parseFrom(p, pyLinkFormatter), "_M_" + abs + ".__doc__ = ");

    _moduleStack.push_front(abs);
    return true;
}

void
Slice::Python::CodeVisitor::visitModuleEnd(const ModulePtr&)
{
    assert(!_moduleStack.empty());
    _out << sp << nl << "# End of module " << _moduleStack.front();
    _moduleStack.pop_front();

    if (!_moduleStack.empty())
    {
        _out << sp << nl << "__name__ = \"" << _moduleStack.front() << "\"";
    }
}

void
Slice::Python::CodeVisitor::visitClassDecl(const ClassDeclPtr& p)
{
    // Emit forward declarations.
    string scoped = p->scoped();
    if (_classHistory.count(scoped) == 0)
    {
        writeModuleHasDefinitionCheck(_out, p, p->mappedName());
        _out.inc();
        _out << nl << getMetaTypeReference(p) << " = IcePy.declareValue(\"" << scoped << "\")";
        _out.dec();
        _classHistory.insert(scoped); // Avoid redundant declarations.
    }
}

void
Slice::Python::CodeVisitor::visitInterfaceDecl(const InterfaceDeclPtr& p)
{
    // Emit forward declarations.
    string scoped = p->scoped();
    if (_classHistory.count(scoped) == 0)
    {
        writeModuleHasDefinitionCheck(_out, p, p->mappedName());
        _out.inc();
        _out << nl << getMetaTypeReference(p) << "Prx" << " = IcePy.declareProxy(\"" << scoped << "\")";
        _out.dec();
        _classHistory.insert(scoped); // Avoid redundant declarations.
    }
}

void
Slice::Python::CodeVisitor::writeOperations(const InterfaceDefPtr& p)
{
    // Emits an abstract method for each operation.
    for (const auto& operation : p->operations())
    {
        const string sliceName = operation->name();
        const string mappedName = operation->mappedName();

        if (operation->hasMarshaledResult())
        {
            string capName = sliceName;
            capName[0] = static_cast<char>(toupper(static_cast<unsigned char>(capName[0])));
            _out << sp;
            _out << nl << "@staticmethod";
            _out << nl << "def " << capName << "MarshaledResult(result, current: Ice.Current):";
            _out.inc();
            _out << nl << tripleQuotes;
            _out << nl << "Immediately marshals the result of an invocation of " << sliceName;
            _out << nl << "and returns an object that the servant implementation must return";
            _out << nl << "as its result.";
            _out << nl;
            _out << nl << "Args:";
            _out << nl << "  result: The result (or result tuple) of the invocation.";
            _out << nl << "  current: The Current object passed to the invocation.";
            _out << nl;
            _out << nl << "Returns";
            _out << nl << "  An object containing the marshaled result.";
            _out << nl << tripleQuotes;
            _out << nl << "return IcePy.MarshaledResult(result, " << getTypeReference(p) << "._op_" << sliceName
                 << ", current.adapter.getCommunicator()._getImpl(), current.encoding)";
            _out.dec();
        }

        _out << sp;
        _out << nl << "@abstractmethod";
        _out << nl << "def " << mappedName << spar << "self";

        for (const auto& param : operation->parameters())
        {
            if (!param->isOutParam())
            {
<<<<<<< HEAD
                _out << ", " << param->mappedName() << ": " << typeToTypeHintString(param->type(), param->optional());
=======
                _out << param->mappedName();
>>>>>>> df026653
            }
        }

        const string currentParamName = getEscapedParamName(operation->parameters(), "current");
<<<<<<< HEAD
        _out << ", " << currentParamName << ": Ice.Current";
        _out << ")" << operationReturnTypeHint(operation, OpDispatch) << ":";
=======
        _out << (currentParamName + ": Ice.Current") << epar << ':';
>>>>>>> df026653
        _out.inc();

        writeDocstring(operation, OpDispatch);

        _out << nl << "pass";
        _out.dec();
    }
}

bool
Slice::Python::CodeVisitor::visitClassDefStart(const ClassDefPtr& p)
{
    const string scoped = p->scoped();
    const string type = getMetaTypeReference(p);
    const string valueName = p->mappedName();
    const ClassDefPtr base = p->base();
    const DataMemberList members = p->dataMembers();

    writeModuleHasDefinitionCheck(_out, p, valueName);
    _out.inc();
    _out << nl << getTypeReference(p) << " = None";
    _out << nl << "class " << valueName << '(';
    if (!base)
    {
        _out << "Ice.Value";
    }
    else
    {
        _out << getTypeReference(base);
    }
    _out << "):";

    _out.inc();

    writeDocstring(DocComment::parseFrom(p, pyLinkFormatter), members);

    //
    // __init__
    //
    _out << nl << "def __init__(self";
    writeConstructorParams(p->allDataMembers());
    _out << "):";
    _out.inc();
    if (!base && members.empty())
    {
        _out << nl << "pass";
    }
    else
    {
        if (base)
        {
            _out << nl << getTypeReference(base) << ".__init__(self";
            for (const auto& member : base->allDataMembers())
            {
                _out << ", " << member->mappedName();
            }
            _out << ')';
        }
        for (const auto& member : members)
        {
            writeAssign(member);
        }
    }
    _out.dec();

    //
    // ice_id
    //
    _out << sp << nl << "def ice_id(self):";
    _out.inc();
    _out << nl << "return \"" << scoped << "\"";
    _out.dec();

    //
    // ice_staticId
    //
    _out << sp << nl << "@staticmethod";
    _out << nl << "def ice_staticId():";
    _out.inc();
    _out << nl << "return \"" << scoped << "\"";
    _out.dec();

    // Generate the __repr__ method for this Value class.
    // The default __str__ method inherited from Ice.Value calls __repr__().
    _out << sp << nl << "def __repr__(self):";
    _out.inc();
    const auto& allDataMembers = p->allDataMembers();
    if (allDataMembers.empty())
    {
        _out << nl << "return \"" << getAbsolute(p) << "()\"";
    }
    else
    {
        _out << nl << "return f\"" << getAbsolute(p) << "(" << formatFields(allDataMembers) << ")\"";
    }
    _out.dec();

    _out.dec();

    _out << sp << nl << type << " = IcePy.defineValue(\"" << scoped << "\", " << valueName << ", " << p->compactId()
         << ", ";
    writeMetadata(p->getMetadata());
    _out << ", False, ";
    if (!base)
    {
        _out << "None";
    }
    else
    {
        _out << getMetaTypeReference(base);
    }
    _out << ", (";
    //
    // Members
    //
    // Data members are represented as a tuple:
    //
    //   ("MemberName", MemberMetadata, MemberType, Optional, Tag)
    //
    // where MemberType is either a primitive type constant (T_INT, etc.) or the id of a user-defined type.
    //
    if (members.size() > 1)
    {
        _out.inc();
        _out << nl;
    }

    for (auto r = members.begin(); r != members.end(); ++r)
    {
        if (r != members.begin())
        {
            _out << ',' << nl;
        }
        _out << "(\"" << (*r)->mappedName() << "\", ";
        writeMetadata((*r)->getMetadata());
        _out << ", ";
        writeType((*r)->type());
        _out << ", " << ((*r)->optional() ? "True" : "False") << ", " << ((*r)->optional() ? (*r)->tag() : 0) << ')';
    }
    if (members.size() == 1)
    {
        _out << ',';
    }
    else if (members.size() > 1)
    {
        _out.dec();
        _out << nl;
    }
    _out << "))";
    _out << nl << valueName << "._ice_type = " << type;

    registerName(valueName);

    _out.dec();

    return false;
}

bool
Slice::Python::CodeVisitor::visitInterfaceDefStart(const InterfaceDefPtr& p)
{
    string scoped = p->scoped();
    string className = p->mappedName();
    string classAbs = getTypeReference(p);
    string prxName = className + "Prx";
    string prxAbs = classAbs + "Prx";
    InterfaceList bases = p->bases();

    writeModuleHasDefinitionCheck(_out, p, prxName);
    _out.inc();

    // Define the proxy class
    _out << nl << prxAbs << " = None";
    _out << nl << "class " << prxName << '(';

    {
        vector<string> baseClasses;
        for (const auto& base : bases)
        {
            InterfaceDefPtr d = base;
            baseClasses.push_back(getTypeReference(base) + "Prx");
        }

        if (baseClasses.empty())
        {
            _out << "Ice.ObjectPrx";
        }
        else
        {
            auto q = baseClasses.begin();
            while (q != baseClasses.end())
            {
                _out << *q;

                if (++q != baseClasses.end())
                {
                    _out << ", ";
                }
            }
        }
    }
    _out << "):";
    _out.inc();

    _out << sp;
    _out << nl << "def __init__(self, communicator, proxyString):";
    _out.inc();
    _out << nl << tripleQuotes;
    _out << nl << "Creates a new " << prxName << " proxy";
    _out << nl;
    _out << nl << "Parameters";
    _out << nl << "----------";
    _out << nl << "communicator : Ice.Communicator";
    _out << nl << "    The communicator of the new proxy.";
    _out << nl << "proxyString : str";
    _out << nl << "    The string representation of the proxy.";
    _out << nl;
    _out << nl << "Raises";
    _out << nl << "------";
    _out << nl << "ParseException";
    _out << nl << "    Thrown when proxyString is not a valid proxy string.";
    _out << nl << tripleQuotes;
    _out << nl << "super().__init__(communicator, proxyString)";
    _out.dec();

    OperationList operations = p->operations();
    for (const auto& operation : operations)
    {
        const string opName = operation->name();
        string mappedOpName = operation->mappedName();
        if (mappedOpName == "checkedCast" || mappedOpName == "uncheckedCast")
        {
            mappedOpName.insert(0, "_");
        }
        TypePtr ret = operation->returnType();
        ParameterList paramList = operation->parameters();
        string inParams;
        string inParamsDecl;

        // Find the last required parameter, all optional parameters after the last required parameter will use
        // None as the default.
        ParameterPtr lastRequiredParameter;
        for (const auto& q : paramList)
        {
            if (!q->isOutParam() && !q->optional())
            {
                lastRequiredParameter = q;
            }
        }

        bool afterLastRequiredParameter = lastRequiredParameter == nullptr;
        for (const auto& q : paramList)
        {
            if (!q->isOutParam())
            {
                if (!inParams.empty())
                {
                    inParams.append(", ");
                    inParamsDecl.append(", ");
                }
                string param = q->mappedName();
                inParams.append(param);
                param += ": " + typeToTypeHintString(q->type(), q->optional());
                if (afterLastRequiredParameter)
                {
                    param += " = None";
                }
                inParamsDecl.append(param);

                if (q == lastRequiredParameter)
                {
                    afterLastRequiredParameter = true;
                }
            }
        }

        _out << sp;
        _out << nl << "def " << mappedOpName << "(self";
        if (!inParamsDecl.empty())
        {
            _out << ", " << inParamsDecl;
        }
        const string contextParamName = getEscapedParamName(operation->parameters(), "context");
        _out << ", " << contextParamName << ": dict[str, str] | None = None)"
             << operationReturnTypeHint(operation, OpSync) << ":";
        _out.inc();
        writeDocstring(operation, OpSync);
        _out << nl << "return " << classAbs << "._op_" << opName << ".invoke(self, ((" << inParams;
        if (!inParams.empty() && inParams.find(',') == string::npos)
        {
            _out << ", ";
        }
        _out << "), " << contextParamName << "))";
        _out.dec();

        // Async operations.
        _out << sp;
        _out << nl << "def " << mappedOpName << "Async(self";
        if (!inParams.empty())
        {
            _out << ", " << inParams;
        }
        _out << ", " << contextParamName << ": dict[str, str] = None)"
             << operationReturnTypeHint(operation, OpAsync) << ":";
        _out.inc();
        writeDocstring(operation, OpAsync);
        _out << nl << "return " << classAbs << "._op_" << opName << ".invokeAsync(self, ((" << inParams;
        if (!inParams.empty() && inParams.find(',') == string::npos)
        {
            _out << ", ";
        }
        _out << "), " << contextParamName << "))";
        _out.dec();
    }

    const string prxTypeHint = typeToTypeHintString(p->declaration(), false);

    _out << sp << nl << "@staticmethod";
    _out << nl << "def checkedCast(";
    _out.inc();
    _out << nl << "proxy: Ice.ObjectPrx | None,";
    _out << nl << "facet: str | None = None,";
    _out << nl << "context: dict[str, str] | None = None";
    _out.dec();
    _out << nl << ") -> " << prxTypeHint << ":";
    _out.inc();
    _out << nl << "return Ice.checkedCast(" << prxAbs << ", proxy, facet, context)";
    _out.dec();

    _out << sp << nl << "@staticmethod";
    _out << nl << "def checkedCastAsync(";
    _out.inc();
    _out << nl << "proxy: Ice.ObjectPrx | None,";
    _out << nl << "facet: str | None = None,";
    _out << nl << "context: dict[str, str] | None = None";
    _out.dec();
    _out << nl << ") -> Awaitable[" << prxTypeHint << "]:";
    _out.inc();
    _out << nl << "return Ice.checkedCastAsync(" << prxAbs << ", proxy, facet, context)";
    _out.dec();

    _out << sp << nl << "@staticmethod";
    _out << nl << "def uncheckedCast(proxy: Ice.ObjectPrx | None, facet: str|None=None) -> " << prxTypeHint << ":";
    _out.inc();
    _out << nl << "return Ice.uncheckedCast(" << prxAbs << ", proxy, facet)";
    _out.dec();

    // ice_staticId
    _out << sp << nl << "@staticmethod";
    _out << nl << "def ice_staticId() -> str:";
    _out.inc();
    _out << nl << "return \"" << scoped << "\"";
    _out.dec();

    _out.dec(); // end prx class

    _out << nl << getMetaTypeReference(p) << "Prx" << " = IcePy.defineProxy(\"" << scoped << "\", " << prxName << ")";

    registerName(prxName);

    // Define the servant class
    _out << sp << nl << classAbs << " = None";
    _out << nl << "class " << className;
    _out << spar;
    if (bases.empty())
    {
        _out << "Ice.Object";
    }
    else
    {
        for (const auto& base : bases)
        {
            _out << getTypeReference(base);
        }
    }
    _out << "ABC" << epar << ':';
    _out.inc();

    // ice_ids
    StringList ids = p->ids();
    _out << sp << nl << "def ice_ids(self, current: Ice.Current) -> list[str] | Awaitable[list[str]]:";
    _out.inc();
    _out << nl << "return (";
    for (auto q = ids.begin(); q != ids.end(); ++q)
    {
        if (q != ids.begin())
        {
            _out << ", ";
        }
        _out << "\"" << *q << "\"";
    }
    _out << ')';
    _out.dec();

    // ice_id
    _out << sp << nl << "def ice_id(self, current: Ice.Current) -> str | Awaitable[str]:";
    _out.inc();
    _out << nl << "return \"" << scoped << "\"";
    _out.dec();

    // ice_staticId
    _out << sp << nl << "@staticmethod";
    _out << nl << "def ice_staticId() -> str:";
    _out.inc();
    _out << nl << "return \"" << scoped << "\"";
    _out.dec();

    writeOperations(p);

    _out.dec();

    //
    // Define each operation. The arguments to the IcePy.Operation constructor are:
    //
    // "sliceOpName", "mappedOpName", Mode, AMD, Format, Metadata, (InParams), (OutParams), ReturnParam, (Exceptions)
    //
    // where InParams and OutParams are tuples of type descriptions, and Exceptions
    // is a tuple of exception type ids.
    //
    if (!operations.empty())
    {
        _out << sp;
    }

    for (const auto& operation : operations)
    {
        ParameterList params = operation->parameters();
        ParameterList::iterator t;
        int count;
        string format;
        optional<FormatType> opFormat = operation->format();
        if (opFormat)
        {
            switch (*opFormat)
            {
                case CompactFormat:
                    format = "Ice.FormatType.CompactFormat";
                    break;
                case SlicedFormat:
                    format = "Ice.FormatType.SlicedFormat";
                    break;
                default:
                    assert(false);
            }
        }
        else
        {
            format = "None";
        }

        const string sliceName = operation->name();

        _out << nl << className << "._op_" << sliceName << " = IcePy.Operation(\"" << sliceName << "\", \""
             << operation->mappedName() << "\", " << getOperationMode(operation->mode()) << ", " << format << ", ";
        writeMetadata(operation->getMetadata());
        _out << ", (";
        for (t = params.begin(), count = 0; t != params.end(); ++t)
        {
            if (!(*t)->isOutParam())
            {
                if (count > 0)
                {
                    _out << ", ";
                }
                _out << '(';
                writeMetadata((*t)->getMetadata());
                _out << ", ";
                writeType((*t)->type());
                _out << ", " << ((*t)->optional() ? "True" : "False") << ", " << ((*t)->optional() ? (*t)->tag() : 0)
                     << ')';
                ++count;
            }
        }
        if (count == 1)
        {
            _out << ',';
        }
        _out << "), (";
        for (t = params.begin(), count = 0; t != params.end(); ++t)
        {
            if ((*t)->isOutParam())
            {
                if (count > 0)
                {
                    _out << ", ";
                }
                _out << '(';
                writeMetadata((*t)->getMetadata());
                _out << ", ";
                writeType((*t)->type());
                _out << ", " << ((*t)->optional() ? "True" : "False") << ", " << ((*t)->optional() ? (*t)->tag() : 0)
                     << ')';
                ++count;
            }
        }
        if (count == 1)
        {
            _out << ',';
        }
        _out << "), ";
        TypePtr returnType = operation->returnType();
        if (returnType)
        {
            //
            // The return type has the same format as an in/out parameter:
            //
            // Metadata, Type, Optional?, OptionalTag
            //
            _out << "((), ";
            writeType(returnType);
            _out << ", " << (operation->returnIsOptional() ? "True" : "False") << ", "
                 << (operation->returnIsOptional() ? operation->returnTag() : 0) << ')';
        }
        else
        {
            _out << "None";
        }
        _out << ", (";
        ExceptionList exceptions = operation->throws();
        for (auto u = exceptions.begin(); u != exceptions.end(); ++u)
        {
            if (u != exceptions.begin())
            {
                _out << ", ";
            }
            _out << getMetaTypeReference(*u);
        }
        if (exceptions.size() == 1)
        {
            _out << ',';
        }
        _out << "))";

        if (operation->isDeprecated())
        {
            // Get the deprecation reason if present, or default to an empty string.
            string reason = operation->getDeprecationReason().value_or("");
            _out << nl << className << "._op_" << sliceName << ".deprecate(\"" << reason << "\")";
        }
    }

    registerName(className);
    _out.dec();

    return false;
}

bool
Slice::Python::CodeVisitor::visitExceptionStart(const ExceptionPtr& p)
{
    const string scoped = p->scoped();
    const string name = p->mappedName();

    const ExceptionPtr base = p->base();
    string baseName;

    const DataMemberList members = p->dataMembers();

    writeModuleHasDefinitionCheck(_out, p, name);
    _out.inc();
    _out << nl << getTypeReference(p) << " = None";
    _out << nl << "class " << name << '(';
    if (base)
    {
        baseName = getTypeReference(base);
        _out << baseName;
    }
    else
    {
        _out << "Ice.UserException";
    }
    _out << "):";
    _out.inc();

    writeDocstring(DocComment::parseFrom(p, pyLinkFormatter), members);

    // __init__
    _out << nl << "def __init__(self";
    writeConstructorParams(p->allDataMembers());
    _out << "):";
    _out.inc();
    if (!base && members.empty())
    {
        _out << nl << "pass";
    }
    else
    {
        if (base)
        {
            _out << nl << baseName << ".__init__(self";
            for (const auto& member : base->allDataMembers())
            {
                _out << ", " << member->mappedName();
            }
            _out << ')';
        }
        for (const auto& member : members)
        {
            writeAssign(member);
        }
    }
    _out.dec();

    // Generate the __repr__ method for this Exception class.
    // The default __str__ method inherited from Ice.UserException calls __repr__().
    _out << sp << nl << "def __repr__(self) -> str:";
    _out.inc();
    const auto& allDataMembers = p->allDataMembers();
    if (allDataMembers.empty())
    {
        _out << nl << "return \"" << getAbsolute(p) << "()\"";
    }
    else
    {
        _out << nl << "return f\"" << getAbsolute(p) << "(" << formatFields(p->allDataMembers()) << ")\"";
    }
    _out.dec();

    //
    // _ice_id
    //
    _out << sp << nl << "_ice_id = \"" << scoped << "\"";

    _out.dec();

    //
    // Emit the type information.
    //
    string type = getMetaTypeReference(p);
    _out << sp << nl << type << " = IcePy.defineException(\"" << scoped << "\", " << name << ", ";
    writeMetadata(p->getMetadata());
    _out << ", ";
    if (!base)
    {
        _out << "None";
    }
    else
    {
        _out << getMetaTypeReference(base);
    }
    _out << ", (";
    if (members.size() > 1)
    {
        _out.inc();
        _out << nl;
    }
    //
    // Data members are represented as a tuple:
    //
    //   ("MemberName", MemberMetadata, MemberType, Optional, Tag)
    //
    // where MemberType is either a primitive type constant (T_INT, etc.) or the id of a user-defined type.
    //
    for (auto dmli = members.begin(); dmli != members.end(); ++dmli)
    {
        if (dmli != members.begin())
        {
            _out << ',' << nl;
        }
        _out << "(\"" << (*dmli)->mappedName() << "\", ";
        writeMetadata((*dmli)->getMetadata());
        _out << ", ";
        writeType((*dmli)->type());
        _out << ", " << ((*dmli)->optional() ? "True" : "False") << ", " << ((*dmli)->optional() ? (*dmli)->tag() : 0)
             << ')';
    }
    if (members.size() == 1)
    {
        _out << ',';
    }
    else if (members.size() > 1)
    {
        _out.dec();
        _out << nl;
    }
    _out << "))";
    _out << nl << name << "._ice_type = " << type;

    registerName(name);

    _out.dec();

    return false;
}

bool
Slice::Python::CodeVisitor::visitStructStart(const StructPtr& p)
{
    const string scoped = p->scoped();
    const string abs = getTypeReference(p);
    const string name = p->mappedName();
    const DataMemberList members = p->dataMembers();

    writeModuleHasDefinitionCheck(_out, p, name);
    _out.inc();
    _out << nl << abs << " = None";
    _out << nl << "class " << name << "(object):";
    _out.inc();

    writeDocstring(DocComment::parseFrom(p, pyLinkFormatter), members);

    _out << nl << "def __init__(self";
    writeConstructorParams(p->dataMembers());
    _out << "):";
    _out.inc();
    for (const auto& member : members)
    {
        writeAssign(member);
    }
    _out.dec();

    //
    // Only generate __hash__ and the comparison operators if this structure type is a legal dictionary key type.
    //
    if (Dictionary::isLegalKeyType(p))
    {
        _out << sp << nl << "def __hash__(self):";
        _out.inc();
        _out << nl << "_h = 0";
        int iter = 0;
        for (const auto& member : members)
        {
            string s = "self." + member->mappedName();
            writeHash(s, member->type(), iter);
        }
        _out << nl << "return _h % 0x7fffffff";
        _out.dec();

        //
        // Rich operators.  __lt__, __le__, __eq__, __ne__, __gt__, __ge__
        //

        _out << sp << nl << "def __compare(self, other):";
        _out.inc();
        _out << nl << "if other is None:";
        _out.inc();
        _out << nl << "return 1";
        _out.dec();
        _out << nl << "elif not isinstance(other, " << abs << "):";
        _out.inc();
        _out << nl << "return NotImplemented";
        _out.dec();
        _out << nl << "else:";
        _out.inc();
        for (const auto& member : members)
        {
            const string memberName = member->mappedName();

            //
            // The None value is not orderable in Python 3.
            //
            _out << nl << "if self." << memberName << " is None or other." << memberName << " is None:";
            _out.inc();
            _out << nl << "if self." << memberName << " != other." << memberName << ':';
            _out.inc();
            _out << nl << "return (-1 if self." << memberName << " is None else 1)";
            _out.dec();
            _out.dec();
            _out << nl << "else:";
            _out.inc();
            _out << nl << "if self." << memberName << " < other." << memberName << ':';
            _out.inc();
            _out << nl << "return -1";
            _out.dec();
            _out << nl << "elif self." << memberName << " > other." << memberName << ':';
            _out.inc();
            _out << nl << "return 1";
            _out.dec();
            _out.dec();
        }
        _out << nl << "return 0";
        _out.dec();
        _out.dec();

        _out << sp << nl << "def __lt__(self, other):";
        _out.inc();
        _out << nl << "r = self.__compare(other)";
        _out << nl << "if r is NotImplemented:";
        _out.inc();
        _out << nl << "return r";
        _out.dec();
        _out << nl << "else:";
        _out.inc();
        _out << nl << "return r < 0";
        _out.dec();
        _out.dec();

        _out << sp << nl << "def __le__(self, other):";
        _out.inc();
        _out << nl << "r = self.__compare(other)";
        _out << nl << "if r is NotImplemented:";
        _out.inc();
        _out << nl << "return r";
        _out.dec();
        _out << nl << "else:";
        _out.inc();
        _out << nl << "return r <= 0";
        _out.dec();
        _out.dec();

        _out << sp << nl << "def __gt__(self, other):";
        _out.inc();
        _out << nl << "r = self.__compare(other)";
        _out << nl << "if r is NotImplemented:";
        _out.inc();
        _out << nl << "return r";
        _out.dec();
        _out << nl << "else:";
        _out.inc();
        _out << nl << "return r > 0";
        _out.dec();
        _out.dec();

        _out << sp << nl << "def __ge__(self, other):";
        _out.inc();
        _out << nl << "r = self.__compare(other)";
        _out << nl << "if r is NotImplemented:";
        _out.inc();
        _out << nl << "return r";
        _out.dec();
        _out << nl << "else:";
        _out.inc();
        _out << nl << "return r >= 0";
        _out.dec();
        _out.dec();

        _out << sp << nl << "def __eq__(self, other):";
        _out.inc();
        _out << nl << "r = self.__compare(other)";
        _out << nl << "if r is NotImplemented:";
        _out.inc();
        _out << nl << "return r";
        _out.dec();
        _out << nl << "else:";
        _out.inc();
        _out << nl << "return r == 0";
        _out.dec();
        _out.dec();

        _out << sp << nl << "def __ne__(self, other):";
        _out.inc();
        _out << nl << "r = self.__compare(other)";
        _out << nl << "if r is NotImplemented:";
        _out.inc();
        _out << nl << "return r";
        _out.dec();
        _out << nl << "else:";
        _out.inc();
        _out << nl << "return r != 0";
        _out.dec();
        _out.dec();
    }
    else
    {
        //
        // Only generate the rich equality operators __eq__ and __ne__.
        //

        _out << sp << nl << "def __eq__(self, other):";
        _out.inc();
        _out << nl << "if other is None:";
        _out.inc();
        _out << nl << "return False";
        _out.dec();
        _out << nl << "elif not isinstance(other, " << abs << "):";
        _out.inc();
        _out << nl << "return NotImplemented";
        _out.dec();
        _out << nl << "else:";
        _out.inc();
        for (const auto& member : members)
        {
            const string memberName = member->mappedName();

            //
            // The None value is not orderable in Python 3.
            //
            _out << nl << "if self." << memberName << " != other." << memberName << ':';
            _out.inc();
            _out << nl << "return False";
            _out.dec();
        }
        _out << nl << "return True";
        _out.dec();
        _out.dec();

        _out << sp << nl << "def __ne__(self, other):";
        _out.inc();
        _out << nl << "return not self.__eq__(other)";
        _out.dec();
    }

    // Generate the __repr__ method for this struct class.
    _out << sp << nl << "def __repr__(self):";
    _out.inc();
    if (members.empty())
    {
        _out << nl << "return \"" << getAbsolute(p) << "()\"";
    }
    else
    {
        _out << nl << "return f\"" << getAbsolute(p) << "(" << formatFields(members) << ")\"";
    }
    _out.dec();

    _out << sp << nl << "def __str__(self):";
    _out.inc();
    _out << nl << "return repr(self)";
    _out.dec();

    _out.dec();

    //
    // Emit the type information.
    //
    _out << sp << nl << getMetaTypeReference(p) << " = IcePy.defineStruct(\"" << scoped << "\", " << name << ", ";
    writeMetadata(p->getMetadata());
    _out << ", (";
    //
    // Data members are represented as a tuple:
    //
    //   ("MemberName", MemberMetadata, MemberType)
    //
    // where MemberType is either a primitive type constant (T_INT, etc.) or the id of a user-defined type.
    //
    if (members.size() > 1)
    {
        _out.inc();
        _out << nl;
    }
    for (auto r = members.begin(); r != members.end(); ++r)
    {
        if (r != members.begin())
        {
            _out << ',' << nl;
        }
        _out << "(\"" << (*r)->mappedName() << "\", ";
        writeMetadata((*r)->getMetadata());
        _out << ", ";
        writeType((*r)->type());
        _out << ')';
    }
    if (members.size() == 1)
    {
        _out << ',';
    }
    else if (members.size() > 1)
    {
        _out.dec();
        _out << nl;
    }
    _out << "))";

    registerName(name);

    _out.dec();

    return false;
}

void
Slice::Python::CodeVisitor::visitSequence(const SequencePtr& p)
{
    // Emit the type information.
    writeModuleHasDefinitionCheck(_out, p, "_t_" + p->mappedName());
    _out.inc();
    _out << nl << getMetaTypeReference(p) << " = IcePy.defineSequence(\"" << p->scoped() << "\", ";
    writeMetadata(p->getMetadata());
    _out << ", ";
    writeType(p->type());
    _out << ")";
    _out.dec();
}

void
Slice::Python::CodeVisitor::visitDictionary(const DictionaryPtr& p)
{
    // Emit the type information.
    writeModuleHasDefinitionCheck(_out, p, "_t_" + p->mappedName());
    _out.inc();
    _out << nl << getMetaTypeReference(p) << " = IcePy.defineDictionary(\"" << p->scoped() << "\", ";
    writeMetadata(p->getMetadata());
    _out << ", ";
    writeType(p->keyType());
    _out << ", ";
    writeType(p->valueType());
    _out << ")";
    _out.dec();
}

void
Slice::Python::CodeVisitor::visitEnum(const EnumPtr& p)
{
    string scoped = p->scoped();
    string name = p->mappedName();
    EnumeratorList enumerators = p->enumerators();

    writeModuleHasDefinitionCheck(_out, p, name);
    _out.inc();
    _out << nl << getTypeReference(p) << " = None";
    _out << nl << "class " << name << "(Ice.EnumBase):";
    _out.inc();

    writeDocstring(DocComment::parseFrom(p, pyLinkFormatter), enumerators);

    _out << sp << nl << "def __init__(self, _n, _v):";
    _out.inc();
    _out << nl << "Ice.EnumBase.__init__(self, _n, _v)";
    _out.dec();

    _out << sp << nl << "def valueOf(self, _n):";
    _out.inc();
    _out << nl << "if _n in self._enumerators:";
    _out.inc();
    _out << nl << "return self._enumerators[_n]";
    _out.dec();
    _out << nl << "return None";
    _out.dec();
    _out << nl << "valueOf = classmethod(valueOf)";

    _out << sp << nl << "def __repr__(self):";
    _out.inc();

    _out << nl << "if self._value in _M_" << _moduleStack.front() << '.' << name << "._enumerators:";
    _out.inc();
    _out << nl << "return f\"" << getAbsolute(p) << ".{self._name}\"";
    _out.dec();

    _out << nl << "else:";
    _out.inc();
    _out << nl << "return f\"" << getAbsolute(p) << "({self._name!r}, {self._value!r})\"";
    _out.dec();

    _out.dec();

    _out.dec();

    _out << sp;
    for (const auto& enumerator : enumerators)
    {
        _out << nl << name << '.' << enumerator->mappedName() << " = " << name << "(\"" << enumerator->name() << "\", "
             << enumerator->value() << ')';
    }
    _out << nl << name << "._enumerators = { ";
    for (auto q = enumerators.begin(); q != enumerators.end(); ++q)
    {
        if (q != enumerators.begin())
        {
            _out << ", ";
        }
        _out << (*q)->value() << ':' << name << '.' << (*q)->mappedName();
    }
    _out << " }";

    //
    // Emit the type information.
    //
    _out << sp << nl << getMetaTypeReference(p) << " = IcePy.defineEnum(\"" << scoped << "\", " << name << ", ";
    writeMetadata(p->getMetadata());
    _out << ", " << name << "._enumerators)";

    registerName(name);

    _out.dec();
}

void
Slice::Python::CodeVisitor::visitConst(const ConstPtr& p)
{
    _out << sp << nl << getTypeReference(p) << " = ";
    writeConstantValue(p->type(), p->valueType(), p->value());
}

void
Slice::Python::CodeVisitor::registerName(const string& name)
{
    assert(!_moduleStack.empty());
    _out << sp << nl << "_M_" << _moduleStack.front() << '.' << name << " = " << name;
    _out << nl << "del " << name;
}

void
Slice::Python::CodeVisitor::writeType(const TypePtr& p)
{
    BuiltinPtr builtin = dynamic_pointer_cast<Builtin>(p);
    if (builtin)
    {
        switch (builtin->kind())
        {
            case Builtin::KindBool:
            {
                _out << "IcePy._t_bool";
                break;
            }
            case Builtin::KindByte:
            {
                _out << "IcePy._t_byte";
                break;
            }
            case Builtin::KindShort:
            {
                _out << "IcePy._t_short";
                break;
            }
            case Builtin::KindInt:
            {
                _out << "IcePy._t_int";
                break;
            }
            case Builtin::KindLong:
            {
                _out << "IcePy._t_long";
                break;
            }
            case Builtin::KindFloat:
            {
                _out << "IcePy._t_float";
                break;
            }
            case Builtin::KindDouble:
            {
                _out << "IcePy._t_double";
                break;
            }
            case Builtin::KindString:
            {
                _out << "IcePy._t_string";
                break;
            }
            case Builtin::KindObject:
            case Builtin::KindValue:
            {
                _out << "IcePy._t_Value";
                break;
            }
            case Builtin::KindObjectProxy:
            {
                _out << "IcePy._t_ObjectPrx";
                break;
            }
        }
        return;
    }

    InterfaceDeclPtr prx = dynamic_pointer_cast<InterfaceDecl>(p);
    if (prx)
    {
        _out << getMetaTypeReference(prx) + "Prx";
        return;
    }

    ContainedPtr cont = dynamic_pointer_cast<Contained>(p);
    assert(cont);
    _out << getMetaTypeReference(cont);
}

void
Slice::Python::CodeVisitor::writeInitializer(const DataMemberPtr& m)
{
    TypePtr p = m->type();
    BuiltinPtr builtin = dynamic_pointer_cast<Builtin>(p);
    if (builtin)
    {
        switch (builtin->kind())
        {
            case Builtin::KindBool:
            {
                _out << "False";
                break;
            }
            case Builtin::KindByte:
            case Builtin::KindShort:
            case Builtin::KindInt:
            case Builtin::KindLong:
            {
                _out << "0";
                break;
            }
            case Builtin::KindFloat:
            case Builtin::KindDouble:
            {
                _out << "0.0";
                break;
            }
            case Builtin::KindString:
            {
                _out << "\"\"";
                break;
            }
            case Builtin::KindValue:
            case Builtin::KindObject:
            case Builtin::KindObjectProxy:
            {
                _out << "None";
                break;
            }
        }
        return;
    }

    EnumPtr en = dynamic_pointer_cast<Enum>(p);
    if (en)
    {
        _out << getTypeReference(en->enumerators().front());
        return;
    }

    _out << "None";
}

void
Slice::Python::CodeVisitor::writeHash(const string& name, const TypePtr& p, int& iter)
{
    SequencePtr seq = dynamic_pointer_cast<Sequence>(p);
    if (seq)
    {
        _out << nl << "if " << name << ':';
        _out.inc();
        _out << nl << "for _i" << iter << " in " << name << ':';
        _out.inc();
        ostringstream elem;
        elem << "_i" << iter;
        iter++;
        writeHash(elem.str(), seq->type(), iter);
        _out.dec();
        _out.dec();
        return;
    }

    DictionaryPtr dict = dynamic_pointer_cast<Dictionary>(p);
    if (dict)
    {
        _out << nl << "if " << name << ':';
        _out.inc();
        _out << nl << "for _i" << iter << " in " << name << ':';
        _out.inc();
        ostringstream key;
        key << "_i" << iter;
        ostringstream value;
        value << name << '[' << key.str() << ']';
        iter++;
        writeHash(key.str(), dict->keyType(), iter);
        writeHash(value.str(), dict->valueType(), iter);
        _out.dec();
        _out.dec();
        return;
    }

    _out << nl << "_h = 5 * _h + _builtins.hash(" << name << ")";
}

void
Slice::Python::CodeVisitor::writeMetadata(const MetadataList& metadata)
{
    int i = 0;
    _out << '(';
    for (const auto& meta : metadata)
    {
        if (meta->directive().find("python:") == 0)
        {
            if (i > 0)
            {
                _out << ", ";
            }
            _out << "\"" << *meta << "\"";
            ++i;
        }
    }
    if (i == 1)
    {
        _out << ',';
    }
    _out << ')';
}

void
Slice::Python::CodeVisitor::writeAssign(const DataMemberPtr& member)
{
    const string memberName = member->mappedName();

    // Structures are treated differently (see bug 3676).
    StructPtr st = dynamic_pointer_cast<Struct>(member->type());
    if (st && !member->optional())
    {
        _out << nl << "self." << memberName << " = " << memberName << " if " << memberName << " is not None else "
             << getTypeReference(st) << "()";
    }
    else
    {
        _out << nl << "self." << memberName << " = " << memberName;
    }
}

void
Slice::Python::CodeVisitor::writeConstantValue(
    const TypePtr& type,
    const SyntaxTreeBasePtr& valueType,
    const string& value)
{
    ConstPtr constant = dynamic_pointer_cast<Const>(valueType);
    if (constant)
    {
        _out << getTypeReference(constant);
    }
    else
    {
        Slice::BuiltinPtr b = dynamic_pointer_cast<Slice::Builtin>(type);
        Slice::EnumPtr en = dynamic_pointer_cast<Slice::Enum>(type);
        if (b)
        {
            switch (b->kind())
            {
                case Slice::Builtin::KindBool:
                {
                    _out << (value == "true" ? "True" : "False");
                    break;
                }
                case Slice::Builtin::KindByte:
                case Slice::Builtin::KindShort:
                case Slice::Builtin::KindInt:
                case Slice::Builtin::KindFloat:
                case Slice::Builtin::KindDouble:
                case Slice::Builtin::KindLong:
                {
                    _out << value;
                    break;
                }
                case Slice::Builtin::KindString:
                {
                    const string controlChars = "\a\b\f\n\r\t\v";
                    const unsigned char cutOff = 0;

                    _out << "\"" << toStringLiteral(value, controlChars, "", UCN, cutOff) << "\"";
                    break;
                }
                case Slice::Builtin::KindValue:
                case Slice::Builtin::KindObject:
                case Slice::Builtin::KindObjectProxy:
                    assert(false);
            }
        }
        else if (en)
        {
            EnumeratorPtr lte = dynamic_pointer_cast<Enumerator>(valueType);
            assert(lte);
            _out << getTypeReference(lte);
        }
        else
        {
            assert(false); // Unknown const type.
        }
    }
}

void
Slice::Python::CodeVisitor::writeConstructorParams(const DataMemberList& members)
{
    for (const auto& member : members)
    {
        // Function signatures always start with a 'self' parameter, so we always need a comma separator.
        _out << ", " << member->mappedName() << "=";
        if (member->defaultValue())
        {
            writeConstantValue(member->type(), member->defaultValueType(), *member->defaultValue());
        }
        else if (member->optional())
        {
            _out << "None";
        }
        else
        {
            writeInitializer(member);
        }
    }
}

string
Slice::Python::CodeVisitor::getOperationMode(Slice::Operation::Mode mode)
{
    string result;
    switch (mode)
    {
        case Operation::Normal:
            result = "Ice.OperationMode.Normal";
            break;
        case Operation::Idempotent:
            result = "Ice.OperationMode.Idempotent";
            break;
    }
    return result;
}

void
Slice::Python::CodeVisitor::writeRemarksDocComment(const StringList& remarks, bool needsNewline)
{
    if (!remarks.empty())
    {
        if (needsNewline)
        {
            _out << nl;
        }
        _out << nl << "Notes";
        _out << nl << "-----";
        for (const auto& line : remarks)
        {
            _out << nl << "    " << line;
        }
    }
}

void
Slice::Python::CodeVisitor::writeDocstring(const optional<DocComment>& comment, const string& prefix)
{
    if (comment)
    {
        const StringList& overview = comment->overview();
        const StringList& remarks = comment->remarks();
        if (overview.empty() && remarks.empty())
        {
            return;
        }

        _out << nl << prefix << tripleQuotes;
        for (const auto& line : overview)
        {
            _out << nl << line;
        }

        writeRemarksDocComment(remarks, !overview.empty());

        _out << nl << tripleQuotes;
    }
}

void
Slice::Python::CodeVisitor::writeDocstring(const optional<DocComment>& comment, const DataMemberList& members)
{
    if (!comment)
    {
        return;
    }

    // Collect docstrings (if any) for the members.
    map<string, list<string>> docs;
    for (const auto& member : members)
    {
        if (auto memberDoc = DocComment::parseFrom(member, pyLinkFormatter))
        {
            const StringList& memberOverview = memberDoc->overview();
            if (!memberOverview.empty())
            {
                docs[member->name()] = memberOverview;
            }
        }
    }

    const StringList& overview = comment->overview();
    const StringList& remarks = comment->remarks();
    if (overview.empty() && remarks.empty() && docs.empty())
    {
        return;
    }

    _out << nl << tripleQuotes;

    for (const auto& line : overview)
    {
        _out << nl << line;
    }

    // Only emit members if there's a docstring for at least one member.
    if (!docs.empty())
    {
        if (!overview.empty())
        {
            _out << nl;
        }
        _out << nl << "Attributes";
        _out << nl << "----------";
        for (const auto& member : members)
        {
            _out << nl << member->mappedName() << " : " << typeToTypeHintString(member->type(), member->optional());
            auto p = docs.find(member->name());
            if (p != docs.end())
            {
                for (const auto& line : p->second)
                {
                    _out << nl << "    " << line;
                }
            }
        }
    }

    writeRemarksDocComment(remarks, !overview.empty() || !docs.empty());

    _out << nl << tripleQuotes;
}

void
Slice::Python::CodeVisitor::writeDocstring(const optional<DocComment>& comment, const EnumeratorList& enumerators)
{
    if (!comment)
    {
        return;
    }

    // Collect docstrings (if any) for the enumerators.
    map<string, list<string>> docs;
    for (const auto& enumerator : enumerators)
    {
        if (auto enumeratorDoc = DocComment::parseFrom(enumerator, pyLinkFormatter))
        {
            const StringList& enumeratorOverview = enumeratorDoc->overview();
            if (!enumeratorOverview.empty())
            {
                docs[enumerator->name()] = enumeratorOverview;
            }
        }
    }

    const StringList& overview = comment->overview();
    const StringList& remarks = comment->remarks();
    if (overview.empty() && remarks.empty() && docs.empty())
    {
        return;
    }

    _out << nl << tripleQuotes;

    for (const auto& line : overview)
    {
        _out << nl << line;
    }

    // Only emit enumerators if there's a docstring for at least one enumerator.
    if (!docs.empty())
    {
        if (!overview.empty())
        {
            _out << nl;
        }
        _out << nl << "Enumerators:";
        for (const auto& enumerator : enumerators)
        {
            _out << nl << nl << "- " << enumerator->mappedName();
            auto p = docs.find(enumerator->name());
            if (p != docs.end())
            {
                _out << ":"; // Only emit a trailing ':' if there's documentation to emit for it.
                for (const auto& line : p->second)
                {
                    _out << nl << "    " << line;
                }
            }
        }
    }

    writeRemarksDocComment(remarks, !overview.empty() || !docs.empty());

    _out << nl << tripleQuotes;
}

void
Slice::Python::CodeVisitor::writeDocstring(const OperationPtr& op, OperationMode mode)
{
    optional<DocComment> comment = DocComment::parseFrom(op, pyLinkFormatter);
    if (!comment)
    {
        return;
    }

    TypePtr returnType = op->returnType();
    ParameterList params = op->parameters();
    ParameterList inParams = op->inParameters();
    ParameterList outParams = op->outParameters();

    const StringList& overview = comment->overview();
    const StringList& remarks = comment->remarks();
    const StringList& returnsDoc = comment->returns();
    const auto& parametersDoc = comment->parameters();
    const auto& exceptionsDoc = comment->exceptions();

    if (overview.empty() && remarks.empty())
    {
        if ((mode == OpSync || mode == OpDispatch) && parametersDoc.empty() && exceptionsDoc.empty() &&
            returnsDoc.empty())
        {
            return;
        }
        else if (mode == OpAsync && inParams.empty())
        {
            return;
        }
        else if (mode == OpDispatch && inParams.empty() && exceptionsDoc.empty())
        {
            return;
        }
    }

    //
    // Emit the general description.
    //
    _out << nl << tripleQuotes;
    for (const string& line : overview)
    {
        _out << nl << line;
    }

    //
    // Emit arguments.
    //
    bool needArgs = false;
    switch (mode)
    {
        case OpSync:
        case OpAsync:
        case OpDispatch:
            needArgs = true;
            break;
    }

    if (needArgs)
    {
        if (!overview.empty())
        {
            _out << nl;
        }

        _out << nl << "Parameters";
        _out << nl << "----------";
        for (const auto& param : inParams)
        {
            _out << nl << param->mappedName() << " : " << typeToTypeHintString(param->type(), param->optional());
            const auto r = parametersDoc.find(param->name());
            if (r != parametersDoc.end())
            {
                for (const auto& line : r->second)
                {
                    _out << nl << "    " << line;
                }
            }
        }

        if (mode == OpSync || mode == OpAsync)
        {
            const string contextParamName = getEscapedParamName(op->parameters(), "context");
            _out << nl << contextParamName << " : dict[str, str]";
            _out << nl << "    The request context for the invocation.";
        }

        if (mode == OpDispatch)
        {
            const string currentParamName = getEscapedParamName(op->parameters(), "current");
            _out << nl << currentParamName << " : Ice.Current";
            _out << nl << "    The Current object for the dispatch.";
        }
    }

    //
    // Emit return value(s).
    //
    bool hasReturnValue = false;
    if (!op->returnsAnyValues() && (mode == OpAsync || mode == OpDispatch))
    {
        hasReturnValue = true;
        if (!overview.empty() || needArgs)
        {
            _out << nl;
        }
        _out << nl << "Returns";
        _out << nl << "-------";
        _out << nl << returnTypeHint(op, mode);
        if (mode == OpAsync)
        {
            _out << nl << "    An awaitable that is completed when the invocation completes.";
        }
        else if (mode == OpDispatch)
        {
            _out << nl << "    None or an awaitable that completes when the dispatch completes.";
        }
    }
    else if (op->returnsAnyValues())
    {
        hasReturnValue = true;
        if (!overview.empty() || needArgs)
        {
            _out << nl;
        }
        _out << nl << "Returns";
        _out << nl << "-------";
        _out << nl << returnTypeHint(op, mode);

        if (op->returnsMultipleValues())
        {
            _out << nl;
            _out << nl << "    A tuple containing:";
            if (returnType)
            {
                _out << nl << "        - " << typeToTypeHintString(returnType, op->returnIsOptional());
                bool firstLine = true;
                for (const string& line : returnsDoc)
                {
                    if (firstLine)
                    {
                        firstLine = false;
                        _out << " " << line;
                    }
                    else
                    {
                        _out << nl << "          " << line;
                    }
                }
            }

            for (const auto& param : outParams)
            {
                _out << nl << "        - " << typeToTypeHintString(param->type(), param->optional());
                const auto r = parametersDoc.find(param->name());
                if (r != parametersDoc.end())
                {
                    bool firstLine = true;
                    for (const string& line : r->second)
                    {
                        if (firstLine)
                        {
                            firstLine = false;
                            _out << " " << line;
                        }
                        else
                        {
                            _out << nl << "          " << line;
                        }
                    }
                }
            }
        }
        else if (returnType)
        {
            for (const string& line : returnsDoc)
            {
                _out << nl << "    " << line;
            }
        }
        else if (!outParams.empty())
        {
            assert(outParams.size() == 1);
            const auto& param = outParams.front();
            _out << nl << typeToTypeHintString(param->type(), param->optional());
            const auto r = parametersDoc.find(param->name());
            if (r != parametersDoc.end())
            {
                for (const string& line : r->second)
                {
                    _out << nl << "    " << line;
                }
            }
        }
    }

    //
    // Emit exceptions.
    //
    if ((mode == OpSync || mode == OpDispatch) && !exceptionsDoc.empty())
    {
        if (!overview.empty() || needArgs || hasReturnValue)
        {
            _out << nl;
        }
        _out << nl << "Raises";
        _out << nl << "------";
        for (const auto& [exception, exceptionDescription] : exceptionsDoc)
        {
            _out << nl << exception;
            for (const auto& line : exceptionDescription)
            {
                _out << nl << "    " << line;
            }
        }
    }

    writeRemarksDocComment(remarks, true);

    _out << nl << tripleQuotes;
}

string
Slice::Python::getPackageDirectory(const string& file, const UnitPtr& ut)
{
    // file must be a fully-qualified path name.

    // Check if the file contains the python:pkgdir file metadata.
    // If the metadata is present, then the generated file was placed in the specified directory.
    DefinitionContextPtr dc = ut->findDefinitionContext(file);
    assert(dc);
    return dc->getMetadataArgs("python:pkgdir").value_or("");
}

string
Slice::Python::getImportFileName(const string& file, const UnitPtr& ut, const vector<string>& includePaths)
{
    //
    // The file and includePaths arguments must be fully-qualified path names.
    //

    //
    // Check if the file contains the python:pkgdir file metadata.
    //
    string pkgdir = getPackageDirectory(file, ut);
    if (!pkgdir.empty())
    {
        //
        // The metadata is present, so the generated file was placed in the specified directory.
        //
        vector<string> names;
        IceInternal::splitString(pkgdir, "/", names);
        assert(!names.empty());
        pkgdir = "";
        for (auto p = names.begin(); p != names.end(); ++p)
        {
            if (p != names.begin())
            {
                pkgdir += ".";
            }
            pkgdir += *p;
        }
        string name = file;
        string::size_type pos = name.rfind('/');
        if (pos != string::npos)
        {
            name = name.substr(pos + 1); // Get the name of the file without the leading path.
        }
        assert(!name.empty());
        replace(name.begin(), name.end(), '.', '_'); // Convert .ice to _ice
        return pkgdir + "." + name;
    }
    else
    {
        //
        // The metadata is not present, so we transform the file name using the include paths (-I)
        // given to the compiler.
        //
        string name = changeInclude(file, includePaths);
        replace(name.begin(), name.end(), '/', '_');
        return name + "_ice";
    }
}

void
Slice::Python::generate(const UnitPtr& unit, bool all, const vector<string>& includePaths, Output& out)
{
    validateMetadata(unit);

    out << nl << "# Avoid evaluating annotations at function definition time.";
    out << nl << "from __future__ import annotations";

    if (unit->contains<InterfaceDef>())
    {
        // For async method annotations
        out << nl << "from collections.abc import Awaitable";
        // For skeleton classes
        out << nl << "from abc import ABC, abstractmethod";
    }

    out << nl << "import Ice";
    out << nl << "import IcePy";
    out << nl << "import builtins as _builtins";

    if (!all)
    {
        vector<string> paths = includePaths;
        for (auto& path : paths)
        {
            path = fullPath(path);
        }

        StringList includes = unit->includeFiles();
        for (const auto& include : includes)
        {
            out << nl << "import " << getImportFileName(include, unit, paths);
        }
    }

    set<string> moduleHistory;

    ModuleVisitor moduleVisitor(out, moduleHistory);
    unit->visit(&moduleVisitor);

    CodeVisitor codeVisitor(out, moduleHistory);
    unit->visit(&codeVisitor);

    out << nl; // Trailing newline.
}

string
Slice::Python::getPackageMetadata(const ContainedPtr& cont)
{
    ModulePtr topLevelModule = cont->getTopLevelModule();

    // The python:package metadata can be defined as file metadata or applied to a top-level module.
    // We check for the metadata at the top-level module first and then fall back to the global scope.
    static const string directive = "python:package";
    if (auto packageMetadata = topLevelModule->getMetadataArgs(directive))
    {
        return *packageMetadata;
    }

    string_view file = cont->file();
    DefinitionContextPtr dc = cont->unit()->findDefinitionContext(file);
    assert(dc);
    return dc->getMetadataArgs(directive).value_or("");
}

string
Slice::Python::getAbsolute(const ContainedPtr& p)
{
    const string package = getPackageMetadata(p);
    const string packagePrefix = package + (package.empty() ? "" : ".");
    return packagePrefix + p->mappedScoped(".");
}

string
Slice::Python::getTypeReference(const ContainedPtr& p)
{
    return "_M_" + getAbsolute(p);
}

string
Slice::Python::getMetaTypeReference(const ContainedPtr& p)
{
    string absoluteName = getTypeReference(p);

    // Append a "_t_" in front of the last name segment.
    auto pos = absoluteName.rfind('.');
    pos = (pos == string::npos ? 0 : pos + 1);
    absoluteName.insert(pos, "_t_");

    return absoluteName;
}

void
Slice::Python::printHeader(IceInternal::Output& out)
{
    out << "# Copyright (c) ZeroC, Inc.";
    out << sp;
    out << nl << "# slice2py version " << ICE_STRING_VERSION;
}

void
Slice::Python::validateMetadata(const UnitPtr& unit)
{
    auto pythonArrayTypeValidationFunc = [](const MetadataPtr& m, const SyntaxTreeBasePtr& p) -> optional<string>
    {
        if (auto sequence = dynamic_pointer_cast<Sequence>(p))
        {
            BuiltinPtr builtin = dynamic_pointer_cast<Builtin>(sequence->type());
            if (!builtin || !(builtin->isNumericType() || builtin->kind() == Builtin::KindBool))
            {
                return "the '" + m->directive() +
                       "' metadata can only be applied to sequences of bools, bytes, shorts, ints, longs, floats, "
                       "or doubles";
            }
        }
        return nullopt;
    };

    map<string, MetadataInfo> knownMetadata;

    // "python:<array-type>"
    MetadataInfo arrayTypeInfo = {
        .validOn = {typeid(Sequence)},
        .acceptedArgumentKind = MetadataArgumentKind::NoArguments,
        .acceptedContext = MetadataApplicationContext::DefinitionsAndTypeReferences,
        .extraValidation = pythonArrayTypeValidationFunc,
    };
    knownMetadata.emplace("python:array.array", arrayTypeInfo);
    knownMetadata.emplace("python:numpy.ndarray", std::move(arrayTypeInfo));

    // "python:identifier"
    MetadataInfo identifierInfo = {
        .validOn =
            {typeid(Module),
             typeid(InterfaceDecl),
             typeid(Operation),
             typeid(ClassDecl),
             typeid(Slice::Exception),
             typeid(Struct),
             typeid(Sequence),
             typeid(Dictionary),
             typeid(Enum),
             typeid(Enumerator),
             typeid(Const),
             typeid(Parameter),
             typeid(DataMember)},
        .acceptedArgumentKind = MetadataArgumentKind::SingleArgument,
    };
    knownMetadata.emplace("python:identifier", std::move(identifierInfo));

    // "python:memoryview"
    MetadataInfo memoryViewInfo = {
        .validOn = {typeid(Sequence)},
        .acceptedArgumentKind = MetadataArgumentKind::RequiredTextArgument,
        .acceptedContext = MetadataApplicationContext::DefinitionsAndTypeReferences,
        .extraValidation = pythonArrayTypeValidationFunc,
    };
    knownMetadata.emplace("python:memoryview", std::move(memoryViewInfo));

    // "python:package"
    MetadataInfo packageInfo = {
        .validOn = {typeid(Module), typeid(Unit)},
        .acceptedArgumentKind = MetadataArgumentKind::SingleArgument,
        .extraValidation = [](const MetadataPtr& metadata, const SyntaxTreeBasePtr& p) -> optional<string>
        {
            const string msg = "'python:package' is deprecated; use 'python:identifier' to remap modules instead";
            p->unit()->warning(metadata->file(), metadata->line(), Deprecated, msg);

            if (auto cont = dynamic_pointer_cast<Contained>(p); cont && cont->hasMetadata("python:identifier"))
            {
                return "A Slice element can only have one of 'python:package' and 'python:identifier' applied to it";
            }

            // If 'python:package' is applied to a module, it must be a top-level module.
            // Top-level modules are contained by the 'Unit'. Non-top-level modules are contained in 'Module's.
            if (auto mod = dynamic_pointer_cast<Module>(p); mod && !mod->isTopLevel())
            {
                return "the 'python:package' metadata can only be applied at the file level or to top-level modules";
            }
            return nullopt;
        },
    };
    knownMetadata.emplace("python:package", std::move(packageInfo));

    // "python:pkgdir"
    MetadataInfo pkgdirInfo = {
        .validOn = {typeid(Unit)},
        .acceptedArgumentKind = MetadataArgumentKind::RequiredTextArgument,
    };
    knownMetadata.emplace("python:pkgdir", std::move(pkgdirInfo));

    // "python:seq"
    // We support 3 arguments to this metadata: "default", "list", and "tuple".
    // We also allow users to omit the "seq" in the middle, ie. "python:seq:list" and "python:list" are equivalent.
    MetadataInfo seqInfo = {
        .validOn = {typeid(Sequence)},
        .acceptedArgumentKind = MetadataArgumentKind::SingleArgument,
        .validArgumentValues = {{"default", "list", "tuple"}},
        .acceptedContext = MetadataApplicationContext::DefinitionsAndTypeReferences,
    };
    knownMetadata.emplace("python:seq", std::move(seqInfo));
    MetadataInfo unqualifiedSeqInfo = {
        .validOn = {typeid(Sequence)},
        .acceptedArgumentKind = MetadataArgumentKind::NoArguments,
        .acceptedContext = MetadataApplicationContext::DefinitionsAndTypeReferences,
    };
    knownMetadata.emplace("python:default", unqualifiedSeqInfo);
    knownMetadata.emplace("python:list", unqualifiedSeqInfo);
    knownMetadata.emplace("python:tuple", std::move(unqualifiedSeqInfo));

    // Pass this information off to the parser's metadata validation logic.
    Slice::validateMetadata(unit, "python", std::move(knownMetadata));
}<|MERGE_RESOLUTION|>--- conflicted
+++ resolved
@@ -565,21 +565,13 @@
         {
             if (!param->isOutParam())
             {
-<<<<<<< HEAD
                 _out << ", " << param->mappedName() << ": " << typeToTypeHintString(param->type(), param->optional());
-=======
-                _out << param->mappedName();
->>>>>>> df026653
             }
         }
 
         const string currentParamName = getEscapedParamName(operation->parameters(), "current");
-<<<<<<< HEAD
         _out << ", " << currentParamName << ": Ice.Current";
         _out << ")" << operationReturnTypeHint(operation, OpDispatch) << ":";
-=======
-        _out << (currentParamName + ": Ice.Current") << epar << ':';
->>>>>>> df026653
         _out.inc();
 
         writeDocstring(operation, OpDispatch);
