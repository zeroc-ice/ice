--- conflicted
+++ resolved
@@ -15,6 +15,7 @@
 #include <algorithm>
 #include <cassert>
 #include <climits>
+#include <iostream>
 #include <iterator>
 #include <mutex>
 #include <sstream>
@@ -440,38 +441,6 @@
     }
 }
 
-<<<<<<< HEAD
-=======
-void
-Slice::Python::createPackagePath(const string& packageName, const string& outputPath)
-{
-    vector<string> packageParts;
-    IceInternal::splitString(string_view{packageName}, ".", packageParts);
-    assert(!packageParts.empty());
-    string packagePath = outputPath;
-    for (const auto& part : packageParts)
-    {
-        packagePath += "/" + part;
-        int err = IceInternal::mkdir(packagePath, 0777);
-        if (err == 0)
-        {
-            FileTracker::instance()->addDirectory(packagePath);
-        }
-        else if (errno == EEXIST && IceInternal::directoryExists(packagePath))
-        {
-            // If the Slice compiler is run concurrently, it's possible that another instance of it has already
-            // created the directory.
-        }
-        else
-        {
-            ostringstream os;
-            os << "cannot create directory '" << packagePath << "': " << IceInternal::errorToString(errno);
-            throw FileException(os.str());
-        }
-    }
-}
-
->>>>>>> 6e7eb192
 bool
 Slice::Python::ImportVisitor::visitStructStart(const StructPtr& p)
 {
@@ -2469,44 +2438,6 @@
 
 namespace
 {
-<<<<<<< HEAD
-    Output&
-    getModuleOutputFile(const string& moduleName, map<string, unique_ptr<Output>>& outputFiles, const string& outputDir)
-    {
-        auto it = outputFiles.find(moduleName);
-        if (it != outputFiles.end())
-        {
-            return *it->second;
-        }
-
-        auto pos = moduleName.rfind('.');
-        // Generated Python modules are always in a package corresponding to the Slice module name.
-        assert(pos != string::npos);
-        string fileName = moduleName.substr(pos + 1) + ".py";
-        string packagePath = moduleName.substr(0, pos);
-        std::replace(packagePath.begin(), packagePath.end(), '.', '/');
-        createPackagePath(packagePath, outputDir);
-
-        string outputPath = (outputDir.empty() ? "" : outputDir + "/") + packagePath + "/" + fileName;
-
-        FileTracker::instance()->addFile(outputPath);
-
-        auto output = make_unique<Output>();
-        output->open(outputPath);
-        if (!output->isOpen())
-        {
-            ostringstream os;
-            os << "cannot open file '" << outputPath << "': " << IceInternal::lastErrorToString();
-            throw FileException(os.str());
-        }
-        Output& out = *output;
-        Python::writeHeader(out);
-        outputFiles[moduleName] = std::move(output);
-        return out;
-    }
-
-=======
->>>>>>> 6e7eb192
     void writeImports(
         const Python::ModuleImportsMap& runtimeImports,
         const Python::ModuleImportsMap& typingImports,
@@ -3175,7 +3106,9 @@
         // Emit the Python code fragments.
         for (const auto& fragment : compilationResult.fragments)
         {
-            createPackagePath(fragment.packageName, outputDir);
+            string packagePath = fragment.packageName;
+            replace(packagePath.begin(), packagePath.end(), '.', '/');
+            createPackagePath(packagePath, outputDir);
 
             string outputPath = outputDir.empty() ? fragment.fileName : outputDir + "/" + fragment.fileName;
 
