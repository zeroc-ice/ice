//
// Copyright (c) ZeroC, Inc. All rights reserved.
//

#include "PythonUtil.h"
#include "../Slice/Util.h"
#include "Ice/StringUtil.h"

#include <algorithm>
#include <cassert>
#include <climits>
#include <iterator>

using namespace std;
using namespace Slice;
using namespace IceInternal;

namespace
{
    string getEscapedParamName(const OperationPtr& p, const string& name)
    {
        ParamDeclList params = p->parameters();

        for (ParamDeclList::const_iterator i = params.begin(); i != params.end(); ++i)
        {
            if ((*i)->name() == name)
            {
                return name + "_";
            }
        }
        return name;
    }

    const string tripleQuotes = "\"\"\"";

    string typeToDocstring(const TypePtr& type, bool optional)
    {
        assert(type);

        if (optional)
        {
            if (isProxyType(type))
            {
                // We map optional proxies like regular proxies, as XxxPrx or None.
                return typeToDocstring(type, false);
            }
            else
            {
                ostringstream os;
<<<<<<< HEAD
                os << "(";
                os << typeToDocstring(type, false);
                os << " or None)";
=======
                os << typeToDocstring(type, false);
                os << " or None";
>>>>>>> 5d4f24b6
                return os.str();
            }
        }

        static constexpr string_view builtinTable[] = {
            "int",
            "bool",
            "int",
            "int",
            "int",
            "float",
            "float",
            "str",
            "Ice.Value",
<<<<<<< HEAD
            "(Ice.ObjectPrx or None)",
=======
            "Ice.ObjectPrx or None",
>>>>>>> 5d4f24b6
            "Ice.Value"};

        BuiltinPtr builtin = dynamic_pointer_cast<Builtin>(type);
        if (builtin)
        {
            if (builtin->kind() == Builtin::KindObject)
            {
                return string{builtinTable[Builtin::KindValue]};
            }
            else
            {
                return string{builtinTable[builtin->kind()]};
            }
        }

        ClassDeclPtr cl = dynamic_pointer_cast<ClassDecl>(type);
        if (cl)
        {
            return Slice::Python::scopedToName(cl->scoped());
        }

        StructPtr st = dynamic_pointer_cast<Struct>(type);
        if (st)
        {
            return Slice::Python::scopedToName(st->scoped());
        }

        InterfaceDeclPtr proxy = dynamic_pointer_cast<InterfaceDecl>(type);
        if (proxy)
        {
            ostringstream os;
<<<<<<< HEAD
            os << "(";
            os << Slice::Python::scopedToName(proxy->scoped() + "Prx");
            os << " or None)";
=======
            os << Slice::Python::scopedToName(proxy->scoped() + "Prx");
            os << " or None";
>>>>>>> 5d4f24b6
            return os.str();
        }

        EnumPtr en = dynamic_pointer_cast<Enum>(type);
        if (en)
        {
            return Slice::Python::scopedToName(en->scoped());
        }

        SequencePtr seq = dynamic_pointer_cast<Sequence>(type);
        if (seq)
        {
            return typeToDocstring(seq->type(), false) + "[]";
        }

        DictionaryPtr dict = dynamic_pointer_cast<Dictionary>(type);
        if (dict)
        {
            ostringstream os;
            os << "dict where keys are " << typeToDocstring(dict->keyType(), false) << " and values are "
               << typeToDocstring(dict->valueType(), false);
            return os.str();
        }

        return "???";
    }
}

namespace Slice
{
    namespace Python
    {
        class MetaDataVisitor final : public ParserVisitor
        {
        public:
            bool visitUnitStart(const UnitPtr&) final;
            bool visitModuleStart(const ModulePtr&) final;
            void visitClassDecl(const ClassDeclPtr&) final;
            bool visitClassDefStart(const ClassDefPtr&) final;
            void visitInterfaceDecl(const InterfaceDeclPtr&) final;
            bool visitInterfaceDefStart(const InterfaceDefPtr&) final;
            bool visitExceptionStart(const ExceptionPtr&) final;
            bool visitStructStart(const StructPtr&) final;
            void visitOperation(const OperationPtr&) final;
            void visitDataMember(const DataMemberPtr&) final;
            void visitSequence(const SequencePtr&) final;
            void visitDictionary(const DictionaryPtr&) final;
            void visitEnum(const EnumPtr&) final;
            void visitConst(const ConstPtr&) final;

        private:
            //
            // Validates sequence metadata.
            //
            StringList validateSequence(const string&, const string&, const TypePtr&, const StringList&);

            //
            // Checks a definition that doesn't currently support Python metadata.
            //
            void reject(const ContainedPtr&);

            StringSet _history;
        };

        //
        // ModuleVisitor finds all of the Slice modules whose include level is greater
        // than 0 and emits a statement of the following form:
        //
        // _M_Foo = Ice.openModule('Foo')
        //
        // This statement allows the code generated for this translation unit to refer
        // to types residing in those included modules.
        //
        class ModuleVisitor final : public ParserVisitor
        {
        public:
            ModuleVisitor(Output&, set<string>&);

            bool visitModuleStart(const ModulePtr&) final;

        private:
            Output& _out;
            set<string>& _history;
        };

        //
        // CodeVisitor generates the Python mapping for a translation unit.
        //
        class CodeVisitor final : public ParserVisitor
        {
        public:
            CodeVisitor(IceInternal::Output&, set<string>&);

            bool visitModuleStart(const ModulePtr&) final;
            void visitModuleEnd(const ModulePtr&) final;
            void visitClassDecl(const ClassDeclPtr&) final;
            bool visitClassDefStart(const ClassDefPtr&) final;
            void visitInterfaceDecl(const InterfaceDeclPtr&) final;
            bool visitInterfaceDefStart(const InterfaceDefPtr&) final;
            bool visitExceptionStart(const ExceptionPtr&) final;
            bool visitStructStart(const StructPtr&) final;
            void visitSequence(const SequencePtr&) final;
            void visitDictionary(const DictionaryPtr&) final;
            void visitEnum(const EnumPtr&) final;
            void visitConst(const ConstPtr&) final;

        private:
            //
            // Emit Python code for operations
            //
            void writeOperations(const InterfaceDefPtr&);

            //
            // Return a Python symbol for the given parser element.
            //
            string getSymbol(const ContainedPtr&, const string& = "", const string& = "");

            //
            // Emit Python code to assign the given symbol in the current module.
            //
            void registerName(const string&);

            //
            // Emit the tuple for a Slice type.
            //
            void writeType(const TypePtr&);

            //
            // Write an initializer value for a given type.
            //
            void writeInitializer(const DataMemberPtr&);

            //
            // Add a value to a hash code.
            //
            void writeHash(const string&, const TypePtr&, int&);

            //
            // Write Python metadata as a tuple.
            //
            void writeMetaData(const StringList&);

            //
            // Convert an operation mode into a string.
            //
            string getOperationMode(Slice::Operation::Mode);

            struct MemberInfo
            {
                string fixedName;
                bool inherited;
                DataMemberPtr dataMember;
            };
            typedef list<MemberInfo> MemberInfoList;

            //
            // Write a member assignment statement for a constructor.
            //
            void writeAssign(const MemberInfo&);

            //
            // Write a constant value.
            //
            void writeConstantValue(const TypePtr&, const SyntaxTreeBasePtr&, const string&);

            //
            // Write constructor parameters with default values.
            //
            void writeConstructorParams(const MemberInfoList&);

            void collectClassMembers(const ClassDefPtr&, MemberInfoList&, bool);
            void collectExceptionMembers(const ExceptionPtr&, MemberInfoList&, bool);

            vector<string> stripMarkup(const string&);

            void writeDocstring(const string&, const string& = "");
            void writeDocstring(const string&, const DataMemberList&);
            void writeDocstring(const string&, const EnumeratorList&);

            typedef map<string, string> StringMap;
            struct OpComment
            {
                vector<string> description;
                map<string, vector<string>> params;
                vector<string> returns;
                map<string, vector<string>> exceptions;
            };
            bool parseOpComment(const string&, OpComment&);

            enum DocstringMode
            {
                DocSync,
                DocAsync,
                DocDispatch,
                DocAsyncDispatch
            };

            void writeDocstring(const OperationPtr&, DocstringMode);

            Output& _out;
            set<string>& _moduleHistory;
            list<string> _moduleStack;
            set<string> _classHistory;
        };

    }
}

static string
lookupKwd(const string& name)
{
    //
    // Keyword list. *Must* be kept in alphabetical order.
    //
    static const string keywordList[] = {
        "False", "None",     "True",  "and",    "as",     "assert", "async",  "await", "break",    "case",
        "class", "continue", "def",   "del",    "elif",   "else",   "except", "exec",  "finally",  "for",
        "from",  "global",   "if",    "import", "in",     "is",     "lambda", "match", "nonlocal", "not",
        "or",    "pass",     "print", "raise",  "return", "try",    "while",  "with",  "yield"};
    bool found = binary_search(&keywordList[0], &keywordList[sizeof(keywordList) / sizeof(*keywordList)], name);
    return found ? "_" + name : name;
}

static string
getDictLookup(const ContainedPtr& cont, const string& suffix = "", const string& prefix = "")
{
    string scope = Slice::Python::scopedToName(cont->scope());
    assert(!scope.empty());

    string package = Slice::Python::getPackageMetadata(cont);
    if (!package.empty())
    {
        scope = package + "." + scope;
    }

    return "'" + suffix + Slice::Python::fixIdent(cont->name() + prefix) + "' not in _M_" + scope + "__dict__";
}

//
// ModuleVisitor implementation.
//
Slice::Python::ModuleVisitor::ModuleVisitor(Output& out, set<string>& history) : _out(out), _history(history) {}

bool
Slice::Python::ModuleVisitor::visitModuleStart(const ModulePtr& p)
{
    if (p->includeLevel() > 0)
    {
        string abs = getAbsolute(p);
        if (_history.count(abs) == 0)
        {
            //
            // If this is a top-level module, then we check if it has package metadata.
            // If so, we need to emit statements to open each of the modules in the
            // package before we can open this module.
            //
            if (dynamic_pointer_cast<Unit>(p->container()))
            {
                string pkg = getPackageMetadata(p);
                if (!pkg.empty())
                {
                    vector<string> v;
                    splitString(pkg, ".", v);
                    string mod;
                    for (vector<string>::iterator q = v.begin(); q != v.end(); ++q)
                    {
                        mod = mod.empty() ? *q : mod + "." + *q;
                        if (_history.count(mod) == 0)
                        {
                            _out << nl << "_M_" << mod << " = Ice.openModule('" << mod << "')";
                            _history.insert(mod);
                        }
                    }
                }
            }

            _out << sp << nl << "# Included module " << abs;
            _out << nl << "_M_" << abs << " = Ice.openModule('" << abs << "')";
            _history.insert(abs);
        }
    }

    return true;
}

// CodeVisitor implementation.
Slice::Python::CodeVisitor::CodeVisitor(Output& out, set<string>& moduleHistory)
    : _out(out),
      _moduleHistory(moduleHistory)
{
}

bool
Slice::Python::CodeVisitor::visitModuleStart(const ModulePtr& p)
{
    //
    // As each module is opened, we emit the statement
    //
    // __name__ = 'Foo'
    //
    // This renames the current module to 'Foo' so that subsequent
    // type definitions have the proper fully-qualified name.
    //
    // We also emit the statement
    //
    // _M_Foo = Ice.openModule('Foo')
    //
    // This allows us to create types in the module Foo.
    //
    string abs = getAbsolute(p);
    _out << sp << nl << "# Start of module " << abs;
    if (_moduleHistory.count(abs) == 0) // Don't emit this more than once for each module.
    {
        //
        // If this is a top-level module, then we check if it has package metadata.
        // If so, we need to emit statements to open each of the modules in the
        // package before we can open this module.
        //
        if (dynamic_pointer_cast<Unit>(p->container()))
        {
            string pkg = getPackageMetadata(p);
            if (!pkg.empty())
            {
                vector<string> v;
                splitString(pkg, ".", v);
                string mod;
                for (vector<string>::iterator q = v.begin(); q != v.end(); ++q)
                {
                    mod = mod.empty() ? *q : mod + "." + *q;
                    if (_moduleHistory.count(mod) == 0) // Don't emit this more than once for each module.
                    {
                        _out << nl << "_M_" << mod << " = Ice.openModule('" << mod << "')";
                        _moduleHistory.insert(mod);
                    }
                }
            }
        }
        _out << nl << "_M_" << abs << " = Ice.openModule('" << abs << "')";
        _moduleHistory.insert(abs);
    }
    _out << nl << "__name__ = '" << abs << "'";

    writeDocstring(p->comment(), "_M_" + abs + ".__doc__ = ");

    _moduleStack.push_front(abs);
    return true;
}

void
Slice::Python::CodeVisitor::visitModuleEnd(const ModulePtr&)
{
    assert(!_moduleStack.empty());
    _out << sp << nl << "# End of module " << _moduleStack.front();
    _moduleStack.pop_front();

    if (!_moduleStack.empty())
    {
        _out << sp << nl << "__name__ = '" << _moduleStack.front() << "'";
    }
}

void
Slice::Python::CodeVisitor::visitClassDecl(const ClassDeclPtr& p)
{
    //
    // Emit forward declarations.
    //
    string scoped = p->scoped();
    if (_classHistory.count(scoped) == 0)
    {
        _out << sp << nl << "if " << getDictLookup(p) << ':';
        _out.inc();
        _out << nl << "_M_" << getAbsolute(p, "_t_") << " = IcePy.declareValue('" << scoped << "')";
        _out.dec();
        _classHistory.insert(scoped); // Avoid redundant declarations.
    }
}

void
Slice::Python::CodeVisitor::visitInterfaceDecl(const InterfaceDeclPtr& p)
{
    //
    // Emit forward declarations.
    //
    string scoped = p->scoped();
    if (_classHistory.count(scoped) == 0)
    {
        _out << sp << nl << "if " << getDictLookup(p) << ':';
        _out.inc();
        _out << nl << "_M_" << getAbsolute(p, "_t_", "Disp") << " = IcePy.declareClass('" << scoped << "')";
        _out << nl << "_M_" << getAbsolute(p, "_t_", "Prx") << " = IcePy.declareProxy('" << scoped << "')";
        _out.dec();
        _classHistory.insert(scoped); // Avoid redundant declarations.
    }
}

void
Slice::Python::CodeVisitor::writeOperations(const InterfaceDefPtr& p)
{
    OperationList operations = p->operations();
    //
    // Emit a placeholder for each operation.
    //
    for (const auto& operation : operations)
    {
        string fixedOpName = fixIdent(operation->name());

        if (operation->hasMarshaledResult())
        {
            string name = operation->name();
            name[0] = static_cast<char>(toupper(static_cast<unsigned char>(name[0])));
            _out << sp;
            _out << nl << "@staticmethod";
            _out << nl << "def " << name << "MarshaledResult(result, current):";
            _out.inc();
            _out << nl << tripleQuotes;
            _out << nl << "Immediately marshals the result of an invocation of " << name;
            _out << nl << "and returns an object that the servant implementation must return";
            _out << nl << "as its result.";
            _out << nl;
            _out << nl << "Args:";
            _out << nl << "  result: The result (or result tuple) of the invocation.";
            _out << nl << "  current: The Current object passed to the invocation.";
            _out << nl;
            _out << nl << "Returns";
            _out << nl << "  An object containing the marshaled result.";
            _out << nl << tripleQuotes;
            _out << nl << "return IcePy.MarshaledResult(result, _M_" << getAbsolute(p) << "._op_" << fixedOpName
                 << ", current.adapter.getCommunicator()._getImpl(), current.encoding)";
            _out.dec();
        }

        _out << sp << nl << "def " << fixedOpName << "(self";

        for (const auto& param : operation->parameters())
        {
            if (!param->isOutParam())
            {
                _out << ", " << fixIdent(param->name());
            }
        }

        const string currentParamName = getEscapedParamName(operation, "current");
        _out << ", " << currentParamName << "=None";
        _out << "):";
        _out.inc();

        writeDocstring(operation, DocAsyncDispatch);

        _out << nl << "raise NotImplementedError(\"servant method '" << fixedOpName << "' not implemented\")";
        _out.dec();
    }
}

bool
Slice::Python::CodeVisitor::visitClassDefStart(const ClassDefPtr& p)
{
    string scoped = p->scoped();
    string type = getAbsolute(p, "_t_");
    string classType = getAbsolute(p, "_t_", "Disp");
    string abs = getAbsolute(p);
    string valueName = fixIdent(p->name());
    ClassDefPtr base = p->base();

    _out << sp << nl << "if " << getDictLookup(p) << ':';
    _out.inc();
    _out << nl << "_M_" << abs << " = None";
    _out << nl << "class " << valueName << '(';
    if (!base)
    {
        _out << "Ice.Value";
    }
    else
    {
        _out << getSymbol(base);
    }
    _out << "):";

    _out.inc();

    writeDocstring(p->comment(), p->dataMembers());

    //
    // __init__
    //
    _out << nl << "def __init__(self";
    MemberInfoList allMembers;
    collectClassMembers(p, allMembers, false);
    writeConstructorParams(allMembers);
    _out << "):";
    _out.inc();
    if (!base && !p->hasDataMembers())
    {
        _out << nl << "pass";
    }
    else
    {
        if (base)
        {
            _out << nl << getSymbol(base) << ".__init__(self";
            for (MemberInfoList::iterator q = allMembers.begin(); q != allMembers.end(); ++q)
            {
                if (q->inherited)
                {
                    _out << ", " << q->fixedName;
                }
            }
            _out << ')';
        }
        for (MemberInfoList::iterator q = allMembers.begin(); q != allMembers.end(); ++q)
        {
            if (!q->inherited)
            {
                writeAssign(*q);
            }
        }
    }
    _out.dec();

    //
    // ice_id
    //
    _out << sp << nl << "def ice_id(self):";
    _out.inc();
    _out << nl << "return '" << scoped << "'";
    _out.dec();

    //
    // ice_staticId
    //
    _out << sp << nl << "@staticmethod";
    _out << nl << "def ice_staticId():";
    _out.inc();
    _out << nl << "return '" << scoped << "'";
    _out.dec();

    //
    // __str__
    //
    _out << sp << nl << "def __str__(self):";
    _out.inc();
    _out << nl << "return IcePy.stringify(self, _M_" << type << ")";
    _out.dec();
    _out << sp << nl << "__repr__ = __str__";

    _out.dec();

    if (_classHistory.count(scoped) == 0 && p->canBeCyclic())
    {
        //
        // Emit a forward declaration for the class in case a data member refers to this type.
        //
        _out << sp << nl << "_M_" << type << " = IcePy.declareValue('" << scoped << "')";
    }
    DataMemberList members = p->dataMembers();
    _out << sp << nl << "_M_" << type << " = IcePy.defineValue('" << scoped << "', " << valueName << ", "
         << p->compactId() << ", ";
    writeMetaData(p->getMetaData());
    _out << ", False, ";
    if (!base)
    {
        _out << "None";
    }
    else
    {
        _out << "_M_" << getAbsolute(base, "_t_");
    }
    _out << ", (";
    //
    // Members
    //
    // Data members are represented as a tuple:
    //
    //   ('MemberName', MemberMetaData, MemberType, Optional, Tag)
    //
    // where MemberType is either a primitive type constant (T_INT, etc.) or the id of a constructed type.
    //
    if (members.size() > 1)
    {
        _out.inc();
        _out << nl;
    }
    bool isProtected = p->hasMetaData("protected");
    for (DataMemberList::iterator r = members.begin(); r != members.end(); ++r)
    {
        if (r != members.begin())
        {
            _out << ',' << nl;
        }
        _out << "('";
        if (isProtected || (*r)->hasMetaData("protected"))
        {
            _out << '_';
        }
        _out << fixIdent((*r)->name()) << "', ";
        writeMetaData((*r)->getMetaData());
        _out << ", ";
        writeType((*r)->type());
        _out << ", " << ((*r)->optional() ? "True" : "False") << ", " << ((*r)->optional() ? (*r)->tag() : 0) << ')';
    }
    if (members.size() == 1)
    {
        _out << ',';
    }
    else if (members.size() > 1)
    {
        _out.dec();
        _out << nl;
    }
    _out << "))";
    _out << nl << valueName << "._ice_type = _M_" << type;

    registerName(valueName);

    _out.dec();

    if (_classHistory.count(scoped) == 0)
    {
        _classHistory.insert(scoped); // Avoid redundant declarations.
    }

    return false;
}

bool
Slice::Python::CodeVisitor::visitInterfaceDefStart(const InterfaceDefPtr& p)
{
    string scoped = p->scoped();
    string type = getAbsolute(p, "_t_");
    string classType = getAbsolute(p, "_t_", "Disp");
    string abs = getAbsolute(p);
    string className = fixIdent(p->name());
    string classAbs = getAbsolute(p);
    string prxAbs = getAbsolute(p, "", "Prx");
    string prxName = fixIdent(p->name() + "Prx");
    string prxType = getAbsolute(p, "_t_", "Prx");
    InterfaceList bases = p->bases();

    _out << sp << nl << "if " << getDictLookup(p, "", "Prx") << ':';
    _out.inc();

    // Define the proxy class
    _out << nl << "_M_" << prxAbs << " = None";
    _out << nl << "class " << prxName << '(';

    {
        vector<string> baseClasses;
        for (InterfaceList::const_iterator q = bases.begin(); q != bases.end(); ++q)
        {
            InterfaceDefPtr d = *q;
            baseClasses.push_back(getSymbol(*q, "", "Prx"));
        }

        if (baseClasses.empty())
        {
            _out << "Ice.ObjectPrx";
        }
        else
        {
            vector<string>::const_iterator q = baseClasses.begin();
            while (q != baseClasses.end())
            {
                _out << *q;

                if (++q != baseClasses.end())
                {
                    _out << ", ";
                }
            }
        }
    }
    _out << "):";
    _out.inc();

    _out << sp;
    _out << nl << "def __init__(self, communicator, proxyString):";
    _out.inc();
    _out << nl << tripleQuotes;
    _out << nl << "Creates a new " << prxName << " proxy";
    _out << nl;
    _out << nl << "Parameters";
    _out << nl << "----------";
    _out << nl << "communicator : Ice.Communicator";
    _out << nl << "    The communicator of the new proxy.";
    _out << nl << "proxyString : str";
    _out << nl << "    The string representation of the proxy.";
    _out << nl;
    _out << nl << "Raises";
    _out << nl << "------";
    _out << nl << "ParseException";
    _out << nl << "    Thrown when proxyString is not a valid proxy string.";
    _out << nl << tripleQuotes;
    _out << nl << "super().__init__(communicator, proxyString)";
    _out.dec();

    OperationList operations = p->operations();
    for (const auto& operation : operations)
    {
        string fixedOpName = fixIdent(operation->name());
        if (fixedOpName == "checkedCast" || fixedOpName == "uncheckedCast")
        {
            fixedOpName.insert(0, "_");
        }
        TypePtr ret = operation->returnType();
        ParamDeclList paramList = operation->parameters();
        string inParams;
        string inParamsDecl;

        // Find the last required parameter, all optional parameters after the last required parameter will use
        // None as the default.
        ParamDeclPtr lastRequiredParameter;
        for (ParamDeclList::const_iterator q = paramList.begin(); q != paramList.end(); ++q)
        {
            if (!(*q)->isOutParam() && !(*q)->optional())
            {
                lastRequiredParameter = *q;
            }
        }

        bool afterLastRequiredParameter = lastRequiredParameter == nullptr;
        for (ParamDeclList::const_iterator q = paramList.begin(); q != paramList.end(); ++q)
        {
            if (!(*q)->isOutParam())
            {
                if (!inParams.empty())
                {
                    inParams.append(", ");
                    inParamsDecl.append(", ");
                }
                string param = fixIdent((*q)->name());
                inParams.append(param);
                if (afterLastRequiredParameter)
                {
                    param += "=None";
                }
                inParamsDecl.append(param);

                if (*q == lastRequiredParameter)
                {
                    afterLastRequiredParameter = true;
                }
            }
        }

        _out << sp;
        _out << nl << "def " << fixedOpName << "(self";
        if (!inParamsDecl.empty())
        {
            _out << ", " << inParamsDecl;
        }
        const string contextParamName = getEscapedParamName(operation, "context");
        _out << ", " << contextParamName << "=None):";
        _out.inc();
        writeDocstring(operation, DocSync);
        _out << nl << "return _M_" << classAbs << "._op_" << operation->name() << ".invoke(self, ((" << inParams;
        if (!inParams.empty() && inParams.find(',') == string::npos)
        {
            _out << ", ";
        }
        _out << "), " << contextParamName << "))";
        _out.dec();

        //
        // Async operations.
        //
        _out << sp;
        _out << nl << "def " << operation->name() << "Async(self";
        if (!inParams.empty())
        {
            _out << ", " << inParams;
        }
        _out << ", " << contextParamName << "=None):";
        _out.inc();
        writeDocstring(operation, DocAsync);
        _out << nl << "return _M_" << classAbs << "._op_" << operation->name() << ".invokeAsync(self, ((" << inParams;
        if (!inParams.empty() && inParams.find(',') == string::npos)
        {
            _out << ", ";
        }
        _out << "), " << contextParamName << "))";
        _out.dec();
    }

    _out << sp << nl << "@staticmethod";
    _out << nl << "def checkedCast(proxy, facetOrContext=None, context=None):";
    _out.inc();
    _out << nl << "return _M_" << prxAbs << ".ice_checkedCast(proxy, '" << scoped << "', facetOrContext, context)";
    _out.dec();

    _out << sp << nl << "@staticmethod";
    _out << nl << "def uncheckedCast(proxy, facet=None):";
    _out.inc();
    _out << nl << "return _M_" << prxAbs << ".ice_uncheckedCast(proxy, facet)";
    _out.dec();

    //
    // ice_staticId
    //
    _out << sp << nl << "@staticmethod";
    _out << nl << "def ice_staticId():";
    _out.inc();
    _out << nl << "return '" << scoped << "'";
    _out.dec();

    _out.dec(); // end prx class

    _out << nl << "_M_" << prxType << " = IcePy.defineProxy('" << scoped << "', " << prxName << ")";

    registerName(prxName);

    // Define the servant class
    _out << sp << nl << "_M_" << classAbs << " = None";
    _out << nl << "class " << className << '(';
    {
        vector<string> baseClasses;
        for (InterfaceList::const_iterator q = bases.begin(); q != bases.end(); ++q)
        {
            InterfaceDefPtr d = *q;
            baseClasses.push_back(getSymbol(*q, "", ""));
        }

        if (baseClasses.empty())
        {
            _out << "Ice.Object";
        }
        else
        {
            vector<string>::const_iterator q = baseClasses.begin();
            while (q != baseClasses.end())
            {
                _out << *q;

                if (++q != baseClasses.end())
                {
                    _out << ", ";
                }
            }
        }
    }
    _out << "):";

    _out.inc();

    //
    // ice_ids
    //
    StringList ids = p->ids();
    _out << sp << nl << "def ice_ids(self, current=None):";
    _out.inc();
    _out << nl << "return (";
    for (StringList::iterator q = ids.begin(); q != ids.end(); ++q)
    {
        if (q != ids.begin())
        {
            _out << ", ";
        }
        _out << "'" << *q << "'";
    }
    _out << ')';
    _out.dec();

    //
    // ice_id
    //
    _out << sp << nl << "def ice_id(self, current=None):";
    _out.inc();
    _out << nl << "return '" << scoped << "'";
    _out.dec();

    //
    // ice_staticId
    //
    _out << sp << nl << "@staticmethod";
    _out << nl << "def ice_staticId():";
    _out.inc();
    _out << nl << "return '" << scoped << "'";
    _out.dec();

    writeOperations(p);

    //
    // __str__
    //
    _out << sp << nl << "def __str__(self):";
    _out.inc();
    _out << nl << "return IcePy.stringify(self, _M_" << getAbsolute(p, "_t_", "Disp") << ")";
    _out.dec();
    _out << sp << nl << "__repr__ = __str__";

    _out.dec();

    _out << sp << nl << "_M_" << classType << " = IcePy.defineClass('" << scoped << "', " << className << ", ";
    writeMetaData(p->getMetaData());
    _out << ", None, (";

    int interfaceCount = 0;
    for (InterfaceList::const_iterator q = bases.begin(); q != bases.end(); ++q)
    {
        if (interfaceCount > 0)
        {
            _out << ", ";
        }
        _out << "_M_" << getAbsolute(*q, "_t_", "Disp");
        ++interfaceCount;
    }
    if (interfaceCount == 1)
    {
        _out << ',';
    }
    _out << "))";
    _out << nl << className << "._ice_type = _M_" << classType;

    //
    // Define each operation. The arguments to the IcePy.Operation constructor are:
    //
    // 'opName', Mode, AMD, Format, MetaData, (InParams), (OutParams), ReturnParam, (Exceptions)
    //
    // where InParams and OutParams are tuples of type descriptions, and Exceptions
    // is a tuple of exception type ids.
    //
    if (!operations.empty())
    {
        _out << sp;
    }
    for (const auto& operation : operations)
    {
        ParamDeclList params = operation->parameters();
        ParamDeclList::iterator t;
        int count;
        string format;
        optional<FormatType> opFormat = operation->format();
        if (opFormat)
        {
            switch (*opFormat)
            {
                case CompactFormat:
                    format = "Ice.FormatType.CompactFormat";
                    break;
                case SlicedFormat:
                    format = "Ice.FormatType.SlicedFormat";
                    break;
                default:
                    assert(false);
            }
        }
        else
        {
            format = "None";
        }

        _out << nl << className << "._op_" << operation->name() << " = IcePy.Operation('" << operation->name() << "', "
             << getOperationMode(operation->mode()) << ", "
             << ((p->hasMetaData("amd") || operation->hasMetaData("amd")) ? "True" : "False") << ", " << format << ", ";
        writeMetaData(operation->getMetaData());
        _out << ", (";
        for (t = params.begin(), count = 0; t != params.end(); ++t)
        {
            if (!(*t)->isOutParam())
            {
                if (count > 0)
                {
                    _out << ", ";
                }
                _out << '(';
                writeMetaData((*t)->getMetaData());
                _out << ", ";
                writeType((*t)->type());
                _out << ", " << ((*t)->optional() ? "True" : "False") << ", " << ((*t)->optional() ? (*t)->tag() : 0)
                     << ')';
                ++count;
            }
        }
        if (count == 1)
        {
            _out << ',';
        }
        _out << "), (";
        for (t = params.begin(), count = 0; t != params.end(); ++t)
        {
            if ((*t)->isOutParam())
            {
                if (count > 0)
                {
                    _out << ", ";
                }
                _out << '(';
                writeMetaData((*t)->getMetaData());
                _out << ", ";
                writeType((*t)->type());
                _out << ", " << ((*t)->optional() ? "True" : "False") << ", " << ((*t)->optional() ? (*t)->tag() : 0)
                     << ')';
                ++count;
            }
        }
        if (count == 1)
        {
            _out << ',';
        }
        _out << "), ";
        TypePtr returnType = operation->returnType();
        if (returnType)
        {
            //
            // The return type has the same format as an in/out parameter:
            //
            // MetaData, Type, Optional?, OptionalTag
            //
            _out << "((), ";
            writeType(returnType);
            _out << ", " << (operation->returnIsOptional() ? "True" : "False") << ", "
                 << (operation->returnIsOptional() ? operation->returnTag() : 0) << ')';
        }
        else
        {
            _out << "None";
        }
        _out << ", (";
        ExceptionList exceptions = operation->throws();
        for (ExceptionList::iterator u = exceptions.begin(); u != exceptions.end(); ++u)
        {
            if (u != exceptions.begin())
            {
                _out << ", ";
            }
            _out << "_M_" << getAbsolute(*u, "_t_");
        }
        if (exceptions.size() == 1)
        {
            _out << ',';
        }
        _out << "))";

        if (operation->isDeprecated(true))
        {
            // Get the deprecation reason if present, or default to an empty string.
            string reason = operation->getDeprecationReason(true).value_or("");
            _out << nl << className << "._op_" << operation->name() << ".deprecate(\"" << reason << "\")";
        }
    }

    registerName(className);
    _out.dec();

    if (_classHistory.count(scoped) == 0)
    {
        _classHistory.insert(scoped); // Avoid redundant declarations.
    }

    return false;
}

bool
Slice::Python::CodeVisitor::visitExceptionStart(const ExceptionPtr& p)
{
    string scoped = p->scoped();
    string abs = getAbsolute(p);
    string name = fixIdent(p->name());

    _out << sp << nl << "if " << getDictLookup(p) << ':';
    _out.inc();
    _out << nl << "_M_" << abs << " = None";
    _out << nl << "class " << name << '(';
    ExceptionPtr base = p->base();
    string baseName;
    if (base)
    {
        baseName = getSymbol(base);
        _out << baseName;
    }
    else
    {
        _out << "Ice.UserException";
    }
    _out << "):";
    _out.inc();

    DataMemberList members = p->dataMembers();

    writeDocstring(p->comment(), members);

    //
    // __init__
    //
    _out << nl << "def __init__(self";
    MemberInfoList allMembers;
    collectExceptionMembers(p, allMembers, false);
    writeConstructorParams(allMembers);
    _out << "):";
    _out.inc();
    if (!base && members.empty())
    {
        _out << nl << "pass";
    }
    else
    {
        if (base)
        {
            _out << nl << baseName << ".__init__(self";
            for (MemberInfoList::iterator q = allMembers.begin(); q != allMembers.end(); ++q)
            {
                if (q->inherited)
                {
                    _out << ", " << q->fixedName;
                }
            }
            _out << ')';
        }
        for (MemberInfoList::iterator q = allMembers.begin(); q != allMembers.end(); ++q)
        {
            if (!q->inherited)
            {
                writeAssign(*q);
            }
        }
    }
    _out.dec();

    //
    // __str__
    //
    _out << sp << nl << "def __str__(self):";
    _out.inc();
    _out << nl << "return IcePy.stringifyException(self)";
    _out.dec();
    _out << sp << nl << "__repr__ = __str__";

    //
    // _ice_id
    //
    _out << sp << nl << "_ice_id = '" << scoped << "'";

    _out.dec();

    //
    // Emit the type information.
    //
    string type = getAbsolute(p, "_t_");
    _out << sp << nl << "_M_" << type << " = IcePy.defineException('" << scoped << "', " << name << ", ";
    writeMetaData(p->getMetaData());
    _out << ", ";
    if (!base)
    {
        _out << "None";
    }
    else
    {
        _out << "_M_" << getAbsolute(base, "_t_");
    }
    _out << ", (";
    if (members.size() > 1)
    {
        _out.inc();
        _out << nl;
    }
    //
    // Data members are represented as a tuple:
    //
    //   ('MemberName', MemberMetaData, MemberType, Optional, Tag)
    //
    // where MemberType is either a primitive type constant (T_INT, etc.) or the id of a constructed type.
    //
    for (DataMemberList::iterator dmli = members.begin(); dmli != members.end(); ++dmli)
    {
        if (dmli != members.begin())
        {
            _out << ',' << nl;
        }
        _out << "('" << fixIdent((*dmli)->name()) << "', ";
        writeMetaData((*dmli)->getMetaData());
        _out << ", ";
        writeType((*dmli)->type());
        _out << ", " << ((*dmli)->optional() ? "True" : "False") << ", " << ((*dmli)->optional() ? (*dmli)->tag() : 0)
             << ')';
    }
    if (members.size() == 1)
    {
        _out << ',';
    }
    else if (members.size() > 1)
    {
        _out.dec();
        _out << nl;
    }
    _out << "))";
    _out << nl << name << "._ice_type = _M_" << type;

    registerName(name);

    _out.dec();

    return false;
}

bool
Slice::Python::CodeVisitor::visitStructStart(const StructPtr& p)
{
    string scoped = p->scoped();
    string abs = getAbsolute(p);
    string name = fixIdent(p->name());
    DataMemberList members = p->dataMembers();
    MemberInfoList memberList;

    {
        for (DataMemberList::iterator q = members.begin(); q != members.end(); ++q)
        {
            memberList.push_back(MemberInfo());
            memberList.back().fixedName = fixIdent((*q)->name());
            memberList.back().inherited = false;
            memberList.back().dataMember = *q;
        }
    }

    _out << sp << nl << "if " << getDictLookup(p) << ':';
    _out.inc();
    _out << nl << "_M_" << abs << " = None";
    _out << nl << "class " << name << "(object):";
    _out.inc();

    writeDocstring(p->comment(), members);

    _out << nl << "def __init__(self";
    writeConstructorParams(memberList);
    _out << "):";
    _out.inc();
    for (MemberInfoList::iterator r = memberList.begin(); r != memberList.end(); ++r)
    {
        writeAssign(*r);
    }
    _out.dec();

    //
    // Only generate __hash__ and the comparison operators if this structure type is a legal dictionary key type.
    //
    if (Dictionary::legalKeyType(p))
    {
        _out << sp << nl << "def __hash__(self):";
        _out.inc();
        _out << nl << "_h = 0";
        int iter = 0;
        for (MemberInfoList::iterator r = memberList.begin(); r != memberList.end(); ++r)
        {
            string s = "self." + r->fixedName;
            writeHash(s, r->dataMember->type(), iter);
        }
        _out << nl << "return _h % 0x7fffffff";
        _out.dec();

        //
        // Rich operators.  __lt__, __le__, __eq__, __ne__, __gt__, __ge__
        //

        _out << sp << nl << "def __compare(self, other):";
        _out.inc();
        _out << nl << "if other is None:";
        _out.inc();
        _out << nl << "return 1";
        _out.dec();
        _out << nl << "elif not isinstance(other, _M_" << abs << "):";
        _out.inc();
        _out << nl << "return NotImplemented";
        _out.dec();
        _out << nl << "else:";
        _out.inc();
        for (MemberInfoList::iterator r = memberList.begin(); r != memberList.end(); ++r)
        {
            //
            // The None value is not orderable in Python 3.
            //
            _out << nl << "if self." << r->fixedName << " is None or other." << r->fixedName << " is None:";
            _out.inc();
            _out << nl << "if self." << r->fixedName << " != other." << r->fixedName << ':';
            _out.inc();
            _out << nl << "return (-1 if self." << r->fixedName << " is None else 1)";
            _out.dec();
            _out.dec();
            _out << nl << "else:";
            _out.inc();
            _out << nl << "if self." << r->fixedName << " < other." << r->fixedName << ':';
            _out.inc();
            _out << nl << "return -1";
            _out.dec();
            _out << nl << "elif self." << r->fixedName << " > other." << r->fixedName << ':';
            _out.inc();
            _out << nl << "return 1";
            _out.dec();
            _out.dec();
        }
        _out << nl << "return 0";
        _out.dec();
        _out.dec();

        _out << sp << nl << "def __lt__(self, other):";
        _out.inc();
        _out << nl << "r = self.__compare(other)";
        _out << nl << "if r is NotImplemented:";
        _out.inc();
        _out << nl << "return r";
        _out.dec();
        _out << nl << "else:";
        _out.inc();
        _out << nl << "return r < 0";
        _out.dec();
        _out.dec();

        _out << sp << nl << "def __le__(self, other):";
        _out.inc();
        _out << nl << "r = self.__compare(other)";
        _out << nl << "if r is NotImplemented:";
        _out.inc();
        _out << nl << "return r";
        _out.dec();
        _out << nl << "else:";
        _out.inc();
        _out << nl << "return r <= 0";
        _out.dec();
        _out.dec();

        _out << sp << nl << "def __gt__(self, other):";
        _out.inc();
        _out << nl << "r = self.__compare(other)";
        _out << nl << "if r is NotImplemented:";
        _out.inc();
        _out << nl << "return r";
        _out.dec();
        _out << nl << "else:";
        _out.inc();
        _out << nl << "return r > 0";
        _out.dec();
        _out.dec();

        _out << sp << nl << "def __ge__(self, other):";
        _out.inc();
        _out << nl << "r = self.__compare(other)";
        _out << nl << "if r is NotImplemented:";
        _out.inc();
        _out << nl << "return r";
        _out.dec();
        _out << nl << "else:";
        _out.inc();
        _out << nl << "return r >= 0";
        _out.dec();
        _out.dec();

        _out << sp << nl << "def __eq__(self, other):";
        _out.inc();
        _out << nl << "r = self.__compare(other)";
        _out << nl << "if r is NotImplemented:";
        _out.inc();
        _out << nl << "return r";
        _out.dec();
        _out << nl << "else:";
        _out.inc();
        _out << nl << "return r == 0";
        _out.dec();
        _out.dec();

        _out << sp << nl << "def __ne__(self, other):";
        _out.inc();
        _out << nl << "r = self.__compare(other)";
        _out << nl << "if r is NotImplemented:";
        _out.inc();
        _out << nl << "return r";
        _out.dec();
        _out << nl << "else:";
        _out.inc();
        _out << nl << "return r != 0";
        _out.dec();
        _out.dec();
    }
    else
    {
        //
        // Only generate the rich equality operators __eq__ and __ne__.
        //

        _out << sp << nl << "def __eq__(self, other):";
        _out.inc();
        _out << nl << "if other is None:";
        _out.inc();
        _out << nl << "return False";
        _out.dec();
        _out << nl << "elif not isinstance(other, _M_" << abs << "):";
        _out.inc();
        _out << nl << "return NotImplemented";
        _out.dec();
        _out << nl << "else:";
        _out.inc();
        for (MemberInfoList::iterator r = memberList.begin(); r != memberList.end(); ++r)
        {
            //
            // The None value is not orderable in Python 3.
            //
            _out << nl << "if self." << r->fixedName << " != other." << r->fixedName << ':';
            _out.inc();
            _out << nl << "return False";
            _out.dec();
        }
        _out << nl << "return True";
        _out.dec();
        _out.dec();

        _out << sp << nl << "def __ne__(self, other):";
        _out.inc();
        _out << nl << "return not self.__eq__(other)";
        _out.dec();
    }

    //
    // __str__
    //
    _out << sp << nl << "def __str__(self):";
    _out.inc();
    _out << nl << "return IcePy.stringify(self, _M_" << getAbsolute(p, "_t_") << ")";
    _out.dec();
    _out << sp << nl << "__repr__ = __str__";

    _out.dec();

    //
    // Emit the type information.
    //
    _out << sp << nl << "_M_" << getAbsolute(p, "_t_") << " = IcePy.defineStruct('" << scoped << "', " << name << ", ";
    writeMetaData(p->getMetaData());
    _out << ", (";
    //
    // Data members are represented as a tuple:
    //
    //   ('MemberName', MemberMetaData, MemberType)
    //
    // where MemberType is either a primitive type constant (T_INT, etc.) or the id of a constructed type.
    //
    if (memberList.size() > 1)
    {
        _out.inc();
        _out << nl;
    }
    for (MemberInfoList::iterator r = memberList.begin(); r != memberList.end(); ++r)
    {
        if (r != memberList.begin())
        {
            _out << ',' << nl;
        }
        _out << "('" << r->fixedName << "', ";
        writeMetaData(r->dataMember->getMetaData());
        _out << ", ";
        writeType(r->dataMember->type());
        _out << ')';
    }
    if (memberList.size() == 1)
    {
        _out << ',';
    }
    else if (memberList.size() > 1)
    {
        _out.dec();
        _out << nl;
    }
    _out << "))";

    registerName(name);

    _out.dec();

    return false;
}

void
Slice::Python::CodeVisitor::visitSequence(const SequencePtr& p)
{
    // Emit the type information.
    StringList metaData = p->getMetaData();
    string scoped = p->scoped();
    _out << sp << nl << "if " << getDictLookup(p, "_t_") << ':';
    _out.inc();
    _out << nl << "_M_" << getAbsolute(p, "_t_") << " = IcePy.defineSequence('" << scoped << "', ";
    writeMetaData(metaData);
    _out << ", ";
    writeType(p->type());
    _out << ")";
    _out.dec();
}

void
Slice::Python::CodeVisitor::visitDictionary(const DictionaryPtr& p)
{
    // Emit the type information.
    string scoped = p->scoped();
    _out << sp << nl << "if " << getDictLookup(p, "_t_") << ':';
    _out.inc();
    _out << nl << "_M_" << getAbsolute(p, "_t_") << " = IcePy.defineDictionary('" << scoped << "', ";
    writeMetaData(p->getMetaData());
    _out << ", ";
    writeType(p->keyType());
    _out << ", ";
    writeType(p->valueType());
    _out << ")";
    _out.dec();
}

void
Slice::Python::CodeVisitor::visitEnum(const EnumPtr& p)
{
    string scoped = p->scoped();
    string abs = getAbsolute(p);
    string name = fixIdent(p->name());
    EnumeratorList enums = p->enumerators();
    EnumeratorList::iterator q;

    _out << sp << nl << "if " << getDictLookup(p) << ':';
    _out.inc();
    _out << nl << "_M_" << abs << " = None";
    _out << nl << "class " << name << "(Ice.EnumBase):";
    _out.inc();

    writeDocstring(p->comment(), enums);

    _out << sp << nl << "def __init__(self, _n, _v):";
    _out.inc();
    _out << nl << "Ice.EnumBase.__init__(self, _n, _v)";
    _out.dec();

    _out << sp << nl << "def valueOf(self, _n):";
    _out.inc();
    _out << nl << "if _n in self._enumerators:";
    _out.inc();
    _out << nl << "return self._enumerators[_n]";
    _out.dec();
    _out << nl << "return None";
    _out.dec();
    _out << nl << "valueOf = classmethod(valueOf)";

    _out.dec();

    _out << sp;
    for (q = enums.begin(); q != enums.end(); ++q)
    {
        string fixedEnum = fixIdent((*q)->name());
        _out << nl << name << '.' << fixedEnum << " = " << name << "(\"" << (*q)->name() << "\", " << (*q)->value()
             << ')';
    }
    _out << nl << name << "._enumerators = { ";
    for (q = enums.begin(); q != enums.end(); ++q)
    {
        if (q != enums.begin())
        {
            _out << ", ";
        }
        string fixedEnum = fixIdent((*q)->name());
        _out << (*q)->value() << ':' << name << '.' << fixedEnum;
    }
    _out << " }";

    //
    // Emit the type information.
    //
    _out << sp << nl << "_M_" << getAbsolute(p, "_t_") << " = IcePy.defineEnum('" << scoped << "', " << name << ", ";
    writeMetaData(p->getMetaData());
    _out << ", " << name << "._enumerators)";

    registerName(name);

    _out.dec();
}

void
Slice::Python::CodeVisitor::visitConst(const ConstPtr& p)
{
    Slice::TypePtr type = p->type();
    string name = fixIdent(p->name());

    _out << sp << nl << "_M_" << getAbsolute(p) << " = ";
    writeConstantValue(type, p->valueType(), p->value());
}

string
Slice::Python::CodeVisitor::getSymbol(const ContainedPtr& p, const string& prefix, const string& suffix)
{
    //
    // An explicit reference to another type must always be prefixed with "_M_".
    //
    return "_M_" + getAbsolute(p, prefix, suffix);
}

void
Slice::Python::CodeVisitor::registerName(const string& name)
{
    assert(!_moduleStack.empty());
    _out << sp << nl << "_M_" << _moduleStack.front() << '.' << name << " = " << name;
    _out << nl << "del " << name;
}

void
Slice::Python::CodeVisitor::writeType(const TypePtr& p)
{
    BuiltinPtr builtin = dynamic_pointer_cast<Builtin>(p);
    if (builtin)
    {
        switch (builtin->kind())
        {
            case Builtin::KindBool:
            {
                _out << "IcePy._t_bool";
                break;
            }
            case Builtin::KindByte:
            {
                _out << "IcePy._t_byte";
                break;
            }
            case Builtin::KindShort:
            {
                _out << "IcePy._t_short";
                break;
            }
            case Builtin::KindInt:
            {
                _out << "IcePy._t_int";
                break;
            }
            case Builtin::KindLong:
            {
                _out << "IcePy._t_long";
                break;
            }
            case Builtin::KindFloat:
            {
                _out << "IcePy._t_float";
                break;
            }
            case Builtin::KindDouble:
            {
                _out << "IcePy._t_double";
                break;
            }
            case Builtin::KindString:
            {
                _out << "IcePy._t_string";
                break;
            }
            case Builtin::KindObject:
            case Builtin::KindValue:
            {
                _out << "IcePy._t_Value";
                break;
            }
            case Builtin::KindObjectProxy:
            {
                _out << "IcePy._t_ObjectPrx";
                break;
            }
        }
        return;
    }

    InterfaceDeclPtr prx = dynamic_pointer_cast<InterfaceDecl>(p);
    if (prx)
    {
        _out << "_M_" << getAbsolute(prx, "_t_", "Prx");
        return;
    }

    ContainedPtr cont = dynamic_pointer_cast<Contained>(p);
    assert(cont);
    _out << "_M_" << getAbsolute(cont, "_t_");
}

void
Slice::Python::CodeVisitor::writeInitializer(const DataMemberPtr& m)
{
    TypePtr p = m->type();
    BuiltinPtr builtin = dynamic_pointer_cast<Builtin>(p);
    if (builtin)
    {
        switch (builtin->kind())
        {
            case Builtin::KindBool:
            {
                _out << "False";
                break;
            }
            case Builtin::KindByte:
            case Builtin::KindShort:
            case Builtin::KindInt:
            case Builtin::KindLong:
            {
                _out << "0";
                break;
            }
            case Builtin::KindFloat:
            case Builtin::KindDouble:
            {
                _out << "0.0";
                break;
            }
            case Builtin::KindString:
            {
                _out << "''";
                break;
            }
            case Builtin::KindValue:
            case Builtin::KindObject:
            case Builtin::KindObjectProxy:
            {
                _out << "None";
                break;
            }
        }
        return;
    }

    EnumPtr en = dynamic_pointer_cast<Enum>(p);
    if (en)
    {
        EnumeratorList enums = en->enumerators();
        _out << getSymbol(en) << "." << fixIdent(enums.front()->name());
        return;
    }

    _out << "None";
}

void
Slice::Python::CodeVisitor::writeHash(const string& name, const TypePtr& p, int& iter)
{
    SequencePtr seq = dynamic_pointer_cast<Sequence>(p);
    if (seq)
    {
        _out << nl << "if " << name << ':';
        _out.inc();
        _out << nl << "for _i" << iter << " in " << name << ':';
        _out.inc();
        ostringstream elem;
        elem << "_i" << iter;
        iter++;
        writeHash(elem.str(), seq->type(), iter);
        _out.dec();
        _out.dec();
        return;
    }

    DictionaryPtr dict = dynamic_pointer_cast<Dictionary>(p);
    if (dict)
    {
        _out << nl << "if " << name << ':';
        _out.inc();
        _out << nl << "for _i" << iter << " in " << name << ':';
        _out.inc();
        ostringstream key;
        key << "_i" << iter;
        ostringstream value;
        value << name << '[' << key.str() << ']';
        iter++;
        writeHash(key.str(), dict->keyType(), iter);
        writeHash(value.str(), dict->valueType(), iter);
        _out.dec();
        _out.dec();
        return;
    }

    _out << nl << "_h = 5 * _h + _builtins.hash(" << name << ")";
}

void
Slice::Python::CodeVisitor::writeMetaData(const StringList& meta)
{
    int i = 0;
    _out << '(';
    for (StringList::const_iterator p = meta.begin(); p != meta.end(); ++p)
    {
        if (p->find("python:") == 0)
        {
            if (i > 0)
            {
                _out << ", ";
            }
            _out << "'" << *p << "'";
            ++i;
        }
    }
    if (i == 1)
    {
        _out << ',';
    }
    _out << ')';
}

void
Slice::Python::CodeVisitor::writeAssign(const MemberInfo& info)
{
    string paramName = info.fixedName;
    string memberName = info.fixedName;

    //
    // Structures are treated differently (see bug 3676).
    //
    StructPtr st = dynamic_pointer_cast<Struct>(info.dataMember->type());
    if (st && !info.dataMember->optional())
    {
        _out << nl << "self." << memberName << " = " << paramName << " if " << paramName << " is not None else "
             << getSymbol(st) << "()";
    }
    else
    {
        _out << nl << "self." << memberName << " = " << paramName;
    }
}

void
Slice::Python::CodeVisitor::writeConstantValue(
    const TypePtr& type,
    const SyntaxTreeBasePtr& valueType,
    const string& value)
{
    ConstPtr constant = dynamic_pointer_cast<Const>(valueType);
    if (constant)
    {
        _out << "_M_" << getAbsolute(constant);
    }
    else
    {
        Slice::BuiltinPtr b = dynamic_pointer_cast<Slice::Builtin>(type);
        Slice::EnumPtr en = dynamic_pointer_cast<Slice::Enum>(type);
        if (b)
        {
            switch (b->kind())
            {
                case Slice::Builtin::KindBool:
                {
                    _out << (value == "true" ? "True" : "False");
                    break;
                }
                case Slice::Builtin::KindByte:
                case Slice::Builtin::KindShort:
                case Slice::Builtin::KindInt:
                case Slice::Builtin::KindFloat:
                case Slice::Builtin::KindDouble:
                case Slice::Builtin::KindLong:
                {
                    _out << value;
                    break;
                }
                case Slice::Builtin::KindString:
                {
                    const string controlChars = "\a\b\f\n\r\t\v";
                    const unsigned char cutOff = 0;

                    _out << "\"" << toStringLiteral(value, controlChars, "", UCN, cutOff) << "\"";
                    break;
                }
                case Slice::Builtin::KindValue:
                case Slice::Builtin::KindObject:
                case Slice::Builtin::KindObjectProxy:
                    assert(false);
            }
        }
        else if (en)
        {
            EnumeratorPtr lte = dynamic_pointer_cast<Enumerator>(valueType);
            assert(lte);
            _out << getSymbol(lte);
        }
        else
        {
            assert(false); // Unknown const type.
        }
    }
}

void
Slice::Python::CodeVisitor::writeConstructorParams(const MemberInfoList& members)
{
    for (MemberInfoList::const_iterator p = members.begin(); p != members.end(); ++p)
    {
        _out << ", " << p->fixedName << "=";

        const DataMemberPtr member = p->dataMember;
        if (member->defaultValueType())
        {
            writeConstantValue(member->type(), member->defaultValueType(), member->defaultValue());
        }
        else if (member->optional())
        {
            _out << "None";
        }
        else
        {
            writeInitializer(member);
        }
    }
}

string
Slice::Python::CodeVisitor::getOperationMode(Slice::Operation::Mode mode)
{
    string result;
    switch (mode)
    {
        case Operation::Normal:
            result = "Ice.OperationMode.Normal";
            break;
        case Operation::Idempotent:
            result = "Ice.OperationMode.Idempotent";
            break;
    }
    return result;
}

void
Slice::Python::CodeVisitor::collectClassMembers(const ClassDefPtr& p, MemberInfoList& allMembers, bool inherited)
{
    ClassDefPtr base = p->base();
    if (base)
    {
        collectClassMembers(base, allMembers, true);
    }

    DataMemberList members = p->dataMembers();

    for (DataMemberList::iterator q = members.begin(); q != members.end(); ++q)
    {
        MemberInfo m;
        if (p->hasMetaData("protected") || (*q)->hasMetaData("protected"))
        {
            m.fixedName = "_" + fixIdent((*q)->name());
        }
        else
        {
            m.fixedName = fixIdent((*q)->name());
        }
        m.inherited = inherited;
        m.dataMember = *q;
        allMembers.push_back(m);
    }
}

void
Slice::Python::CodeVisitor::collectExceptionMembers(const ExceptionPtr& p, MemberInfoList& allMembers, bool inherited)
{
    ExceptionPtr base = p->base();
    if (base)
    {
        collectExceptionMembers(base, allMembers, true);
    }

    DataMemberList members = p->dataMembers();

    for (DataMemberList::iterator q = members.begin(); q != members.end(); ++q)
    {
        MemberInfo m;
        m.fixedName = fixIdent((*q)->name());
        m.inherited = inherited;
        m.dataMember = *q;
        allMembers.push_back(m);
    }
}

vector<string>
Slice::Python::CodeVisitor::stripMarkup(const string& comment)
{
    //
    // Strip HTML markup and javadoc links.
    //
    string text = comment;
    string::size_type pos = 0;
    do
    {
        pos = text.find('<', pos);
        if (pos != string::npos)
        {
            string::size_type endpos = text.find('>', pos);
            if (endpos == string::npos)
            {
                break;
            }
            text.erase(pos, endpos - pos + 1);
        }
    } while (pos != string::npos);

    const string link = "{@link";
    pos = 0;
    do
    {
        pos = text.find(link, pos);
        if (pos != string::npos)
        {
            text.erase(pos, link.size());
            string::size_type endpos = text.find('}', pos);
            if (endpos != string::npos)
            {
                string::size_type identpos = text.find_first_not_of(" \t#", pos);
                if (identpos != string::npos && identpos < endpos)
                {
                    string ident = text.substr(identpos, endpos - identpos);
                    text.replace(pos, endpos - pos + 1, fixIdent(ident));
                }
            }
        }
    } while (pos != string::npos);

    //
    // Strip @see sections.
    //
    static const string seeTag = "@see";
    pos = 0;
    do
    {
        //
        // Look for the next @ and delete up to that, or
        // to the end of the string, if not found.
        //
        pos = text.find(seeTag, pos);
        if (pos != string::npos)
        {
            string::size_type next = text.find('@', pos + seeTag.size());
            if (next != string::npos)
            {
                text.erase(pos, next - pos);
            }
            else
            {
                text.erase(pos, string::npos);
            }
        }
    } while (pos != string::npos);

    //
    // Escape triple quotes.
    //
    static const string singleQuotes = "'''";
    pos = 0;
    while ((pos = text.find(singleQuotes, pos)) != string::npos)
    {
        text.insert(pos, "\\");
        pos += singleQuotes.size() + 1;
    }
    static const string doubleQuotes = "\"\"\"";
    pos = 0;
    while ((pos = text.find(doubleQuotes, pos)) != string::npos)
    {
        text.insert(pos, "\\");
        pos += doubleQuotes.size() + 1;
    }

    //
    // Fold multiple empty lines.
    //
    pos = 0;
    while (true)
    {
        pos = text.find('\n', pos);
        if (pos == string::npos)
        {
            break;
        }

        //
        // Skip the next LF or CR/LF, if present.
        //
        if (pos < text.size() - 1 && text[pos + 1] == '\n')
        {
            pos += 2;
        }
        else if (pos < text.size() - 2 && text[pos + 1] == '\r' && text[pos + 2] == '\n')
        {
            pos += 3;
        }
        else
        {
            ++pos;
            continue;
        }

        //
        // Erase any more CR/LF characters.
        //
        string::size_type next = text.find_first_not_of("\r\n", pos);
        if (next != string::npos)
        {
            text.erase(pos, next - pos);
        }
    }

    //
    // Remove trailing whitespace.
    //
    pos = text.find_last_not_of(" \t\r\n");
    if (pos != string::npos)
    {
        text.erase(pos + 1, text.size() - pos - 1);
    }

    //
    // Split text into lines.
    //
    vector<string> lines;
    if (!text.empty())
    {
        string::size_type start = 0;
        while (start != string::npos)
        {
            string::size_type newline = text.find_first_of("\r\n", start);
            string line;
            if (newline != string::npos)
            {
                line = text.substr(start, newline - start);
                start = newline;
            }
            else
            {
                line = text.substr(start);
                start = text.size();
            }

            //
            // Remove trailing whitespace
            //
            pos = line.find_last_not_of(" \t");
            if (pos != string::npos)
            {
                line.erase(pos + 1, line.size() - pos - 1);
            }
            pos = line.find_first_not_of(" \t");
            if (pos != string::npos)
            {
                line = line.substr(pos);
            }

            lines.push_back(line);

            start = text.find_first_not_of("\r\n", start);
        }
    }

    return lines;
}

void
Slice::Python::CodeVisitor::writeDocstring(const string& comment, const string& prefix)
{
    vector<string> lines = stripMarkup(comment);
    if (lines.empty())
    {
        return;
    }

    _out << nl << prefix << tripleQuotes;

    for (vector<string>::const_iterator q = lines.begin(); q != lines.end(); ++q)
    {
        _out << nl << *q;
    }

    _out << nl << tripleQuotes;
}

void
Slice::Python::CodeVisitor::writeDocstring(const string& comment, const DataMemberList& members)
{
    vector<string> lines = stripMarkup(comment);
    if (lines.empty())
    {
        return;
    }

    _out << nl << tripleQuotes;

    for (const auto& line : lines)
    {
        _out << nl << line;
    }

    if (!members.empty())
    {
        //
        // Collect docstrings (if any) for the members.
        //
        map<string, vector<string>> docs;
        for (const auto& member : members)
        {
            vector<string> doc = stripMarkup(member->comment());
            if (!doc.empty())
            {
                docs[member->name()] = doc;
            }
        }
        //
        // Only emit members if there's a docstring for at least one member.
        //
        if (!docs.empty())
        {
            _out << nl;
            _out << nl << "Attributes";
            _out << nl << "----------";
            for (const auto& member : members)
            {
                _out << nl << fixIdent(member->name()) << " : " << typeToDocstring(member->type(), member->optional());
                map<string, vector<string>>::iterator p = docs.find(member->name());
                if (p != docs.end())
                {
                    for (const auto& line : p->second)
                    {
                        _out << nl << "    " << line;
                    }
                }
            }
        }
    }

    _out << nl << tripleQuotes;
}

void
Slice::Python::CodeVisitor::writeDocstring(const string& comment, const EnumeratorList& enums)
{
    vector<string> lines = stripMarkup(comment);
    if (lines.empty())
    {
        return;
    }

    _out << nl << tripleQuotes;

    for (vector<string>::const_iterator q = lines.begin(); q != lines.end(); ++q)
    {
        _out << nl << *q;
    }

    if (!enums.empty())
    {
        //
        // Collect docstrings (if any) for the enumerators.
        //
        map<string, vector<string>> docs;
        for (EnumeratorList::const_iterator e = enums.begin(); e != enums.end(); ++e)
        {
            vector<string> doc = stripMarkup((*e)->comment());
            if (!doc.empty())
            {
                docs[(*e)->name()] = doc;
            }
        }
        //
        // Only emit enumerators if there's a docstring for at least one enumerator.
        //
        if (!docs.empty())
        {
            _out << nl << "Enumerators:";
            for (EnumeratorList::const_iterator e = enums.begin(); e != enums.end(); ++e)
            {
                _out << nl << fixIdent((*e)->name()) << " -- ";
                map<string, vector<string>>::iterator p = docs.find((*e)->name());
                if (p != docs.end())
                {
                    for (vector<string>::const_iterator q = p->second.begin(); q != p->second.end(); ++q)
                    {
                        if (q != p->second.begin())
                        {
                            _out << nl;
                        }
                        _out << *q;
                    }
                }
            }
        }
    }

    _out << nl << tripleQuotes;
}

bool
Slice::Python::CodeVisitor::parseOpComment(const string& comment, OpComment& c)
{
    //
    // Remove most javadoc & HTML markup.
    //
    vector<string> lines = stripMarkup(comment);
    if (lines.empty())
    {
        return false;
    }

    //
    // Extract the descriptions of parameters, exceptions and return values.
    //
    string name;
    bool inParam = false, inException = false, inReturn = false;
    vector<string>::iterator i = lines.begin();
    while (i != lines.end())
    {
        string l = *i;
        string::size_type paramTag = l.find("@param");
        string::size_type throwTag = l.find("@throw");
        string::size_type returnTag = l.find("@return");

        if (paramTag != string::npos)
        {
            string::size_type pos = l.find_first_of(" \t", paramTag);
            if (pos != string::npos)
            {
                pos = l.find_first_not_of(" \t", pos);
            }
            if (pos != string::npos)
            {
                string::size_type namePos = pos;
                pos = l.find_first_of(" \t", pos);
                inParam = true;
                inException = false;
                inReturn = false;
                if (pos == string::npos)
                {
                    //
                    // Doc assumed to have the format
                    //
                    // @param foo
                    // Description of foo...
                    //
                    name = l.substr(namePos);
                }
                else
                {
                    name = l.substr(namePos, pos - namePos);
                    pos = l.find_first_not_of(" \t", pos);
                    if (pos != string::npos)
                    {
                        c.params[name].push_back(l.substr(pos));
                    }
                }
            }
            i = lines.erase(i);
            continue;
        }
        else if (throwTag != string::npos)
        {
            string::size_type pos = l.find_first_of(" \t", throwTag);
            if (pos != string::npos)
            {
                pos = l.find_first_not_of(" \t", pos);
            }
            if (pos != string::npos)
            {
                string::size_type namePos = pos;
                pos = l.find_first_of(" \t", pos);
                inException = true;
                inParam = false;
                inReturn = false;
                if (pos == string::npos)
                {
                    //
                    // Doc assumed to have the format
                    //
                    // @throw foo
                    // Description of foo...
                    //
                    name = l.substr(namePos);
                }
                else
                {
                    name = l.substr(namePos, pos - namePos);
                    pos = l.find_first_not_of(" \t", pos);
                    if (pos != string::npos)
                    {
                        c.exceptions[name].push_back(l.substr(pos));
                    }
                }
            }
            i = lines.erase(i);
            continue;
        }
        else if (returnTag != string::npos)
        {
            string::size_type pos = l.find_first_of(" \t", returnTag);
            if (pos != string::npos)
            {
                pos = l.find_first_not_of(" \t", pos);
            }
            if (pos != string::npos)
            {
                inReturn = true;
                inException = false;
                inParam = false;
                c.returns.push_back(l.substr(pos));
            }
            i = lines.erase(i);
            continue;
        }
        else
        {
            //
            // We didn't find a tag so we assume this line is a continuation of a
            // previous description.
            //
            string::size_type pos = l.find_first_not_of(" \t");
            if (pos != string::npos && l[pos] != '@')
            {
                if (inParam)
                {
                    assert(!name.empty());
                    c.params[name].push_back(l.substr(pos));
                    i = lines.erase(i);
                    continue;
                }
                else if (inException)
                {
                    assert(!name.empty());
                    c.exceptions[name].push_back(l.substr(pos));
                    i = lines.erase(i);
                    continue;
                }
                else if (inReturn)
                {
                    c.returns.push_back(l.substr(pos));
                    i = lines.erase(i);
                    continue;
                }
            }
        }

        i++;
    }

    //
    // All remaining lines become the general description.
    //
    for (const string& line : lines)
    {
        auto pos = line.find_first_not_of(" \t");
        if (pos != string::npos)
        {
            c.description.push_back(line.substr(pos));
        }
    }

    return true;
}

void
Slice::Python::CodeVisitor::writeDocstring(const OperationPtr& op, DocstringMode mode)
{
    OpComment comment;
    if (!parseOpComment(op->comment(), comment))
    {
        return;
    }

    TypePtr ret = op->returnType();
    ParamDeclList params = op->parameters();
    ParamDeclList inParams, outParams;
    for (const auto& param : params)
    {
        if (param->isOutParam())
        {
            outParams.push_back(param);
        }
        else
        {
            inParams.push_back(param);
        }
    }

    if (comment.description.empty())
    {
        if ((mode == DocSync || mode == DocDispatch) && comment.params.empty() && comment.exceptions.empty() &&
            comment.returns.empty())
        {
            return;
        }
        else if (mode == DocAsync && inParams.empty())
        {
            return;
        }
        else if (mode == DocAsyncDispatch && inParams.empty() && comment.exceptions.empty())
        {
            return;
        }
    }

    //
    // Emit the general description.
    //
    _out << nl << "\"\"\"";
    for (const string& line : comment.description)
    {
        _out << nl << line;
    }

    //
    // Emit arguments.
    //
    bool needArgs = false;
    switch (mode)
    {
        case DocSync:
        case DocAsync:
        case DocDispatch:
            needArgs = true;
            break;
        case DocAsyncDispatch:
            needArgs = true;
            break;
    }

    if (needArgs)
    {
        if (!comment.description.empty())
        {
            _out << nl;
<<<<<<< HEAD
        }

        _out << nl << "Parameters";
        _out << nl << "----------";
        for (const auto& param : inParams)
        {
            string fixed = fixIdent(param->name());
            _out << nl << fixed << " : " << typeToDocstring(param->type(), param->optional());
            const auto r = comment.params.find(param->name());
            for (const auto& line : r->second)
            {
                _out << nl << "    " << line;
            }
        }
=======
        }

        _out << nl << "Parameters";
        _out << nl << "----------";
        for (const auto& param : inParams)
        {
            string fixed = fixIdent(param->name());
            _out << nl << fixed << " : " << typeToDocstring(param->type(), param->optional());
            StringMap::const_iterator r = comment.params.find(param->name());
            if (r == comment.params.end())
            {
                r = comment.params.find(fixed); // Just in case.
            }
            if (r != comment.params.end())
            {
                _out << nl << "    " << r->second;
            }
        }
>>>>>>> 5d4f24b6
        if (mode == DocSync || mode == DocAsync)
        {
            const string contextParamName = getEscapedParamName(op, "context");
            _out << nl << contextParamName << " : Ice.Context";
            _out << nl << "    The request context for the invocation.";
        }
        if (mode == DocDispatch || mode == DocAsyncDispatch)
        {
            const string currentParamName = getEscapedParamName(op, "current");
            _out << nl << currentParamName << " : Ice.Current";
            _out << nl << "    The Current object for the dispatch.";
        }
    }

    //
    // Emit return value(s).
    //
    bool hasReturnValue = false;
    if (mode == DocAsync || mode == DocAsyncDispatch)
    {
        hasReturnValue = true;
        if (!comment.description.empty() || needArgs)
        {
            _out << nl;
        }
        _out << nl << "Returns";
        _out << nl << "-------";
        _out << nl << "Ice.Future";
        _out << nl << "    A future object that is completed with the result of "
             << (mode == DocAsync ? "the invocation." : "the dispatch.");
    }

    if ((mode == DocSync || mode == DocDispatch) && (ret || !outParams.empty()))
    {
        hasReturnValue = true;
        if (!comment.description.empty() || needArgs)
        {
            _out << nl;
        }
        _out << nl << "Returns";
        _out << nl << "-------";
        if ((outParams.size() + (ret ? 1 : 0)) > 1)
        {
            _out << nl << "Returns a tuple of (";
            if (ret)
            {
                _out << typeToDocstring(ret, op->returnIsOptional());
                _out << ", ";
            }

            for (const auto& param : outParams)
            {
                _out << typeToDocstring(param->type(), param->optional());
                if (param != outParams.back())
                {
                    _out << ", ";
                }
            }
            _out << ")";
            _out << nl << "    A tuple containing:";
            if (ret)
            {
                _out << nl << "    - " << typeToDocstring(ret, op->returnIsOptional());
                _out << nl << "        " << comment.returns;
            }
            for (const auto& param : outParams)
            {
                _out << nl << "    - " << typeToDocstring(param->type(), param->optional());
<<<<<<< HEAD
                const auto r = comment.params.find(param->name());
                for (const string& line : r->second)
                {
                    _out << nl << "        " << line;
=======
                StringMap::const_iterator r = comment.params.find(param->name());
                if (r != comment.params.end())
                {
                    _out << nl << "        " << r->second;
>>>>>>> 5d4f24b6
                }
            }
        }
        else if (ret && !comment.returns.empty())
        {
            _out << nl << typeToDocstring(ret, op->returnIsOptional());
            _out << nl << "    " << comment.returns;
        }
        else if (!outParams.empty())
        {
            assert(outParams.size() == 1);
            _out << nl << typeToDocstring(outParams.front()->type(), outParams.front()->optional());
        }
    }

    //
    // Emit exceptions.
    //
    if ((mode == DocSync || mode == DocDispatch || mode == DocAsyncDispatch) && !comment.exceptions.empty())
    {
        if (!comment.description.empty() || needArgs || hasReturnValue)
        {
            _out << nl;
        }
        _out << nl << "Raises";
        _out << nl << "------";
        for (const auto& [exception, exceptionDescription] : comment.exceptions)
        {
            _out << nl << exception;
<<<<<<< HEAD
            for (const auto& line : exceptionDescription)
            {
                _out << nl << "    " << line;
            }
=======
            _out << nl << "    " << exceptionDescription;
>>>>>>> 5d4f24b6
        }
    }
    _out << nl << "\"\"\"";
}

string
Slice::Python::getPackageDirectory(const string& file, const UnitPtr& ut)
{
    //
    // file must be a fully-qualified path name.
    //

    //
    // Check if the file contains the python:pkgdir file metadata.
    //
    DefinitionContextPtr dc = ut->findDefinitionContext(file);
    assert(dc);
    const string prefix = "python:pkgdir:";
    string pkgdir = dc->findMetaData(prefix);
    if (!pkgdir.empty())
    {
        //
        // The metadata is present, so the generated file was placed in the specified directory.
        //
        pkgdir = pkgdir.substr(prefix.size());
        assert(!pkgdir.empty()); // This situation should have been caught by MetaDataVisitor.
    }
    return pkgdir;
}

string
Slice::Python::getImportFileName(const string& file, const UnitPtr& ut, const vector<string>& includePaths)
{
    //
    // The file and includePaths arguments must be fully-qualified path names.
    //

    //
    // Check if the file contains the python:pkgdir file metadata.
    //
    string pkgdir = getPackageDirectory(file, ut);
    if (!pkgdir.empty())
    {
        //
        // The metadata is present, so the generated file was placed in the specified directory.
        //
        vector<string> names;
        IceInternal::splitString(pkgdir, "/", names);
        assert(!names.empty());
        pkgdir = "";
        for (vector<string>::iterator p = names.begin(); p != names.end(); ++p)
        {
            if (p != names.begin())
            {
                pkgdir += ".";
            }
            pkgdir += fixIdent(*p);
        }
        string name = file;
        string::size_type pos = name.rfind('/');
        if (pos != string::npos)
        {
            name = name.substr(pos + 1); // Get the name of the file without the leading path.
        }
        assert(!name.empty());
        replace(name.begin(), name.end(), '.', '_'); // Convert .ice to _ice
        return pkgdir + "." + name;
    }
    else
    {
        //
        // The metadata is not present, so we transform the file name using the include paths (-I)
        // given to the compiler.
        //
        string name = changeInclude(file, includePaths);
        replace(name.begin(), name.end(), '/', '_');
        return name + "_ice";
    }
}

void
Slice::Python::generate(const UnitPtr& un, bool all, const vector<string>& includePaths, Output& out)
{
    Slice::Python::MetaDataVisitor visitor;
    un->visit(&visitor, false);

    out << nl << "import Ice";
    out << nl << "import IcePy";
    out << nl << "import builtins as _builtins";

    if (!all)
    {
        vector<string> paths = includePaths;
        for (vector<string>::iterator p = paths.begin(); p != paths.end(); ++p)
        {
            *p = fullPath(*p);
        }

        StringList includes = un->includeFiles();
        for (StringList::const_iterator q = includes.begin(); q != includes.end(); ++q)
        {
            out << nl << "import " << getImportFileName(*q, un, paths);
        }
    }

    set<string> moduleHistory;

    ModuleVisitor moduleVisitor(out, moduleHistory);
    un->visit(&moduleVisitor, true);

    CodeVisitor codeVisitor(out, moduleHistory);
    un->visit(&codeVisitor, false);

    out << nl; // Trailing newline.
}

string
Slice::Python::scopedToName(const string& scoped)
{
    string result = fixIdent(scoped);
    if (result.find("::") == 0)
    {
        result.erase(0, 2);
    }

    string::size_type pos;
    while ((pos = result.find("::")) != string::npos)
    {
        result.replace(pos, 2, ".");
    }

    return result;
}

string
Slice::Python::fixIdent(const string& ident)
{
    if (ident[0] != ':')
    {
        return lookupKwd(ident);
    }
    vector<string> ids = splitScopedName(ident);
    transform(ids.begin(), ids.end(), ids.begin(), [](const string& id) -> string { return lookupKwd(id); });
    stringstream result;
    for (vector<string>::const_iterator i = ids.begin(); i != ids.end(); ++i)
    {
        result << "::" + *i;
    }
    return result.str();
}

string
Slice::Python::getPackageMetadata(const ContainedPtr& cont)
{
    //
    // Traverse to the top-level module.
    //
    ModulePtr m;
    ContainedPtr p = cont;
    while (true)
    {
        if (dynamic_pointer_cast<Module>(p))
        {
            m = dynamic_pointer_cast<Module>(p);
        }

        ContainerPtr c = p->container();
        p = dynamic_pointer_cast<Contained>(c); // This cast fails for Unit.
        if (!p)
        {
            break;
        }
    }

    assert(m);

    // The python:package metadata can be defined as file metadata or applied to a top-level module.
    // We check for the metadata at the top-level module first and then fall back to the global scope.
    static const string prefix = "python:package:";

    string q;
    if (!m->findMetaData(prefix, q))
    {
        UnitPtr ut = cont->unit();
        string file = cont->file();
        assert(!file.empty());

        DefinitionContextPtr dc = ut->findDefinitionContext(file);
        assert(dc);
        q = dc->findMetaData(prefix);
    }

    if (!q.empty())
    {
        q = q.substr(prefix.size());
    }

    return q;
}

string
Slice::Python::getAbsolute(const ContainedPtr& cont, const string& suffix, const string& nameSuffix)
{
    string scope = scopedToName(cont->scope());

    string package = getPackageMetadata(cont);
    if (!package.empty())
    {
        if (!scope.empty())
        {
            scope = package + "." + scope;
        }
        else
        {
            scope = package + ".";
        }
    }

    return scope + suffix + fixIdent(cont->name() + nameSuffix);
}

void
Slice::Python::printHeader(IceInternal::Output& out)
{
    static const char* header = "#\n"
                                "# Copyright (c) ZeroC, Inc. All rights reserved.\n"
                                "#\n";

    out << header;
    out << "#\n";
    out << "# Ice version " << ICE_STRING_VERSION << "\n";
    out << "#\n";
}

bool
Slice::Python::MetaDataVisitor::visitUnitStart(const UnitPtr& p)
{
    static const string prefix = "python:";

    //
    // Validate file metadata in the top-level file and all included files.
    //
    StringList files = p->allFiles();
    for (StringList::iterator q = files.begin(); q != files.end(); ++q)
    {
        string file = *q;
        DefinitionContextPtr dc = p->findDefinitionContext(file);
        assert(dc);
        StringList globalMetaData = dc->getMetaData();
        for (StringList::const_iterator r = globalMetaData.begin(); r != globalMetaData.end();)
        {
            string s = *r++;
            if (s.find(prefix) == 0)
            {
                static const string packagePrefix = "python:package:";
                if (s.find(packagePrefix) == 0 && s.size() > packagePrefix.size())
                {
                    continue;
                }
                static const string pkgdirPrefix = "python:pkgdir:";
                if (s.find(pkgdirPrefix) == 0 && s.size() > pkgdirPrefix.size())
                {
                    continue;
                }

                dc->warning(InvalidMetaData, file, "", "ignoring invalid file metadata `" + s + "'");
                globalMetaData.remove(s);
            }
        }
        dc->setMetaData(globalMetaData);
    }
    return true;
}

bool
Slice::Python::MetaDataVisitor::visitModuleStart(const ModulePtr& p)
{
    static const string prefix = "python:package:";

    StringList metaData = p->getMetaData();
    for (StringList::const_iterator r = metaData.begin(); r != metaData.end();)
    {
        string s = *r++;
        if (s.find(prefix) == 0)
        {
            //
            // Must be a top-level module.
            //
            if (dynamic_pointer_cast<Unit>(p->container()))
            {
                continue;
            }
        }

        if (s.find("python:") == 0)
        {
            p->definitionContext()->warning(InvalidMetaData, p->file(), "", "ignoring invalid metadata `" + s + "'");
            metaData.remove(s);
        }
    }

    p->setMetaData(metaData);
    return true;
}

void
Slice::Python::MetaDataVisitor::visitClassDecl(const ClassDeclPtr& p)
{
    reject(p);
}

bool
Slice::Python::MetaDataVisitor::visitClassDefStart(const ClassDefPtr& p)
{
    reject(p);
    return true;
}

void
Slice::Python::MetaDataVisitor::visitInterfaceDecl(const InterfaceDeclPtr& p)
{
    reject(p);
}

bool
Slice::Python::MetaDataVisitor::visitInterfaceDefStart(const InterfaceDefPtr& p)
{
    reject(p);
    return true;
}

bool
Slice::Python::MetaDataVisitor::visitExceptionStart(const ExceptionPtr& p)
{
    reject(p);
    return true;
}

bool
Slice::Python::MetaDataVisitor::visitStructStart(const StructPtr& p)
{
    reject(p);
    return true;
}

void
Slice::Python::MetaDataVisitor::visitOperation(const OperationPtr& p)
{
    TypePtr ret = p->returnType();
    if (ret)
    {
        validateSequence(p->file(), p->line(), ret, p->getMetaData());
    }

    ParamDeclList params = p->parameters();
    for (ParamDeclList::iterator q = params.begin(); q != params.end(); ++q)
    {
        validateSequence(p->file(), (*q)->line(), (*q)->type(), (*q)->getMetaData());
    }
}

void
Slice::Python::MetaDataVisitor::visitDataMember(const DataMemberPtr& p)
{
    validateSequence(p->file(), p->line(), p->type(), p->getMetaData());
}

void
Slice::Python::MetaDataVisitor::visitSequence(const SequencePtr& p)
{
    static const string protobuf = "python:protobuf:";
    StringList metaData = p->getMetaData();
    const string file = p->file();
    const string line = p->line();
    StringList protobufMetaData;
    const UnitPtr ut = p->unit();
    const DefinitionContextPtr dc = ut->findDefinitionContext(file);
    assert(dc);

    for (StringList::const_iterator q = metaData.begin(); q != metaData.end();)
    {
        string s = *q++;
        if (s.find(protobuf) == 0)
        {
            //
            // Remove from list so validateSequence does not try to handle as well.
            //
            metaData.remove(s);
            BuiltinPtr builtin = dynamic_pointer_cast<Builtin>(p->type());
            if (!builtin || builtin->kind() != Builtin::KindByte)
            {
                dc->warning(
                    InvalidMetaData,
                    file,
                    line,
                    "ignoring invalid metadata `" + s + ": " + "`protobuf' encoding must be a byte sequence");
            }
            else
            {
                protobufMetaData.push_back(s);
            }
        }
    }

    metaData = validateSequence(file, line, p, metaData);
    metaData.insert(metaData.end(), protobufMetaData.begin(), protobufMetaData.end());
    p->setMetaData(metaData);
}

void
Slice::Python::MetaDataVisitor::visitDictionary(const DictionaryPtr& p)
{
    reject(p);
}

void
Slice::Python::MetaDataVisitor::visitEnum(const EnumPtr& p)
{
    reject(p);
}

void
Slice::Python::MetaDataVisitor::visitConst(const ConstPtr& p)
{
    reject(p);
}

StringList
Slice::Python::MetaDataVisitor::validateSequence(
    const string& file,
    const string& line,
    const TypePtr& type,
    const StringList& metaData)
{
    const UnitPtr ut = type->unit();
    const DefinitionContextPtr dc = ut->findDefinitionContext(file);
    assert(dc);

    static const string prefix = "python:";
    StringList newMetaData = metaData;
    for (StringList::const_iterator p = newMetaData.begin(); p != newMetaData.end();)
    {
        string s = *p++;
        if (s.find(prefix) == 0)
        {
            SequencePtr seq = dynamic_pointer_cast<Sequence>(type);
            if (seq)
            {
                static const string seqPrefix = "python:seq:";
                if (s.find(seqPrefix) == 0)
                {
                    string arg = s.substr(seqPrefix.size());
                    if (arg == "tuple" || arg == "list" || arg == "default")
                    {
                        continue;
                    }
                }
                else if (s.size() > prefix.size())
                {
                    string arg = s.substr(prefix.size());
                    if (arg == "tuple" || arg == "list" || arg == "default")
                    {
                        continue;
                    }
                    else if (arg == "array.array" || arg == "numpy.ndarray" || arg.find("memoryview:") == 0)
                    {
                        //
                        // The memoryview sequence metadata is only valid for integral builtin
                        // types excluding strings.
                        //
                        BuiltinPtr builtin = dynamic_pointer_cast<Builtin>(seq->type());
                        if (builtin)
                        {
                            switch (builtin->kind())
                            {
                                case Builtin::KindBool:
                                case Builtin::KindByte:
                                case Builtin::KindShort:
                                case Builtin::KindInt:
                                case Builtin::KindLong:
                                case Builtin::KindFloat:
                                case Builtin::KindDouble:
                                {
                                    continue;
                                }
                                default:
                                {
                                    break;
                                }
                            }
                        }
                    }
                }
            }
            dc->warning(InvalidMetaData, file, line, "ignoring invalid metadata `" + s + "'");
            newMetaData.remove(s);
        }
    }
    return newMetaData;
}

void
Slice::Python::MetaDataVisitor::reject(const ContainedPtr& cont)
{
    StringList localMetaData = cont->getMetaData();
    static const string prefix = "python:";

    const UnitPtr ut = cont->unit();
    const DefinitionContextPtr dc = ut->findDefinitionContext(cont->file());
    assert(dc);

    for (StringList::const_iterator p = localMetaData.begin(); p != localMetaData.end();)
    {
        string s = *p++;
        if (s.find(prefix) == 0)
        {
            dc->warning(InvalidMetaData, cont->file(), cont->line(), "ignoring invalid metadata `" + s + "'");
            localMetaData.remove(s);
        }
    }
    cont->setMetaData(localMetaData);
}<|MERGE_RESOLUTION|>--- conflicted
+++ resolved
@@ -47,14 +47,9 @@
             else
             {
                 ostringstream os;
-<<<<<<< HEAD
                 os << "(";
                 os << typeToDocstring(type, false);
                 os << " or None)";
-=======
-                os << typeToDocstring(type, false);
-                os << " or None";
->>>>>>> 5d4f24b6
                 return os.str();
             }
         }
@@ -69,11 +64,7 @@
             "float",
             "str",
             "Ice.Value",
-<<<<<<< HEAD
             "(Ice.ObjectPrx or None)",
-=======
-            "Ice.ObjectPrx or None",
->>>>>>> 5d4f24b6
             "Ice.Value"};
 
         BuiltinPtr builtin = dynamic_pointer_cast<Builtin>(type);
@@ -105,14 +96,9 @@
         if (proxy)
         {
             ostringstream os;
-<<<<<<< HEAD
             os << "(";
             os << Slice::Python::scopedToName(proxy->scoped() + "Prx");
             os << " or None)";
-=======
-            os << Slice::Python::scopedToName(proxy->scoped() + "Prx");
-            os << " or None";
->>>>>>> 5d4f24b6
             return os.str();
         }
 
@@ -2619,7 +2605,6 @@
         if (!comment.description.empty())
         {
             _out << nl;
-<<<<<<< HEAD
         }
 
         _out << nl << "Parameters";
@@ -2634,26 +2619,6 @@
                 _out << nl << "    " << line;
             }
         }
-=======
-        }
-
-        _out << nl << "Parameters";
-        _out << nl << "----------";
-        for (const auto& param : inParams)
-        {
-            string fixed = fixIdent(param->name());
-            _out << nl << fixed << " : " << typeToDocstring(param->type(), param->optional());
-            StringMap::const_iterator r = comment.params.find(param->name());
-            if (r == comment.params.end())
-            {
-                r = comment.params.find(fixed); // Just in case.
-            }
-            if (r != comment.params.end())
-            {
-                _out << nl << "    " << r->second;
-            }
-        }
->>>>>>> 5d4f24b6
         if (mode == DocSync || mode == DocAsync)
         {
             const string contextParamName = getEscapedParamName(op, "context");
@@ -2722,17 +2687,10 @@
             for (const auto& param : outParams)
             {
                 _out << nl << "    - " << typeToDocstring(param->type(), param->optional());
-<<<<<<< HEAD
                 const auto r = comment.params.find(param->name());
                 for (const string& line : r->second)
                 {
                     _out << nl << "        " << line;
-=======
-                StringMap::const_iterator r = comment.params.find(param->name());
-                if (r != comment.params.end())
-                {
-                    _out << nl << "        " << r->second;
->>>>>>> 5d4f24b6
                 }
             }
         }
@@ -2762,14 +2720,10 @@
         for (const auto& [exception, exceptionDescription] : comment.exceptions)
         {
             _out << nl << exception;
-<<<<<<< HEAD
             for (const auto& line : exceptionDescription)
             {
                 _out << nl << "    " << line;
             }
-=======
-            _out << nl << "    " << exceptionDescription;
->>>>>>> 5d4f24b6
         }
     }
     _out << nl << "\"\"\"";
