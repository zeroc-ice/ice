--- conflicted
+++ resolved
@@ -1775,20 +1775,9 @@
         {
             out << " = None";
         }
-<<<<<<< HEAD
         else
         {
-            out << " = " + getTypeInitializer(field, false);
-=======
-        else if (auto st = dynamic_pointer_cast<Struct>(field->type()))
-        {
-            // See writeAssign.
-            out << " = " << "field(default_factory=" << getImportAlias(p, st) << ')';
-        }
-        else
-        {
-            out << " = " + getTypeInitializer(p, field);
->>>>>>> 87325bbc
+            out << " = " + getTypeInitializer(p, field, false);
         }
     }
     out.dec();
@@ -1911,11 +1900,7 @@
 }
 
 string
-<<<<<<< HEAD
-Slice::Python::CodeVisitor::getTypeInitializer(const DataMemberPtr& field, bool constructor)
-=======
-Slice::Python::CodeVisitor::getTypeInitializer(const ContainedPtr& source, const DataMemberPtr& field)
->>>>>>> 87325bbc
+Slice::Python::CodeVisitor::getTypeInitializer(const ContainedPtr& source, const DataMemberPtr& field, bool constructor)
 {
     static constexpr string_view builtinTable[] = {
         "0",     // Builtin::KindByte
@@ -1943,7 +1928,7 @@
         string factory;
         if (auto st = dynamic_pointer_cast<Struct>(field->type()))
         {
-            factory = getImportAlias(st);
+            factory = getImportAlias(source, st);
         }
         else if (auto seq = dynamic_pointer_cast<Sequence>(field->type()))
         {
@@ -2070,12 +2055,11 @@
     // Mutable types cannot be used as default values in Python as they are shared across instances.
     if (!canBeUsedAsDefaultValue(memberType) && !member->optional())
     {
-<<<<<<< HEAD
         out << nl << "self." << memberName << " = " << memberName << " if " << memberName << " is not None else ";
 
         if (dynamic_pointer_cast<Struct>(memberType))
         {
-            out << getImportAlias(memberType) << "()";
+            out << getImportAlias(source, memberType) << "()";
         }
         else if (auto seq = dynamic_pointer_cast<Sequence>(memberType))
         {
@@ -2095,10 +2079,6 @@
         {
             out << "{}";
         }
-=======
-        out << nl << "self." << memberName << " = " << memberName << " if " << memberName << " is not None else "
-            << getImportAlias(source, st) << "()";
->>>>>>> 87325bbc
     }
     else
     {
@@ -2191,11 +2171,7 @@
         }
         else
         {
-<<<<<<< HEAD
-            out << getTypeInitializer(member, true);
-=======
-            out << getTypeInitializer(source, member);
->>>>>>> 87325bbc
+            out << getTypeInitializer(source, member, true);
         }
     }
 }
