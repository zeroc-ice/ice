--- conflicted
+++ resolved
@@ -384,15 +384,12 @@
         // Emit Python code for operations
         void writeOperations(const InterfaceDefPtr&, IceInternal::Output&);
 
-<<<<<<< HEAD
-        // Get the default value for initializing a given type.
-        std::string getTypeInitializer(const DataMemberPtr& dataMember, bool constructor);
-=======
         /// Get the default value for initializing a given type.
         /// @param source The Slice definition that is initializing the type.
         /// @param member The data member to initialize.
-        std::string getTypeInitializer(const ContainedPtr& source, const DataMemberPtr& member);
->>>>>>> 87325bbc
+        /// @param forConstructor If true, the initialization is for a constructor parameter, otherwise it is for a
+        /// dataclass field.
+        std::string getTypeInitializer(const ContainedPtr& source, const DataMemberPtr& member, bool forConstructor);
 
         // Write Python metadata as a tuple.
         void writeMetadata(const MetadataList&, IceInternal::Output&);
