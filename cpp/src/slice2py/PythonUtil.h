// Copyright (c) ZeroC, Inc.

#ifndef SLICE_PYTHON_UTIL_H
#define SLICE_PYTHON_UTIL_H

#include "../Ice/OutputUtil.h"
#include "../Slice/Parser.h"
#include "../Slice/Util.h"

#include <map>
#include <set>
#include <string>

namespace Slice::Python
{
    // The kind of method being documented or generated.
    enum MethodKind
    {
        SyncInvocation,
        AsyncInvocation,
        Dispatch
    };

    /// Represents the scope of an import statement—either required at runtime or only used for type hints.
    enum ImportScope
    {
        /// The import is required at runtime by the generated Python code.
        RuntimeImport,

        /// The import is only used for type hints and is not needed at runtime.
        TypingImport
    };

    // The context a type will be used in.
    enum TypeContext
    {
        // If the type is an interface, it is used as a servant (base type).
        Servant,
        // If the type is an interface, it is used as a proxy (base type or parameter).
        Proxy,
        // A field of a class or struct
        Field,
        // A parameter
        Parameter,
        // A return type or out parameter
        Return
    };

    /// A map with the import statements for a generated Python module.
    /// - Key: the imported module name, e.g., "Ice.Communicator".
    /// - Value: a set of pairs representing the imported name and its alias. The first element of the pair is the
    ///   imported name, and the second element is the alias used in the generated code. When the alias is empty,
    ///   the imported name is used directly.
    using ModuleImportsMap = std::map<std::string, std::set<std::pair<std::string, std::string>>>;

    // Maps import statements per generated Python module.
    // - Key: the generated module name, e.g., "Ice.Locator_ice" (we generate one Python module per each unique Slice
    // module in a Slice file).
    // - Value: a map from imported module name to the set of pairs representing the imported name and its alias.
    using ImportsMap = std::map<std::string, ModuleImportsMap>;

    /// Represents a Python code fragment generated for a Slice definition.
    struct PythonCodeFragment
    {
        /// The Slice file name from which this code fragment was generated.
        std::string sliceFileName;

        /// The package name for the generated code.
        std::string packageName;

        /// The Python module for the generated code.
        std::string moduleName;

        /// The Python file name where this code fragment will be written.
        std::string fileName;

        /// Whether this code fragment is a package index file.
        bool isPackageIndex = false;

        /// The generated code.
        std::string code;
    };

    struct PythonCompilationResult
    {
        /// The status of the compilation.
        int status = EXIT_SUCCESS;

        /// The generated Python code fragments.
        std::vector<PythonCodeFragment> fragments;
    };

    enum PythonCompilationKind
    {
        // Don't generate any Python code.
        None,
        // Generate Python code for Slice definitions.
        Module,
        // Generate Python package index files (__init__.py).
        Index,
        // Generate both modules and package index files.
        All
    };

    /// Returns the fully qualified name of the Python module that corresponds to the given Slice definition.
    ///
    /// Each Slice module is mapped to a Python package with the same name, but with "::" replaced by ".".
    /// Within that package, each Slice definition is mapped to a Python module with the same name as the definition.
    ///
    /// For example:
    /// - A Slice definition named `Baz` in the module `::Bar::Foo` is mapped to the Python module `"Bar.Foo.Baz"`
    ///   in Bar/Foo/Baz.py file.
    ///
    /// @param p The Slice definition to map to a Python module.
    /// @return The fully qualified Python module name corresponding to the Slice definition.
    std::string getPythonModuleForDefinition(const SyntaxTreeBasePtr& p);

    /// Returns the fully qualified name of the Python module where the given Slice definition is forward-declared.
    ///
    /// Forward declarations are generated only for classes and interfaces. The corresponding Python module name is the
    /// same as the definition module returned by `getPythonModuleForDefinition`, with an "_iceF" appended to the end.
    ///
    /// For example, the forward declaration of the class `Bar::MyClass` is placed in the module `"Bar.MyClass_iceF"`
    /// in Bar/MyClass_iceF.py file.
    ///
    /// @param p The Slice definition to get the forward declaration module name for. Must be a class or interface.
    /// @return The fully qualified Python module name for the forward declaration.
    std::string getPythonModuleForForwardDeclaration(const SyntaxTreeBasePtr& p);

    /// Returns the alias used for importing the given Slice definition in Python. If there is not conflict, the alias
    /// is the same as the definition name.
    ///
    /// @param source The Slice definition that is importing the given definition.
    /// @param allImports The map of all imports for the source module. The key is the imported definition name, and
    /// the value is the Python module name where the definition is imported from.
    /// @param p The Slice definition to get the Python import alias for.
    /// @return The alias to use when importing the given definition in generated Python code.
    std::string getImportAlias(
        const ContainedPtr& source,
        const std::map<std::string, std::string>& allImports,
        const SyntaxTreeBasePtr& p);

    /// Returns the alias to use when imported the given @p name from the given @p moduleName. If there is no conflict
    /// with other definitions in the current module or from imported modules, the alias is the same as the name.
    ///
    /// @param source The Slice definition that is importing the given definition.
    /// @param allImports The map of all imports for the source module. The key is the imported definition name, and
    /// the value is the Python module name where the definition is imported from.
    /// @param moduleName The name of the module where the definition is located.
    /// @param name The name of the definition to import.
    /// @return The alias to use when importing the given definition in generated Python code.
    std::string getImportAlias(
        const ContainedPtr& source,
        const std::map<std::string, std::string>& allImports,
        const std::string& moduleName,
        const std::string& name);

    /// Gets the name used for the meta-type of the given Slice definition. IcePy creates a meta-type for each Slice
    /// type. The generated code uses these meta-types to call IcePy.
    /// @param p The Slice definition to get the meta-type name for.
    /// @return The name of the meta-type for the given Slice definition.
    std::string getMetaType(const SyntaxTreeBasePtr& p);

    /// Helper method to emit the generated code that format the fields of a type in __repr__ implementation.
    std::string formatFields(const DataMemberList& members);

    PythonCodeFragment createCodeFragmentForPythonModule(const ContainedPtr& contained, const std::string& code);

    // Get a list of all definitions exported for the Python module corresponding to the given Slice definition.
    std::vector<std::string> getAll(const ContainedPtr& definition);

    // A helper class to initialize the _outBuffer member of BufferedOutput before is passed to the Output
    // constructor.
    class BufferedOutputBase
    {
    protected:
        std::ostringstream _outBuffer;
    };

    /// A output class that writes to a stream, used by the CodeVisitor to write Python code fragments.
    class BufferedOutput final : public BufferedOutputBase, public IceInternal::Output
    {
    public:
        BufferedOutput() : Output(_outBuffer) {}

        /// Returns the string representation of the buffered output.
        /// @return the string containing the buffered output.
        std::string str() const { return _outBuffer.str(); }
    };

    /// Creates the package directory structure for a given Python module name.
    ///
    /// For example, if the module name is "Foo.Bar.Baz", this function creates the directories "Foo/Bar" under the
    /// specified output path.
    ///
    /// @param moduleName The name of the Python module (e.g., "Foo.Bar.Baz").
    /// @param outputPath The base directory in which to create the package directories. Must already exist.
    void createPackagePath(const std::string& moduleName, const std::string& outputPath);

    /// Writes the standard header comment to a generated Python source file.
    ///
    /// @param out The output stream to write the header to.
    void writeHeader(IceInternal::Output& out);

    /// Write the package index that exports the given imports.
    ///
    /// @param imports The map of imports to write to the package index. The key is the module name, and the value is
    /// a set of pairs representing the imported name and its alias.
    /// @param out The output stream to write the package index to.
    void writePackageIndex(const std::map<std::string, std::set<std::string>>& imports, IceInternal::Output& out);

    /// Returns a DocString formatted link to the provided Slice identifier.
    std::string
    pyLinkFormatter(const std::string& rawLink, const ContainedPtr& source, const SyntaxTreeBasePtr& target);

    /// Validates the Slice Python metadata for the given unit.
    void validatePythonMetadata(const UnitPtr&);

    // Collects Python definitions for each generated Python package.
    // Each package corresponds to a Slice module and includes an `__init__.py` file that re-exports selected
    // definitions from the package's internal modules.
    class PackageVisitor final : public ParserVisitor
    {
    public:
        bool visitModuleStart(const ModulePtr&) final;
        bool visitClassDefStart(const ClassDefPtr&) final;
        bool visitInterfaceDefStart(const InterfaceDefPtr&) final;
        bool visitStructStart(const StructPtr&) final;
        bool visitExceptionStart(const ExceptionPtr&) final;
        void visitSequence(const SequencePtr&) final;
        void visitDictionary(const DictionaryPtr&) final;
        void visitEnum(const EnumPtr&) final;
        void visitConst(const ConstPtr&) final;

        [[nodiscard]] const std::map<std::string, std::map<std::string, std::set<std::string>>>& imports()
        {
            return _imports;
        }
        [[nodiscard]] const std::map<std::string, std::set<std::string>>& generated() { return _generated; }

    private:
        void addRuntimeImport(const ContainedPtr& definition, const std::string& prefix = "");
        void addRuntimeImportForMetaType(const ContainedPtr& definition);

        // A map where:
        // - The outer key is the generated Python package name (e.g., "Foo" for the Slice module ::Foo).
        // - The inner key is the generated Python module name (e.g., "Bar" for the Slice class ::Foo::Bar).
        // - The value is the set of symbol names that the generated module contributes to the package.
        //   For example, the generated module for the Slice class "Bar" contributes the symbols "Bar" and
        //   "__Foo_Bar_t", corresponding to the class itself and its associated meta-type.
        std::map<std::string, std::map<std::string, std::set<std::string>>> _imports;

        std::map<std::string, std::set<std::string>> _generated;
    };

    // Collect the import statements required by each generated Python module.
    class ImportVisitor final : public ParserVisitor
    {
    public:
        bool visitStructStart(const StructPtr&) final;
        bool visitClassDefStart(const ClassDefPtr&) final;
        bool visitExceptionStart(const ExceptionPtr&) final;
        void visitDataMember(const DataMemberPtr&) final;

        bool visitInterfaceDefStart(const InterfaceDefPtr&) final;

        void visitSequence(const SequencePtr&) final;
        void visitDictionary(const DictionaryPtr&) final;
        void visitEnum(const EnumPtr&) final;
        void visitConst(const ConstPtr&) final;

        [[nodiscard]] const ImportsMap& getRuntimeImports() const { return _runtimeImports; }

        [[nodiscard]] const ImportsMap& getTypingImports() const { return _typingImports; }

        [[nodiscard]] const std::map<std::string, std::map<std::string, std::string>> getAllImportNames() const
        {
            return _allImports;
        }

    private:
<<<<<<< HEAD
=======
        /// Add the runtime imports for the given Sequence definition.
        /// @param sequence The Sequence definition being imported.
        /// @param source The Slice definition that requires the import.
        void addRuntimeImportForSequence(const SequencePtr& sequence, const ContainedPtr& source);

>>>>>>> 9a8cd584
        /// Adds a runtime import for the given Slice definition if it comes from a different module.
        /// @param definition The Slice definition to import.
        /// @param source The Slice definition that requires the import.
        void addRuntimeImport(
            const SyntaxTreeBasePtr& definition,
            const ContainedPtr& source,
            TypeContext typeContext = Proxy);

        /// Adds a runtime import for the given definition from the specified Python module.
        ///
        /// @param moduleName The fully qualified name of the Python module to import from.
        /// @param definition A pair consisting of the name and alias to use for the imported symbol.
        ///                   If the alias is empty, the name is used as the alias.
        /// @param source The Slice definition that requires this import.
        void addRuntimeImport(const std::string& moduleName, const std::string& definition, const ContainedPtr& source);

        /// Adds a typing import for the given definition from the specified Python module.
        ///
        /// Typing imports are generated inside an `if TYPE_CHECKING:` block, so they are only used for type hints.
        ///
        /// @param moduleName The fully qualified name of the Python module to import from.
        /// @param definition The definition to import, represented as a pair of name and alias.
        /// @param source The Slice definition that requires this import.
        void addTypingImport(const std::string& moduleName, const std::string& definition, const ContainedPtr& source);

        /// Adds a typing import for the package containing the given Slice definition.
        ///
        /// Typing imports are generated inside an `if TYPE_CHECKING:` block, so they are only used for type hints.
        ///
        /// @param definition The definition to import the containing package.
        /// @param source The Slice definition that requires this import.
        /// @param forMarshaling If true, the sequence is used for marshaling (invocation input parameter, or dispatch
        /// output parameter).
        void
        addTypingImport(const SyntaxTreeBasePtr& definition, const ContainedPtr& source, bool forMarshaling = false);

        /// Adds a typing import for the given package.
        ///
        /// Typing imports are generated inside an `if TYPE_CHECKING:` block, so they are only used for type hints.
        ///
        /// @param packageName The name of the package to import.
        /// @param source The Slice definition that requires this import.
        void addTypingImport(const std::string& packageName, const ContainedPtr& source);

        /// Import the meta type for the given Slice definition if it comes from a different module.
        /// @param definition is the Slice definition to import.
        /// @param source is the Slice definition that requires the import.
        void addRuntimeImportForMetaType(const SyntaxTreeBasePtr& definition, const ContainedPtr& source);

        ImportsMap _runtimeImports;
        ImportsMap _typingImports;

        /// A map of all import names for each source module.
        /// - Key: the Python generated module name.
        /// - Value: a map where the key is the imported definition name or alias, and the value is the Python
        /// module name where the definition is imported from.
        std::map<std::string, std::map<std::string, std::string>> _allImports;
    };

    // CodeVisitor generates the Python mapping for a translation unit.
    class CodeVisitor final : public ParserVisitor
    {
    public:
        CodeVisitor(
            ImportsMap runtimeImports,
            ImportsMap typingImports,
            std::map<std::string, std::map<std::string, std::string>> allImports)
            : _runtimeImports(std::move(runtimeImports)),
              _typingImports(std::move(typingImports)),
              _allImports(std::move(allImports))
        {
        }

        bool visitStructStart(const StructPtr&) final;
        void visitStructEnd(const StructPtr&) final;
        bool visitClassDefStart(const ClassDefPtr&) final;
        void visitClassDefEnd(const ClassDefPtr&) final;
        bool visitExceptionStart(const ExceptionPtr&) final;
        void visitExceptionEnd(const ExceptionPtr&) final;
        void visitDataMember(const DataMemberPtr&) final;

        bool visitInterfaceDefStart(const InterfaceDefPtr&) final;

        void visitSequence(const SequencePtr&) final;
        void visitDictionary(const DictionaryPtr&) final;
        void visitEnum(const EnumPtr&) final;
        void visitConst(const ConstPtr&) final;

        [[nodiscard]] const std::vector<PythonCodeFragment>& codeFragments() const { return _codeFragments; }

    private:
        /// Returns a string representation of the type hint for the given Slice type.
        /// @param type The Slice type to convert to a type hint string.
        /// @param optional If true, the type hint will indicate that the type is optional (i.e., it can be `None`).
        /// @param source The Slice definition requesting the type hint.
        /// @param forMarshaling If true, the type is used for marshaling (invocation input parameter, or dispatch
        /// output parameter).
        /// @return The string representation of the type hint for the given Slice type.
        std::string
        typeToTypeHintString(const TypePtr& type, bool optional, const ContainedPtr& source, bool forMarshaling);

        /// Returns a string representation of the return type hint for the given operation.
        /// @param operation The Slice operation to get the return type hint for.
        /// @param methodKind The kind of method being documented or generated (sync, async, or dispatch).
        /// @return The string representation of the return type hint for the given operation.
        std::string returnTypeHint(const OperationPtr& operation, MethodKind methodKind);

        /// Returns a string representation of the operation's return type hint. This is the same as `returnTypeHint`,
        /// but with the " -> " prefix for use in function signatures.
        /// @param operation The Slice operation to get the return type hint for.
        /// @param methodKind The kind of method being documented or generated (sync, async, or dispatch).
        /// @return The string representation of the operation's return type hint, prefixed with " -> ".
        std::string operationReturnTypeHint(const OperationPtr& operation, MethodKind methodKind);

        // Emit Python code for operations
        void writeOperations(const InterfaceDefPtr&, IceInternal::Output&);

        // Write Python metadata as a tuple.
        void writeMetadata(const MetadataList&, IceInternal::Output&);

        // Write the data members meta-info for a meta type declaration.
        void writeMetaTypeDataMembers(
            const ContainedPtr& contained,
            const DataMemberList& members,
            IceInternal::Output& out);

        // Write a constant value.
        void writeConstantValue(
            const ContainedPtr& source,
            const TypePtr&,
            const SyntaxTreeBasePtr&,
            const std::string&,
            IceInternal::Output&);

        /// Writes the provided @p remarks in its own subheading in the current comment (if @p remarks is non-empty).
        void writeRemarksDocComment(const StringList& remarks, bool needsNewline, IceInternal::Output& out);

        void writeDocstring(const std::optional<DocComment>&, const std::string&, IceInternal::Output&);
        void writeDocstring(const std::optional<DocComment>&, const DataMemberList&, IceInternal::Output&);
        void writeDocstring(const std::optional<DocComment>&, const EnumPtr&, IceInternal::Output&);

        void writeDocstring(const OperationPtr&, MethodKind, IceInternal::Output&);

        std::string getImportAlias(const ContainedPtr& source, const SyntaxTreeBasePtr& definition);
        std::string getImportAlias(const ContainedPtr& source, const std::string& moduleName, const std::string& name);

        // The list of generated Python code fragments in the current translation unit.
        // Each fragment corresponds to a Python module generated from a Slice definition with the same name.
        std::vector<PythonCodeFragment> _codeFragments;

        ImportsMap _runtimeImports;
        ImportsMap _typingImports;

        /// A map of all import names for each source module.
        /// - Key: the Python generated module name.
        /// - Value: a map where the key is the imported definition name or alias, and the value is the Python
        /// module name where the definition is imported from.
        std::map<std::string, std::map<std::string, std::string>> _allImports;

        std::unique_ptr<BufferedOutput> _out;
    };

    /// Generates the Python modules and packages for the given Slice files. The code is returned as a vector of
    /// PythonCodeFragment objects, sorted in the order required for evaluation by the Python interpreter.
    /// @param files The list of Slice files to process.
    /// @param preprocessorArgs The arguments to pass to the preprocessor.
    /// @param debug Whether to enable debug output.
    /// @return A vector of PythonCodeFragment objects representing the generated code.
    PythonCompilationResult compile(
        const std::string& programName,
        const std::unique_ptr<DependencyGenerator>& dependencyGenerator,
        PackageVisitor& packageVisitor,
        const std::vector<std::string>& files,
        const std::vector<std::string>& preprocessorArgs,
        bool debug,
        PythonCompilationKind kind);

    std::vector<PythonCodeFragment>
    sortCodeFragments(std::vector<PythonCodeFragment> fragments, ImportsMap runtimeImports);
}

#endif<|MERGE_RESOLUTION|>--- conflicted
+++ resolved
@@ -14,7 +14,7 @@
 namespace Slice::Python
 {
     // The kind of method being documented or generated.
-    enum MethodKind
+    enum class MethodKind
     {
         SyncInvocation,
         AsyncInvocation,
@@ -22,7 +22,7 @@
     };
 
     /// Represents the scope of an import statement—either required at runtime or only used for type hints.
-    enum ImportScope
+    enum class ImportScope
     {
         /// The import is required at runtime by the generated Python code.
         RuntimeImport,
@@ -32,7 +32,7 @@
     };
 
     // The context a type will be used in.
-    enum TypeContext
+    enum class TypeContext
     {
         // If the type is an interface, it is used as a servant (base type).
         Servant,
@@ -60,7 +60,7 @@
     using ImportsMap = std::map<std::string, ModuleImportsMap>;
 
     /// Represents a Python code fragment generated for a Slice definition.
-    struct PythonCodeFragment
+    struct CodeFragment
     {
         /// The Slice file name from which this code fragment was generated.
         std::string sliceFileName;
@@ -81,16 +81,16 @@
         std::string code;
     };
 
-    struct PythonCompilationResult
+    struct CompilationResult
     {
         /// The status of the compilation.
         int status = EXIT_SUCCESS;
 
         /// The generated Python code fragments.
-        std::vector<PythonCodeFragment> fragments;
-    };
-
-    enum PythonCompilationKind
+        std::vector<CodeFragment> fragments;
+    };
+
+    enum class CompilationKind
     {
         // Don't generate any Python code.
         None,
@@ -164,7 +164,7 @@
     /// Helper method to emit the generated code that format the fields of a type in __repr__ implementation.
     std::string formatFields(const DataMemberList& members);
 
-    PythonCodeFragment createCodeFragmentForPythonModule(const ContainedPtr& contained, const std::string& code);
+    CodeFragment createCodeFragmentForPythonModule(const ContainedPtr& contained, const std::string& code);
 
     // Get a list of all definitions exported for the Python module corresponding to the given Slice definition.
     std::vector<std::string> getAll(const ContainedPtr& definition);
@@ -279,21 +279,18 @@
         }
 
     private:
-<<<<<<< HEAD
-=======
         /// Add the runtime imports for the given Sequence definition.
         /// @param sequence The Sequence definition being imported.
         /// @param source The Slice definition that requires the import.
         void addRuntimeImportForSequence(const SequencePtr& sequence, const ContainedPtr& source);
 
->>>>>>> 9a8cd584
         /// Adds a runtime import for the given Slice definition if it comes from a different module.
         /// @param definition The Slice definition to import.
         /// @param source The Slice definition that requires the import.
         void addRuntimeImport(
             const SyntaxTreeBasePtr& definition,
             const ContainedPtr& source,
-            TypeContext typeContext = Proxy);
+            TypeContext typeContext = TypeContext::Proxy);
 
         /// Adds a runtime import for the given definition from the specified Python module.
         ///
@@ -375,7 +372,7 @@
         void visitEnum(const EnumPtr&) final;
         void visitConst(const ConstPtr&) final;
 
-        [[nodiscard]] const std::vector<PythonCodeFragment>& codeFragments() const { return _codeFragments; }
+        [[nodiscard]] const std::vector<CodeFragment>& codeFragments() const { return _codeFragments; }
 
     private:
         /// Returns a string representation of the type hint for the given Slice type.
@@ -435,7 +432,7 @@
 
         // The list of generated Python code fragments in the current translation unit.
         // Each fragment corresponds to a Python module generated from a Slice definition with the same name.
-        std::vector<PythonCodeFragment> _codeFragments;
+        std::vector<CodeFragment> _codeFragments;
 
         ImportsMap _runtimeImports;
         ImportsMap _typingImports;
@@ -450,22 +447,25 @@
     };
 
     /// Generates the Python modules and packages for the given Slice files. The code is returned as a vector of
-    /// PythonCodeFragment objects, sorted in the order required for evaluation by the Python interpreter.
+    /// CodeFragment objects, sorted in the order required for evaluation by the Python interpreter.
+    /// @param programName The name of the caller program used in parser errors. This is typically slice2py or
+    /// Ice.loadSlice.
     /// @param files The list of Slice files to process.
     /// @param preprocessorArgs The arguments to pass to the preprocessor.
+    /// @param sortFragments Whether to sort the generated code fragments in reverse topological order. This is
+    /// useful if you want to dynamically evaluate the generated code.
+    /// @param compilationKind The kind of Python code to generate (modules, index files, or both).
     /// @param debug Whether to enable debug output.
-    /// @return A vector of PythonCodeFragment objects representing the generated code.
-    PythonCompilationResult compile(
+    /// @return A vector of CodeFragment objects representing the generated code.
+    CompilationResult compile(
         const std::string& programName,
         const std::unique_ptr<DependencyGenerator>& dependencyGenerator,
         PackageVisitor& packageVisitor,
         const std::vector<std::string>& files,
         const std::vector<std::string>& preprocessorArgs,
-        bool debug,
-        PythonCompilationKind kind);
-
-    std::vector<PythonCodeFragment>
-    sortCodeFragments(std::vector<PythonCodeFragment> fragments, ImportsMap runtimeImports);
+        bool sortFragments,
+        CompilationKind compilationKind,
+        bool debug);
 }
 
 #endif