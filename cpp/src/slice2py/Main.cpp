--- conflicted
+++ resolved
@@ -6,72 +6,6 @@
 using namespace std;
 using namespace IceInternal;
 
-<<<<<<< HEAD
-namespace
-{
-    mutex globalMutex;
-    bool interrupted = false;
-
-    void interruptedCallback(int /*signal*/)
-    {
-        lock_guard lock(globalMutex);
-
-        interrupted = true;
-    }
-
-    string getPackageInitPath(const string& packageName, const string& outputDir)
-    {
-        // Create a new output file for this package.
-        string packagePath = packageName;
-        replace(packagePath.begin(), packagePath.end(), '.', '/');
-        createPackagePath(packagePath, outputDir);
-
-        string outputPath = (outputDir.empty() ? "" : outputDir + '/') + packagePath + "/__init__.py";
-        FileTracker::instance()->addFile(outputPath);
-        return outputPath;
-    }
-
-    void usage(const string& n)
-    {
-        consoleErr << "Usage: " << n << " [options] slice-files...\n";
-        consoleErr
-            << "Options:\n"
-               "-h, --help               Show this message.\n"
-               "-v, --version            Display the Ice version.\n"
-               "-DNAME                   Define NAME as 1.\n"
-               "-DNAME=DEF               Define NAME as DEF.\n"
-               "-UNAME                   Remove any definition for NAME.\n"
-               "-IDIR                    Put DIR in the include file search path.\n"
-               "--output-dir DIR         Create files in the directory DIR.\n"
-               "-d, --debug              Print debug messages.\n"
-               "--depend                 Generate Makefile dependencies.\n"
-               "--depend-xml             Generate dependencies in XML format.\n"
-               "--depend-file FILE       Write dependencies to FILE instead of standard output.\n"
-               "--no-package             Do not generate Python package hierarchy.\n"
-               "--build                  modules|index|all\n"
-               "\n"
-               "    Controls which types of Python files are generated from the Slice definitions.\n"
-               "\n"
-               "    modules  Generates only the Python module files for the Slice definitions.\n"
-               "    index    Generates only the Python package index files (__init__.py).\n"
-               "    all      Generates both module and index files (this is the default if --build is omitted).\n"
-               "\n"
-               "--list-generated         modules|index|all\n"
-               "\n"
-               "    Lists the Python files that would be generated for the given Slice definitions, without\n"
-               "    producing any output files.\n"
-               "\n"
-               "    modules  Lists the Python module files generated from the Slice definitions.\n"
-               "    index    Lists the Python package index files (__init__.py) that would be created.\n"
-               "    all      Lists both module and index files.\n"
-               "\n"
-               "    All paths are relative to the directory specified with --output-dir.\n"
-               "    Each file is listed on a separate line. No duplicates are included.\n";
-    }
-}
-
-=======
->>>>>>> 6e7eb192
 #ifdef _WIN32
 int
 wmain(int argc, wchar_t* argv[])
