--- conflicted
+++ resolved
@@ -41,17 +41,10 @@
 
     IceInternal::SocketOperation initialize(IceInternal::Buffer&, IceInternal::Buffer&) final;
 
-<<<<<<< HEAD
-    virtual IceInternal::SocketOperation closing(bool, std::exception_ptr);
-    virtual void close();
-    virtual IceInternal::SocketOperation write(IceInternal::Buffer&);
-    virtual IceInternal::SocketOperation read(IceInternal::Buffer&);
-=======
-    IceInternal::SocketOperation closing(bool, const Ice::LocalException&) final;
+    IceInternal::SocketOperation closing(bool, std::exception_ptr) final;
     void close() final;
     IceInternal::SocketOperation write(IceInternal::Buffer&) final;
     IceInternal::SocketOperation read(IceInternal::Buffer&) final;
->>>>>>> 3fa22ce8
 
     std::string protocol() const final;
     std::string toString() const final;
