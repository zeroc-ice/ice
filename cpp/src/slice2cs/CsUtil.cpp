--- conflicted
+++ resolved
@@ -2317,14 +2317,6 @@
             dc->warning(InvalidMetaData, cont->file(), cont->line(), msg + " `" + oldS + "'");
             continue;
         }
-<<<<<<< HEAD
-        else if(s == "delegate")
-        {
-            dc->warning(InvalidMetaData, cont->file(), cont->line(), msg + " `" + s + "'");
-            continue;
-        }
-=======
->>>>>>> 06ac1b78
         newLocalMetaData.push_back(s);
     }
 
