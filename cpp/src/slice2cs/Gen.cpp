//
// Copyright (c) ZeroC, Inc. All rights reserved.
//

#include <IceUtil/Functional.h>
#include <IceUtil/StringUtil.h>
#include <IceUtil/FileUtil.h>
#include <Gen.h>

#include <limits>
#ifndef _WIN32
#  include <unistd.h>
#else
#  include <direct.h>
#endif

#include <IceUtil/Iterator.h>
#include <IceUtil/UUID.h>
#include <Slice/FileTracker.h>
#include <Slice/Util.h>
#include <DotNetNames.h>
#include <string.h>

using namespace std;
using namespace Slice;
using namespace IceUtil;
using namespace IceUtilInternal;

namespace
{

string
sliceModeToIceMode(Operation::Mode opMode, string ns)
{
    string mode;
    switch(opMode)
    {
        case Operation::Normal:
        {
            mode = CsGenerator::getUnqualified("Ice.OperationMode.Normal", ns);
            break;
        }
        case Operation::Nonmutating:
        {
            mode = CsGenerator::getUnqualified("Ice.OperationMode.Nonmutating", ns);
            break;
        }
        case Operation::Idempotent:
        {
            mode = CsGenerator::getUnqualified("Ice.OperationMode.Idempotent", ns);
            break;
        }
        default:
        {
            assert(false);
            break;
        }
    }
    return mode;
}

string
opFormatTypeToString(const OperationPtr& op, string ns)
{
    switch (op->format())
    {
        case DefaultFormat:
        {
            return CsGenerator::getUnqualified("Ice.FormatType.DefaultFormat", ns);
        }
        case CompactFormat:
        {
            return CsGenerator::getUnqualified("Ice.FormatType.CompactFormat", ns);
        }
        case SlicedFormat:
        {
            return CsGenerator::getUnqualified("Ice.FormatType.SlicedFormat", ns);
        }
        default:
        {
            assert(false);
        }
    }

    return "???";
}

string
getDeprecateReason(const ContainedPtr& p1, const ContainedPtr& p2, const string& type)
{
    string deprecateMetadata, deprecateReason;
    if(p1->findMetaData("deprecate", deprecateMetadata) ||
       (p2 != 0 && p2->findMetaData("deprecate", deprecateMetadata)))
    {
        deprecateReason = "This " + type + " has been deprecated.";
        const string prefix = "deprecate:";
        if(deprecateMetadata.find(prefix) == 0 && deprecateMetadata.size() > prefix.size())
        {
            deprecateReason = deprecateMetadata.substr(prefix.size());
        }
    }
    return deprecateReason;
}

void
emitDeprecate(const ContainedPtr& p1, const ContainedPtr& p2, Output& out, const string& type)
{
    string reason = getDeprecateReason(p1, p2, type);
    if(!reason.empty())
    {
        out << nl << "[global::System.Obsolete(\"" << reason << "\")]";
    }
}

string
getEscapedParamName(const OperationPtr& p, const string& name)
{
    ParamDeclList params = p->parameters();

    for(ParamDeclList::const_iterator i = params.begin(); i != params.end(); ++i)
    {
        if((*i)->name() == name)
        {
            return name + "_";
        }
    }
    return name;
}

string
getEscapedParamName(const DataMemberList& params, const string& name)
{
    for(DataMemberList::const_iterator i = params.begin(); i != params.end(); ++i)
    {
        if((*i)->name() == name)
        {
            return name + "_";
        }
    }
    return name;
}

string
resultStructReturnValueName(const ParamDeclList& outParams)
{
    for(ParamDeclList::const_iterator i = outParams.begin(); i != outParams.end(); ++i)
    {
        if((*i)->name() == "returnValue")
        {
            return "returnValue_";
        }
    }
    return "returnValue";
}

}

Slice::CsVisitor::CsVisitor(Output& out) :
    _out(out)
{
}

Slice::CsVisitor::~CsVisitor()
{
}

void
Slice::CsVisitor::writeMarshalUnmarshalParams(const ParamDeclList& params, const OperationPtr& op, bool marshal,
                                              const string& ns, bool resultStruct, bool publicNames,
                                              const string& customStream)
{
    ParamDeclList optionals;

    string paramPrefix = "";
    string returnValueS = "ret";

    if(op && resultStruct)
    {
        if((op->returnType() && !params.empty()) || params.size() > 1)
        {
            paramPrefix = "ret.";
            returnValueS = resultStructReturnValueName(params);
        }
    }

    for(ParamDeclList::const_iterator pli = params.begin(); pli != params.end(); ++pli)
    {
        string param = paramPrefix.empty() && !publicNames ? "iceP_" + (*pli)->name() : fixId((*pli)->name());
        TypePtr type = (*pli)->type();
        if(!marshal && isClassType(type))
        {
            ostringstream os;
            os << '(' << typeToString(type, ns) << " v) => {" << paramPrefix << param << " = v; }";
            param = os.str();
        }
        else
        {
            param = paramPrefix + param;
        }

        if((*pli)->optional())
        {
            optionals.push_back(*pli);
        }
        else
        {
            writeMarshalUnmarshalCode(_out, type, ns, param, marshal, customStream);
        }
    }

    TypePtr ret;

    if(op && op->returnType())
    {
        ret = op->returnType();
        string param;
        if(!marshal && isClassType(ret))
        {
            ostringstream os;
            os << '(' << typeToString(ret, ns) << " v) => {" << paramPrefix << returnValueS << " = v; }";
            param = os.str();
        }
        else
        {
            param = paramPrefix + returnValueS;
        }

        if(!op->returnIsOptional())
        {
            writeMarshalUnmarshalCode(_out, ret, ns, param, marshal, customStream);
        }
    }

    //
    // Sort optional parameters by tag.
    //
    class SortFn
    {
    public:
        static bool compare(const ParamDeclPtr& lhs, const ParamDeclPtr& rhs)
        {
            return lhs->tag() < rhs->tag();
        }
    };
    optionals.sort(SortFn::compare);

    //
    // Handle optional parameters.
    //
    bool checkReturnType = op && op->returnIsOptional();
    for(ParamDeclList::const_iterator pli = optionals.begin(); pli != optionals.end(); ++pli)
    {
        if(checkReturnType && op->returnTag() < (*pli)->tag())
        {
            string param;
            if(!marshal && isClassType(ret))
            {
                ostringstream os;
                os << '(' << typeToString(ret, ns) << " v) => {" << paramPrefix << returnValueS << " = v; }";
                param = os.str();
            }
            else
            {
                param = paramPrefix + returnValueS;
            }
            writeOptionalMarshalUnmarshalCode(_out, ret, ns, param, op->returnTag(), marshal, customStream);
            checkReturnType = false;
        }

        string param = paramPrefix.empty() && !publicNames ? "iceP_" + (*pli)->name() : fixId((*pli)->name());
        TypePtr type = (*pli)->type();
        if(!marshal && isClassType(type))
        {
            ostringstream os;
            os << '(' << typeToString(type, ns) << " v) => {" << paramPrefix << param << " = v; }";
            param = os.str();
        }
        else
        {
            param = paramPrefix + param;
        }

        writeOptionalMarshalUnmarshalCode(_out, type, ns, param, (*pli)->tag(), marshal, customStream);
    }

    if(checkReturnType)
    {
        string param;
        if(!marshal && isClassType(ret))
        {
            ostringstream os;
            os << '(' << typeToString(ret, ns) << " v) => {" << paramPrefix << returnValueS << " = v; }";
            param = os.str();
        }
        else
        {
            param = paramPrefix + returnValueS;
        }
        writeOptionalMarshalUnmarshalCode(_out, ret, ns, param, op->returnTag(), marshal, customStream);
    }
}

void
Slice::CsVisitor::writeMarshalDataMember(const DataMemberPtr& member, const string& name, const string& ns,
                                         bool forStruct)
{
    if(member->optional())
    {
        assert(!forStruct);
        writeOptionalMarshalUnmarshalCode(_out, member->type(), ns, name, member->tag(), true, "ostr_");
    }
    else
    {
        string stream = forStruct ? "" : "ostr_";
        string memberName = name;
        if(forStruct)
        {
            memberName = "this." + memberName;
        }

        writeMarshalUnmarshalCode(_out, member->type(), ns, memberName, true, stream);
    }
}

void
Slice::CsVisitor::writeUnmarshalDataMember(const DataMemberPtr& member, const string& name, const string& ns,
                                           bool forStruct)
{
    string param = name;
    if(isClassType(member->type()))
    {
        ostringstream os;
        os << '(' << typeToString(member->type(), ns) << " v) => { this." << name << " = v; }";
        param = os.str();
    }
    else if(forStruct)
    {
        param = "this." + name;
    }

    if(member->optional())
    {
        assert(!forStruct);
        writeOptionalMarshalUnmarshalCode(_out, member->type(), ns, param, member->tag(), false, "istr_");
    }
    else
    {
        writeMarshalUnmarshalCode(_out, member->type(), ns, param, false, forStruct ? "" : "istr_");
    }
}

void
Slice::CsVisitor::writeInheritedOperations(const InterfaceDefPtr& p)
{
    InterfaceList bases = p->bases();
    if(!bases.empty())
    {
        _out << sp << nl << "#region Inherited Slice operations";

        OperationList allOps;
        for(InterfaceList::const_iterator q = bases.begin(); q != bases.end(); ++q)
        {
            OperationList tmp = (*q)->allOperations();
            allOps.splice(allOps.end(), tmp);
        }
        allOps.sort();
        allOps.unique();
        for(OperationList::const_iterator i = allOps.begin(); i != allOps.end(); ++i)
        {
            string retS;
            vector<string> params, args;
            string ns = getNamespace(p);
            string name = getDispatchParams(*i, retS, params, args, ns);
            _out << sp << nl << "public abstract " << retS << " " << name << spar << params << epar << ';';
        }

        _out << sp << nl << "#endregion"; // Inherited Slice operations
    }
}

void
Slice::CsVisitor::writeDispatch(const InterfaceDefPtr& p)
{
    string name = fixId(p->name());
    string scoped = p->scoped();
    string ns = getNamespace(p);

    StringList ids = p->ids();

     StringList::const_iterator firstIter = ids.begin();
    StringList::const_iterator scopedIter = find(ids.begin(), ids.end(), scoped);
    assert(scopedIter != ids.end());
    StringList::difference_type scopedPos = IceUtilInternal::distance(firstIter, scopedIter);

    _out << sp << nl << "#region Slice type-related members";

    _out << sp;

    _out << nl << "private static readonly string[] _ids =";
    _out << sb;
    {
        StringList::const_iterator q = ids.begin();
        while(q != ids.end())
        {
            _out << nl << '"' << *q << '"';
            if(++q != ids.end())
            {
                _out << ',';
            }
        }
    }
    _out << eb << ";";

    _out << sp;
    _out << nl << "public override bool ice_isA(string s, " << getUnqualified("Ice.Current", ns) << " current = null)";
    _out << sb;
    _out << nl << "return global::System.Array.BinarySearch(_ids, s, IceUtilInternal.StringUtil.OrdinalStringComparer) >= 0;";
    _out << eb;

    _out << sp;
    _out << nl << "public override string[] ice_ids(" << getUnqualified("Ice.Current", ns) << " current = null)";
    _out << sb;
    _out << nl << "return _ids;";
    _out << eb;

    _out << sp;
    _out << nl << "public override string ice_id(" << getUnqualified("Ice.Current", ns) << " current = null)";
    _out << sb;
    _out << nl << "return _ids[" << scopedPos << "];";
    _out << eb;

    _out << sp;

    _out << nl << "public static new string ice_staticId()";
    _out << sb;
    _out << nl << "return _ids[" << scopedPos << "];";
    _out << eb;

    _out << sp << nl << "#endregion"; // Slice type-related members

    OperationList ops = p->operations();
    if(ops.size() != 0)
    {
        _out << sp << nl << "#region Operation dispatch";
    }

    for(OperationList::const_iterator r = ops.begin(); r != ops.end(); ++r)
    {
        OperationPtr op = *r;
        InterfaceDefPtr interface = op->interface();
        assert(interface);

        string opName = op->name();
        _out << sp;
        _out << nl << "[global::System.Diagnostics.CodeAnalysis.SuppressMessage(\"Microsoft.Design\", \"CA1011\")]";
        _out << nl << "public static global::System.Threading.Tasks.Task<" << getUnqualified("Ice.OutputStream", ns) << ">";
        _out << nl << "iceD_" << opName << "(" << name << " obj, "
             <<  "global::IceInternal.Incoming inS, " << getUnqualified("Ice.Current", ns) << " current)";
        _out << sb;

        TypePtr ret = op->returnType();
        ParamDeclList inParams = op->inParameters();
        ParamDeclList outParams = op->outParameters();

        _out << nl << getUnqualified("Ice.ObjectImpl", ns) << ".iceCheckMode(" << sliceModeToIceMode(op->mode(), ns)
             << ", current.mode);";
        if(!inParams.empty())
        {
            //
            // Unmarshal 'in' parameters.
            //
            _out << nl << "var istr = inS.startReadParams();";
            for(ParamDeclList::const_iterator pli = inParams.begin(); pli != inParams.end(); ++pli)
            {
                string param = "iceP_" + (*pli)->name();
                string typeS = typeToString((*pli)->type(), ns, (*pli)->optional());
                const bool isClass = isClassType((*pli)->type());

                if((*pli)->optional())
                {
                    _out << nl << typeS << ' ' << param;
                    if(isClass)
                    {
                        _out << " = " << getUnqualified("Ice.Util", ns) << ".None";
                    }
                    _out << ';';
                }
                else
                {
                    _out << nl << typeS << ' ' << param << ';';
                    StructPtr st = StructPtr::dynamicCast((*pli)->type());
                    if(st && isValueType(st))
                    {
                        _out << nl << param << " = new " << typeS << "();";
                    }
                    else if(st || isClass)
                    {
                        _out << nl << param << " = null;";
                    }
                }
            }
            writeMarshalUnmarshalParams(inParams, 0, false, ns);
            if(op->sendsClasses(false))
            {
                _out << nl << "istr.readPendingValues();";
            }
            _out << nl << "inS.endReadParams();";
        }
        else
        {
            _out << nl << "inS.readEmptyParams();";
        }

        if(op->format() != DefaultFormat)
        {
            _out << nl << "inS.setFormat(" << opFormatTypeToString(op, ns) << ");";
        }

        vector<string> inArgs;
        for(ParamDeclList::const_iterator pli = inParams.begin(); pli != inParams.end(); ++pli)
        {
            inArgs.push_back("iceP_" + (*pli)->name());
        }

        const bool amd = p->hasMetaData("amd") || op->hasMetaData("amd");
        if(op->hasMarshaledResult())
        {
            _out << nl << "return inS." << (amd ? "setMarshaledResultTask" : "setMarshaledResult");
            _out << "(obj." << opName << (amd ? "Async" : "") << spar << inArgs << "current" << epar << ");";
            _out << eb;
        }
        else if(amd)
        {
            string retS = resultType(op, ns);
            _out << nl << "return inS.setResultTask" << (retS.empty() ? "" : ('<' + retS + '>'));
            _out << "(obj." << opName << "Async" << spar << inArgs << "current" << epar;
            if(!retS.empty())
            {
                _out << ",";
                _out.inc();
                if(!ret && outParams.size() == 1)
                {
                    _out << nl << "(ostr, " << "iceP_" << outParams.front()->name() << ") =>";
                }
                else
                {
                    _out << nl << "(ostr, ret) =>";
                }
                _out << sb;
                writeMarshalUnmarshalParams(outParams, op, true, ns, true);
                if(op->returnsClasses(false))
                {
                    _out << nl << "ostr.writePendingValues();";
                }
                _out << eb;
                _out.dec();
            }
            _out << ");";
            _out << eb;
        }
        else
        {
            for(ParamDeclList::const_iterator pli = outParams.begin(); pli != outParams.end(); ++pli)
            {
                string typeS = typeToString((*pli)->type(), ns, (*pli)->optional());
                _out << nl << typeS << ' ' << "iceP_" + (*pli)->name() << ";";
            }

            //
            // Call on the servant.
            //
            _out << nl;
            if(ret)
            {
                _out << "var ret = ";
            }
            _out << "obj." << fixId(opName, DotNet::ICloneable, true) << spar << inArgs;
            for(ParamDeclList::const_iterator pli = outParams.begin(); pli != outParams.end(); ++pli)
            {
                _out << "out iceP_" + (*pli)->name();
            }
            _out << "current" << epar << ';';

            //
            // Marshal 'out' parameters and return value.
            //
            if(!outParams.empty() || ret)
            {
                _out << nl << "var ostr = inS.startWriteParams();";
                writeMarshalUnmarshalParams(outParams, op, true, ns);
                if(op->returnsClasses(false))
                {
                    _out << nl << "ostr.writePendingValues();";
                }
                _out << nl << "inS.endWriteParams(ostr);";
                _out << nl << "return inS.setResult(ostr);";
            }
            else
            {
                _out << nl << "return inS.setResult(inS.writeEmptyParams());";
            }
            _out << eb;
        }
    }

    OperationList allOps = p->allOperations();
    if(!allOps.empty())
    {
        StringList allOpNames;
        transform(allOps.begin(), allOps.end(), back_inserter(allOpNames),
                  [](const ContainedPtr& it)
                  {
                      return it->name();
                  });
        allOpNames.push_back("ice_id");
        allOpNames.push_back("ice_ids");
        allOpNames.push_back("ice_isA");
        allOpNames.push_back("ice_ping");
        allOpNames.sort();
        allOpNames.unique();

        _out << sp << nl << "private static readonly string[] _all =";
        _out << sb;
        for(StringList::const_iterator q = allOpNames.begin(); q != allOpNames.end();)
        {
            _out << nl << '"' << *q << '"';
            if(++q != allOpNames.end())
            {
                _out << ',';
            }
        }
        _out << eb << ';';

        _out << sp;
        _out << nl << "public override global::System.Threading.Tasks.Task<"
             << getUnqualified("Ice.OutputStream", ns) << ">";
        _out << nl << "iceDispatch(global::IceInternal.Incoming inS, "
             << getUnqualified("Ice.Current", ns) << " current)";
        _out << sb;
        _out << nl << "int pos = global::System.Array.BinarySearch(_all, current.operation, "
             << "global::IceUtilInternal.StringUtil.OrdinalStringComparer);";
        _out << nl << "if(pos < 0)";
        _out << sb;
        _out << nl << "throw new " << getUnqualified("Ice.OperationNotExistException", ns)
             << "(current.id, current.facet, current.operation);";
        _out << eb;
        _out << sp << nl << "switch(pos)";
        _out << sb;
        int i = 0;
        for(StringList::const_iterator q = allOpNames.begin(); q != allOpNames.end(); ++q)
        {
            string opName = *q;

            _out << nl << "case " << i++ << ':';
            _out << sb;
            if(opName == "ice_id")
            {
                _out << nl << "return " << getUnqualified("Ice.ObjectImpl", ns)
                     << ".iceD_ice_id(this, inS, current);";
            }
            else if(opName == "ice_ids")
            {
                _out << nl << "return " << getUnqualified("Ice.ObjectImpl", ns)
                     << ".iceD_ice_ids(this, inS, current);";
            }
            else if(opName == "ice_isA")
            {
                _out << nl << "return " << getUnqualified("Ice.ObjectImpl", ns)
                     << ".iceD_ice_isA(this, inS, current);";
            }
            else if(opName == "ice_ping")
            {
                _out << nl << "return " << getUnqualified("Ice.ObjectImpl", ns)
                     << ".iceD_ice_ping(this, inS, current);";
            }
            else
            {
                //
                // There's probably a better way to do this
                //
                for(OperationList::const_iterator t = allOps.begin(); t != allOps.end(); ++t)
                {
                    if((*t)->name() == (*q))
                    {
                        InterfaceDefPtr interface = (*t)->interface();
                        assert(interface);
                        if(interface->scoped() == p->scoped())
                        {
                            _out << nl << "return iceD_" << opName << "(this, inS, current);";
                        }
                        else
                        {
                            _out << nl << "return " << getUnqualified(interface, ns, "", "Disp_")
                                 << ".iceD_" << opName << "(this, inS, current);";
                        }
                        break;
                    }
                }
            }
            _out << eb;
        }
        _out << eb;
        _out << sp << nl << "global::System.Diagnostics.Debug.Assert(false);";
        _out << nl << "throw new " << getUnqualified("Ice.OperationNotExistException", ns)
             << "(current.id, current.facet, current.operation);";
        _out << eb;
    }

    if(ops.size() != 0)
    {
        _out << sp << nl << "#endregion"; // Operation dispatch
    }
}

void
Slice::CsVisitor::writeMarshaling(const ClassDefPtr& p)
{
    string name = fixId(p->name());
    string scoped = p->scoped();
    string ns = getNamespace(p);
    ClassList allBases = p->allBases();
    StringList ids;
    ClassDefPtr base = p->base();

    transform(allBases.begin(), allBases.end(), back_inserter(ids),
              [](const ContainedPtr& it)
              {
                  return it->scoped();
              });
    StringList other;
    other.push_back(p->scoped());
    other.push_back("::Ice::Value");
    other.sort();
    ids.merge(other);
    ids.unique();

    assert(find(ids.begin(), ids.end(), scoped) != ids.end());

    //
    // Marshaling support
    //
    DataMemberList allClassMembers = p->allClassDataMembers();
    DataMemberList members = p->dataMembers();
    DataMemberList optionalMembers = p->orderedOptionalDataMembers();
    DataMemberList classMembers = p->classDataMembers();
    const bool basePreserved = p->inheritsMetaData("preserve-slice");
    const bool preserved = p->hasMetaData("preserve-slice");

    _out << sp << nl << "#region Marshaling support";

    if(preserved && !basePreserved)
    {
        _out << sp;
        emitGeneratedCodeAttribute();

        _out << nl << "public override " << getUnqualified("Ice.SlicedData", ns) << " ice_getSlicedData()";
        _out << sb;
        _out << nl << "return iceSlicedData_;";
        _out << eb;

        _out << sp;
        emitGeneratedCodeAttribute();

        _out << nl << "public override void iceWrite(" << getUnqualified("Ice.OutputStream", ns) << " ostr_)";
        _out << sb;
        _out << nl << "ostr_.startValue(iceSlicedData_);";
        _out << nl << "iceWriteImpl(ostr_);";
        _out << nl << "ostr_.endValue();";
        _out << eb;

        _out << sp;
        emitGeneratedCodeAttribute();

        _out << nl << "public override void iceRead(" << getUnqualified("Ice.InputStream", ns) << " istr_)";
        _out << sb;
        _out << nl << "istr_.startValue();";
        _out << nl << "iceReadImpl(istr_);";
        _out << nl << "iceSlicedData_ = istr_.endValue(true);";
        _out << eb;
    }

    _out << sp;
    emitGeneratedCodeAttribute();

    _out << nl << "protected override void iceWriteImpl(" << getUnqualified("Ice.OutputStream", ns) << " ostr_)";
    _out << sb;
    _out << nl << "ostr_.startSlice(ice_staticId(), " << p->compactId() << (!base ? ", true" : ", false") << ");";
    for(DataMemberList::const_iterator d = members.begin(); d != members.end(); ++d)
    {
        if(!(*d)->optional())
        {
            writeMarshalDataMember(*d, fixId(*d, DotNet::ICloneable, true), ns);
        }
    }
    for(DataMemberList::const_iterator d = optionalMembers.begin(); d != optionalMembers.end(); ++d)
    {
        writeMarshalDataMember(*d, fixId(*d, DotNet::ICloneable, true), ns);
    }
    _out << nl << "ostr_.endSlice();";
    if(base)
    {
        _out << nl << "base.iceWriteImpl(ostr_);";
    }
    _out << eb;

    _out << sp;
    emitGeneratedCodeAttribute();

    _out << nl << "protected override void iceReadImpl(" << getUnqualified("Ice.InputStream", ns) << " istr_)";
    _out << sb;
    _out << nl << "istr_.startSlice();";
    for(DataMemberList::const_iterator d = members.begin(); d != members.end(); ++d)
    {
        if(!(*d)->optional())
        {
            writeUnmarshalDataMember(*d, fixId(*d, DotNet::ICloneable, true), ns);
        }
    }
    for(DataMemberList::const_iterator d = optionalMembers.begin(); d != optionalMembers.end(); ++d)
    {
        writeUnmarshalDataMember(*d, fixId(*d, DotNet::ICloneable, true), ns);
    }
    _out << nl << "istr_.endSlice();";
    if(base)
    {
        _out << nl << "base.iceReadImpl(istr_);";
    }
    _out << eb;

    if(preserved && !basePreserved)
    {
        _out << sp << nl << "protected " << getUnqualified("Ice.SlicedData", ns) << " iceSlicedData_;";
    }

    _out << sp << nl << "#endregion"; // Marshalling support
}

string
Slice::CsVisitor::getParamAttributes(const ParamDeclPtr& p)
{
    string result;
    StringList metaData = p->getMetaData();
    for(StringList::const_iterator i = metaData.begin(); i != metaData.end(); ++i)
    {
        static const string prefix = "cs:attribute:";
        if(i->find(prefix) == 0)
        {
            result += "[" + i->substr(prefix.size()) + "] ";
        }
    }
    return result;
}

vector<string>
Slice::CsVisitor::getParams(const OperationPtr& op, const string& ns)
{
    vector<string> params;
    ParamDeclList paramList = op->parameters();
    InterfaceDefPtr interface = op->interface();
    for(ParamDeclList::const_iterator q = paramList.begin(); q != paramList.end(); ++q)
    {
        string param = getParamAttributes(*q);
        if((*q)->isOutParam())
        {
            param += "out ";
        }
        param += typeToString((*q)->type(), ns, (*q)->optional()) + " " + fixId((*q)->name());
        params.push_back(param);
    }
    return params;
}

vector<string>
Slice::CsVisitor::getInParams(const OperationPtr& op, const string& ns, bool internal)
{
    vector<string> params;

    string name = fixId(op->name());
    InterfaceDefPtr interface = op->interface();
    ParamDeclList paramList = op->inParameters();
    for(ParamDeclList::const_iterator q = paramList.begin(); q != paramList.end(); ++q)
    {
        params.push_back(getParamAttributes(*q) + typeToString((*q)->type(), ns, (*q)->optional())
                         + " " + (internal ? "iceP_" + (*q)->name() : fixId((*q)->name())));
    }
    return params;
}

vector<string>
Slice::CsVisitor::getOutParams(const OperationPtr& op, const string& ns, bool returnParam, bool outKeyword)
{
    vector<string> params;
    if(returnParam)
    {
        TypePtr ret = op->returnType();
        if(ret)
        {
            params.push_back(typeToString(ret, ns, op->returnIsOptional()) + " ret");
        }
    }

    ParamDeclList paramList = op->outParameters();
    for(ParamDeclList::const_iterator q = paramList.begin(); q != paramList.end(); ++q)
    {
        string s = getParamAttributes(*q);
        if(outKeyword)
        {
            s += "out ";
        }
        s += typeToString((*q)->type(), ns, (*q)->optional()) + ' ' + fixId((*q)->name());
        params.push_back(s);
    }

    return params;
}

vector<string>
Slice::CsVisitor::getArgs(const OperationPtr& op)
{
    vector<string> args;
    ParamDeclList paramList = op->parameters();
    for(ParamDeclList::const_iterator q = paramList.begin(); q != paramList.end(); ++q)
    {
        string arg = fixId((*q)->name());
        if((*q)->isOutParam())
        {
            arg = "out " + arg;
        }
        args.push_back(arg);
    }
    return args;
}

vector<string>
Slice::CsVisitor::getInArgs(const OperationPtr& op, bool internal)
{
    vector<string> args;
    ParamDeclList paramList = op->parameters();
    for(ParamDeclList::const_iterator q = paramList.begin(); q != paramList.end(); ++q)
    {
        if(!(*q)->isOutParam())
        {
            args.push_back(internal ? "iceP_" + (*q)->name() : fixId((*q)->name()));
        }
    }
    return args;
}

string
Slice::CsVisitor::getDispatchParams(const OperationPtr& op, string& retS, vector<string>& params, vector<string>& args,
                                    const string& ns)
{
    string name;
    InterfaceDefPtr interface = op->interface();
    ParamDeclList paramDecls;

    if(interface->hasMetaData("amd") || op->hasMetaData("amd"))
    {
        name = op->name() + "Async";
        params = getInParams(op, ns);
        args = getInArgs(op);
        paramDecls = op->inParameters();
        retS = taskResultType(op, ns, true);
    }
    else if(op->hasMarshaledResult())
    {
        name = fixId(op->name(), DotNet::ICloneable, true);
        params = getInParams(op, ns);
        args = getInArgs(op);
        paramDecls = op->inParameters();
        retS = resultType(op, ns, true);
    }
    else
    {
        name = fixId(op->name(), DotNet::ICloneable, true);
        params = getParams(op, ns);
        args = getArgs(op);
        paramDecls = op->parameters();
        retS = typeToString(op->returnType(), ns, op->returnIsOptional());
    }

    string currentParamName = getEscapedParamName(op, "current");
    params.push_back(getUnqualified("Ice.Current", ns) + " " + currentParamName + " = null");
    args.push_back(currentParamName);
    return name;
}

void
Slice::CsVisitor::emitAttributes(const ContainedPtr& p)
{
    StringList metaData = p->getMetaData();
    for(StringList::const_iterator i = metaData.begin(); i != metaData.end(); ++i)
    {
        static const string prefix = "cs:attribute:";
        if(i->find(prefix) == 0)
        {
            _out << nl << '[' << i->substr(prefix.size()) << ']';
        }
    }
}

void
Slice::CsVisitor::emitComVisibleAttribute()
{
    _out << nl << "[global::System.Runtime.InteropServices.ComVisible(false)]";
}

void
Slice::CsVisitor::emitGeneratedCodeAttribute()
{
    _out << nl << "[global::System.CodeDom.Compiler.GeneratedCodeAttribute(\"slice2cs\", \"" << ICE_STRING_VERSION << "\")]";
}

void
Slice::CsVisitor::emitPartialTypeAttributes()
{
    //
    // We are not supposed to mark an entire partial type with GeneratedCodeAttribute, therefore
    // FxCop may complain about naming convention violations. These attributes suppress those
    // warnings, but only when the generated code is compiled with /define:CODE_ANALYSIS.
    //
    _out << nl << "[global::System.Diagnostics.CodeAnalysis.SuppressMessage(\"Microsoft.Naming\", \"CA1704\")]";
    _out << nl << "[global::System.Diagnostics.CodeAnalysis.SuppressMessage(\"Microsoft.Naming\", \"CA1707\")]";
    _out << nl << "[global::System.Diagnostics.CodeAnalysis.SuppressMessage(\"Microsoft.Naming\", \"CA1709\")]";
    _out << nl << "[global::System.Diagnostics.CodeAnalysis.SuppressMessage(\"Microsoft.Naming\", \"CA1710\")]";
    _out << nl << "[global::System.Diagnostics.CodeAnalysis.SuppressMessage(\"Microsoft.Naming\", \"CA1711\")]";
    _out << nl << "[global::System.Diagnostics.CodeAnalysis.SuppressMessage(\"Microsoft.Naming\", \"CA1715\")]";
    _out << nl << "[global::System.Diagnostics.CodeAnalysis.SuppressMessage(\"Microsoft.Naming\", \"CA1716\")]";
    _out << nl << "[global::System.Diagnostics.CodeAnalysis.SuppressMessage(\"Microsoft.Naming\", \"CA1720\")]";
    _out << nl << "[global::System.Diagnostics.CodeAnalysis.SuppressMessage(\"Microsoft.Naming\", \"CA1722\")]";
    _out << nl << "[global::System.Diagnostics.CodeAnalysis.SuppressMessage(\"Microsoft.Naming\", \"CA1724\")]";
}

string
Slice::CsVisitor::writeValue(const TypePtr& type, const string& ns)
{
    assert(type);

    BuiltinPtr builtin = BuiltinPtr::dynamicCast(type);
    if(builtin)
    {
        switch(builtin->kind())
        {
            case Builtin::KindBool:
            {
                return "false";
                break;
            }
            case Builtin::KindByte:
            case Builtin::KindShort:
            case Builtin::KindInt:
            case Builtin::KindLong:
            {
                return "0";
                break;
            }
            case Builtin::KindFloat:
            {
                return "0.0f";
                break;
            }
            case Builtin::KindDouble:
            {
                return "0.0";
                break;
            }
            default:
            {
                return "null";
                break;
            }
        }
    }

    EnumPtr en = EnumPtr::dynamicCast(type);
    if(en)
    {
        return typeToString(type, ns) + "." + fixId((*en->enumerators().begin())->name());
    }

    StructPtr st = StructPtr::dynamicCast(type);
    if(st)
    {
        if(st->hasMetaData("cs:class"))
        {
            return "null";
        }
        else
        {
            return "new " + typeToString(type, ns) + "()";
        }
    }

    return "null";
}

void
Slice::CsVisitor::writeConstantValue(const TypePtr& type, const SyntaxTreeBasePtr& valueType, const string& value)
{
    ConstPtr constant = ConstPtr::dynamicCast(valueType);
    if(constant)
    {
        _out << fixId(constant->scoped()) << ".value";
    }
    else
    {
        BuiltinPtr bp = BuiltinPtr::dynamicCast(type);
        if(bp && bp->kind() == Builtin::KindString)
        {
            _out << "\"" << toStringLiteral(value, "\a\b\f\n\r\t\v\0", "", UCN, 0) << "\"";
        }
        else if(bp && bp->kind() == Builtin::KindLong)
        {
            _out << value << "L";
        }
        else if(bp && bp->kind() == Builtin::KindFloat)
        {
            _out << value << "F";
        }
        else if(EnumPtr::dynamicCast(type))
        {
            EnumeratorPtr lte = EnumeratorPtr::dynamicCast(valueType);
            assert(lte);
            _out << fixId(lte->scoped());
        }
        else
        {
            _out << value;
        }
    }
}

bool
Slice::CsVisitor::requiresDataMemberInitializers(const DataMemberList& members)
{
    for(DataMemberList::const_iterator p = members.begin(); p != members.end(); ++p)
    {
        if((*p)->defaultValueType())
        {
            return true;
        }
        else if((*p)->optional())
        {
            return true;
        }
        else if(BuiltinPtr::dynamicCast((*p)->type()) || StructPtr::dynamicCast((*p)->type()))
        {
            return true;
        }
    }
    return false;
}

void
Slice::CsVisitor::writeDataMemberInitializers(const DataMemberList& members, const string& ns, unsigned int baseTypes,
                                              bool propertyMapping)
{
    for(DataMemberList::const_iterator p = members.begin(); p != members.end(); ++p)
    {
        if((*p)->defaultValueType())
        {
            _out << nl << "this.";
            if(propertyMapping)
            {
                _out << "_" + (*p)->name();
            }
            else
            {
                _out << fixId((*p)->name(), baseTypes);
            }
            _out << " = ";
            writeConstantValue((*p)->type(), (*p)->defaultValueType(), (*p)->defaultValue());
            _out << ';';
        }
        else if((*p)->optional())
        {
            _out << nl << "this." << fixId((*p)->name(), baseTypes) << " = new "
                 << typeToString((*p)->type(), ns, true) << "();";
        }
        else
        {
            BuiltinPtr builtin = BuiltinPtr::dynamicCast((*p)->type());
            if(builtin && builtin->kind() == Builtin::KindString)
            {
                _out << nl << "this." << fixId((*p)->name(), baseTypes) << " = \"\";";
            }

            StructPtr st = StructPtr::dynamicCast((*p)->type());
            if(st)
            {
                _out << nl << "this." << fixId((*p)->name(), baseTypes) << " = new " << typeToString(st, ns, false)
                     << "();";
            }
        }
    }
}

string
Slice::CsVisitor::toCsIdent(const string& s)
{
    string::size_type pos = s.find('#');
    if(pos == string::npos)
    {
        return s;
    }

    string result = s;
    if(pos == 0)
    {
        return result.erase(0, 1);
    }

    result[pos] = '.';
    return result;
}

string
Slice::CsVisitor::editMarkup(const string& s)
{
    //
    // Strip HTML markup and javadoc links--VS doesn't display them.
    //
    string result = s;
    string::size_type pos = 0;
    do
    {
        pos = result.find('<', pos);
        if(pos != string::npos)
        {
            string::size_type endpos = result.find('>', pos);
            string::size_type wspos = result.find(' ', pos);
            if(endpos == string::npos && wspos == string::npos)
            {
                break;
            }

            if(wspos < endpos)
            {
                // If we found a whitespace before the end tag marker '>', The '<' char doesn't correspond to the start
                // of a HTML tag, and we replace it with &lt; escape code.
                result.replace(pos, 1, "&lt;", 4);
            }
            else
            {
                result.erase(pos, endpos - pos + 1);
            }
        }
    }
    while(pos != string::npos);

    // replace remaining '>' chars with '&gt;' escape code, tags have been already strip above.
    pos = 0;
    do
    {
        pos = result.find('>', pos);
        if(pos != string::npos)
        {
            result.replace(pos, 1, "&gt;", 4);
        }
    }
    while(pos != string::npos);

    const string link = "{@link";
    pos = 0;
    do
    {
        pos = result.find(link, pos);
        if(pos != string::npos)
        {
            result.erase(pos, link.size() + 1); // erase following white space too
            string::size_type endpos = result.find('}', pos);
            if(endpos != string::npos)
            {
                string ident = result.substr(pos, endpos - pos);
                result.erase(pos, endpos - pos + 1);
                result.insert(pos, toCsIdent(ident));
            }
        }
    }
    while(pos != string::npos);

    //
    // Strip @see sections because VS does not display them.
    //
    static const string seeTag = "@see";
    pos = 0;
    do
    {
        //
        // Look for the next @ and delete up to that, or
        // to the end of the string, if not found.
        //
        pos = result.find(seeTag, pos);
        if(pos != string::npos)
        {
            string::size_type next = result.find('@', pos + seeTag.size());
            if(next != string::npos)
            {
                result.erase(pos, next - pos);
            }
            else
            {
                result.erase(pos, string::npos);
            }
        }
    } while(pos != string::npos);

    //
    // Replace @param, @return, and @throws with corresponding <param>, <returns>, and <exception> tags.
    //
    static const string paramTag = "@param";
    pos = 0;
    do
    {
        pos = result.find(paramTag, pos);
        if(pos != string::npos)
        {
            result.erase(pos, paramTag.size() + 1);

            string::size_type startIdent = result.find_first_not_of(" \t", pos);
            if(startIdent != string::npos)
            {
                string::size_type endIdent = result.find_first_of(" \t", startIdent);
                if(endIdent != string::npos)
                {
                    string ident = result.substr(startIdent, endIdent - startIdent);
                    string::size_type endComment = result.find_first_of("@<", endIdent);
                    string comment = result.substr(endIdent + 1,
                                                   endComment == string::npos ? endComment : endComment - endIdent - 1);
                    result.erase(startIdent, endComment == string::npos ? string::npos : endComment - startIdent);
                    string newComment = "<param name=\"" + ident + "\">" + comment + "</param>\n";
                    result.insert(startIdent, newComment);
                    pos = startIdent + newComment.size();
                }
            }
            else
            {
               pos += paramTag.size();
            }
        }
    } while(pos != string::npos);

    static const string returnTag = "@return";
    pos = result.find(returnTag);
    if(pos != string::npos)
    {
        result.erase(pos, returnTag.size() + 1);
        string::size_type endComment = result.find_first_of("@<", pos);
        string comment = result.substr(pos, endComment == string::npos ? endComment : endComment - pos);
        result.erase(pos, endComment == string::npos ? string::npos : endComment - pos);
        string newComment = "<returns>" + comment + "</returns>\n";
        result.insert(pos, newComment);
        pos = pos + newComment.size();
    }

    static const string throwsTag = "@throws";
    pos = 0;
    do
    {
        pos = result.find(throwsTag, pos);
        if(pos != string::npos)
        {
            result.erase(pos, throwsTag.size() + 1);

            string::size_type startIdent = result.find_first_not_of(" \t", pos);
            if(startIdent != string::npos)
            {
                string::size_type endIdent = result.find_first_of(" \t", startIdent);
                if(endIdent != string::npos)
                {
                    string ident = result.substr(startIdent, endIdent - startIdent);
                    string::size_type endComment = result.find_first_of("@<", endIdent);
                    string comment = result.substr(endIdent + 1,
                                                   endComment == string::npos ? endComment : endComment - endIdent - 1);
                    result.erase(startIdent, endComment == string::npos ? string::npos : endComment - startIdent);
                    string newComment = "<exception name=\"" + ident + "\">" + comment + "</exception>\n";
                    result.insert(startIdent, newComment);
                    pos = startIdent + newComment.size();
                }
            }
            else
            {
               pos += throwsTag.size();
            }
        }
    } while(pos != string::npos);

    return result;
}

StringList
Slice::CsVisitor::splitIntoLines(const string& comment)
{
    string s = editMarkup(comment);
    StringList result;
    string::size_type pos = 0;
    string::size_type nextPos;
    while((nextPos = s.find_first_of('\n', pos)) != string::npos)
    {
        result.push_back(string(s, pos, nextPos - pos));
        pos = nextPos + 1;
    }
    string lastLine = string(s, pos);
    if(lastLine.find_first_not_of(" \t\n\r") != string::npos)
    {
        result.push_back(lastLine);
    }
    return result;
}

void
Slice::CsVisitor::splitComment(const ContainedPtr& p, StringList& summaryLines, StringList& remarksLines)
{
    string s = p->comment();

    const string paramTag = "@param";
    const string throwsTag = "@throws";
    const string exceptionTag = "@exception";
    const string returnTag = "@return";

    unsigned int i;

    for(i = 0; i < s.size(); ++i)
    {
        if(s[i] == '.' && (i + 1 >= s.size() || isspace(static_cast<unsigned char>(s[i + 1]))))
        {
            ++i;
            break;
        }
        else if(s[i] == '@' && (s.substr(i, paramTag.size()) == paramTag ||
                                s.substr(i, throwsTag.size()) == throwsTag ||
                                s.substr(i, exceptionTag.size()) == exceptionTag ||
                                s.substr(i, returnTag.size()) == returnTag))
        {
            break;
        }
    }

    summaryLines = splitIntoLines(trim(s.substr(0, i)));
    if(!summaryLines.empty())
    {
        remarksLines = splitIntoLines(trim(s.substr(i)));
    }
}

void
Slice::CsVisitor::writeDocComment(const ContainedPtr& p, const string& deprecateReason, const string& extraParam)
{
    StringList summaryLines;
    StringList remarksLines;
    splitComment(p, summaryLines, remarksLines);

    if(summaryLines.empty())
    {
        if(!deprecateReason.empty())
        {
            _out << nl << "///";
            _out << nl << "/// <summary>" << deprecateReason << "</summary>";
            _out << nl << "///";
        }
        return;
    }

    _out << nl << "/// <summary>";

    for(StringList::const_iterator i = summaryLines.begin(); i != summaryLines.end(); ++i)
    {
        _out << nl << "///";
        if(!(*i).empty())
        {
            _out << " " << *i;
        }
    }

    //
    // We generate everything into the summary tag (despite what the MSDN doc says) because
    // Visual Studio only shows the <summary> text and omits the <remarks> text.
    //
    if(!deprecateReason.empty())
    {
        _out << nl << "///";
        _out << nl << "/// <para>" << deprecateReason << "</para>";
        _out << nl << "///";
    }

    bool summaryClosed = false;

    if(!remarksLines.empty())
    {
        for(StringList::const_iterator i = remarksLines.begin(); i != remarksLines.end(); ++i)
        {
            //
            // The first param, returns, or exception tag ends the description.
            //
            static const string paramTag = "<param";
            static const string returnsTag = "<returns";
            static const string exceptionTag = "<exception";

            if(!summaryClosed &&
               (i->find(paramTag) != string::npos ||
                i->find(returnsTag) != string::npos ||
                i->find(exceptionTag) != string::npos))
            {
                _out << nl << "/// </summary>";
                _out << nl << "/// " << *i;
                summaryClosed = true;
            }
            else
            {
                _out << nl << "///";
                if(!(*i).empty())
                {
                    _out << " " << *i;
                }
            }
        }
    }

    if(!summaryClosed)
    {
        _out << nl << "/// </summary>";
    }

    if(!extraParam.empty())
    {
        _out << nl << "/// " << extraParam;
    }

    _out << sp;
}

void
Slice::CsVisitor::writeDocCommentAMI(const OperationPtr& p, ParamDir paramType, const string& deprecateReason,
                                     const string& extraParam1, const string& extraParam2, const string& extraParam3)
{
    StringList summaryLines;
    StringList remarksLines;
    splitComment(p, summaryLines, remarksLines);

    if(summaryLines.empty() && deprecateReason.empty())
    {
        return;
    }

    //
    // Output the leading comment block up until the first tag.
    //
    _out << nl << "/// <summary>";
    for(StringList::const_iterator i = summaryLines.begin(); i != summaryLines.end(); ++i)
    {
        _out << nl << "///";
        if(!(*i).empty())
        {
            _out << " " << *i;
        }
    }

    bool done = false;
    for(StringList::const_iterator i = remarksLines.begin(); i != remarksLines.end() && !done; ++i)
    {
        string::size_type pos = i->find('<');
        done = true;
        if(pos != string::npos)
        {
            if(pos != 0)
            {
                _out << nl << "/// " << i->substr(0, pos);
            }
        }
        else
        {
            _out << nl << "///";
            if(!(*i).empty())
            {
                _out << " " << *i;
            }
        }
    }
    _out << nl << "/// </summary>";

    //
    // Write the comments for the parameters.
    //
    writeDocCommentParam(p, paramType, false);

    if(!extraParam1.empty())
    {
        _out << nl << "/// " << extraParam1;
    }

    if(!extraParam2.empty())
    {
        _out << nl << "/// " << extraParam2;
    }

    if(!extraParam3.empty())
    {
        _out << nl << "/// " << extraParam3;
    }

    if(paramType == InParam)
    {
        _out << nl << "/// <returns>An asynchronous result object.</returns>";
    }
    else if(p->returnType())
    {
        //
        // Find the comment for the return value (if any).
        //
        static const string returnsTag = "<returns>";
        static const string returnsCloseTag = "</returns>";
        bool doneReturn = false;
        bool foundReturn = false;
        for(StringList::const_iterator i = remarksLines.begin(); i != remarksLines.end() && !doneReturn; ++i)
        {
            if(!foundReturn)
            {
                string::size_type pos = i->find(returnsTag);
                if(pos != string::npos)
                {
                    foundReturn = true;
                    string::size_type endpos = i->find(returnsCloseTag, pos + 1);
                    if(endpos != string::npos)
                    {
                        _out << nl << "/// " << i->substr(pos, endpos - pos + returnsCloseTag.size());
                        doneReturn = true;
                    }
                    else
                    {
                        _out << nl << "/// " << i->substr(pos);
                    }
                }
            }
            else
            {
                string::size_type pos = i->find(returnsCloseTag);
                if(pos != string::npos)
                {
                    _out << nl << "/// " << i->substr(0, pos + returnsCloseTag.size());
                    doneReturn = true;
                }
                else
                {
                    _out << nl << "///";
                    if(!(*i).empty())
                    {
                        _out << " " << *i;
                    }
                }
            }
        }
        if(foundReturn && !doneReturn)
        {
            _out << returnsCloseTag;
        }
    }

    if(!deprecateReason.empty())
    {
        _out << nl << "/// <para>" << deprecateReason << "</para>";
    }
}

void
Slice::CsVisitor::writeDocCommentTaskAsyncAMI(const OperationPtr& p, const string& deprecateReason,
                                              const string& extraParam1, const string& extraParam2,
                                              const string& extraParam3)
{
    StringList summaryLines;
    StringList remarksLines;
    splitComment(p, summaryLines, remarksLines);

    if(summaryLines.empty() && deprecateReason.empty())
    {
        return;
    }

    //
    // Output the leading comment block up until the first tag.
    //
    _out << nl << "/// <summary>";
    for(StringList::const_iterator i = summaryLines.begin(); i != summaryLines.end(); ++i)
    {
        _out << nl << "///";
        if(!(*i).empty())
        {
            _out << " " << *i;
        }
    }

    bool done = false;
    for(StringList::const_iterator i = remarksLines.begin(); i != remarksLines.end() && !done; ++i)
    {
        string::size_type pos = i->find('<');
        done = true;
        if(pos != string::npos)
        {
            if(pos != 0)
            {
                _out << nl << "/// " << i->substr(0, pos);
            }
        }
        else
        {
            _out << nl << "///";
            if(!(*i).empty())
            {
                _out << " " << *i;
            }
        }
    }
    _out << nl << "/// </summary>";

    //
    // Write the comments for the parameters.
    //
    writeDocCommentParam(p, InParam, false);

    if(!extraParam1.empty())
    {
        _out << nl << "/// " << extraParam1;
    }

    if(!extraParam2.empty())
    {
        _out << nl << "/// " << extraParam2;
    }

    if(!extraParam3.empty())
    {
        _out << nl << "/// " << extraParam3;
    }

    _out << nl << "/// <returns>The task object representing the asynchronous operation.</returns>";

    if(!deprecateReason.empty())
    {
        _out << nl << "/// <para>" << deprecateReason << "</para>";
    }
}

void
Slice::CsVisitor::writeDocCommentAMD(const OperationPtr& p, const string& extraParam)
{
    InterfaceDefPtr interface = p->interface();
    string deprecateReason = getDeprecateReason(p, interface, "operation");

    StringList summaryLines;
    StringList remarksLines;
    splitComment(p, summaryLines, remarksLines);

    if(summaryLines.empty() && deprecateReason.empty())
    {
        return;
    }

    //
    // Output the leading comment block up until the first tag.
    //
    _out << nl << "/// <summary>";
    for(StringList::const_iterator i = summaryLines.begin(); i != summaryLines.end(); ++i)
    {
        _out << nl << "///";
        if(!(*i).empty())
        {
            _out << " " << *i;
        }
    }

    bool done = false;
    for(StringList::const_iterator i = remarksLines.begin(); i != remarksLines.end() && !done; ++i)
    {
        string::size_type pos = i->find('<');
        done = true;
        if(pos != string::npos)
        {
            if(pos != 0)
            {
                _out << nl << "/// " << i->substr(0, pos);
            }
        }
        else
        {
            _out << nl << "///";
            if(!(*i).empty())
            {
                _out << " " << *i;
            }
        }
    }
    _out << nl << "/// </summary>";

    //
    // Write the comments for the parameters.
    //
    writeDocCommentParam(p, InParam, true);

    if(!extraParam.empty())
    {
        _out << nl << "/// " << extraParam;
    }

    _out << nl << "/// <returns>The task object representing the asynchronous operation.</returns>";

    if(!deprecateReason.empty())
    {
        _out << nl << "/// <para>" << deprecateReason << "</para>";
    }
}

void
Slice::CsVisitor::writeDocCommentParam(const OperationPtr& p, ParamDir paramType, bool /*amd*/)
{
    //
    // Collect the names of the in- or -out parameters to be documented.
    //
    ParamDeclList tmp = p->parameters();
    vector<string> params;
    for(ParamDeclList::const_iterator q = tmp.begin(); q != tmp.end(); ++q)
    {
        if((*q)->isOutParam() && paramType == OutParam)
        {
            params.push_back((*q)->name());
        }
        else if(!(*q)->isOutParam() && paramType == InParam)
        {
            params.push_back((*q)->name());
        }
    }

    //
    // Print the comments for all the parameters that appear in the parameter list.
    //
    StringList summaryLines;
    StringList remarksLines;
    splitComment(p, summaryLines, remarksLines);

    const string paramTag = "<param";
    StringList::const_iterator i = remarksLines.begin();
    while(i != remarksLines.end())
    {
        string line = *i++;
        if(line.find(paramTag) != string::npos)
        {
            string::size_type paramNamePos = line.find('"', paramTag.length());
            if(paramNamePos != string::npos)
            {
                string::size_type paramNameEndPos = line.find('"', paramNamePos + 1);
                string paramName = line.substr(paramNamePos + 1, paramNameEndPos - paramNamePos - 1);
                if(std::find(params.begin(), params.end(), paramName) != params.end())
                {
                    _out << nl << "/// " << line;
                    StringList::const_iterator j;
                    if(i == remarksLines.end())
                    {
                        break;
                    }
                    j = i++;
                    while(j != remarksLines.end())
                    {
                        string::size_type endpos = j->find("</param>");
                        if(endpos == string::npos)
                        {
                            i = j;
                            string s = *j++;
                            _out << nl << "///";
                            if(!s.empty())
                            {
                                _out << " " << s;
                            }
                        }
                        else
                        {
                            _out << nl << "/// " << *j++;
                            break;
                        }
                    }
                }
            }
        }
    }
}

void
Slice::CsVisitor::moduleStart(const ModulePtr& p)
{
    if(!ContainedPtr::dynamicCast(p->container()))
    {
        string ns = getNamespacePrefix(p);
        string name = fixId(p->name());
        if(!ns.empty())
        {
            _out << sp;
            _out << nl << "namespace " << ns;
            _out << sb;
        }
    }
}

void
Slice::CsVisitor::moduleEnd(const ModulePtr& p)
{
    if(!ContainedPtr::dynamicCast(p->container()))
    {
        if(!getNamespacePrefix(p).empty())
        {
            _out << eb;
        }
    }
}

Slice::Gen::Gen(const string& base, const vector<string>& includePaths, const string& dir,
                bool tie, bool impl, bool implTie) :
    _includePaths(includePaths),
    _tie(tie)
{
    string fileBase = base;
    string::size_type pos = base.find_last_of("/\\");
    if(pos != string::npos)
    {
        fileBase = base.substr(pos + 1);
    }
    string file = fileBase + ".cs";
    string fileImpl = fileBase + "I.cs";

    if(!dir.empty())
    {
        file = dir + '/' + file;
        fileImpl = dir + '/' + fileImpl;
    }

    _out.open(file.c_str());
    if(!_out)
    {
        ostringstream os;
        os << "cannot open `" << file << "': " << IceUtilInternal::errorToString(errno);
        throw FileException(__FILE__, __LINE__, os.str());
    }
    FileTracker::instance()->addFile(file);
    printHeader();

    printGeneratedHeader(_out, fileBase + ".ice");

    _out << sp << nl << "using _System = global::System;";

    _out << sp << nl << "#pragma warning disable 1591"; // See bug 3654

    if(impl || implTie)
    {
        IceUtilInternal::structstat st;
        if(!IceUtilInternal::stat(fileImpl, &st))
        {
            ostringstream os;
            os << "`" << fileImpl << "' already exists - will not overwrite";
            throw FileException(__FILE__, __LINE__, os.str());
        }

        _impl.open(fileImpl.c_str());
        if(!_impl)
        {
            ostringstream os;
            os << ": cannot open `" << fileImpl << "': " << IceUtilInternal::errorToString(errno);
            throw FileException(__FILE__, __LINE__, os.str());
        }

        FileTracker::instance()->addFile(fileImpl);
    }
}

Slice::Gen::~Gen()
{
    if(_out.isOpen())
    {
        _out << '\n';
    }
    if(_impl.isOpen())
    {
        _impl << '\n';
    }
}

void
Slice::Gen::generate(const UnitPtr& p)
{
    CsGenerator::validateMetaData(p);

    UnitVisitor unitVisitor(_out);
    p->visit(&unitVisitor, false);

    CompactIdVisitor compactIdVisitor(_out);
    p->visit(&compactIdVisitor, false);

    TypesVisitor typesVisitor(_out);
    p->visit(&typesVisitor, false);

    TypeIdVisitor typeIdVisitor(_out);
    p->visit(&typeIdVisitor, false);

    //
    // The async delegates are emitted before the proxy definition
    // because the proxy methods need to know the type.
    //
    AsyncDelegateVisitor asyncDelegateVisitor(_out);
    p->visit(&asyncDelegateVisitor, false);

    ResultVisitor resultVisitor(_out);
    p->visit(&resultVisitor, false);

    ProxyVisitor proxyVisitor(_out);
    p->visit(&proxyVisitor, false);

    OpsVisitor opsVisitor(_out);
    p->visit(&opsVisitor, false);

    HelperVisitor helperVisitor(_out);
    p->visit(&helperVisitor, false);

    DispatcherVisitor dispatcherVisitor(_out, _tie);
    p->visit(&dispatcherVisitor, false);
}

void
Slice::Gen::generateImpl(const UnitPtr& p)
{
    _impl << sp << nl << "using _System = global::System;";
    ImplVisitor implVisitor(_impl);
    p->visit(&implVisitor, false);
}

void
Slice::Gen::generateImplTie(const UnitPtr& p)
{
    _impl << sp << nl << "using _System = global::System;";
    ImplTieVisitor implTieVisitor(_impl);
    p->visit(&implTieVisitor, false);
}

void
Slice::Gen::closeOutput()
{
    _out.close();
    _impl.close();
}

void
Slice::Gen::printHeader()
{
    static const char* header =
"//\n"
"// Copyright (c) ZeroC, Inc. All rights reserved.\n"
"//\n"
        ;

    _out << header;
    _out << "//\n";
    _out << "// Ice version " << ICE_STRING_VERSION << "\n";
    _out << "//\n";
}

Slice::Gen::UnitVisitor::UnitVisitor(IceUtilInternal::Output& out) :
    CsVisitor(out)
{
}

bool
Slice::Gen::UnitVisitor::visitUnitStart(const UnitPtr& p)
{
    DefinitionContextPtr dc = p->findDefinitionContext(p->topLevelFile());
    assert(dc);
    StringList globalMetaData = dc->getMetaData();

    static const string attributePrefix = "cs:attribute:";

    bool sep = false;
    for(StringList::const_iterator q = globalMetaData.begin(); q != globalMetaData.end(); ++q)
    {
        string::size_type pos = q->find(attributePrefix);
        if(pos == 0 && q->size() > attributePrefix.size())
        {
            if(!sep)
            {
                _out << sp;
                sep = true;
            }
            string attrib = q->substr(pos + attributePrefix.size());
            _out << nl << '[' << attrib << ']';
        }
    }
    return false;
}

Slice::Gen::CompactIdVisitor::CompactIdVisitor(IceUtilInternal::Output& out) :
    CsVisitor(out)
{
}

bool
Slice::Gen::CompactIdVisitor::visitUnitStart(const UnitPtr& p)
{
    if(p->hasCompactTypeId())
    {
        string typeIdNs = getCustomTypeIdNamespace(p);

        if(typeIdNs.empty())
        {
            // TODO: replace by namespace Ice.TypeId, see issue #239
            //
            _out << sp << nl << "namespace IceCompactId";
        }
        else
        {
            _out << sp << nl << "namespace " << typeIdNs;
        }

        _out << sb;
        return true;
    }
    return false;
}

void
Slice::Gen::CompactIdVisitor::visitUnitEnd(const UnitPtr&)
{
    _out << eb;
}

bool
Slice::Gen::CompactIdVisitor::visitClassDefStart(const ClassDefPtr& p)
{
    if(p->compactId() >= 0)
    {
        _out << sp;
        emitGeneratedCodeAttribute();

        // TODO: rename to class Compact_Xxx, see issue #239
        //
        _out << nl << "public sealed class TypeId_" << p->compactId();
        _out << sb;
        _out << nl << "public const string typeId = \"" << p->scoped() << "\";";
        _out << eb;
    }
    return false;
}

Slice::Gen::TypeIdVisitor::TypeIdVisitor(IceUtilInternal::Output& out) :
    CsVisitor(out)
{
}

bool
Slice::Gen::TypeIdVisitor::visitModuleStart(const ModulePtr& p)
{
    string ns = getNamespacePrefix(p);

    if(!ns.empty() && (p->hasValueDefs() || p->hasExceptions()))
    {
        string name = fixId(p->name());
        if(!ContainedPtr::dynamicCast(p->container()))
        {
            // Top-level module
            //
            string typeIdNs = getCustomTypeIdNamespace(p->unit());
            if(typeIdNs.empty())
            {
                typeIdNs = "Ice.TypeId";
            }

            name = typeIdNs + "." + name;
        }
        _out << sp << nl << "namespace " << name;
        _out << sb;
        return true;
    }
    return false;
}

void
Slice::Gen::TypeIdVisitor::visitModuleEnd(const ModulePtr&)
{
    _out << eb;
}

bool
Slice::Gen::TypeIdVisitor::visitClassDefStart(const ClassDefPtr& p)
{
<<<<<<< HEAD
    if(!p->isInterface())
    {
        generateHelperClass(p);
    }
=======
    generateHelperClass(p);
>>>>>>> 06ac1b78
    return false;
}

bool
Slice::Gen::TypeIdVisitor::visitExceptionStart(const ExceptionPtr& p)
{
    generateHelperClass(p);
    return false;
}

void
Slice::Gen::TypeIdVisitor::generateHelperClass(const ContainedPtr& p)
{
    string name = fixId(p->name());
    _out << sp;
    emitGeneratedCodeAttribute();
    _out << nl << "public abstract class " << name;
    _out << sb;
    _out << nl << "public abstract global::" << getNamespace(p) << "." << name << " targetClass { get; }";
    _out << eb;
}

Slice::Gen::TypesVisitor::TypesVisitor(IceUtilInternal::Output& out) :
    CsVisitor(out)
{
}

bool
Slice::Gen::TypesVisitor::visitModuleStart(const ModulePtr& p)
{
    moduleStart(p);
    string name = fixId(p->name());
    _out << sp;
    emitAttributes(p);
    _out << nl << "namespace " << name;

    _out << sb;

    return true;
}

void
Slice::Gen::TypesVisitor::visitModuleEnd(const ModulePtr& p)
{
    _out << eb;
    moduleEnd(p);
}

bool
Slice::Gen::TypesVisitor::visitClassDefStart(const ClassDefPtr& p)
{
    string name = p->name();
    string scoped = fixId(p->scoped());
    string ns = getNamespace(p);
    ClassDefPtr base = p->base();
    StringList baseNames;

    _out << sp;
    emitAttributes(p);

<<<<<<< HEAD
    if(p->isInterface())
=======
    emitComVisibleAttribute();
    emitPartialTypeAttributes();
    _out << nl << "public ";
    _out << "partial class " << fixId(name);

    if(base)
>>>>>>> 06ac1b78
    {
        baseNames.push_back(getUnqualified(base, ns));
    }
    else
    {
        baseNames.push_back(getUnqualified("Ice.Value", ns));
    }

    if(!baseNames.empty())
    {
        _out << " : ";
        for(StringList::const_iterator q = baseNames.begin(); q != baseNames.end(); ++q)
        {
            if(q != baseNames.begin())
            {
                _out << ", ";
            }
            _out << *q;
        }
    }

    _out << sb;

    if(p->hasDataMembers())
    {
        _out << sp << nl << "#region Slice data members";
    }

    return true;
}

void
Slice::Gen::TypesVisitor::visitClassDefEnd(const ClassDefPtr& p)
{
    string name = fixId(p->name());
    string ns = getNamespace(p);
    DataMemberList classMembers = p->classDataMembers();
    DataMemberList allClassMembers = p->allClassDataMembers();
    DataMemberList dataMembers = p->dataMembers();
    DataMemberList allDataMembers = p->allDataMembers();
    ClassDefPtr base = p->base();

    if(p->hasDataMembers())
    {
        _out << sp << nl << "#endregion";
    }

    _out << sp << nl << "partial void ice_initialize();";
    if(allDataMembers.empty())
    {
        _out << sp << nl << "#region Constructors";
        _out << sp;
        emitGeneratedCodeAttribute();
        _out << nl << "public " << name << spar << epar;
        _out << sb;
        _out << nl << "ice_initialize();";
        _out << eb;
        _out << sp << nl << "#endregion"; // Constructors
    }
    else
    {
        const bool propertyMapping = p->hasMetaData("cs:property");

        _out << sp << nl << "#region Constructors";

        _out << sp;
        emitGeneratedCodeAttribute();
        _out << nl << "public " << name << spar << epar;
        if(base)
        {
            _out << " : base()";
        }
        _out << sb;
        writeDataMemberInitializers(dataMembers, ns, DotNet::ICloneable, propertyMapping);
        _out << nl << "ice_initialize();";
        _out << eb;

        _out << sp;
        emitGeneratedCodeAttribute();
        _out << nl << "public " << name << spar;
        vector<string> paramDecl;
        for(DataMemberList::const_iterator d = allDataMembers.begin(); d != allDataMembers.end(); ++d)
        {
            string memberName = fixId((*d)->name(), DotNet::ICloneable);
            string memberType = typeToString((*d)->type(), ns, (*d)->optional());
            paramDecl.push_back(memberType + " " + memberName);
        }
        _out << paramDecl << epar;
        if(base && allDataMembers.size() != dataMembers.size())
        {
            _out << " : base" << spar;
            vector<string> baseParamNames;
            DataMemberList baseDataMembers = base->allDataMembers();
            for(DataMemberList::const_iterator d = baseDataMembers.begin(); d != baseDataMembers.end(); ++d)
            {
                baseParamNames.push_back(fixId((*d)->name(), DotNet::ICloneable));
            }
            _out << baseParamNames << epar;
        }
        _out << sb;
        for(DataMemberList::const_iterator d = dataMembers.begin(); d != dataMembers.end(); ++d)
        {
            _out << nl << "this.";
            const string paramName = fixId((*d)->name(), DotNet::ICloneable);
            if(propertyMapping)
            {
                _out << "_" + (*d)->name();
            }
            else
            {
                _out << paramName;
            }
            _out << " = " << paramName << ';';
        }
        _out << nl << "ice_initialize();";
        _out << eb;

        _out << sp << nl << "#endregion"; // Constructors
    }

    _out << sp;
    _out << nl << "private const string _id = \"" << p->scoped() << "\";";

    _out << sp;
    emitGeneratedCodeAttribute();
    _out << nl << "public static new string ice_staticId()";
    _out << sb;
    _out << nl << "return _id;";
    _out << eb;

    emitGeneratedCodeAttribute();
    _out << nl << "public override string ice_id()";
    _out << sb;
    _out << nl << "return _id;";
    _out << eb;

    writeMarshaling(p);

    _out << eb;
}

bool
Slice::Gen::TypesVisitor::visitInterfaceDefStart(const InterfaceDefPtr& p)
{
    string name = p->name();
    string scoped = fixId(p->scoped());
    string ns = getNamespace(p);
    InterfaceList bases = p->bases();

    StringList baseNames;

    _out << sp;
    emitAttributes(p);

    emitComVisibleAttribute();
    emitPartialTypeAttributes();
    _out << nl << "public partial interface " << fixId(name);
    baseNames.push_back(getUnqualified("Ice.Object", ns));
    baseNames.push_back(name + "Operations_");

    for(InterfaceList::const_iterator q = bases.begin(); q != bases.end(); ++q)
    {
        baseNames.push_back(getUnqualified(*q, ns));
    }

    //
    // Check for cs:implements metadata.
    //
    const StringList metaData = p->getMetaData();
    static const string prefix = "cs:implements:";
    for(StringList::const_iterator q = metaData.begin(); q != metaData.end(); ++q)
    {
        if(q->find(prefix) == 0)
        {
            baseNames.push_back(q->substr(prefix.size()));
        }
    }

    if(!baseNames.empty())
    {
        _out << " : ";
        for(StringList::const_iterator q = baseNames.begin(); q != baseNames.end(); ++q)
        {
            if(q != baseNames.begin())
            {
                _out << ", ";
            }
            _out << *q;
        }
    }

    _out << sb;
    _out << eb;

    return false;
}

void
Slice::Gen::TypesVisitor::visitSequence(const SequencePtr&)
{
    //
    // No need to generate anything for sequences.
    //
}

bool
Slice::Gen::TypesVisitor::visitExceptionStart(const ExceptionPtr& p)
{
    string name = fixId(p->name());
    string ns = getNamespace(p);
    ExceptionPtr base = p->base();

    _out << sp;
    writeDocComment(p, getDeprecateReason(p, 0, "type"));
    emitDeprecate(p, 0, _out, "type");
    emitAttributes(p);
    emitComVisibleAttribute();
    //
    // Suppress FxCop diagnostic about a missing constructor MyException(String).
    //
    _out << nl << "[global::System.Diagnostics.CodeAnalysis.SuppressMessage(\"Microsoft.Design\", \"CA1032\")]";

    emitPartialTypeAttributes();
    _out << nl << "public partial class " << name << " : ";
    if(base)
    {
        _out << getUnqualified(base, ns);
    }
    else
    {
        _out << getUnqualified("Ice.UserException", ns);
    }
    _out << sb;

    if(!p->dataMembers().empty())
    {
        _out << sp << nl << "#region Slice data members";
    }

    return true;
}

void
Slice::Gen::TypesVisitor::visitExceptionEnd(const ExceptionPtr& p)
{
    string name = fixId(p->name());
    string ns = getNamespace(p);
    DataMemberList allDataMembers = p->allDataMembers();
    DataMemberList dataMembers = p->dataMembers();
    DataMemberList allClassMembers = p->allClassDataMembers();
    DataMemberList classMembers = p->classDataMembers();
    DataMemberList optionalMembers = p->orderedOptionalDataMembers();

    vector<string> allParamDecl;
    for(DataMemberList::const_iterator q = allDataMembers.begin(); q != allDataMembers.end(); ++q)
    {
        string memberName = fixId((*q)->name());
        string memberType = typeToString((*q)->type(), ns, (*q)->optional());
        allParamDecl.push_back(memberType + " " + memberName);
    }

    vector<string> paramNames;
    for(DataMemberList::const_iterator q = dataMembers.begin(); q != dataMembers.end(); ++q)
    {
        paramNames.push_back(fixId((*q)->name()));
    }

    vector<string> paramDecl;
    for(DataMemberList::const_iterator q = dataMembers.begin(); q != dataMembers.end(); ++q)
    {
        string memberName = fixId((*q)->name());
        string memberType = typeToString((*q)->type(), ns, (*q)->optional());
        paramDecl.push_back(memberType + " " + memberName);
    }

    vector<string> baseParamNames;
    DataMemberList baseDataMembers;

    if(p->base())
    {
        baseDataMembers = p->base()->allDataMembers();
        for(DataMemberList::const_iterator q = baseDataMembers.begin(); q != baseDataMembers.end(); ++q)
        {
            baseParamNames.push_back(fixId((*q)->name()));
        }
    }

    if(!dataMembers.empty())
    {
        _out << sp << nl << "#endregion"; // Slice data members
    }

    _out << sp << nl << "#region Constructors";

    const bool hasDataMemberInitializers = requiresDataMemberInitializers(dataMembers);
    if(hasDataMemberInitializers)
    {
        _out << sp;
        emitGeneratedCodeAttribute();
        _out << nl << "private void _initDM()";
        _out << sb;
        writeDataMemberInitializers(dataMembers, ns, DotNet::Exception);
        _out << eb;
    }

    _out << sp;
    emitGeneratedCodeAttribute();
    _out << nl << "public " << name << "()";
    _out << sb;
    if(hasDataMemberInitializers)
    {
        _out << nl << "_initDM();";
    }
    _out << eb;

    _out << sp;
    emitGeneratedCodeAttribute();
    _out << nl << "public " << name << "(global::System.Exception ex) : base(ex)";
    _out << sb;
    if(hasDataMemberInitializers)
    {
        _out << nl << "_initDM();";
    }
    _out << eb;

    if(!allDataMembers.empty())
    {
        if(!dataMembers.empty())
        {
            _out << sp;
            emitGeneratedCodeAttribute();
            _out << nl << "private void _initDM" << spar << paramDecl << epar;
            _out << sb;
            for(DataMemberList::const_iterator q = dataMembers.begin(); q != dataMembers.end(); ++q)
            {
                string memberName = fixId((*q)->name(), DotNet::Exception, false);
                _out << nl << "this." << memberName << " = " << fixId((*q)->name()) << ';';
            }
            _out << eb;
        }

        _out << sp;
        emitGeneratedCodeAttribute();
        _out << nl << "public " << name << spar << allParamDecl << epar;
        if(p->base() && allDataMembers.size() != dataMembers.size())
        {
            _out << " : base" << spar << baseParamNames << epar;
        }
        _out << sb;
        if(!dataMembers.empty())
        {
            _out << nl << "_initDM" << spar << paramNames << epar << ';';
        }
        _out << eb;

        string exParam = getEscapedParamName(allDataMembers, "ex");
        vector<string> exceptionParam;
        exceptionParam.push_back(exParam);
        vector<string> exceptionDecl;
        exceptionDecl.push_back("global::System.Exception " + exParam);
        _out << sp;
        emitGeneratedCodeAttribute();
        _out << nl << "public " << name << spar << allParamDecl << exceptionDecl << epar << " : base" << spar;
        if(p->base() && allDataMembers.size() != dataMembers.size())
        {
            _out << baseParamNames;
        }
        _out << exceptionParam << epar;
        _out << sb;
        if(!dataMembers.empty())
        {
            _out << nl << "_initDM" << spar << paramNames << epar << ';';
        }
        _out << eb;
    }

    _out << sp << nl << "#endregion"; // Constructors

    _out << sp;
    emitGeneratedCodeAttribute();
    _out << nl << "public override string ice_id()";
    _out << sb;
    _out << nl << "return \"" << p->scoped() << "\";";
    _out << eb;

   _out << sp << nl << "#region Marshaling support";

   string scoped = p->scoped();
   ExceptionPtr base = p->base();

   const bool basePreserved = p->inheritsMetaData("preserve-slice");
   const bool preserved = p->hasMetaData("preserve-slice");

   if(preserved && !basePreserved)
   {
       _out << sp;
       emitGeneratedCodeAttribute();
       _out << nl << "public override " << getUnqualified("Ice.SlicedData", ns) << " ice_getSlicedData()";
       _out << sb;
       _out << nl << "return slicedData_;";
       _out << eb;

       _out << sp;
       emitGeneratedCodeAttribute();
       _out << nl << "public override void iceWrite(" << getUnqualified("Ice.OutputStream", ns) << " ostr_)";
       _out << sb;
       _out << nl << "ostr_.startException(slicedData_);";
       _out << nl << "iceWriteImpl(ostr_);";
       _out << nl << "ostr_.endException();";
       _out << eb;

       _out << sp;
       emitGeneratedCodeAttribute();
       _out << nl << "public override void iceRead(" << getUnqualified("Ice.InputStream", ns) << " istr_)";
       _out << sb;
       _out << nl << "istr_.startException();";
       _out << nl << "iceReadImpl(istr_);";
       _out << nl << "slicedData_ = istr_.endException(true);";
       _out << eb;
   }

   _out << sp;
   emitGeneratedCodeAttribute();
   _out << nl << "protected override void iceWriteImpl(" << getUnqualified("Ice.OutputStream", ns) << " ostr_)";
   _out << sb;
   _out << nl << "ostr_.startSlice(\"" << scoped << "\", -1, " << (!base ? "true" : "false") << ");";
   for(DataMemberList::const_iterator q = dataMembers.begin(); q != dataMembers.end(); ++q)
   {
       if(!(*q)->optional())
       {
           writeMarshalDataMember(*q, fixId((*q)->name(), DotNet::Exception), ns);
       }
   }

   for(DataMemberList::const_iterator q = optionalMembers.begin(); q != optionalMembers.end(); ++q)
   {
       writeMarshalDataMember(*q, fixId((*q)->name(), DotNet::Exception), ns);
   }

   _out << nl << "ostr_.endSlice();";
   if(base)
   {
       _out << nl << "base.iceWriteImpl(ostr_);";
   }
   _out << eb;

   _out << sp;
   emitGeneratedCodeAttribute();
   _out << nl << "protected override void iceReadImpl(" << getUnqualified("Ice.InputStream", ns) << " istr_)";
   _out << sb;
   _out << nl << "istr_.startSlice();";

   for(DataMemberList::const_iterator q = dataMembers.begin(); q != dataMembers.end(); ++q)
   {
       if(!(*q)->optional())
       {
           writeUnmarshalDataMember(*q, fixId((*q)->name(), DotNet::Exception), ns);
       }
   }

   for(DataMemberList::const_iterator q = optionalMembers.begin(); q != optionalMembers.end(); ++q)
   {
       writeUnmarshalDataMember(*q, fixId((*q)->name(), DotNet::Exception), ns);
   }
   _out << nl << "istr_.endSlice();";
   if(base)
   {
       _out << nl << "base.iceReadImpl(istr_);";
   }
   _out << eb;

   if((!base || (base && !base->usesClasses(false))) && p->usesClasses(false))
   {
       _out << sp;
       emitGeneratedCodeAttribute();
       _out << nl << "public override bool iceUsesClasses()";
       _out << sb;
       _out << nl << "return true;";
       _out << eb;
   }

   if(preserved && !basePreserved)
   {
       _out << sp << nl << "protected " << getUnqualified("Ice.SlicedData", ns) << " slicedData_;";
   }

   _out << sp << nl << "#endregion"; // Marshalling support

   _out << eb;
}

bool
Slice::Gen::TypesVisitor::visitStructStart(const StructPtr& p)
{
    string name = fixId(p->name());
    string ns = getNamespace(p);
    _out << sp;

    emitDeprecate(p, 0, _out, "type");

    emitAttributes(p);
    emitPartialTypeAttributes();
    _out << nl << "public partial " << (isValueType(p) ? "struct" : "class") << ' ' << name;

    StringList baseNames;
    if(!isValueType(p))
    {
        baseNames.push_back("System.ICloneable");
    }

    //
    // Check for cs:implements metadata.
    //
    const StringList metaData = p->getMetaData();
    static const string prefix = "cs:implements:";
    for(StringList::const_iterator q = metaData.begin(); q != metaData.end(); ++q)
    {
        if(q->find(prefix) == 0)
        {
            baseNames.push_back(q->substr(prefix.size()));
        }
    }

    if(!baseNames.empty())
    {
        _out << " : ";
        for(StringList::const_iterator q = baseNames.begin(); q != baseNames.end(); ++q)
        {
            if(q != baseNames.begin())
            {
                _out << ", ";
            }
            _out << getUnqualified(*q, ns);
        }
    }

    _out << sb;

    _out << sp << nl << "#region Slice data members";

    return true;
}

void
Slice::Gen::TypesVisitor::visitStructEnd(const StructPtr& p)
{
    string name = fixId(p->name());
    string scope = fixId(p->scope());
    string ns = getNamespace(p);
    DataMemberList classMembers = p->classDataMembers();
    DataMemberList dataMembers = p->dataMembers();

    const bool propertyMapping = p->hasMetaData("cs:property");

    _out << sp << nl << "#endregion"; // Slice data members

    const bool isClass = !isValueType(p);
    _out << sp << nl << "partial void ice_initialize();";
    _out << sp << nl << "#region Constructor";
    if(isClass)
    {
        //
        // Default values for struct data members are only generated if the struct
        // is mapped to a C# class. We cannot generate a parameterless constructor
        // or assign default values to data members if the struct maps to a value
        // type (a C# struct) instead.
        //
        _out << "s";
        _out << sp;
        emitGeneratedCodeAttribute();
        _out << nl << "public " << name << "()";
        _out << sb;
        writeDataMemberInitializers(dataMembers, ns, DotNet::ICloneable, propertyMapping);
        _out << nl << "ice_initialize();";
        _out << eb;
    }

    _out << sp;
    emitGeneratedCodeAttribute();
    _out << nl << "public " << name << spar;
    vector<string> paramDecl;
    for(DataMemberList::const_iterator q = dataMembers.begin(); q != dataMembers.end(); ++q)
    {
        string memberName = fixId((*q)->name(), isClass ? DotNet::ICloneable : 0);
        string memberType = typeToString((*q)->type(), ns, false);
        paramDecl.push_back(memberType + " " + memberName);
    }
    _out << paramDecl << epar;
    _out << sb;
    for(DataMemberList::const_iterator q = dataMembers.begin(); q != dataMembers.end(); ++q)
    {
        string paramName = fixId((*q)->name(), isClass ? DotNet::ICloneable : 0);
        _out << nl << "this.";
        if(propertyMapping)
        {
            _out << "_" + (*q)->name();
        }
        else
        {
            _out << paramName;
        }
        _out << " = " << paramName << ';';
    }
    _out << nl << "ice_initialize();";
    _out << eb;

    _out << sp << nl << "#endregion"; // Constructor(s)

    if(isClass)
    {
        _out << sp << nl << "#region ICloneable members";

        _out << sp;
        emitGeneratedCodeAttribute();
        _out << nl << "public object Clone()";
        _out << sb;
        _out << nl << "return MemberwiseClone();";
        _out << eb;

        _out << sp << nl << "#endregion"; // ICloneable members
    }

    _out << sp << nl << "#region Object members";

    _out << sp;
    emitGeneratedCodeAttribute();
    _out << nl << "public override int GetHashCode()";
    _out << sb;
    _out << nl << "int h_ = 5381;";
    _out << nl << "global::IceInternal.HashUtil.hashAdd(ref h_, \"" << p->scoped() << "\");";
    writeMemberHashCode(dataMembers, isClass ? DotNet::ICloneable : 0);
    _out << nl << "return h_;";
    _out << eb;

    _out << sp;
    emitGeneratedCodeAttribute();
    _out << nl << "public override bool Equals(object other)";
    _out << sb;
    if(isClass)
    {
        _out << nl << "if(object.ReferenceEquals(this, other))";
        _out << sb;
        _out << nl << "return true;";
        _out << eb;
    }
    if(isClass)
    {
        _out << nl << "if(other == null)";
        _out << sb;
        _out << nl << "return false;";
        _out << eb;
        _out << nl << "if(GetType() != other.GetType())";
    }
    else
    {
        _out << nl << "if(!(other is " << name << "))";
    }
    _out << sb;
    _out << nl << "return false;";
    _out << eb;
    if(!dataMembers.empty())
    {
        _out << nl << name << " o = (" << name << ")other;";
    }
    writeMemberEquals(dataMembers, isClass ? DotNet::ICloneable : 0);
    _out << nl << "return true;";
    _out << eb;

    _out << sp << nl << "#endregion"; // Object members

    _out << sp << nl << "#region Comparison members";

    _out << sp;
    emitGeneratedCodeAttribute();
    _out << nl << "public static bool operator==(" << name << " lhs, " << name << " rhs)";
    _out << sb;
    _out << nl << "return Equals(lhs, rhs);";
    _out << eb;

    _out << sp;
    emitGeneratedCodeAttribute();
    _out << nl << "public static bool operator!=(" << name << " lhs, " << name << " rhs)";
    _out << sb;
    _out << nl << "return !Equals(lhs, rhs);";
    _out << eb;

    _out << sp << nl << "#endregion"; // Comparison members

    _out << sp << nl << "#region Marshaling support";

    _out << sp;
    emitGeneratedCodeAttribute();
    _out << nl << "public void ice_writeMembers(" << getUnqualified("Ice.OutputStream", ns) << " ostr)";
    _out << sb;
    for(DataMemberList::const_iterator q = dataMembers.begin(); q != dataMembers.end(); ++q)
    {
        writeMarshalDataMember(*q, fixId(*q, isClass ? DotNet::ICloneable : 0), ns, true);
    }
    _out << eb;

    _out << sp;
    emitGeneratedCodeAttribute();
    _out << nl << "public void ice_readMembers(" << getUnqualified("Ice.InputStream", ns) << " istr)";
    _out << sb;
    for(DataMemberList::const_iterator q = dataMembers.begin(); q != dataMembers.end(); ++q)
    {
        writeUnmarshalDataMember(*q, fixId(*q, isClass ? DotNet::ICloneable : 0), ns, true);
    }
    _out << eb;

    _out << sp;
    emitGeneratedCodeAttribute();
    _out << nl << "public static void ice_write(" << getUnqualified("Ice.OutputStream", ns) << " ostr, " << name
         << " v)";
    _out << sb;
    if(isClass)
    {
        _out << nl << "if(v == null)";
        _out << sb;
        _out << nl << "_nullMarshalValue.ice_writeMembers(ostr);";
        _out << eb;
        _out << nl << "else";
        _out << sb;
        _out << nl << "v.ice_writeMembers(ostr);";
        _out << eb;
    }
    else
    {
        _out << nl << "v.ice_writeMembers(ostr);";
    }
    _out << eb;

    _out << sp;
    emitGeneratedCodeAttribute();
    _out << nl << "public static " << name << " ice_read(" << getUnqualified("Ice.InputStream", ns) << " istr)";
    _out << sb;
    _out << nl << "var v = new " << name << "();";
    _out << nl << "v.ice_readMembers(istr);";
    _out << nl << "return v;";
    _out << eb;

    if(isClass)
    {
        _out << sp << nl << "private static readonly " << name << " _nullMarshalValue = new " << name << "();";
    }
    _out << sp << nl << "#endregion"; // Marshalling support

    _out << eb;
}

void
Slice::Gen::TypesVisitor::visitDictionary(const DictionaryPtr&)
{
}

void
Slice::Gen::TypesVisitor::visitEnum(const EnumPtr& p)
{
    string name = fixId(p->name());
    string ns = getNamespace(p);
    string scoped = fixId(p->scoped());
    EnumeratorList enumerators = p->enumerators();
    const bool explicitValue = p->explicitValue();

    _out << sp;
    emitDeprecate(p, 0, _out, "type");
    writeDocComment(p, getDeprecateReason(p, 0, "type"));
    emitAttributes(p);
    emitGeneratedCodeAttribute();
    _out << nl << "public enum " << name;
    _out << sb;
    for(EnumeratorList::const_iterator en = enumerators.begin(); en != enumerators.end(); ++en)
    {
        if(en != enumerators.begin())
        {
            _out << ',';
        }
        writeDocComment(*en, "");
        _out << nl << fixId((*en)->name());
        if(explicitValue)
        {
            _out << " = " << (*en)->value();
        }
    }
    _out << eb;

    _out << sp;
    emitGeneratedCodeAttribute();
    _out << nl << "public sealed class " << p->name() << "Helper";
    _out << sb;
    _out << sp;
    _out << nl << "public static void write(" << getUnqualified("Ice.OutputStream", ns) << " ostr, " << name << " v)";
    _out << sb;
    writeMarshalUnmarshalCode(_out, p, ns, "v", true);
    _out << eb;

    _out << sp;
    emitGeneratedCodeAttribute();
    _out << nl << "public static " << name << " read(" << getUnqualified("Ice.InputStream", ns) << " istr)";
    _out << sb;
    _out << nl << name << " v;";
    writeMarshalUnmarshalCode(_out, p, ns, "v", false);
    _out << nl << "return v;";
    _out << eb;

    _out << eb;
}

void
Slice::Gen::TypesVisitor::visitConst(const ConstPtr& p)
{
    string name = fixId(p->name());
    _out << sp;
    emitAttributes(p);
    emitGeneratedCodeAttribute();
    _out << nl << "public abstract class " << name;
    _out << sb;
    _out << sp << nl << "public const " << typeToString(p->type(), "") << " value = ";
    writeConstantValue(p->type(), p->valueType(), p->value());
    _out << ";";
    _out << eb;
}

void
Slice::Gen::TypesVisitor::visitDataMember(const DataMemberPtr& p)
{
    unsigned int baseTypes = 0;
    bool isClass = false;
    bool isProperty = false;
    bool isValue = false;
    bool isProtected = false;
    bool isPrivate = false;
    const bool isOptional = p->optional();
    ContainedPtr cont = ContainedPtr::dynamicCast(p->container());
    assert(cont);

    StructPtr st = StructPtr::dynamicCast(cont);
    ExceptionPtr ex = ExceptionPtr::dynamicCast(cont);
    ClassDefPtr cl = ClassDefPtr::dynamicCast(cont);
    string ns = getNamespace(cont);
    if(st)
    {
        isValue = isValueType(st);
        if(!isValue)
        {
            baseTypes = DotNet::ICloneable;
        }
        if(cont->hasMetaData("cs:property"))
        {
            isProperty = true;
        }
        //
        // C# structs are implicit sealed and cannot use `protected' modifier,
        // we must use either public or private. For Slice structs using the
        // class mapping we can still use protected modifier.
        //
        if(cont->hasMetaData("protected") || p->hasMetaData("protected"))
        {
            if(isValue)
            {
                isPrivate = true;
            }
            else
            {
                isProtected = true;
            }
        }
    }
    else if(ex)
    {
        baseTypes = DotNet::Exception;
    }
    else
    {
        assert(cl);
        baseTypes = DotNet::ICloneable;
        isClass = true;
        if(cont->hasMetaData("cs:property"))
        {
            isProperty = true;
        }
        isProtected = cont->hasMetaData("protected") || p->hasMetaData("protected");
    }

    _out << sp;

    emitDeprecate(p, cont, _out, "member");

    string type = typeToString(p->type(), ns, isOptional);
    string propertyName = fixId(p->name(), baseTypes, isClass);
    string dataMemberName;

    if(isProperty)
    {
        dataMemberName = "_" + p->name();
    }
    else
    {
        dataMemberName = propertyName;
    }

    if(isProperty)
    {
        _out << nl << "private";
    }
    else
    {
        emitAttributes(p);
        emitGeneratedCodeAttribute();
        if(isPrivate)
        {
            _out << nl << "private";
        }
        else if(isProtected)
        {
            _out << nl << "protected";
        }
        else
        {
            _out << nl << "public";
        }
    }

    if(isOptional && isValue)
    {
        _out << ' ' << type << ' ' << dataMemberName << " = new " << type << "();";
    }
    else
    {
        _out << ' ' << type << ' ' << dataMemberName << ';';
    }

    if(isProperty)
    {
        emitAttributes(p);
        emitGeneratedCodeAttribute();
        if(isPrivate)
        {
            _out << nl << "private";
        }
        else if(isProtected)
        {
            _out << nl << "protected";
        }
        else
        {
            _out << nl << "public";
        }

        if(!isValue)
        {
            _out << " virtual";
        }
        _out << ' ' << type << ' ' << propertyName;
        _out << sb;
        _out << nl << "get";
        _out << sb;
        _out << nl << "return " << dataMemberName << ';';
        _out << eb;
        _out << nl << "set";
        _out << sb;
        _out << nl << dataMemberName << " = value;";
        _out << eb;
        _out << eb;
    }
}

void
Slice::Gen::TypesVisitor::writeMemberHashCode(const DataMemberList& dataMembers, unsigned int baseTypes)
{
    for(DataMemberList::const_iterator q = dataMembers.begin(); q != dataMembers.end(); ++q)
    {
        _out << nl << "global::IceInternal.HashUtil.hashAdd(ref h_, " << fixId((*q)->name(), baseTypes);
        if((*q)->optional())
        {
            _out << ".Value";
        }
        _out << ");";
    }
}

void
Slice::Gen::TypesVisitor::writeMemberEquals(const DataMemberList& dataMembers, unsigned int baseTypes)
{
    for(DataMemberList::const_iterator q = dataMembers.begin(); q != dataMembers.end(); ++q)
    {
        string memberName = fixId((*q)->name(), baseTypes);
        TypePtr memberType = (*q)->type();
        if(!(*q)->optional() && !isValueType(memberType))
        {
            _out << nl << "if(this." << memberName << " == null)";
            _out << sb;
            _out << nl << "if(o." << memberName << " != null)";
            _out << sb;
            _out << nl << "return false;";
            _out << eb;
            _out << eb;
            _out << nl << "else";
            _out << sb;
            SequencePtr seq = SequencePtr::dynamicCast(memberType);
            if(seq)
            {
                string meta;
                bool isGeneric = seq->findMetaData("cs:generic:", meta);
                bool isArray = !isGeneric;
                if(isArray)
                {
                    //
                    // Equals() for native arrays does not have value semantics.
                    //
                    _out << nl << "if(!IceUtilInternal.Arrays.Equals(this." << memberName << ", o." << memberName << "))";
                }
                else if(isGeneric)
                {
                    //
                    // Equals() for generic types does not have value semantics.
                    //
                    _out << nl << "if(!global::IceUtilInternal.Collections.SequenceEquals(this." << memberName << ", o."
                         << memberName << "))";
                }
            }
            else
            {
                DictionaryPtr dict = DictionaryPtr::dynamicCast(memberType);
                if(dict)
                {
                    //
                    // Equals() for generic types does not have value semantics.
                    //
                    _out << nl << "if(!global::IceUtilInternal.Collections.DictionaryEquals(this." << memberName << ", o."
                            << memberName << "))";
                }
                else
                {
                    _out << nl << "if(!this." << memberName << ".Equals(o." << memberName << "))";
                }
            }
            _out << sb;
            _out << nl << "return false;";
            _out << eb;
            _out << eb;
        }
        else
        {
            _out << nl << "if(!this." << memberName << ".Equals(o." << memberName << "))";
            _out << sb;
            _out << nl << "return false;";
            _out << eb;
        }
    }
}

Slice::Gen::ResultVisitor::ResultVisitor(::IceUtilInternal::Output& out)
    : CsVisitor(out)
{
}

namespace
{

bool
hasResultType(const ModulePtr& p)
{
    InterfaceList interfaces = p->interfaces();
    for(InterfaceList::const_iterator i = interfaces.begin(); i != interfaces.end(); ++i)
    {
        InterfaceDefPtr interface = *i;
        OperationList operations = interface->operations();
        for(OperationList::const_iterator j = operations.begin(); j != operations.end(); ++j)
        {
            OperationPtr op = *j;
            ParamDeclList outParams = op->outParameters();
            TypePtr ret = op->returnType();
            if(outParams.size() > 1 || (ret && outParams.size() > 0))
            {
                return true;
            }
        }
    }

    ModuleList modules = p->modules();
    for(ModuleList::const_iterator i = modules.begin(); i != modules.end(); ++i)
    {
        if(hasResultType(*i))
        {
            return true;
        }
    }

    return false;
}

}

bool
Slice::Gen::ResultVisitor::visitModuleStart(const ModulePtr& p)
{
    if(hasResultType(p))
    {
        moduleStart(p);
        _out << sp << nl << "namespace " << fixId(p->name());
        _out << sb;
        return true;
    }
    return false;
}

void
Slice::Gen::ResultVisitor::visitModuleEnd(const ModulePtr& p)
{
    _out << eb;
    moduleEnd(p);
}

bool
Slice::Gen::ResultVisitor::visitClassDefStart(const ClassDefPtr&)
{
    return true;
}

void
Slice::Gen::ResultVisitor::visitClassDefEnd(const ClassDefPtr&)
{
}

void
Slice::Gen::ResultVisitor::visitOperation(const OperationPtr& p)
{
<<<<<<< HEAD
    ClassDefPtr cl = ClassDefPtr::dynamicCast(p->container());
    string ns = getNamespace(cl);
=======
    InterfaceDefPtr interface = p->interface();
    string ns = getNamespace(interface);
>>>>>>> 06ac1b78
    ParamDeclList outParams = p->outParameters();
    TypePtr ret = p->returnType();

    if(outParams.size() > 1 || (ret && outParams.size() > 0))
    {
        string name = resultStructName(interface->name(), p->name());

        string retS;
        string retSName;
        if(ret)
        {
            retS = typeToString(ret, ns, p->returnIsOptional());
            retSName = resultStructReturnValueName(outParams);
        }

        _out << sp;
        _out << nl << "public struct " << name;
        _out << sb;

        //
        // One shot constructor
        //
        _out << nl << "public " << name << spar;
        if(ret)
        {
            _out << (retS + " " + retSName);
        }
        for(ParamDeclList::const_iterator i = outParams.begin(); i != outParams.end(); ++i)
        {
            _out << (typeToString((*i)->type(), ns, (*i)->optional()) + " " + fixId((*i)->name()));
        }
        _out << epar;

        _out << sb;

        if(ret)
        {
            _out << nl << "this." << retSName << " = " << retSName << ";";
        }

        for(ParamDeclList::const_iterator i = outParams.begin(); i != outParams.end(); ++i)
        {
            _out << nl << "this." << fixId((*i)->name()) << " = " << fixId((*i)->name()) << ";";
        }

        _out << eb;

        //
        // Data members
        //
        _out << sp;
        if(ret)
        {
            _out << nl << "public " << retS << " " << retSName << ";";
        }

        for(ParamDeclList::const_iterator i = outParams.begin(); i != outParams.end(); ++i)
        {
            _out << nl << "public " << typeToString((*i)->type(), ns, (*i)->optional()) << " " << fixId((*i)->name())
                 << ";";
        }
        _out << eb;
    }

    if(p->hasMarshaledResult())
    {
        string name = resultStructName(interface->name(), p->name(), true);

        _out << sp;
        emitGeneratedCodeAttribute();
        _out << nl << "public struct " << name << " : " << getUnqualified("Ice.MarshaledResult", ns);
        _out << sb;

        //
        // One shot constructor
        //
        _out << nl << "public " << name << spar << getOutParams(p, ns, true, false)
             << getUnqualified("Ice.Current", ns) + " current" << epar;
        _out << sb;
        _out << nl << "_ostr = global::IceInternal.Incoming.createResponseOutputStream(current);";
        _out << nl << "_ostr.startEncapsulation(current.encoding, " << opFormatTypeToString(p, ns) << ");";
        writeMarshalUnmarshalParams(outParams, p, true, ns, false, true, "_ostr");
        if(p->returnsClasses(false))
        {
            _out << nl << "_ostr.writePendingValues();";
        }
        _out << nl << "_ostr.endEncapsulation();";
        _out << eb;
        _out << sp;
        _out << nl << "public " << getUnqualified("Ice.OutputStream", ns) << " getOutputStream("
             << getUnqualified("Ice.Current", ns) << " current)";
        _out << sb;
        _out << nl << "if(_ostr == null)";
        _out << sb;
        _out << nl << "return new " << name << spar;
        if(ret)
        {
            _out << writeValue(ret, ns);
        }
        for(ParamDeclList::const_iterator i = outParams.begin(); i != outParams.end(); ++i)
        {
            _out << writeValue((*i)->type(), ns);
        }
        _out << "current" << epar << ".getOutputStream(current);";
        _out << eb;
        _out << nl << "return _ostr;";
        _out << eb;
        _out << sp;
        _out << nl << "private " << getUnqualified("Ice.OutputStream", ns) << " _ostr;";
        _out << eb;
    }
}

Slice::Gen::ProxyVisitor::ProxyVisitor(IceUtilInternal::Output& out) :
    CsVisitor(out)
{
}

bool
Slice::Gen::ProxyVisitor::visitModuleStart(const ModulePtr& p)
{
    if(!p->hasInterfaceDefs())
    {
        return false;
    }

    moduleStart(p);
    _out << sp << nl << "namespace " << fixId(p->name());
    _out << sb;
    return true;
}

void
Slice::Gen::ProxyVisitor::visitModuleEnd(const ModulePtr& p)
{
    _out << eb;
    moduleEnd(p);
}

bool
Slice::Gen::ProxyVisitor::visitInterfaceDefStart(const InterfaceDefPtr& p)
{
<<<<<<< HEAD
    if(!p->isInterface() && p->allOperations().size() == 0)
    {
        return false;
    }

=======
>>>>>>> 06ac1b78
    string name = p->name();
    string ns = getNamespace(p);
    InterfaceList bases = p->bases();

    _out << sp;
    writeDocComment(p, getDeprecateReason(p, 0, "interface"));
    emitGeneratedCodeAttribute();
    _out << nl << "public interface " << name << "Prx : ";

    vector<string> baseInterfaces;
    for(InterfaceList::const_iterator q = bases.begin(); q != bases.end(); ++q)
    {
        baseInterfaces.push_back(getUnqualified(*q, ns, "", "Prx"));
    }

    if(baseInterfaces.empty())
    {
        baseInterfaces.push_back(getUnqualified("Ice.ObjectPrx", ns));
    }

    for(vector<string>::const_iterator q = baseInterfaces.begin(); q != baseInterfaces.end();)
    {
        _out << *q;
        if(++q != baseInterfaces.end())
        {
            _out << ", ";
        }
    }
    _out << sb;

    return true;
}

void
Slice::Gen::ProxyVisitor::visitInterfaceDefEnd(const InterfaceDefPtr&)
{
    _out << eb;
}

void
Slice::Gen::ProxyVisitor::visitOperation(const OperationPtr& p)
{
    InterfaceDefPtr interface = p->interface();
    string ns = getNamespace(interface);
    string name = fixId(p->name(), DotNet::ICloneable, true);
    vector<string> inParams = getInParams(p, ns);
    ParamDeclList inParamDecls = p->inParameters();
    string retS = typeToString(p->returnType(), ns, p->returnIsOptional());
    string deprecateReason = getDeprecateReason(p, interface, "operation");

    {
        //
        // Write the synchronous version of the operation.
        //
        string context = getEscapedParamName(p, "context");
        _out << sp;
        writeDocComment(p, deprecateReason,
            "<param name=\"" + context + "\">The Context map to send with the invocation.</param>");
        if(!deprecateReason.empty())
        {
            _out << nl << "[global::System.Obsolete(\"" << deprecateReason << "\")]";
        }
        _out << nl << retS << " " << name << spar << getParams(p, ns)
             << (getUnqualified("Ice.OptionalContext", ns) + " " + context + " = new " +
                 getUnqualified("Ice.OptionalContext", ns) + "()") << epar << ';';
    }

    {
        //
        // Write the async version of the operation (using Async Task API)
        //
        string context = getEscapedParamName(p, "context");
        string cancel = getEscapedParamName(p, "cancel");
        string progress = getEscapedParamName(p, "progress");

        _out << sp;
        writeDocCommentTaskAsyncAMI(p, deprecateReason,
            "<param name=\"" + context + "\">Context map to send with the invocation.</param>",
            "<param name=\"" + progress + "\">Sent progress provider.</param>",
            "<param name=\"" + cancel + "\">A cancellation token that receives the cancellation requests.</param>");
        if(!deprecateReason.empty())
        {
            _out << nl << "[global::System.Obsolete(\"" << deprecateReason << "\")]";
        }
        _out << nl << taskResultType(p, ns);
        _out << " " << p->name() << "Async" << spar << inParams
             << (getUnqualified("Ice.OptionalContext", ns) + " " + context + " = new " +
                 getUnqualified("Ice.OptionalContext", ns) + "()")
             << ("global::System.IProgress<bool> " + progress + " = null")
             << ("global::System.Threading.CancellationToken " + cancel + " = new global::System.Threading.CancellationToken()")
             << epar << ";";
    }

    {
        //
        // Write the async versions of the operation (using IAsyncResult API)
        //
        string delType = "Callback_" + interface->name() + "_" + p->name();

        string context = getEscapedParamName(p, "context");
        string callback = getEscapedParamName(p, "callback");
        string cookie = getEscapedParamName(p, "cookie");
        string asyncResult = getEscapedParamName(p, "asyncResult");

        _out << sp;
        writeDocCommentAMI(p, InParam, deprecateReason,
                           "<param name=\"" + context + "\">The Context map to send with the invocation.</param>");
        if(!deprecateReason.empty())
        {
            _out << nl << "[global::System.Obsolete(\"" << deprecateReason << "\")]";
        }
        _out << nl << getUnqualified("Ice.AsyncResult", ns) << "<" << delType << "> begin_" << p->name() << spar
             << inParams
             << (getUnqualified("Ice.OptionalContext", ns) + " " + context + " = new " +
                 getUnqualified("Ice.OptionalContext", ns) + "()") << epar << ';';

        //
        // Type-unsafe begin_ methods.
        //
        _out << sp;
        writeDocCommentAMI(p, InParam, deprecateReason,
           "<param name=\"" + callback + "\">Asynchronous callback invoked when the operation completes.</param>",
           "<param name=\"" + cookie + "\">Application data to store in the asynchronous result object.</param>");
        if(!deprecateReason.empty())
        {
            _out << nl << "[global::System.Obsolete(\"" << deprecateReason << "\")]";
        }
        _out << nl << getUnqualified("Ice.AsyncResult", ns) << " begin_" << p->name() << spar << inParams
             << getUnqualified("Ice.AsyncCallback", ns) + " " + callback << "object " + cookie << epar << ';';

        _out << sp;
        writeDocCommentAMI(p, InParam, deprecateReason,
           "<param name=\"" + context + "\">The Context map to send with the invocation.</param>",
           "<param name=\"" + callback + "\">Asynchronous callback invoked when the operation completes.</param>",
           "<param name=\"" + cookie + "\">Application data to store in the asynchronous result object.</param>");
        if(!deprecateReason.empty())
        {
            _out << nl << "[global::System.Obsolete(\"" << deprecateReason << "\")]";
        }
        _out << nl << getUnqualified("Ice.AsyncResult", ns) << " begin_" << p->name() << spar << inParams
             << getUnqualified("Ice.OptionalContext", ns) + " " + context
             << getUnqualified("Ice.AsyncCallback", ns) + " " + callback
             << "object " + cookie << epar << ';';

        //
        // end_ method.
        //
        _out << sp;
        writeDocCommentAMI(p, OutParam, deprecateReason,
           "<param name=\"" + asyncResult + "\">The asynchronous result object for the invocation.</param>");
        if(!deprecateReason.empty())
        {
            _out << nl << "[global::System.Obsolete(\"" << deprecateReason << "\")]";
        }
        _out << nl << retS << " end_" << p->name() << spar << getOutParams(p, ns, false, true)
             << getUnqualified("Ice.AsyncResult", ns) + " " + asyncResult << epar << ';';
    }
}

Slice::Gen::AsyncDelegateVisitor::AsyncDelegateVisitor(IceUtilInternal::Output& out)
    : CsVisitor(out)
{
}

bool
Slice::Gen::AsyncDelegateVisitor::visitModuleStart(const ModulePtr& p)
{
    if(p->hasOperations())
    {
        moduleStart(p);
        _out << sp << nl << "namespace " << fixId(p->name());
        _out << sb;
        return true;
    }
    return false;
}

void
Slice::Gen::AsyncDelegateVisitor::visitModuleEnd(const ModulePtr& p)
{
    _out << eb;
    moduleEnd(p);
}

bool
Slice::Gen::AsyncDelegateVisitor::visitClassDefStart(const ClassDefPtr& p)
{
    return p->hasOperations();
}

void
Slice::Gen::AsyncDelegateVisitor::visitClassDefEnd(const ClassDefPtr&)
{
}

void
Slice::Gen::AsyncDelegateVisitor::visitOperation(const OperationPtr& p)
{
<<<<<<< HEAD
    ClassDefPtr cl = ClassDefPtr::dynamicCast(p->container());
    string ns = getNamespace(cl);
=======
    InterfaceDefPtr interface = p->interface();
    string ns = getNamespace(interface);
>>>>>>> 06ac1b78
    vector<string> paramDeclAMI = getOutParams(p, ns, false, false);
    string retS = typeToString(p->returnType(), ns, p->returnIsOptional());
    string delName = "Callback_" + interface->name() + "_" + p->name();

    _out << sp;
    emitGeneratedCodeAttribute();
    _out << nl << "public delegate void " << delName << spar;
    if(p->returnType())
    {
        _out << retS + " ret";
    }
    _out << paramDeclAMI << epar << ';';
}
Slice::Gen::OpsVisitor::OpsVisitor(IceUtilInternal::Output& out)
    : CsVisitor(out)
{
}

bool
Slice::Gen::OpsVisitor::visitModuleStart(const ModulePtr& p)
{
    if(!p->hasInterfaceDefs())
    {
        return false;
    }
    moduleStart(p);
    _out << sp << nl << "namespace " << fixId(p->name());
    _out << sb;
    return true;
}

void
Slice::Gen::OpsVisitor::visitModuleEnd(const ModulePtr& p)
{
    _out << eb;
    moduleEnd(p);
}

bool
Slice::Gen::OpsVisitor::visitInterfaceDefStart(const InterfaceDefPtr& p)
{
<<<<<<< HEAD
    //
    // Don't generate Operations interfaces for non-abstract classes.
    //
    if(!p->isAbstract())
    {
        return false;
    }
=======
>>>>>>> 06ac1b78
    string name = p->name();
    string ns = getNamespace(p);
    string scoped = fixId(p->scoped());
    InterfaceList bases = p->bases();
    string opIntfName = "Operations";

    _out << sp;
    writeDocComment(p, getDeprecateReason(p, 0, "interface"));
    emitGeneratedCodeAttribute();
    _out << nl << "public interface " << name << opIntfName << '_';
    if(bases.size() > 0)
    {
        _out << " : ";
        InterfaceList::const_iterator q = bases.begin();
        bool first = true;
        while(q != bases.end())
        {
            if(!first)
            {
                _out << ", ";
            }
            else
            {
                first = false;
            }
            _out << getUnqualified(*q, ns, "", "Operations_");
            ++q;
        }
    }
    _out << sb;

    OperationList ops = p->operations();
    for(OperationList::const_iterator r = ops.begin(); r != ops.end(); ++r)
    {
        OperationPtr op = *r;
        bool amd = p->hasMetaData("amd") || op->hasMetaData("amd");
        string retS;
        vector<string> params, args;
        string opName = getDispatchParams(op, retS, params, args, ns);
        _out << sp;
        if(amd)
        {
            writeDocCommentAMD(op,
                "<param name=\"" + args.back() + "\">The Current object for the invocation.</param>");
        }
        else
        {
            writeDocComment(op, getDeprecateReason(op, p, "operation"),
                "<param name=\"" + args.back() + "\">The Current object for the invocation.</param>");
        }
        emitAttributes(op);
        emitDeprecate(op, op, _out, "operation");
        emitGeneratedCodeAttribute();
        _out << nl << retS << " " << opName << spar << params << epar << ";";
    }

    _out << eb;
    return false;
}

Slice::Gen::HelperVisitor::HelperVisitor(IceUtilInternal::Output& out) :
    CsVisitor(out)
{
}

bool
Slice::Gen::HelperVisitor::visitModuleStart(const ModulePtr& p)
{
    if(!p->hasInterfaceDefs() && !p->hasSequences() && !p->hasDictionaries())
    {
        return false;
    }

    moduleStart(p);
    _out << sp << nl << "namespace " << fixId(p->name());
    _out << sb;
    return true;
}

void
Slice::Gen::HelperVisitor::visitModuleEnd(const ModulePtr& p)
{
    _out << eb;
    moduleEnd(p);
}

bool
Slice::Gen::HelperVisitor::visitInterfaceDefStart(const InterfaceDefPtr& p)
{
<<<<<<< HEAD
    if(!p->isInterface() && p->allOperations().size() == 0)
    {
        return false;
    }

=======
>>>>>>> 06ac1b78
    string name = p->name();
    string ns = getNamespace(p);
    InterfaceList bases = p->bases();

    _out << sp;
    emitComVisibleAttribute();
    emitGeneratedCodeAttribute();
    _out << nl << "public sealed class " << name << "PrxHelper : " << getUnqualified("Ice.ObjectPrxHelperBase", ns)
         << ", " << name << "Prx";
    _out << sb;

    _out << sp;
    _out << nl << "public " << name << "PrxHelper()";
    _out << sb;
    _out << eb;

    OperationList ops = p->allOperations();

    if(!ops.empty())
    {
        _out << sp << nl << "#region Synchronous operations";
    }

    for(OperationList::const_iterator r = ops.begin(); r != ops.end(); ++r)
    {
        OperationPtr op = *r;
        InterfaceDefPtr interface = op->interface();
        string opName = fixId(op->name(), DotNet::ICloneable, true);
        TypePtr ret = op->returnType();
        string retS = typeToString(ret, ns, op->returnIsOptional());

        vector<string> params = getParams(op, ns);
        vector<string> args = getArgs(op);
        vector<string> argsAMI = getInArgs(op);

        string deprecateReason = getDeprecateReason(op, p, "operation");

        ParamDeclList inParams = op->inParameters();
        ParamDeclList outParams = op->outParameters();

        ExceptionList throws = op->throws();
        throws.sort();
        throws.unique();

        //
        // Arrange exceptions into most-derived to least-derived order. If we don't
        // do this, a base exception handler can appear before a derived exception
        // handler, causing compiler warnings and resulting in the base exception
        // being marshaled instead of the derived exception.
        //
#if defined(__SUNPRO_CC)
        throws.sort(Slice::derivedToBaseCompare);
#else
        throws.sort(Slice::DerivedToBaseCompare());
#endif

        string context = getEscapedParamName(op, "context");

        _out << sp;
        _out << nl << "public " << retS << " " << opName << spar << params
             << (getUnqualified("Ice.OptionalContext", ns) + " " + context + " = new " +
                 getUnqualified("Ice.OptionalContext", ns) + "()") << epar;
        _out << sb;
        _out << nl << "try";
        _out << sb;

        _out << nl;

        if(ret || !outParams.empty())
        {
            if(outParams.empty())
            {
                _out << "return ";
            }
            else if(ret || outParams.size() > 1)
            {
                _out << "var result_ = ";
            }
            else
            {
                _out << fixId(outParams.front()->name()) << " = ";
            }
        }
        _out << "_iceI_" << op->name() << "Async" << spar << argsAMI << context
             << "null" << "global::System.Threading.CancellationToken.None" << "true" << epar;

        if(ret || outParams.size() > 0)
        {
            _out << ".Result;";
        }
        else
        {
            _out << ".Wait();";
        }

        if((ret && outParams.size() > 0) || outParams.size() > 1)
        {
            for(ParamDeclList::const_iterator i = outParams.begin(); i != outParams.end(); ++i)
            {
                ParamDeclPtr param = *i;
                _out << nl << fixId(param->name()) << " = result_." << fixId(param->name()) << ";";
            }

            if(ret)
            {
                _out << nl << "return result_." << resultStructReturnValueName(outParams) << ";";
            }
        }
        _out << eb;
        _out << nl << "catch(global::System.AggregateException ex_)";
        _out << sb;
        _out << nl << "throw ex_.InnerException;";
        _out << eb;
        _out << eb;
    }

    if(!ops.empty())
    {
        _out << sp << nl << "#endregion"; // Synchronous operations
    }

    //
    // Async Task AMI mapping.
    //
    _out << sp << nl << "#region Async Task operations";
    for(OperationList::const_iterator r = ops.begin(); r != ops.end(); ++r)
    {
        OperationPtr op = *r;

        InterfaceDefPtr interface = op->interface();
        vector<string> paramsAMI = getInParams(op, ns);
        vector<string> argsAMI = getInArgs(op);

        string opName = op->name();

        ParamDeclList inParams = op->inParameters();
        ParamDeclList outParams = op->outParameters();

        string context = getEscapedParamName(op, "context");
        string cancel = getEscapedParamName(op, "cancel");
        string progress = getEscapedParamName(op, "progress");

        TypePtr ret = op->returnType();

        string retS = typeToString(ret, ns, op->returnIsOptional());

        string returnTypeS = resultType(op, ns);

        ExceptionList throws = op->throws();
        throws.sort();
        throws.unique();

        //
        // Arrange exceptions into most-derived to least-derived order. If we don't
        // do this, a base exception handler can appear before a derived exception
        // handler, causing compiler warnings and resulting in the base exception
        // being marshaled instead of the derived exception.
        //
#if defined(__SUNPRO_CC)
        throws.sort(Slice::derivedToBaseCompare);
#else
        throws.sort(Slice::DerivedToBaseCompare());
#endif

        //
        // Write the public Async method.
        //
        _out << sp;
        _out << nl << "public global::System.Threading.Tasks.Task";
        if(!returnTypeS.empty())
        {
            _out << "<" << returnTypeS << ">";
        }
        _out << " " << opName << "Async" << spar << paramsAMI
             << (getUnqualified("Ice.OptionalContext", ns) + " " + context + " = new " +
                 getUnqualified("Ice.OptionalContext", ns) + "()")
             << ("global::System.IProgress<bool> " + progress + " = null")
             << ("global::System.Threading.CancellationToken " + cancel + " = new global::System.Threading.CancellationToken()")
             << epar;

        _out << sb;
        _out << nl << "return _iceI_" << opName << "Async" << spar << argsAMI
             << context << progress << cancel << "false" << epar << ";";
        _out << eb;

        //
        // Write the Async method implementation.
        //
        _out << sp;
        _out << nl << "private global::System.Threading.Tasks.Task";
        if(!returnTypeS.empty())
        {
            _out << "<" << returnTypeS << ">";
        }
        _out << " _iceI_" << opName << "Async" << spar << getInParams(op, ns, true)
             << getUnqualified("Ice.OptionalContext", ns) + " context"
             << "global::System.IProgress<bool> progress"
             << "global::System.Threading.CancellationToken cancel"
             << "bool synchronous" << epar;
        _out << sb;

        string flatName = "_" + opName + "_name";
        if(op->returnsData())
        {
            _out << nl << "iceCheckTwowayOnly(" << flatName << ");";
        }
        if(returnTypeS.empty())
        {
            _out << nl << "var completed = "
                 << "new global::IceInternal.OperationTaskCompletionCallback<object>(progress, cancel);";
        }
        else
        {
            _out << nl << "var completed = "
                 << "new global::IceInternal.OperationTaskCompletionCallback<" << returnTypeS << ">(progress, cancel);";
        }

        _out << nl << "_iceI_" << opName << spar << getInArgs(op, true) << "context" << "synchronous" << "completed"
             << epar << ";";
        _out << nl << "return completed.Task;";

        _out << eb;

        _out << sp << nl << "private const string " << flatName << " = \"" << op->name() << "\";";

        //
        // Write the common invoke method
        //
        _out << sp << nl;
        _out << "private void _iceI_" << op->name() << spar << getInParams(op, ns, true)
             << "global::System.Collections.Generic.Dictionary<string, string> context"
             << "bool synchronous"
             << "global::IceInternal.OutgoingAsyncCompletionCallback completed" << epar;
        _out << sb;

        if(returnTypeS.empty())
        {
            _out << nl << "var outAsync = getOutgoingAsync<object>(completed);";
        }
        else
        {
            _out << nl << "var outAsync = getOutgoingAsync<" << returnTypeS << ">(completed);";
        }

        _out << nl << "outAsync.invoke(";
        _out.inc();
        _out << nl << flatName << ",";
        _out << nl << sliceModeToIceMode(op->sendMode(), ns) << ",";
        _out << nl << opFormatTypeToString(op, ns) << ",";
        _out << nl << "context,";
        _out << nl << "synchronous";
        if(!inParams.empty())
        {
            _out << ",";
            _out << nl << "write: (" << getUnqualified("Ice.OutputStream", ns) << " ostr) =>";
            _out << sb;
            writeMarshalUnmarshalParams(inParams, 0, true, ns);
            if(op->sendsClasses(false))
            {
                _out << nl << "ostr.writePendingValues();";
            }
            _out << eb;
        }

        if(!throws.empty())
        {
            _out << ",";
            _out << nl << "userException: (" << getUnqualified("Ice.UserException", ns) << " ex) =>";
            _out << sb;
            _out << nl << "try";
            _out << sb;
            _out << nl << "throw ex;";
            _out << eb;

            //
            // Generate a catch block for each legal user exception.
            //
            for(ExceptionList::const_iterator i = throws.begin(); i != throws.end(); ++i)
            {
                _out << nl << "catch(" << getUnqualified(*i, ns) << ")";
                _out << sb;
                _out << nl << "throw;";
                _out << eb;
            }

            _out << nl << "catch(" << getUnqualified("Ice.UserException", ns) << ")";
            _out << sb;
            _out << eb;

            _out << eb;
        }

        if(ret || !outParams.empty())
        {
            _out << ",";
            _out << nl << "read: (" << getUnqualified("Ice.InputStream", ns) << " istr) =>";
            _out << sb;
            if(outParams.empty())
            {
                _out << nl << returnTypeS << " ret";
                if(!op->returnIsOptional())
                {
                    StructPtr st = StructPtr::dynamicCast(ret);
                    if(st && isValueType(st))
                    {
                        _out << " = " << "new " + returnTypeS + "()";
                    }
                    else if(isClassType(ret) || st)
                    {
                        _out << " = null";
                    }
                }
                else if(isClassType(ret))
                {
                    _out << " = " << getUnqualified("Ice.Util", ns) << ".None";
                }
                _out << ";";
            }
            else if(ret || outParams.size() > 1)
            {
                _out << nl << returnTypeS << " ret = new " << returnTypeS << "();";
            }
            else
            {
                TypePtr t = outParams.front()->type();
                _out << nl << typeToString(t, ns, (outParams.front()->optional())) << " iceP_"
                     << outParams.front()->name();
                if(!outParams.front()->optional())
                {
                    StructPtr st = StructPtr::dynamicCast(t);
                    if(st && isValueType(st))
                    {
                        _out << " = " << "new " << typeToString(t, ns) << "()";
                    }
                    else if(isClassType(t) || st)
                    {
                        _out << " = null";
                    }
                }
                else if(isClassType(t))
                {
                    _out << " = " << getUnqualified("Ice.Util", ns) << ".None";
                }
                _out << ";";
            }

            writeMarshalUnmarshalParams(outParams, op, false, ns, true);
            if(op->returnsClasses(false))
            {
                _out << nl << "istr.readPendingValues();";
            }

            if(!ret && outParams.size() == 1)
            {
                _out << nl << "return iceP_" << outParams.front()->name() << ";";
            }
            else
            {
                _out << nl << "return ret;";
            }
            _out << eb;
        }
        _out << ");";
        _out.dec();
        _out << eb;
    }

    _out << sp << nl << "#endregion"; // Asynchronous Task operations

    //
    // IAsyncResult AMI mapping.
    //
    _out << sp << nl << "#region Asynchronous operations";
    for(OperationList::const_iterator r = ops.begin(); r != ops.end(); ++r)
    {
        OperationPtr op = *r;

        InterfaceDefPtr interface = op->interface();
        vector<string> paramsAMI = getInParams(op, ns);
        vector<string> argsAMI = getInArgs(op);
        string opName = op->name();
        ParamDeclList inParams = op->inParameters();
        ParamDeclList outParams = op->outParameters();

        TypePtr ret = op->returnType();
        string retS = typeToString(ret, ns, op->returnIsOptional());

        string returnTypeS = resultType(op, ns);

        //
        // Write the begin_ methods.
        //
        string clScope = getNamespace(interface);
        string delType = getUnqualified(clScope + ".Callback_" + interface->name() + "_" + op->name(), ns);

        string context = getEscapedParamName(op, "context");
        string callback = getEscapedParamName(op, "callback");
        string cookie = getEscapedParamName(op, "cookie");

        _out << sp;
        _out << nl << "public " << getUnqualified("Ice.AsyncResult", ns) << "<" << delType << "> begin_" << opName
             << spar << paramsAMI << (getUnqualified("Ice.OptionalContext", ns) + " " + context + " = new " +
                                      getUnqualified("Ice.OptionalContext", ns) + "()") << epar;
        _out << sb;
        _out << nl << "return begin_" << opName << spar << argsAMI << context << "null" << "null" << "false"
            << epar << ';';
        _out << eb;

        _out << sp;
        _out << nl << "public " << getUnqualified("Ice.AsyncResult", ns) << " begin_" << opName << spar << paramsAMI
             << getUnqualified("Ice.AsyncCallback", ns) + " " + callback << "object " + cookie << epar;
        _out << sb;
        _out << nl << "return begin_" << opName << spar << argsAMI
             << "new " + getUnqualified("Ice.OptionalContext", ns) + "()" << callback << cookie << "false" << epar << ';';
        _out << eb;

        _out << sp;
        _out << nl << "public " << getUnqualified("Ice.AsyncResult", ns) + " begin_" << opName << spar << paramsAMI
             << getUnqualified("Ice.OptionalContext", ns) + " " + context
             << getUnqualified("Ice.AsyncCallback", ns) + " " + callback
             << "object " + cookie << epar;
        _out << sb;
        _out << nl << "return begin_" << opName << spar << argsAMI << context << callback
            << cookie << "false" << epar << ';';
        _out << eb;

        //
        // Write the end_ method.
        //
        string flatName = "_" + opName + "_name";
        string asyncResult = getEscapedParamName(op, "asyncResult");

        _out << sp << nl << "public " << retS << " end_" << opName << spar << getOutParams(op, ns, false, true)
             << getUnqualified("Ice.AsyncResult", ns) + " " + asyncResult << epar;
        _out << sb;

        _out << nl << "var resultI_ = global::IceInternal.AsyncResultI.check(" + asyncResult + ", this, " << flatName << ");";

        if(returnTypeS.empty())
        {
            _out << nl << "((global::IceInternal.OutgoingAsyncT<object>)resultI_.OutgoingAsync).getResult(resultI_.wait());";
        }
        else
        {
            _out << nl << "var outgoing_ = (global::IceInternal.OutgoingAsyncT<" << returnTypeS << ">)resultI_.OutgoingAsync;";
            if(outParams.empty())
            {
                _out << nl << "return outgoing_.getResult(resultI_.wait());";
            }
            else if(!ret && outParams.size() == 1)
            {
                _out << nl << fixId(outParams.front()->name()) << " = outgoing_.getResult(resultI_.wait());";
            }
            else
            {
                _out << nl << "var result_ = outgoing_.getResult(resultI_.wait());";
                for(ParamDeclList::const_iterator i = outParams.begin(); i != outParams.end(); ++i)
                {
                    _out << nl << fixId((*i)->name()) << " = result_." << fixId((*i)->name()) << ";";
                }

                if(ret)
                {
                    _out << nl << "return result_." << resultStructReturnValueName(outParams) << ";";
                }
            }
        }
        _out << eb;

        //
        // Write the common begin_ implementation.
        //
        _out << sp;
        _out << nl << "private " << getUnqualified("Ice.AsyncResult", ns) << "<" << delType << "> begin_" << opName << spar
             << getInParams(op, ns, true)
             << "global::System.Collections.Generic.Dictionary<string, string> context"
             << getUnqualified("Ice.AsyncCallback", ns) + " completedCallback" << "object cookie" << "bool synchronous"
             << epar;
        _out << sb;

        if(op->returnsData())
        {
            _out << nl << "iceCheckAsyncTwowayOnly(" << flatName << ");";
        }
        _out << nl << "var completed = new global::IceInternal.OperationAsyncResultCompletionCallback<" << delType;
        _out << ", " << (returnTypeS.empty() ? "object" : returnTypeS);
        _out << ">(";

        //
        // Write the completed callback
        //
        _out.inc();
        _out << nl << "(" << delType << " cb, " << (returnTypeS.empty() ? "object" : returnTypeS) << " ret) =>";
        _out << sb;
        _out << nl << "if(cb != null)";
        _out << sb;
        _out << nl << "cb.Invoke" << spar;
        if(ret && outParams.empty())
        {
            _out << "ret";
        }
        else if(ret || outParams.size() > 1)
        {
            if(ret)
            {
                _out << "ret." + resultStructReturnValueName(outParams);
            }
            for(ParamDeclList::const_iterator pli = outParams.begin(); pli != outParams.end(); ++pli)
            {
                _out << "ret." + fixId((*pli)->name());
            }
        }
        else if(!outParams.empty())
        {
            _out << "ret";
        }
        _out << epar << ';';
        _out << eb;
        _out << eb << ",";
        _out << nl << "this, " << flatName << ", cookie, completedCallback);";

        _out.dec();
        _out << nl << "_iceI_" << op->name() << spar << getInArgs(op, true) << "context" << "synchronous" << "completed"
             << epar << ";";
        _out << nl << "return completed;";
        _out << eb;
    }
    _out << sp << nl << "#endregion"; // Asynchronous operations
    _out << sp << nl << "#region Checked and unchecked cast operations";

    _out << sp << nl << "public static " << name << "Prx checkedCast(" << getUnqualified("Ice.ObjectPrx", ns) << " b)";
    _out << sb;
    _out << nl << "if(b == null)";
    _out << sb;
    _out << nl << "return null;";
    _out << eb;
    _out << nl << name << "Prx r = b as " << name << "Prx;";
    _out << nl << "if((r == null) && b.ice_isA(ice_staticId()))";
    _out << sb;
    _out << nl << name << "PrxHelper h = new " << name << "PrxHelper();";
    _out << nl << "h.iceCopyFrom(b);";
    _out << nl << "r = h;";
    _out << eb;
    _out << nl << "return r;";
    _out << eb;

    _out << sp << nl << "public static " << name
         << "Prx checkedCast(" << getUnqualified("Ice.ObjectPrx", ns)
         << " b, global::System.Collections.Generic.Dictionary<string, string> ctx)";
    _out << sb;
    _out << nl << "if(b == null)";
    _out << sb;
    _out << nl << "return null;";
    _out << eb;
    _out << nl << name << "Prx r = b as " << name << "Prx;";
    _out << nl << "if((r == null) && b.ice_isA(ice_staticId(), ctx))";
    _out << sb;
    _out << nl << name << "PrxHelper h = new " << name << "PrxHelper();";
    _out << nl << "h.iceCopyFrom(b);";
    _out << nl << "r = h;";
    _out << eb;
    _out << nl << "return r;";
    _out << eb;

    _out << sp << nl << "public static " << name << "Prx checkedCast(" << getUnqualified("Ice.ObjectPrx", ns)
         << " b, string f)";
    _out << sb;
    _out << nl << "if(b == null)";
    _out << sb;
    _out << nl << "return null;";
    _out << eb;
    _out << nl << getUnqualified("Ice.ObjectPrx", ns) << " bb = b.ice_facet(f);";
    _out << nl << "try";
    _out << sb;
    _out << nl << "if(bb.ice_isA(ice_staticId()))";
    _out << sb;
    _out << nl << name << "PrxHelper h = new " << name << "PrxHelper();";
    _out << nl << "h.iceCopyFrom(bb);";
    _out << nl << "return h;";
    _out << eb;
    _out << eb;
    _out << nl << "catch(" << getUnqualified("Ice.FacetNotExistException", ns) << ")";
    _out << sb;
    _out << eb;
    _out << nl << "return null;";
    _out << eb;

    _out << sp << nl << "public static " << name
         << "Prx checkedCast(" << getUnqualified("Ice.ObjectPrx", ns) << " b, string f, "
         << "global::System.Collections.Generic.Dictionary<string, string> ctx)";
    _out << sb;
    _out << nl << "if(b == null)";
    _out << sb;
    _out << nl << "return null;";
    _out << eb;
    _out << nl << getUnqualified("Ice.ObjectPrx", ns) << " bb = b.ice_facet(f);";
    _out << nl << "try";
    _out << sb;
    _out << nl << "if(bb.ice_isA(ice_staticId(), ctx))";
    _out << sb;
    _out << nl << name << "PrxHelper h = new " << name << "PrxHelper();";
    _out << nl << "h.iceCopyFrom(bb);";
    _out << nl << "return h;";
    _out << eb;
    _out << eb;
    _out << nl << "catch(" << getUnqualified("Ice.FacetNotExistException", ns) << ")";
    _out << sb;
    _out << eb;
    _out << nl << "return null;";
    _out << eb;

    _out << sp << nl << "public static " << name << "Prx uncheckedCast(" << getUnqualified("Ice.ObjectPrx", ns) << " b)";
    _out << sb;
    _out << nl << "if(b == null)";
    _out << sb;
    _out << nl << "return null;";
    _out << eb;
    _out << nl << name << "Prx r = b as " << name << "Prx;";
    _out << nl << "if(r == null)";
    _out << sb;
    _out << nl << name << "PrxHelper h = new " << name << "PrxHelper();";
    _out << nl << "h.iceCopyFrom(b);";
    _out << nl << "r = h;";
    _out << eb;
    _out << nl << "return r;";
    _out << eb;

    _out << sp << nl << "public static " << name << "Prx uncheckedCast(" << getUnqualified("Ice.ObjectPrx", ns)
         << " b, string f)";
    _out << sb;
    _out << nl << "if(b == null)";
    _out << sb;
    _out << nl << "return null;";
    _out << eb;
    _out << nl << getUnqualified("Ice.ObjectPrx", ns) << " bb = b.ice_facet(f);";
    _out << nl << name << "PrxHelper h = new " << name << "PrxHelper();";
    _out << nl << "h.iceCopyFrom(bb);";
    _out << nl << "return h;";
    _out << eb;

    string scoped = p->scoped();
    InterfaceList allBases = p->allBases();
    StringList ids;
    transform(allBases.begin(), allBases.end(), back_inserter(ids),
              [](const ContainedPtr& it)
              {
                  return it->scoped();
              });
    StringList other;
    other.push_back(p->scoped());
    other.push_back("::Ice::Object");
    other.sort();
    ids.merge(other);
    ids.unique();

    StringList::const_iterator firstIter = ids.begin();
    StringList::const_iterator scopedIter = find(ids.begin(), ids.end(), scoped);
    assert(scopedIter != ids.end());
    StringList::difference_type scopedPos = IceUtilInternal::distance(firstIter, scopedIter);

    //
    // Need static-readonly for arrays in C# (not const)
    //
    _out << sp << nl << "private static readonly string[] _ids =";
    _out << sb;

    {
        StringList::const_iterator q = ids.begin();
        while(q != ids.end())
        {
            _out << nl << '"' << *q << '"';
            if(++q != ids.end())
            {
                _out << ',';
            }
        }
    }
    _out << eb << ";";

    _out << sp << nl << "public static string ice_staticId()";
    _out << sb;
    _out << nl << "return _ids[" << scopedPos << "];";
    _out << eb;

    _out << sp << nl << "#endregion"; // Checked and unchecked cast operations

    _out << sp << nl << "#region Marshaling support";

    _out << sp << nl << "public static void write(" << getUnqualified("Ice.OutputStream", ns) << " ostr, " << name
         << "Prx v)";
    _out << sb;
    _out << nl << "ostr.writeProxy(v);";
    _out << eb;

    _out << sp << nl << "public static " << name << "Prx read(" << getUnqualified("Ice.InputStream", ns) << " istr)";
    _out << sb;
    _out << nl << getUnqualified("Ice.ObjectPrx", ns) << " proxy = istr.readProxy();";
    _out << nl << "if(proxy != null)";
    _out << sb;
    _out << nl << name << "PrxHelper result = new " << name << "PrxHelper();";
    _out << nl << "result.iceCopyFrom(proxy);";
    _out << nl << "return result;";
    _out << eb;
    _out << nl << "return null;";
    _out << eb;

    _out << sp << nl << "#endregion"; // Marshaling support

    return true;
}

void
Slice::Gen::HelperVisitor::visitInterfaceDefEnd(const InterfaceDefPtr&)
{
    _out << eb;
}

void
Slice::Gen::HelperVisitor::visitSequence(const SequencePtr& p)
{
    string ns = getNamespace(p);
    string typeS = typeToString(p, ns);
    _out << sp;
    emitGeneratedCodeAttribute();
    _out << nl << "public sealed class " << p->name() << "Helper";
    _out << sb;

    _out << sp << nl << "public static void write(" << getUnqualified("Ice.OutputStream", ns) << " ostr, " << typeS
         << " v)";
    _out << sb;
    writeSequenceMarshalUnmarshalCode(_out, p, ns, "v", true, false);
    _out << eb;

    _out << sp << nl << "public static " << typeS << " read(" << getUnqualified("Ice.InputStream", ns) << " istr)";
    _out << sb;
    _out << nl << typeS << " v;";
    writeSequenceMarshalUnmarshalCode(_out, p, ns, "v", false, false);
    _out << nl << "return v;";
    _out << eb;
    _out << eb;

    string prefix = "cs:generic:";
    string meta;
    if(p->findMetaData(prefix, meta))
    {
        string type = meta.substr(prefix.size());
        if(type == "List" || type == "LinkedList" || type == "Queue" || type == "Stack")
        {
            return;
        }

        if(!isClassType(p->type()))
        {
            return;
        }

        //
        // The sequence is a custom sequence with elements of class type.
        // Emit a dummy class that causes a compile-time error if the
        // custom sequence type does not implement an indexer.
        //
        _out << sp;
        emitGeneratedCodeAttribute();
        _out << nl << "public class " << p->name() << "_Tester";
        _out << sb;
        _out << nl << p->name() << "_Tester()";
        _out << sb;
        _out << nl << typeS << " test = new " << typeS << "();";
        _out << nl << "test[0] = null;";
        _out << eb;
        _out << eb;
    }
}

void
Slice::Gen::HelperVisitor::visitDictionary(const DictionaryPtr& p)
{
    TypePtr key = p->keyType();
    TypePtr value = p->valueType();

    string meta;

    string prefix = "cs:generic:";
    string genericType;
    if(!p->findMetaData(prefix, meta))
    {
        genericType = "Dictionary";
    }
    else
    {
        genericType = meta.substr(prefix.size());
    }

    string ns = getNamespace(p);
    string keyS = typeToString(key, ns);
    string valueS = typeToString(value, ns);
    string name = "global::System.Collections.Generic." + genericType + "<" + keyS + ", " + valueS + ">";

    _out << sp;
    emitGeneratedCodeAttribute();
    _out << nl << "public sealed class " << p->name() << "Helper";
    _out << sb;

    _out << sp << nl << "public static void write(";
    _out.useCurrentPosAsIndent();
    _out << getUnqualified("Ice.OutputStream", ns) << " ostr,";
    _out << nl << name << " v)";
    _out.restoreIndent();
    _out << sb;
    _out << nl << "if(v == null)";
    _out << sb;
    _out << nl << "ostr.writeSize(0);";
    _out << eb;
    _out << nl << "else";
    _out << sb;
    _out << nl << "ostr.writeSize(v.Count);";
    _out << nl << "foreach(global::System.Collections.";
    _out << "Generic.KeyValuePair<" << keyS << ", " << valueS << ">";
    _out << " e in v)";
    _out << sb;
    writeMarshalUnmarshalCode(_out, key, ns, "e.Key", true);
    writeMarshalUnmarshalCode(_out, value, ns, "e.Value", true);
    _out << eb;
    _out << eb;
    _out << eb;

    _out << sp << nl << "public static " << name << " read(" << getUnqualified("Ice.InputStream", ns) << " istr)";
    _out << sb;
    _out << nl << "int sz = istr.readSize();";
    _out << nl << name << " r = new " << name << "();";
    _out << nl << "for(int i = 0; i < sz; ++i)";
    _out << sb;
    _out << nl << keyS << " k;";
    StructPtr st = StructPtr::dynamicCast(key);
    if(st)
    {
        if(isValueType(st))
        {
            _out << nl << "k = new " << typeToString(key, ns) << "();";
        }
        else
        {
            _out << nl << "k = null;";
        }
    }
    writeMarshalUnmarshalCode(_out, key, ns, "k", false);

    if(isClassType(value))
    {
        ostringstream os;
        os << '(' << typeToString(value, ns) << " v) => { r[k] = v; }";
        writeMarshalUnmarshalCode(_out, value, ns, os.str(), false);
    }
    else
    {
        _out << nl << valueS << " v;";
        StructPtr stv = StructPtr::dynamicCast(value);
        if(stv)
        {
            if(isValueType(stv))
            {
                _out << nl << "v = new " << typeToString(value, ns) << "();";
            }
            else
            {
                _out << nl << "v = null;";
            }
        }
        writeMarshalUnmarshalCode(_out, value, ns, "v", false);
        _out << nl << "r[k] = v;";
    }
    _out << eb;
    _out << nl << "return r;";
    _out << eb;

    _out << eb;
}

Slice::Gen::DispatcherVisitor::DispatcherVisitor(::IceUtilInternal::Output& out, bool tie) :
    CsVisitor(out),
    _tie(tie)
{
}

bool
Slice::Gen::DispatcherVisitor::visitModuleStart(const ModulePtr& p)
{
    if(!p->hasInterfaceDefs())
    {
        return false;
    }

    moduleStart(p);
    _out << sp << nl << "namespace " << fixId(p->name());
    _out << sb;
    return true;
}

void
Slice::Gen::DispatcherVisitor::visitModuleEnd(const ModulePtr& p)
{
    _out << eb;
    moduleEnd(p);
}

bool
Slice::Gen::DispatcherVisitor::visitInterfaceDefStart(const InterfaceDefPtr& p)
{
<<<<<<< HEAD
    if(!p->isInterface() && p->allOperations().empty())
    {
        return false;
    }

    ClassList bases = p->bases();
    bool hasBaseClass = !bases.empty() && !bases.front()->isInterface();
=======
    InterfaceList bases = p->bases();
>>>>>>> 06ac1b78
    string name = p->name();
    string ns = getNamespace(p);
    string baseClass = getUnqualified("Ice.ObjectImpl", ns);

    _out << sp;
    emitComVisibleAttribute();
    emitGeneratedCodeAttribute();
    _out << nl << "public abstract class " << name << "Disp_ : " << baseClass << ", ";

    _out << fixId(name);

    _out << sb;

    OperationList ops = p->operations();
    if(!ops.empty())
    {
        _out << sp << nl << "#region Slice operations";
    }

    for(OperationList::const_iterator i = ops.begin(); i != ops.end(); ++i)
    {
        string retS;
        vector<string> params, args;
        string opName = getDispatchParams(*i, retS, params, args, ns);
        _out << sp << nl << "public abstract " << retS << " " << opName << spar << params << epar << ';';
    }

    if(!ops.empty())
    {
        _out << sp << nl << "#endregion"; // Slice operations
    }

    writeInheritedOperations(p);
    writeDispatch(p);

    if((_tie || p->hasMetaData("cs:tie")))
    {
        // Need to generate tie

        // close previous class
        _out << eb;

        string opIntfName = "Operations";

        _out << sp;
        emitComVisibleAttribute();
        emitGeneratedCodeAttribute();
        _out << nl << "public class " << name << "Tie_ : " << name << "Disp_, " << getUnqualified("Ice.TieBase", ns);

        _out << sb;

        _out << sp << nl << "public " << name << "Tie_()";
        _out << sb;
        _out << eb;

        _out << sp << nl << "public " << name << "Tie_(" << name << opIntfName << "_ del)";
        _out << sb;
        _out << nl << "_ice_delegate = del;";
        _out << eb;

        _out << sp << nl << "public object ice_delegate()";
        _out << sb;
        _out << nl << "return _ice_delegate;";
        _out << eb;

        _out << sp << nl << "public void ice_delegate(object del)";
        _out << sb;
        _out << nl << "_ice_delegate = (" << name << opIntfName << "_)del;";
        _out << eb;

        _out << sp << nl << "public override int GetHashCode()";
        _out << sb;
        _out << nl << "return _ice_delegate == null ? 0 : _ice_delegate.GetHashCode();";
        _out << eb;

        _out << sp << nl << "public override bool Equals(object rhs)";
        _out << sb;
        _out << nl << "if(object.ReferenceEquals(this, rhs))";
        _out << sb;
        _out << nl << "return true;";
        _out << eb;
        _out << nl << "if(!(rhs is " << name << "Tie_))";
        _out << sb;
        _out << nl << "return false;";
        _out << eb;
        _out << nl << "if(_ice_delegate == null)";
        _out << sb;
        _out << nl << "return ((" << name << "Tie_)rhs)._ice_delegate == null;";
        _out << eb;
        _out << nl << "return _ice_delegate.Equals(((" << name << "Tie_)rhs)._ice_delegate);";
        _out << eb;

        writeTieOperations(p);

        _out << sp << nl << "private " << name << opIntfName << "_ _ice_delegate;";
    }

    return true;
}
void
Slice::Gen::DispatcherVisitor::visitInterfaceDefEnd(const InterfaceDefPtr&)
{
    _out << eb;
}

void
Slice::Gen::DispatcherVisitor::writeTieOperations(const InterfaceDefPtr& p, NameSet* opNames)
{
    string ns = getNamespace(p);
    OperationList ops = p->operations();
    for(OperationList::const_iterator r = ops.begin(); r != ops.end(); ++r)
    {
        string retS;
        vector<string> params;
        vector<string> args;
        string opName = getDispatchParams(*r, retS, params, args, ns);
        if(opNames)
        {
            if(opNames->find(opName) != opNames->end())
            {
                continue;
            }
            opNames->insert(opName);
        }

        _out << sp << nl << "public override " << retS << ' ' << opName << spar << params << epar;
        _out << sb;
        _out << nl;
        if(retS != "void")
        {
            _out << "return ";
        }
        _out << "_ice_delegate." << opName << spar << args << epar << ';';
        _out << eb;
    }

    if(!opNames)
    {
        NameSet opNamesTmp;
        InterfaceList bases = p->bases();
        for(InterfaceList::const_iterator i = bases.begin(); i != bases.end(); ++i)
        {
            writeTieOperations(*i, &opNamesTmp);
        }
    }
    else
    {
        InterfaceList bases = p->bases();
        for(InterfaceList::const_iterator i = bases.begin(); i != bases.end(); ++i)
        {
            writeTieOperations(*i, opNames);
        }
    }
}

Slice::Gen::BaseImplVisitor::BaseImplVisitor(IceUtilInternal::Output& out)
    : CsVisitor(out)
{
}

void
Slice::Gen::BaseImplVisitor::writeOperation(const OperationPtr& op, bool comment, bool forTie)
{
    InterfaceDefPtr interface = op->interface();
    string ns = getNamespace(interface);
    string opName = op->name();
    TypePtr ret = op->returnType();
    ParamDeclList params = op->parameters();
    ParamDeclList outParams;
    ParamDeclList inParams;
    for(ParamDeclList::const_iterator i = params.begin(); i != params.end(); ++i)
    {
        if((*i)->isOutParam())
        {
            outParams.push_back(*i);
        }
        else
        {
            inParams.push_back(*i);
        }
    }

    if(comment)
    {
        _out << nl << "// ";
    }
    else
    {
        _out << sp << nl;
    }

    if(interface->hasMetaData("amd") || op->hasMetaData("amd"))
    {
        vector<string> pDecl = getInParams(op, ns);
        string resultType = CsGenerator::resultType(op, ns, true);

        _out << "public ";
        if(!forTie)
        {
            _out << "override ";
        }

        _out << "global::System.Threading.Tasks.Task";
        if(!resultType.empty())
        {
            _out << "<" << resultType << ">";
        }
        _out << " " << opName << "Async" << spar << pDecl << getUnqualified("Ice.Current", ns) + " current = null"
             << epar;

        if(comment)
        {
            _out << ';';
            return;
        }

        _out << sb;
        if(ret)
        {
            _out << nl << typeToString(ret, ns) << " ret = " << writeValue(ret, ns) << ';';
        }
        for(ParamDeclList::const_iterator i = params.begin(); i != params.end(); ++i)
        {
            if((*i)->isOutParam())
            {
                string name = fixId((*i)->name());
                TypePtr type = (*i)->type();
                _out << nl << typeToString(type, ns) << ' ' << name << " = " << writeValue(type, ns) << ';';
            }
        }
        _out << nl << "return global::System.Threading.Tasks.Task.FromResult";
        if(resultType.empty())
        {
            _out << "<global::System.Object>(null);";
        }
        else
        {

            bool returnStruct = (op->returnType() && !outParams.empty()) || outParams.size() > 1 ||
                op->hasMarshaledResult();

            if(returnStruct)
            {
                _out << "(new " << resultType;
            }
            _out << spar;
            if(ret)
            {
                _out << "ret";
            }

            for(ParamDeclList::const_iterator i = params.begin(); i != params.end(); ++i)
            {
                if((*i)->isOutParam())
                {
                    _out << fixId((*i)->name());
                }
            }

            if(op->hasMarshaledResult())
            {
                _out << "current";
            }

            _out << epar;
            if(returnStruct)
            {
                _out << ")";
            }
            _out << ";";
        }
        _out << eb;
    }
    else
    {
        string retS = op->hasMarshaledResult() ?
            fixId(interface->scope() + resultStructName(interface->name(), op->name(), true)) :
            typeToString(ret, ns);

        vector<string> pDecls = op->hasMarshaledResult() ? getInParams(op, ns) : getParams(op, ns);

        _out << "public ";
        if(!forTie)
        {
            _out << "override ";
        }
        _out << retS << ' ' << fixId(opName, DotNet::ICloneable, true) << spar << pDecls;
        _out << getUnqualified("Ice.Current", ns) + " current = null";
        _out << epar;
        if(comment)
        {
            _out << ';';
            return;
        }
        _out << sb;
        if(op->hasMarshaledResult())
        {
            _out << nl << "return new "
                << fixId(interface->scope() + resultStructName(interface->name(), op->name(), true))
                << "(";
            if(ret)
            {
                _out << writeValue(ret, ns);
            }
            for(ParamDeclList::const_iterator i = outParams.begin(); i != outParams.end(); ++i)
            {
                if(ret || i != outParams.begin())
                {
                    _out << ", ";
                }
                _out << writeValue((*i)->type(), ns);
            }
            _out << ", current);";
        }
        else
        {
            for(ParamDeclList::const_iterator i = outParams.begin(); i != outParams.end(); ++i)
            {
                string name = fixId((*i)->name());
                TypePtr type = (*i)->type();
                _out << nl << name << " = " << writeValue(type, ns) << ';';
            }

            if(ret)
            {
                _out << nl << "return " << writeValue(ret, ns) << ';';
            }
        }
        _out << eb;
    }
}

Slice::Gen::ImplVisitor::ImplVisitor(IceUtilInternal::Output& out) :
    BaseImplVisitor(out)
{
}

bool
Slice::Gen::ImplVisitor::visitModuleStart(const ModulePtr& p)
{
    if(!p->hasClassDefs())
    {
        return false;
    }

    moduleStart(p);
    _out << sp << nl << "namespace " << fixId(p->name());
    _out << sb;

    return true;
}

void
Slice::Gen::ImplVisitor::visitModuleEnd(const ModulePtr& p)
{
    _out << eb;
    moduleEnd(p);
}

bool
Slice::Gen::ImplVisitor::visitInterfaceDefStart(const InterfaceDefPtr& p)
{
    string name = p->name();

    _out << sp << nl << "public class " << name << 'I';
    _out << " : " << name << "Disp_";
    _out << sb;

    OperationList ops = p->allOperations();
    for(OperationList::const_iterator r = ops.begin(); r != ops.end(); ++r)
    {
        writeOperation(*r, false, false);
    }

    return true;
}

void
Slice::Gen::ImplVisitor::visitInterfaceDefEnd(const InterfaceDefPtr&)
{
    _out << eb;
}

Slice::Gen::ImplTieVisitor::ImplTieVisitor(IceUtilInternal::Output& out)
    : BaseImplVisitor(out)
{
}

bool
Slice::Gen::ImplTieVisitor::visitModuleStart(const ModulePtr& p)
{
    if(!p->hasClassDefs())
    {
        return false;
    }

    moduleStart(p);
    _out << sp << nl << "namespace " << fixId(p->name());
    _out << sb;

    return true;
}

void
Slice::Gen::ImplTieVisitor::visitModuleEnd(const ModulePtr& p)
{
    _out << eb;
    moduleEnd(p);
}

bool
Slice::Gen::ImplTieVisitor::visitInterfaceDefStart(const InterfaceDefPtr& p)
{
<<<<<<< HEAD
    if(!p->isAbstract())
    {
        return false;
    }

=======
>>>>>>> 06ac1b78
    string name = p->name();
    InterfaceList bases = p->bases();

    //
    // Use implementation inheritance when an interface extends only one interface
    //
    bool inheritImpl = bases.size() == 1;

    _out << sp << nl << "public class " << name << "I : ";
    if(inheritImpl)
    {
        _out << bases.front()->name() << 'I';
        _out << ", ";
    }
    _out << name << "Operations";
    _out << '_';
    _out << sb;

    _out << nl << "public " << name << "I()";
    _out << sb;
    _out << eb;

    OperationList ops = p->allOperations();
    ops.sort();

    OperationList baseOps;
    if(inheritImpl)
    {
        baseOps = bases.front()->allOperations();
        baseOps.sort();
    }

    for(OperationList::const_iterator r = ops.begin(); r != ops.end(); ++r)
    {
        if(inheritImpl && binary_search(baseOps.begin(), baseOps.end(), *r))
        {
            _out << sp;
            _out << nl << "// ";
            _out << nl << "// Implemented by " << bases.front()->name() << 'I';
            _out << nl << "//";
            writeOperation(*r, true, true);
        }
        else
        {
            writeOperation(*r, false, true);
        }
    }

    _out << eb;

    return true;
}<|MERGE_RESOLUTION|>--- conflicted
+++ resolved
@@ -2183,14 +2183,7 @@
 bool
 Slice::Gen::TypeIdVisitor::visitClassDefStart(const ClassDefPtr& p)
 {
-<<<<<<< HEAD
-    if(!p->isInterface())
-    {
-        generateHelperClass(p);
-    }
-=======
     generateHelperClass(p);
->>>>>>> 06ac1b78
     return false;
 }
 
@@ -2251,16 +2244,12 @@
     _out << sp;
     emitAttributes(p);
 
-<<<<<<< HEAD
-    if(p->isInterface())
-=======
     emitComVisibleAttribute();
     emitPartialTypeAttributes();
     _out << nl << "public ";
     _out << "partial class " << fixId(name);
 
     if(base)
->>>>>>> 06ac1b78
     {
         baseNames.push_back(getUnqualified(base, ns));
     }
@@ -3389,13 +3378,8 @@
 void
 Slice::Gen::ResultVisitor::visitOperation(const OperationPtr& p)
 {
-<<<<<<< HEAD
-    ClassDefPtr cl = ClassDefPtr::dynamicCast(p->container());
-    string ns = getNamespace(cl);
-=======
     InterfaceDefPtr interface = p->interface();
     string ns = getNamespace(interface);
->>>>>>> 06ac1b78
     ParamDeclList outParams = p->outParameters();
     TypePtr ret = p->returnType();
 
@@ -3538,14 +3522,6 @@
 bool
 Slice::Gen::ProxyVisitor::visitInterfaceDefStart(const InterfaceDefPtr& p)
 {
-<<<<<<< HEAD
-    if(!p->isInterface() && p->allOperations().size() == 0)
-    {
-        return false;
-    }
-
-=======
->>>>>>> 06ac1b78
     string name = p->name();
     string ns = getNamespace(p);
     InterfaceList bases = p->bases();
@@ -3744,13 +3720,8 @@
 void
 Slice::Gen::AsyncDelegateVisitor::visitOperation(const OperationPtr& p)
 {
-<<<<<<< HEAD
-    ClassDefPtr cl = ClassDefPtr::dynamicCast(p->container());
-    string ns = getNamespace(cl);
-=======
     InterfaceDefPtr interface = p->interface();
     string ns = getNamespace(interface);
->>>>>>> 06ac1b78
     vector<string> paramDeclAMI = getOutParams(p, ns, false, false);
     string retS = typeToString(p->returnType(), ns, p->returnIsOptional());
     string delName = "Callback_" + interface->name() + "_" + p->name();
@@ -3792,16 +3763,6 @@
 bool
 Slice::Gen::OpsVisitor::visitInterfaceDefStart(const InterfaceDefPtr& p)
 {
-<<<<<<< HEAD
-    //
-    // Don't generate Operations interfaces for non-abstract classes.
-    //
-    if(!p->isAbstract())
-    {
-        return false;
-    }
-=======
->>>>>>> 06ac1b78
     string name = p->name();
     string ns = getNamespace(p);
     string scoped = fixId(p->scoped());
@@ -3891,14 +3852,6 @@
 bool
 Slice::Gen::HelperVisitor::visitInterfaceDefStart(const InterfaceDefPtr& p)
 {
-<<<<<<< HEAD
-    if(!p->isInterface() && p->allOperations().size() == 0)
-    {
-        return false;
-    }
-
-=======
->>>>>>> 06ac1b78
     string name = p->name();
     string ns = getNamespace(p);
     InterfaceList bases = p->bases();
@@ -4807,17 +4760,7 @@
 bool
 Slice::Gen::DispatcherVisitor::visitInterfaceDefStart(const InterfaceDefPtr& p)
 {
-<<<<<<< HEAD
-    if(!p->isInterface() && p->allOperations().empty())
-    {
-        return false;
-    }
-
-    ClassList bases = p->bases();
-    bool hasBaseClass = !bases.empty() && !bases.front()->isInterface();
-=======
     InterfaceList bases = p->bases();
->>>>>>> 06ac1b78
     string name = p->name();
     string ns = getNamespace(p);
     string baseClass = getUnqualified("Ice.ObjectImpl", ns);
@@ -5231,14 +5174,6 @@
 bool
 Slice::Gen::ImplTieVisitor::visitInterfaceDefStart(const InterfaceDefPtr& p)
 {
-<<<<<<< HEAD
-    if(!p->isAbstract())
-    {
-        return false;
-    }
-
-=======
->>>>>>> 06ac1b78
     string name = p->name();
     InterfaceList bases = p->bases();
 
