// Copyright (c) ZeroC, Inc.

#include "Gen.h"
#include "../Ice/FileUtil.h"
#include "Ice/StringUtil.h"

#include <limits>
#ifndef _WIN32
#    include <unistd.h>
#else
#    include <direct.h>
#endif

#include "../Slice/FileTracker.h"
#include "../Slice/Util.h"
#include "CsMetadataValidator.h"
#include "Ice/UUID.h"
#include <algorithm>
#include <cassert>
#include <cstring>
#include <iterator>

using namespace std;
using namespace Slice;
using namespace Slice::Csharp;
using namespace Ice;
using namespace IceInternal;

namespace
{
    void
    writeDocLine(Output& out, const string& openTag, const string& comment, std::optional<string> closeTag = nullopt)
    {
        if (comment.empty())
        {
            return;
        }

        if (!closeTag)
        {
            closeTag = openTag;
        }

        out << nl << "/// <" << openTag << ">" << comment << "</" << *closeTag << ">";
    }

    void writeDocLines(Output& out, const string& openTag, const StringList& lines, optional<string> closeTag = nullopt)
    {
        // If there is a single line, write the doc-comment as a single line. Otherwise, write the doc-comment on
        // multiple lines.

        if (lines.size() == 1)
        {
            writeDocLine(out, openTag, lines.front(), closeTag);
        }
        else
        {
            if (lines.empty())
            {
                return;
            }

            if (!closeTag)
            {
                closeTag = openTag;
            }

            bool firstLine = true;

            for (const auto& line : lines)
            {
                if (firstLine)
                {
                    firstLine = false;
                    out << nl << "/// <" << openTag << ">";
                }
                else
                {
                    out << nl << "///";
                    if (!line.empty())
                    {
                        out << ' ';
                    }
                }
                out << line;
            }
            out << "</" << *closeTag << ">";
        }
    }

    /// Standard marshal doc-comment
    void writeMarshalDocComment(Output& out)
    {
        writeDocLine(out, "summary", "Marshals a value into an output stream.");
        writeDocLine(out, R"(param name="ostr")", "The output stream.", "param");
        writeDocLine(out, R"(param name="v")", "The value to marshal.", "param");
    }

    /// Standard unmarshal doc-comment
    void writeUnmarshalDocComment(Output& out)
    {
        writeDocLine(out, "summary", "Unmarshals a value from an input stream.");
        writeDocLine(out, R"(param name="istr")", "The input stream.", "param");
        writeDocLine(out, "returns", "The unmarshaled value.");
    }

<<<<<<< HEAD
    void writeSeeAlso(Output& out, const StringList& seeAlso)
    {
        for (const string& line : seeAlso)
        {
            out << nl << "///";
            if (!line.empty())
            {
                out << " " << line;
            }
        }
=======
    void writeSeeAlso([[maybe_unused]] Output& out, [[maybe_unused]] const StringList& lines)
    {
        // See #4543.
>>>>>>> 420781c7
    }

    string sliceModeToIceMode(Operation::Mode opMode)
    {
        string mode;
        switch (opMode)
        {
            case Operation::Normal:
            {
                mode = "Ice.OperationMode.Normal";
                break;
            }
            case Operation::Idempotent:
            {
                mode = "Ice.OperationMode.Idempotent";
                break;
            }
            default:
            {
                assert(false);
                break;
            }
        }
        return mode;
    }

    string opFormatTypeToString(const OperationPtr& op)
    {
        optional<FormatType> opFormat = op->format();
        if (opFormat)
        {
            switch (*opFormat)
            {
                case CompactFormat:
                    return "Ice.FormatType.CompactFormat";
                case SlicedFormat:
                    return "Ice.FormatType.SlicedFormat";
                default:
                    assert(false);
                    return "???";
            }
        }
        else
        {
            return "null";
        }
    }

    void emitObsoleteAttribute(const ContainedPtr& p1, Output& out)
    {
        if (p1->isDeprecated())
        {
            if (auto reason = p1->getDeprecationReason())
            {
                out << nl << "[global::System.Obsolete(\"" << *reason << "\")]";
            }
            else
            {
                out << nl << "[global::System.Obsolete]";
            }
        }
    }

    string resultStructReturnValueName(const ParameterList& outParams)
    {
        for (const auto& outParam : outParams)
        {
            if (outParam->mappedName() == "returnValue")
            {
                return "returnValue_";
            }
        }
        return "returnValue";
    }
}

Slice::CsVisitor::CsVisitor(Output& out) : _out(out) {}

Slice::CsVisitor::~CsVisitor() = default;

void
Slice::CsVisitor::writeMarshalUnmarshalParams(
    const ParameterList& params,
    const OperationPtr& op,
    bool marshal,
    const string& ns,
    bool resultStruct,
    bool publicNames,
    const string& customStream)
{
    ParameterList optionals;

    string paramPrefix = "";
    string returnValueS = "ret";

    if (op && resultStruct)
    {
        if ((op->returnType() && !params.empty()) || params.size() > 1)
        {
            paramPrefix = "ret.";
            returnValueS = resultStructReturnValueName(params);
        }
    }

    for (const auto& pli : params)
    {
        string param = pli->mappedName();
        if (paramPrefix.empty() && !publicNames)
        {
            param = "iceP_" + removeEscapePrefix(param);
        }
        TypePtr type = pli->type();
        if (!marshal && type->isClassType())
        {
            ostringstream os;
            os << '(' << typeToString(type, ns) << " v) => { " << paramPrefix << param << " = v; }";
            param = os.str();
        }
        else
        {
            param = paramPrefix + param;
        }

        if (pli->optional())
        {
            optionals.push_back(pli);
        }
        else
        {
            writeMarshalUnmarshalCode(_out, type, ns, param, marshal, customStream);
        }
    }

    TypePtr ret;

    if (op && op->returnType())
    {
        ret = op->returnType();
        string param;
        if (!marshal && ret->isClassType())
        {
            ostringstream os;
            os << '(' << typeToString(ret, ns) << " v) => { " << paramPrefix << returnValueS << " = v; }";
            param = os.str();
        }
        else
        {
            param = paramPrefix + returnValueS;
        }

        if (!op->returnIsOptional())
        {
            writeMarshalUnmarshalCode(_out, ret, ns, param, marshal, customStream);
        }
    }

    //
    // Sort optional parameters by tag.
    //
    optionals.sort(Slice::compareTag<ParameterPtr>);

    //
    // Handle optional parameters.
    //
    bool checkReturnType = op && op->returnIsOptional();
    for (const auto& optional : optionals)
    {
        if (checkReturnType && op->returnTag() < optional->tag())
        {
            string param;
            if (!marshal && ret->isClassType())
            {
                ostringstream os;
                os << '(' << typeToString(ret, ns) << " v) => {" << paramPrefix << returnValueS << " = v; }";
                param = os.str();
            }
            else
            {
                param = paramPrefix + returnValueS;
            }
            writeOptionalMarshalUnmarshalCode(_out, ret, ns, param, op->returnTag(), marshal, customStream);
            checkReturnType = false;
        }

        string param = optional->mappedName();
        if (paramPrefix.empty() && !publicNames)
        {
            param = "iceP_" + removeEscapePrefix(param);
        }
        TypePtr type = optional->type();
        if (!marshal && type->isClassType())
        {
            ostringstream os;
            os << '(' << typeToString(type, ns) << " v) => {" << paramPrefix << param << " = v; }";
            param = os.str();
        }
        else
        {
            param = paramPrefix + param;
        }

        writeOptionalMarshalUnmarshalCode(_out, type, ns, param, optional->tag(), marshal, customStream);
    }

    if (checkReturnType)
    {
        string param;
        if (!marshal && ret->isClassType())
        {
            ostringstream os;
            os << '(' << typeToString(ret, ns) << " v) => {" << paramPrefix << returnValueS << " = v; }";
            param = os.str();
        }
        else
        {
            param = paramPrefix + returnValueS;
        }
        writeOptionalMarshalUnmarshalCode(_out, ret, ns, param, op->returnTag(), marshal, customStream);
    }
}

void
Slice::CsVisitor::writeMarshalDataMember(
    const DataMemberPtr& member,
    const string& name,
    const string& ns,
    bool forStruct)
{
    if (member->optional())
    {
        assert(!forStruct);
        writeOptionalMarshalUnmarshalCode(_out, member->type(), ns, name, member->tag(), true, "ostr_");
    }
    else
    {
        string stream = forStruct ? "ostr" : "ostr_";
        string memberName = name;
        if (forStruct)
        {
            memberName = "v." + memberName;
        }

        writeMarshalUnmarshalCode(_out, member->type(), ns, memberName, true, stream);
    }
}

void
Slice::CsVisitor::writeUnmarshalDataMember(
    const DataMemberPtr& member,
    const string& name,
    const string& ns,
    bool forStruct)
{
    string param = name;
    if (member->type()->isClassType())
    {
        ostringstream os;
        os << '(' << typeToString(member->type(), ns) << " v) => { this." << name << " = v; }";
        param = os.str();
    }
    else if (forStruct)
    {
        param = "this." + name;
    }

    if (member->optional())
    {
        assert(!forStruct);
        writeOptionalMarshalUnmarshalCode(_out, member->type(), ns, param, member->tag(), false, "istr_");
    }
    else
    {
        writeMarshalUnmarshalCode(_out, member->type(), ns, param, false, forStruct ? "" : "istr_");
    }
}

void
Slice::CsVisitor::writeMarshaling(const ClassDefPtr& p)
{
    string ns = getNamespace(p);
    ClassDefPtr base = p->base();

    //
    // Marshaling support
    //
    DataMemberList members = p->dataMembers();
    DataMemberList optionalMembers = p->orderedOptionalDataMembers();

    _out << sp;
    emitNonBrowsableAttribute();
    _out << nl << "protected override void iceWriteImpl(Ice.OutputStream ostr_)";
    _out << sb;
    _out << nl << "ostr_.startSlice(ice_staticId(), " << p->compactId() << (!base ? ", true" : ", false") << ");";
    for (const auto& member : members)
    {
        if (!member->optional())
        {
            writeMarshalDataMember(member, member->mappedName(), ns);
        }
    }
    for (const auto& optionalMember : optionalMembers)
    {
        writeMarshalDataMember(optionalMember, optionalMember->mappedName(), ns);
    }
    _out << nl << "ostr_.endSlice();";
    if (base)
    {
        _out << nl << "base.iceWriteImpl(ostr_);";
    }
    _out << eb;

    _out << sp;
    emitNonBrowsableAttribute();
    _out << nl << "protected override void iceReadImpl(Ice.InputStream istr_)";
    _out << sb;
    _out << nl << "istr_.startSlice();";
    for (const auto& member : members)
    {
        if (!member->optional())
        {
            writeUnmarshalDataMember(member, member->mappedName(), ns);
        }
    }
    for (const auto& optionalMember : optionalMembers)
    {
        writeUnmarshalDataMember(optionalMember, optionalMember->mappedName(), ns);
    }
    _out << nl << "istr_.endSlice();";
    if (base)
    {
        _out << nl << "base.iceReadImpl(istr_);";
    }
    _out << eb;
}

vector<string>
Slice::CsVisitor::getParams(const OperationPtr& op, const string& ns)
{
    vector<string> params;
    ParameterList paramList = op->parameters();
    InterfaceDefPtr interface = op->interface();
    for (const auto& q : paramList)
    {
        string param;
        if (q->isOutParam())
        {
            param = "out ";
        }
        param += typeToString(q->type(), ns, q->optional()) + " " + q->mappedName();
        params.push_back(param);
    }
    return params;
}

vector<string>
Slice::CsVisitor::getInParams(const OperationPtr& op, const string& ns, bool internal)
{
    vector<string> params;
    for (const auto& q : op->inParameters())
    {
        string param = (internal ? ("iceP_" + removeEscapePrefix(q->mappedName())) : q->mappedName());
        params.push_back(typeToString(q->type(), ns, q->optional()) + " " + param);
    }
    return params;
}

vector<string>
Slice::CsVisitor::getOutParams(const OperationPtr& op, const string& ns, bool returnParam, bool outKeyword)
{
    vector<string> params;
    if (returnParam)
    {
        TypePtr ret = op->returnType();
        if (ret)
        {
            params.push_back(typeToString(ret, ns, op->returnIsOptional()) + " ret");
        }
    }

    for (const auto& q : op->outParameters())
    {
        string s;
        if (outKeyword)
        {
            s = "out ";
        }
        s += typeToString(q->type(), ns, q->optional()) + ' ' + q->mappedName();
        params.push_back(s);
    }

    return params;
}

vector<string>
Slice::CsVisitor::getArgs(const OperationPtr& op)
{
    vector<string> args;
    ParameterList paramList = op->parameters();
    for (const auto& q : paramList)
    {
        string arg = q->mappedName();
        if (q->isOutParam())
        {
            arg = "out " + arg;
        }
        args.push_back(arg);
    }
    return args;
}

vector<string>
Slice::CsVisitor::getInArgs(const OperationPtr& op, bool internal)
{
    vector<string> args;
    ParameterList paramList = op->parameters();
    for (const auto& q : paramList)
    {
        if (!q->isOutParam())
        {
            string param = (internal ? ("iceP_" + removeEscapePrefix(q->mappedName())) : q->mappedName());
            args.push_back(param);
        }
    }
    return args;
}

void
Slice::CsVisitor::emitAttributes(const ContainedPtr& p)
{
    assert(
        dynamic_pointer_cast<Enum>(p) || dynamic_pointer_cast<Enumerator>(p) || dynamic_pointer_cast<DataMember>(p) ||
        dynamic_pointer_cast<Const>(p));

    for (const auto& metadata : p->getMetadata())
    {
        if (metadata->directive() == "cs:attribute")
        {
            _out << nl << '[' << metadata->arguments() << ']';
        }
    }
}

void
Slice::CsVisitor::emitNonBrowsableAttribute()
{
    _out << nl
         << "[global::System.ComponentModel.EditorBrowsable(global::System.ComponentModel.EditorBrowsableState.Never)]";
}

void
Slice::CsVisitor::writeConstantValue(const TypePtr& type, const SyntaxTreeBasePtr& valueType, const string& value)
{
    ConstPtr constant = dynamic_pointer_cast<Const>(valueType);
    if (constant)
    {
        _out << constant->mappedScoped(".") << ".value";
    }
    else
    {
        BuiltinPtr bp = dynamic_pointer_cast<Builtin>(type);
        if (bp && bp->kind() == Builtin::KindString)
        {
            _out << "\"" << toStringLiteral(value, "\a\b\f\n\r\t\v\0", "", UCN, 0) << "\"";
        }
        else if (bp && bp->kind() == Builtin::KindLong)
        {
            _out << value << "L";
        }
        else if (bp && bp->kind() == Builtin::KindFloat)
        {
            _out << value << "F";
        }
        else if (dynamic_pointer_cast<Enum>(type))
        {
            EnumeratorPtr lte = dynamic_pointer_cast<Enumerator>(valueType);
            assert(lte);
            _out << lte->mappedScoped(".");
        }
        else
        {
            _out << value;
        }
    }
}

void
Slice::CsVisitor::writeDataMemberInitializers(const DataMemberList& dataMembers)
{
    // Generates "= null!" for each required field. This wouldn't be necessary if we actually generated required
    // fields and properties.
    for (const auto& q : dataMembers)
    {
        if (isMappedToRequiredField(q))
        {
            _out << nl << "this." << q->mappedName() << " = null!;";
        }
    }
}

void
Slice::CsVisitor::writeDocComment(const ContainedPtr& p, const string& generatedType, const string& notes)
{
    const optional<DocComment>& comment = p->docComment();
    StringList remarks;
    if (comment)
    {
        writeDocLines(_out, "summary", comment->overview());
        remarks = comment->remarks();
    }

    if (!generatedType.empty())
    {
        // If there's user-provided remarks, and a generated-type message, we introduce a paragraph between them.
        if (!remarks.empty())
        {
            remarks.emplace_back("<para />");
        }

        remarks.push_back(
            "The Slice compiler generated this " + generatedType + " from Slice " + p->kindOf() + " <c>" + p->scoped() +
            "</c>.");
        if (!notes.empty())
        {
            remarks.push_back(notes);
        }
    }

    if (!remarks.empty())
    {
        writeDocLines(_out, "remarks", remarks);
    }

    if (comment)
    {
        writeSeeAlso(_out, comment->seeAlso());
    }
}

void
Slice::CsVisitor::writeHelperDocComment(
    const ContainedPtr& p,
    const string& comment,
    const string& generatedType,
    const string& notes)
{
    // Called only for module-level types.
    assert(dynamic_pointer_cast<Module>(p->container()));
    assert(!generatedType.empty());

    writeDocLine(_out, "summary", comment);
    _out << nl << "/// <remarks>" << "The Slice compiler generated this " << generatedType << " from Slice "
         << p->kindOf() << " <c>" << p->scoped() << "</c>.";
    if (!notes.empty())
    {
        _out << nl << "/// " << notes;
    }
    _out << "</remarks>";
}

void
Slice::CsVisitor::writeOpDocComment(const OperationPtr& op, const vector<string>& extraParams, bool isAsync)
{
    const optional<DocComment>& comment = op->docComment();
    if (!comment)
    {
        return;
    }

    writeDocLines(_out, "summary", comment->overview());

    writeParameterDocComments(*comment, isAsync ? op->inParameters() : op->parameters());

    for (const auto& extraParam : extraParams)
    {
        _out << nl << "/// " << extraParam;
    }

    if (isAsync)
    {
        _out << nl << "/// <returns>A task that represents the asynchronous operation.</returns>";
    }
    else if (op->returnType())
    {
        writeDocLines(_out, "returns", comment->returns());
    }

    for (const auto& [exceptionName, exceptionLines] : comment->exceptions())
    {
        string name = exceptionName;
        ExceptionPtr ex = op->container()->lookupException(exceptionName, false);
        if (ex)
        {
            name = ex->mappedScoped(".");
        }

        ostringstream openTag;
        openTag << "exception cref=\"" << name << "\"";

        writeDocLines(_out, openTag.str(), exceptionLines, "exception");
    }

    writeDocLines(_out, "remarks", comment->remarks());

    writeSeeAlso(_out, comment->seeAlso());
}

void
Slice::CsVisitor::writeParameterDocComments(const DocComment& comment, const ParameterList& parameters)
{
    const auto& commentParameters = comment.parameters();
    for (const auto& param : parameters)
    {
        auto q = commentParameters.find(param->name());
        if (q != commentParameters.end())
        {
            ostringstream openTag;
            openTag << "param name=\"" << removeEscapePrefix(param->mappedName()) << "\"";
            writeDocLines(_out, openTag.str(), q->second, "param");
        }
    }
}

void
Slice::CsVisitor::modulePrefixStart(const ModulePtr& p)
{
    string ns = getNamespacePrefix(p);
    if (!ns.empty())
    {
        _out << sp;
        _out << nl << "namespace " << ns;
        _out << sb;
    }
}

void
Slice::CsVisitor::modulePrefixEnd(const ModulePtr& p)
{
    if (!getNamespacePrefix(p).empty())
    {
        _out << eb;
    }
}

Slice::Gen::Gen(const string& base, const vector<string>& includePaths, const string& dir) : _includePaths(includePaths)
{
    string fileBase = base;
    string::size_type pos = base.find_last_of("/\\");
    if (pos != string::npos)
    {
        fileBase = base.substr(pos + 1);
    }
    string file = fileBase + ".cs";
    if (!dir.empty())
    {
        file = dir + '/' + file;
    }

    _out.open(file.c_str());
    if (!_out)
    {
        ostringstream os;
        os << "cannot open '" << file << "': " << IceInternal::errorToString(errno);
        throw FileException(os.str());
    }
    FileTracker::instance()->addFile(file);
    printHeader();
    printGeneratedHeader(_out, fileBase + ".ice");

    _out << sp;
    _out << nl << "#nullable enable";
    _out << sp;
    _out << nl << "[assembly:Ice.Slice(\"" << fileBase << ".ice\")]";

    _out << sp;

    /*
    // Disable some warnings when auto-generated is removed from the header. See printGeneratedHeader above.
    _out << nl << "#pragma warning disable SA1403 // File may only contain a single namespace";
    _out << nl << "#pragma warning disable SA1611 // The documentation for parameter x is missing";

    _out << nl << "#pragma warning disable CA1041 // Provide a message for the ObsoleteAttribute that marks ...";
    _out << nl << "#pragma warning disable CA1068 // Cancellation token as last parameter";
    _out << nl << "#pragma warning disable CA1725 // Change parameter name istr_ to istr in order to match ...";

    // Missing doc - only necessary for the tests.
    _out << nl << "#pragma warning disable SA1602";
    _out << nl << "#pragma warning disable SA1604";
    _out << nl << "#pragma warning disable SA1605";
    */

    _out << nl << "#pragma warning disable CS1591 // Missing XML Comment";
    _out << nl << "#pragma warning disable CS1573 // Parameter has no matching param tag in the XML comment";
    _out << nl << "#pragma warning disable CS0612 // Type or member is obsolete";
    _out << nl << "#pragma warning disable CS0618 // Type or member is obsolete";
    _out << nl << "#pragma warning disable CS0619 // Type or member is obsolete";
}

Slice::Gen::~Gen()
{
    if (_out.isOpen())
    {
        _out << '\n';
        _out.close();
    }
}

void
Slice::Gen::generate(const UnitPtr& p)
{
    Slice::validateCsMetadata(p);

    TypesVisitor typesVisitor(_out);
    p->visit(&typesVisitor);

    ResultVisitor resultVisitor(_out);
    p->visit(&resultVisitor);

    // Default skeleton.
    SkeletonVisitor skeletonVisitor(_out, false);
    p->visit(&skeletonVisitor);

    // Async skeleton.
    SkeletonVisitor asyncSkeletonVisitor(_out, true);
    p->visit(&asyncSkeletonVisitor);
}

void
Slice::Gen::printHeader()
{
    _out << "// Copyright (c) ZeroC, Inc.";
    _out << sp;
    _out << nl << "// slice2cs version " << ICE_STRING_VERSION;
}

Slice::Gen::TypesVisitor::TypesVisitor(IceInternal::Output& out) : CsVisitor(out) {}

bool
Slice::Gen::TypesVisitor::visitModuleStart(const ModulePtr& p)
{
    modulePrefixStart(p);
    _out << sp;
    _out << nl << "namespace " << p->mappedName();
    _out << sb;

    return true;
}

void
Slice::Gen::TypesVisitor::visitModuleEnd(const ModulePtr& p)
{
    _out << eb;
    modulePrefixEnd(p);
}

bool
Slice::Gen::TypesVisitor::visitClassDefStart(const ClassDefPtr& p)
{
    string ns = getNamespace(p);
    ClassDefPtr base = p->base();

    _out << sp;
    writeDocComment(p, "class");
    _out << nl << "[Ice.SliceTypeId(\"" << p->scoped() << "\")]";
    if (p->compactId() != -1)
    {
        _out << nl << "[Ice.CompactSliceTypeId(" << p->compactId() << ")]";
    }
    _out << nl << "public partial class " << p->mappedName() << " : ";

    if (base)
    {
        _out << getUnqualified(base, ns);
    }
    else
    {
        _out << "Ice.Value";
    }

    _out << sb;
    return true;
}

void
Slice::Gen::TypesVisitor::visitClassDefEnd(const ClassDefPtr& p)
{
    string name = p->mappedName();
    string ns = getNamespace(p);
    DataMemberList dataMembers = p->dataMembers();
    DataMemberList allDataMembers = p->allDataMembers();
    ClassDefPtr base = p->base();

    _out << sp << nl << "partial void ice_initialize();";
    if (allDataMembers.empty())
    {
        _out << sp;
        _out << nl << "public " << name << spar << epar;
        _out << sb;
        _out << nl << "ice_initialize();";
        _out << eb;
    }
    else
    {
        vector<string> parameters;
        vector<string> secondaryCtorParams;
        vector<string> secondaryCtorMemberNames;
        vector<string> secondaryCtorBaseParamNames;
        for (const auto& q : allDataMembers)
        {
            string memberName = q->mappedName();
            string memberType = typeToString(q->type(), ns, q->optional());
            parameters.push_back(memberType + " " + memberName);

            // The secondary constructor initializes the fields that would be marked "required" if we generated the
            // required keyword.
            if (isMappedToRequiredField(q))
            {
                secondaryCtorParams.push_back(memberType + " " + memberName);

                if (find(dataMembers.begin(), dataMembers.end(), q) != dataMembers.end())
                {
                    secondaryCtorMemberNames.push_back(memberName);
                }
            }
        }

        // Primary constructor.
        _out << sp;
        writeDocLine(_out, "summary", "Initializes a new instance of the <see cref=\"" + name + "\" /> class.");
        _out << nl << "public " << name << spar << parameters << epar;

        if (base && allDataMembers.size() != dataMembers.size())
        {
            _out.inc();
            _out << nl << ": base";
            _out.dec();
            _out << spar;
            vector<string> baseParamNames;
            DataMemberList baseDataMembers = base->allDataMembers();
            for (const auto& q : baseDataMembers)
            {
                string memberName = q->mappedName();
                baseParamNames.push_back(memberName);

                // Look for required fields
                if (isMappedToRequiredField(q))
                {
                    secondaryCtorBaseParamNames.push_back(memberName);
                }
            }
            _out << baseParamNames << epar;
        }
        _out << sb;
        for (const auto& q : dataMembers)
        {
            const string memberName = q->mappedName();
            if (isMappedToNonNullableReference(q))
            {
                _out << nl << "global::System.ArgumentNullException.ThrowIfNull(" << memberName << ");";
            }
            _out << nl << "this." << memberName << " = " << memberName << ';';
        }
        _out << nl << "ice_initialize();";
        _out << eb;

        // Secondary constructor. Can be parameterless.
        if (secondaryCtorParams.size() != parameters.size())
        {
            _out << sp;
            writeDocLine(_out, "summary", "Initializes a new instance of the <see cref=\"" + name + "\" /> class.");
            _out << nl << "public " << name << spar << secondaryCtorParams << epar;
            if (base && secondaryCtorBaseParamNames.size() > 0)
            {
                _out.inc();
                _out << nl << ": base" << spar << secondaryCtorBaseParamNames << epar;
                _out.dec();
            }
            _out << sb;
            for (const auto& q : secondaryCtorMemberNames)
            {
                // All these parameters/fields are non-nullable and we don't tolerate null values.
                _out << nl << "global::System.ArgumentNullException.ThrowIfNull(" << q << ");";
                _out << nl << "this." << q << " = " << q << ';';
            }
            _out << nl << "ice_initialize();";
            _out << eb;
        }

        // Parameterless constructor. Required for unmarshaling.
        if (secondaryCtorParams.size() > 0)
        {
            _out << sp;
            writeDocLine(
                _out,
                "summary",
                "Initializes a new instance of the <see cref=\"" + name + "\" /> class. Used for unmarshaling.");
            emitNonBrowsableAttribute();
            _out << nl << "public " << name << "()";
            _out << sb;
            writeDataMemberInitializers(dataMembers);
            _out << nl << "ice_initialize();";
            _out << eb;
        }
    }

    ostringstream staticId;
    staticId << "The string <c>" << p->scoped() << "</c>.";

    _out << sp;
    writeDocLine(_out, "summary", "Gets the type ID of the associated Slice class.");
    writeDocLine(_out, "returns", staticId.str());
    _out << nl << R"(public static new string ice_staticId() => ")" << p->scoped() << R"(";)";

    _out << sp << nl << "public override string ice_id() => ice_staticId();";
    writeMarshaling(p);

    _out << eb;
}

void
Slice::Gen::TypesVisitor::visitSequence(const SequencePtr& p)
{
    string ns = getNamespace(p);
    string name = p->mappedName();

    string typeS = typeToString(p, ns);
    _out << sp;
    ostringstream summary;
    summary << "Provides methods to marshal and unmarshal a <c>" << p->name() << "</c>.";
    writeHelperDocComment(p, summary.str(), "sequence helper class");
    _out << nl << "public sealed class " << name << "Helper";
    _out << sb;

    _out << sp;
    writeMarshalDocComment(_out);
    _out << nl << "public static void write(Ice.OutputStream ostr, " << typeS << " v)";
    _out << sb;
    writeSequenceMarshalUnmarshalCode(_out, p, ns, "v", true, false);
    _out << eb;

    _out << sp;
    writeUnmarshalDocComment(_out);
    _out << nl << "public static " << typeS << " read(Ice.InputStream istr)";
    _out << sb;
    _out << nl << typeS << " v;";
    writeSequenceMarshalUnmarshalCode(_out, p, ns, "v", false, false);
    _out << nl << "return v;";
    _out << eb;
    _out << eb;
}

void
Slice::Gen::TypesVisitor::visitDictionary(const DictionaryPtr& p)
{
    TypePtr key = p->keyType();
    TypePtr value = p->valueType();

    string genericType = p->getMetadataArgs("cs:generic").value_or("Dictionary");

    string ns = getNamespace(p);
    string keyS = typeToString(key, ns);
    string valueS = typeToString(value, ns);
    string name = "global::System.Collections.Generic." + genericType + "<" + keyS + ", " + valueS + ">";

    _out << sp;
    ostringstream summary;
    summary << "Provides methods to marshal and unmarshal a <c>" << p->name() << "</c>.";
    writeHelperDocComment(p, summary.str(), "dictionary helper class");
    _out << nl << "public sealed class " << p->mappedName() << "Helper";
    _out << sb;

    _out << sp;
    writeMarshalDocComment(_out);
    _out << nl << "public static void write(";
    _out << "Ice.OutputStream ostr, " << name << " v)";
    _out << sb;
    _out << nl << "if (v is null)";
    _out << sb;
    _out << nl << "ostr.writeSize(0);";
    _out << eb;
    _out << nl << "else";
    _out << sb;
    _out << nl << "ostr.writeSize(v.Count);";
    _out << nl << "foreach (global::System.Collections.";
    _out << "Generic.KeyValuePair<" << keyS << ", " << valueS << ">";
    _out << " e in v)";
    _out << sb;
    writeMarshalUnmarshalCode(_out, key, ns, "e.Key", true);
    writeMarshalUnmarshalCode(_out, value, ns, "e.Value", true);
    _out << eb;
    _out << eb;
    _out << eb;

    _out << sp;
    writeUnmarshalDocComment(_out);
    _out << nl << "public static " << name << " read(Ice.InputStream istr)";
    _out << sb;
    _out << nl << "int sz = istr.readSize();";
    _out << nl << name << " r = new " << name << "();";
    _out << nl << "for (int i = 0; i < sz; ++i)";
    _out << sb;
    _out << nl << keyS << " k;";
    writeMarshalUnmarshalCode(_out, key, ns, "k", false);

    if (value->isClassType())
    {
        ostringstream os;
        os << '(' << typeToString(value, ns) << " v) => { r[k] = v; }";
        writeMarshalUnmarshalCode(_out, value, ns, os.str(), false);
    }
    else
    {
        _out << nl << valueS << " v;";
        writeMarshalUnmarshalCode(_out, value, ns, "v", false);
        _out << nl << "r[k] = v;";
    }
    _out << eb;
    _out << nl << "return r;";
    _out << eb;

    _out << eb;
}

bool
Slice::Gen::TypesVisitor::visitExceptionStart(const ExceptionPtr& p)
{
    string ns = getNamespace(p);
    ExceptionPtr base = p->base();

    _out << sp;
    writeDocComment(p, "exception class");
    emitObsoleteAttribute(p, _out);
    _out << nl << "[Ice.SliceTypeId(\"" << p->scoped() << "\")]";
    _out << nl << "public partial class " << p->mappedName() << " : ";
    if (base)
    {
        _out << getUnqualified(base, ns);
    }
    else
    {
        _out << "Ice.UserException";
    }
    _out << sb;
    return true;
}

void
Slice::Gen::TypesVisitor::visitExceptionEnd(const ExceptionPtr& p)
{
    string name = p->mappedName();
    string ns = getNamespace(p);
    DataMemberList allDataMembers = p->allDataMembers();
    DataMemberList dataMembers = p->dataMembers();
    DataMemberList optionalMembers = p->orderedOptionalDataMembers();
    ExceptionPtr base = p->base();

    if (!allDataMembers.empty())
    {
        vector<string> parameters;
        vector<string> secondaryCtorParams;
        vector<string> secondaryCtorMemberNames;
        vector<string> secondaryCtorBaseParamNames;

        for (const auto& q : allDataMembers)
        {
            string memberName = q->mappedName();
            string memberType = typeToString(q->type(), ns, q->optional());
            parameters.push_back(memberType + " " + memberName);

            // The secondary constructor initializes the fields that would be marked "required" if we generated the
            // required keyword.
            if (isMappedToRequiredField(q))
            {
                secondaryCtorParams.push_back(memberType + " " + memberName);

                if (find(dataMembers.begin(), dataMembers.end(), q) != dataMembers.end())
                {
                    secondaryCtorMemberNames.push_back(memberName);
                }
            }
        }

        // Primary constructor.
        _out << sp;
        writeDocLine(_out, "summary", "Initializes a new instance of the <see cref=\"" + name + "\" /> class.");
        _out << nl << "public " << name << spar << parameters << epar;

        if (base && allDataMembers.size() != dataMembers.size())
        {
            _out.inc();
            _out << nl << ": base" << spar;
            _out.dec();
            vector<string> baseParamNames;
            DataMemberList baseDataMembers = base->allDataMembers();
            for (const auto& q : baseDataMembers)
            {
                string memberName = q->mappedName();
                baseParamNames.push_back(memberName);

                // Look for required fields
                if (isMappedToRequiredField(q))
                {
                    secondaryCtorBaseParamNames.push_back(memberName);
                }
            }
            _out << baseParamNames << epar;
        }
        _out << sb;
        for (const auto& q : dataMembers)
        {
            const string memberName = q->mappedName();
            if (isMappedToNonNullableReference(q))
            {
                _out << nl << "global::System.ArgumentNullException.ThrowIfNull(" << memberName << ");";
            }
            _out << nl << "this." << memberName << " = " << memberName << ';';
        }
        _out << eb;

        // Secondary constructor. Can be parameterless.
        if (secondaryCtorParams.size() != parameters.size())
        {
            _out << sp;
            writeDocLine(_out, "summary", "Initializes a new instance of the <see cref=\"" + name + "\" /> class.");
            _out << nl << "public " << name << spar << secondaryCtorParams << epar;
            if (base && secondaryCtorBaseParamNames.size() > 0)
            {
                _out.inc();
                _out << nl << ": base" << spar << secondaryCtorBaseParamNames << epar;
                _out.dec();
            }
            _out << sb;
            for (const auto& q : secondaryCtorMemberNames)
            {
                // All these parameters/fields are non-nullable and we don't tolerate null values.
                _out << nl << "global::System.ArgumentNullException.ThrowIfNull(" << q << ");";
                _out << nl << "this." << q << " = " << q << ';';
            }
            _out << eb;
        }

        // Parameterless constructor. Required for unmarshaling.
        if (secondaryCtorParams.size() > 0)
        {
            _out << sp;
            writeDocLine(_out, "summary", "Initializes a new instance of the <see cref=\"" + name + "\" /> class.");
            emitNonBrowsableAttribute();
            _out << nl << "public " << name << "()";
            _out << sb;
            writeDataMemberInitializers(dataMembers);
            _out << eb;
        }
    }

    string scoped = p->scoped();

    _out << sp;
    _out << nl << "public override string ice_id() => \"" << scoped << "\";";

    _out << sp;
    emitNonBrowsableAttribute();
    _out << nl << "protected override void iceWriteImpl(Ice.OutputStream ostr_)";
    _out << sb;
    _out << nl << "ostr_.startSlice(\"" << scoped << "\", -1, " << (!base ? "true" : "false") << ");";
    for (const auto& dataMember : dataMembers)
    {
        if (!dataMember->optional())
        {
            writeMarshalDataMember(dataMember, dataMember->mappedName(), ns);
        }
    }

    for (const auto& optionalMember : optionalMembers)
    {
        writeMarshalDataMember(optionalMember, optionalMember->mappedName(), ns);
    }

    _out << nl << "ostr_.endSlice();";
    if (base)
    {
        _out << nl << "base.iceWriteImpl(ostr_);";
    }
    _out << eb;

    _out << sp;
    emitNonBrowsableAttribute();
    _out << nl << "protected override void iceReadImpl(Ice.InputStream istr_)";
    _out << sb;
    _out << nl << "istr_.startSlice();";

    for (const auto& dataMember : dataMembers)
    {
        if (!dataMember->optional())
        {
            writeUnmarshalDataMember(dataMember, dataMember->mappedName(), ns);
        }
    }

    for (const auto& optionalMember : optionalMembers)
    {
        writeUnmarshalDataMember(optionalMember, optionalMember->mappedName(), ns);
    }
    _out << nl << "istr_.endSlice();";
    if (base)
    {
        _out << nl << "base.iceReadImpl(istr_);";
    }
    _out << eb;

    if (p->usesClasses() && !(base && base->usesClasses()))
    {
        _out << sp;
        emitNonBrowsableAttribute();
        _out << nl << "public override bool iceUsesClasses()";
        _out << sb;
        _out << nl << "return true;";
        _out << eb;
    }

    _out << eb;
}

bool
Slice::Gen::TypesVisitor::visitStructStart(const StructPtr& p)
{
    const bool classMapping = isMappedToClass(p);
    string name = p->mappedName();
    _out << sp;

    string mappedType = classMapping ? "record class" : "record struct";

    writeDocComment(p, mappedType);
    emitObsoleteAttribute(p, _out);
    _out << nl << "public " << (classMapping ? "sealed " : "") << "partial " << mappedType << ' ' << name;
    _out << sb;
    return true;
}

void
Slice::Gen::TypesVisitor::visitStructEnd(const StructPtr& p)
{
    string name = p->mappedName();
    string ns = getNamespace(p);
    DataMemberList dataMembers = p->dataMembers();

    _out << sp << nl << "partial void ice_initialize();";

    string kind = "struct";

    if (isMappedToClass(p))
    {
        kind = "class";

        // We generate a constructor that initializes all required fields (collections and structs mapped to
        // classes). It can be parameterless.

        vector<string> ctorParams;
        vector<string> ctorParamNames;
        for (const auto& q : dataMembers)
        {
            if (isMappedToRequiredField(q))
            {
                string memberName = q->mappedName();
                string memberType = typeToString(q->type(), ns, false);
                ctorParams.push_back(memberType + " " + memberName);
                ctorParamNames.push_back(memberName);
            }
        }

        // We only generate this ctor if it's different from the primary constructor.
        if (ctorParams.size() != dataMembers.size())
        {
            _out << sp;
            writeDocLine(_out, "summary", "Initializes a new instance of the <see cref=\"" + name + "\" /> class.");
            _out << nl << "public " << name << spar << ctorParams << epar;
            _out << sb;
            for (const auto& q : ctorParamNames)
            {
                _out << nl << "global::System.ArgumentNullException.ThrowIfNull(" << q << ");";
                _out << nl << "this." << q << " = " << q << ';';
            }
            // All the other fields keep their default values (explicit or implicit).
            _out << nl << "ice_initialize();";
            _out << eb;
        }
    }

    // Primary constructor.
    _out << sp;
    writeDocLine(_out, "summary", "Initializes a new instance of the <see cref=\"" + name + "\" /> " + kind + ".");
    _out << nl << "public " << name << spar;
    vector<string> parameters;
    for (const auto& q : dataMembers)
    {
        parameters.push_back(typeToString(q->type(), ns, false) + " " + q->mappedName());
    }
    _out << parameters << epar;
    _out << sb;
    for (const auto& q : dataMembers)
    {
        string paramName = q->mappedName();
        if (isMappedToNonNullableReference(q))
        {
            _out << nl << "global::System.ArgumentNullException.ThrowIfNull(" << paramName << ");";
        }
        _out << nl << "this." << paramName << " = " << paramName << ';';
    }
    _out << nl << "ice_initialize();";
    _out << eb;

    // If the struct is mapped to a struct and there is at least one default value, we need an explicit parameterless
    // constructor to initialize the default values.
    if (!isMappedToClass(p))
    {
        bool hasDefaultValue = false;
        for (const auto& q : dataMembers)
        {
            if (q->defaultValue())
            {
                hasDefaultValue = true;
                break;
            }
        }
        if (hasDefaultValue)
        {
            _out << sp;
            writeDocLine(_out, "summary", "Initializes a new instance of the <see cref=\"" + name + "\" /> struct.");
            _out << nl << "public " << name << "() => ice_initialize();";
        }
    }

    // Unmarshaling constructor
    _out << sp;
    writeDocLine(
        _out,
        "summary",
        "Initializes a new instance of the <see cref=\"" + name + "\" /> " + kind + " from an input stream.");
    _out << nl << "public " << name << "(Ice.InputStream istr)";
    _out << sb;
    for (const auto& q : dataMembers)
    {
        writeUnmarshalDataMember(q, q->mappedName(), ns, true);
    }
    _out << nl << "ice_initialize();";
    _out << eb;

    _out << sp;
    writeMarshalDocComment(_out);
    _out << nl << "public static void ice_write(Ice.OutputStream ostr, " << name << " v)";
    _out << sb;
    for (const auto& dataMember : dataMembers)
    {
        writeMarshalDataMember(dataMember, dataMember->mappedName(), ns, true);
    }
    _out << eb;

    _out << sp;
    writeUnmarshalDocComment(_out);
    _out << nl << "public static " << name << " ice_read(Ice.InputStream istr) => new(istr);";
    _out << eb;
}

void
Slice::Gen::TypesVisitor::visitEnum(const EnumPtr& p)
{
    string name = p->mappedName();
    string ns = getNamespace(p);
    EnumeratorList enumerators = p->enumerators();
    const bool hasExplicitValues = p->hasExplicitValues();

    _out << sp;
    writeDocComment(p, "enum");
    emitObsoleteAttribute(p, _out);
    emitAttributes(p);
    _out << nl << "public enum " << name;
    _out << sb;
    for (const auto& enumerator : enumerators)
    {
        if (!isFirstElement(enumerator))
        {
            _out << ',';
            _out << sp;
        }

        writeDocComment(enumerator);
        emitObsoleteAttribute(enumerator, _out);
        emitAttributes(enumerator);
        _out << nl << enumerator->mappedName();
        if (hasExplicitValues)
        {
            _out << " = " << enumerator->value();
        }
    }
    _out << eb;

    _out << sp;
    ostringstream classComment;
    classComment << "Provides methods to marshal and unmarshal " << getArticleFor(name) << " <see cref=\"" << name
                 << "\" />.";
    writeHelperDocComment(p, classComment.str(), "enum helper class");
    _out << nl << "public sealed class " << name << "Helper";
    _out << sb;
    _out << sp;
    writeMarshalDocComment(_out);
    _out << nl << "public static void write(Ice.OutputStream ostr, " << name << " v)";
    _out << sb;
    writeMarshalUnmarshalCode(_out, p, ns, "v", true);
    _out << eb;

    _out << sp;
    writeUnmarshalDocComment(_out);
    _out << nl << "public static " << name << " read(Ice.InputStream istr)";
    _out << sb;
    _out << nl << name << " v;";
    writeMarshalUnmarshalCode(_out, p, ns, "v", false);
    _out << nl << "return v;";
    _out << eb;

    _out << eb;
}

void
Slice::Gen::TypesVisitor::visitConst(const ConstPtr& p)
{
    _out << sp;
    writeHelperDocComment(p, "Provides the " + p->mappedName() + " constant.", "helper class");
    emitAttributes(p);
    _out << nl << "public abstract class " << p->mappedName();
    _out << sb;
    writeDocComment(p);
    _out << nl << "public const " << typeToString(p->type(), "") << " value = ";
    writeConstantValue(p->type(), p->valueType(), p->value());
    _out << ";";
    _out << eb;
}

void
Slice::Gen::TypesVisitor::visitDataMember(const DataMemberPtr& p)
{
    ContainedPtr cont = dynamic_pointer_cast<Contained>(p->container());
    assert(cont);
    bool isProperty = cont->hasMetadata("cs:property");
    StructPtr st = dynamic_pointer_cast<Struct>(cont);
    string ns = getNamespace(cont);

    _out << sp;

    string type = typeToString(p->type(), ns, p->optional());

    writeDocComment(p);
    emitObsoleteAttribute(p, _out);
    emitAttributes(p);
    _out << nl << "public " << type << ' ' << p->mappedName();

    bool addSemicolon = true;
    if (isProperty)
    {
        _out << " { get; set; }";
        addSemicolon = false;
    }

    if (p->defaultValue())
    {
        string defaultValue = *p->defaultValue();
        BuiltinPtr builtin = dynamic_pointer_cast<Builtin>(p->type());

        // Don't explicitly initialize to default value.
        if (!builtin || builtin->kind() == Builtin::KindString || defaultValue != "0")
        {
            _out << " = ";
            writeConstantValue(p->type(), p->defaultValueType(), defaultValue);
            addSemicolon = true;
        }
    }
    else if (!p->optional())
    {
        BuiltinPtr builtin = dynamic_pointer_cast<Builtin>(p->type());
        if (builtin && builtin->kind() == Builtin::KindString)
        {
            // This behavior is unfortunate but kept for backwards compatibility.
            // Note that since string is a reference type, the enclosing type can't be a record struct.
            _out << " = \"\"";
            addSemicolon = true;
        }
    }

    if (addSemicolon)
    {
        _out << ';';
    }
}

bool
Slice::Gen::TypesVisitor::visitInterfaceDefStart(const InterfaceDefPtr& p)
{
    string ns = getNamespace(p);

    _out << sp;
    ostringstream notes;
    notes << "Use the methods of this interface to invoke operations on a remote Ice object that implements <c>"
          << p->name() << "</c>.";
    writeDocComment(p, "client-side interface", notes.str());
    _out << nl << "public partial interface " << p->mappedName() << "Prx : ";

    vector<string> baseInterfaces;
    for (const auto& base : p->bases())
    {
        baseInterfaces.push_back(getUnqualified(base, ns) + "Prx");
    }

    if (baseInterfaces.empty())
    {
        baseInterfaces.emplace_back("Ice.ObjectPrx");
    }

    for (auto q = baseInterfaces.begin(); q != baseInterfaces.end();)
    {
        _out << *q;
        if (++q != baseInterfaces.end())
        {
            _out << ", ";
        }
    }
    _out << sb;

    return true;
}

void
Slice::Gen::TypesVisitor::visitInterfaceDefEnd(const InterfaceDefPtr& p)
{
    _out << eb;

    // Generates proxy helper

    string name = p->mappedName();
    string ns = getNamespace(p);

    _out << sp;
    ostringstream summary;
    summary << "Helper class for proxy <see cref=\"" << name << "Prx\" />.";
    writeHelperDocComment(p, summary.str(), "proxy helper class");
    _out << nl << "public sealed partial class " << name << "PrxHelper : "
         << "Ice.ObjectPrxHelperBase, " << name << "Prx";
    _out << sb;

    OperationList ops = p->allOperations();

    for (const auto& op : ops)
    {
        string opName = op->mappedName();
        TypePtr ret = op->returnType();
        string retS = typeToString(ret, ns, op->returnIsOptional());

        vector<string> params = getParams(op, ns);
        vector<string> argsAMI = getInArgs(op);

        ParameterList outParams = op->outParameters();

        string context = getEscapedParamName(op->parameters(), "context");

        _out << sp;
        _out << nl << "public " << retS << " " << opName;
        _out.spar("(", true);
        _out << params << ("global::System.Collections.Generic.Dictionary<string, string>? " + context + " = null")
             << epar;
        _out << sb;
        _out << nl << "try";
        _out << sb;

        _out << nl;

        if (op->returnsAnyValues())
        {
            if (outParams.empty())
            {
                _out << "return ";
            }
            else if (ret || outParams.size() > 1)
            {
                _out << "var result_ = ";
            }
            else
            {
                _out << outParams.front()->mappedName() << " = ";
            }
        }
        _out << "_iceI_" << removeEscapePrefix(opName) << "Async" << spar << argsAMI << context << "null"
             << "global::System.Threading.CancellationToken.None"
             << "true" << epar;

        _out << (op->returnsAnyValues() ? ".Result;" : ".Wait();");

        if (op->returnsMultipleValues())
        {
            for (const auto& param : outParams)
            {
                string paramName = param->mappedName();
                _out << nl << paramName << " = result_." << paramName << ";";
            }

            if (ret)
            {
                _out << nl << "return result_." << resultStructReturnValueName(outParams) << ";";
            }
        }
        _out << eb;
        _out << nl << "catch (global::System.AggregateException ex_)";
        _out << sb;
        _out << nl << "throw ex_.InnerException!;";
        _out << eb;
        _out << eb;
    }

    // Async invocation
    for (const auto& op : ops)
    {
        vector<string> paramsAMI = getInParams(op, ns);
        vector<string> argsAMI = getInArgs(op);

        string opName = op->mappedName();

        ParameterList inParams = op->inParameters();
        ParameterList outParams = op->outParameters();

        string context = getEscapedParamName(op->parameters(), "context");
        string cancel = getEscapedParamName(op->parameters(), "cancel");
        string progress = getEscapedParamName(op->parameters(), "progress");

        TypePtr ret = op->returnType();

        string returnTypeS = resultType(op, ns);

        // Arrange exceptions into most-derived to least-derived order. If we don't
        // do this, a base exception handler can appear before a derived exception
        // handler, causing compiler warnings and resulting in the base exception
        // being marshaled instead of the derived exception.
        ExceptionList throws = op->throws();
        throws.sort(Slice::DerivedToBaseCompare());

        // Write the public Async method.
        _out << sp;
        _out << nl << "public global::System.Threading.Tasks.Task";
        if (!returnTypeS.empty())
        {
            _out << "<" << returnTypeS << ">";
        }
        _out << " " << opName << "Async";
        _out.spar("(", true);
        _out << paramsAMI << ("global::System.Collections.Generic.Dictionary<string, string>? " + context + " = null")
             << ("global::System.IProgress<bool>? " + progress + " = null")
             << ("global::System.Threading.CancellationToken " + cancel + " = default") << epar;

        _out << sb;
        _out << nl << "return _iceI_" << removeEscapePrefix(opName) << "Async" << spar << argsAMI << context << progress
             << cancel << "false" << epar << ";";
        _out << eb;

        //
        // Write the Async method implementation.
        //
        _out << sp;
        _out << nl << "private global::System.Threading.Tasks.Task";
        if (!returnTypeS.empty())
        {
            _out << "<" << returnTypeS << ">";
        }
        _out << " _iceI_" << removeEscapePrefix(opName) << "Async";
        _out.spar("(", true);
        _out << getInParams(op, ns, true) << "global::System.Collections.Generic.Dictionary<string, string>? context"
             << "global::System.IProgress<bool>? progress"
             << "global::System.Threading.CancellationToken cancel"
             << "bool synchronous" << epar;
        _out << sb;

        string flatName = "_" + removeEscapePrefix(opName) + "_name";
        if (op->returnsData())
        {
            _out << nl << "iceCheckTwowayOnly(" << flatName << ");";
        }
        if (returnTypeS.empty())
        {
            _out << nl << "var completed = "
                 << "new Ice.Internal.OperationTaskCompletionCallback<object>(progress, cancel);";
        }
        else
        {
            _out << nl << "var completed = "
                 << "new Ice.Internal.OperationTaskCompletionCallback<" << returnTypeS << ">(progress, cancel);";
        }

        _out << nl << "_iceI_" << removeEscapePrefix(opName) << spar << getInArgs(op, true) << "context"
             << "synchronous"
             << "completed" << epar << ";";
        _out << nl << "return completed.Task;";

        _out << eb;

        _out << sp << nl << "private const string " << flatName << " = \"" << op->name() << "\";";

        //
        // Write the common invoke method
        //
        _out << sp << nl;
        _out << "private void _iceI_" << removeEscapePrefix(opName);
        _out.spar("(", true);
        _out << getInParams(op, ns, true) << "global::System.Collections.Generic.Dictionary<string, string>? context"
             << "bool synchronous"
             << "Ice.Internal.OutgoingAsyncCompletionCallback completed" << epar;
        _out << sb;

        if (returnTypeS.empty())
        {
            _out << nl << "var outAsync = getOutgoingAsync<object>(completed);";
        }
        else
        {
            _out << nl << "var outAsync = getOutgoingAsync<" << returnTypeS << ">(completed);";
        }

        _out << nl << "outAsync.invoke(";
        _out.inc();
        _out << nl << flatName << ",";
        _out << nl << sliceModeToIceMode(op->mode()) << ",";
        _out << nl << opFormatTypeToString(op) << ",";
        _out << nl << "context,";
        _out << nl << "synchronous";
        if (!inParams.empty())
        {
            _out << ",";
            _out << nl << "write: (Ice.OutputStream ostr) =>";
            _out << sb;
            writeMarshalUnmarshalParams(inParams, nullptr, true, ns);
            if (op->sendsClasses())
            {
                _out << nl << "ostr.writePendingValues();";
            }
            _out << eb;
        }

        if (!throws.empty())
        {
            _out << ",";
            _out << nl << "userException: (Ice.UserException ex) =>";
            _out << sb;
            _out << nl << "try";
            _out << sb;
            _out << nl << "throw ex;";
            _out << eb;

            // Generate a catch block for each legal user exception.
            for (const auto& thrown : throws)
            {
                _out << nl << "catch (" << getUnqualified(thrown, ns) << ")";
                _out << sb;
                _out << nl << "throw;";
                _out << eb;
            }

            _out << nl << "catch (Ice.UserException)";
            _out << sb;
            _out << eb;

            _out << eb;
        }

        if (op->returnsAnyValues())
        {
            _out << ",";
            _out << nl << "read: (Ice.InputStream istr) =>";
            _out << sb;
            if (outParams.empty())
            {
                _out << nl << returnTypeS << " ret" << (ret->isClassType() ? " = null;" : ";");
            }
            else if (ret || outParams.size() > 1)
            {
                // Generated OpResult struct
                _out << nl << "var ret = new " << returnTypeS << "();";
            }
            else
            {
                TypePtr t = outParams.front()->type();
                _out << nl << typeToString(t, ns, (outParams.front()->optional())) << " iceP_"
                     << removeEscapePrefix(outParams.front()->mappedName()) << (t->isClassType() ? " = null;" : ";");
            }

            writeMarshalUnmarshalParams(outParams, op, false, ns, true);
            if (op->returnsClasses())
            {
                _out << nl << "istr.readPendingValues();";
            }

            if (!ret && outParams.size() == 1)
            {
                _out << nl << "return iceP_" << removeEscapePrefix(outParams.front()->mappedName()) << ";";
            }
            else
            {
                _out << nl << "return ret;";
            }
            _out << eb;
        }
        _out << ");";
        _out.dec();
        _out << eb;
    }

    _out << sp;

    writeDocLine(_out, "summary", "Creates a new proxy from a communicator and a proxy string.");
    writeDocLine(_out, R"(param name="communicator")", "The communicator.", "param");
    writeDocLine(_out, R"(param name="proxyString")", "The stringified proxy.", "param");
    writeDocLine(_out, "returns", "A new proxy.");
    _out << nl << "public static " << name << "Prx createProxy(Ice.Communicator communicator, string proxyString) =>";
    _out.inc();
    _out << nl << "new " << name << "PrxHelper(Ice.ObjectPrxHelper.createProxy(communicator, proxyString));";
    _out.dec();

    ostringstream checkedCastSummary;
    checkedCastSummary << "Creates a new <see cref=\"" << name << "Prx\" /> from an existing proxy after checking that "
                       << "the target object implements Slice interface <c>" << p->name() << "</c>.";

    ostringstream checkedCastReturns;
    checkedCastReturns << "A new proxy with the requested type, or null if the target object does not implement Slice"
                          " interface <c>"
                       << p->name() << "</c>.";

    _out << sp;
    writeDocLine(_out, "summary", checkedCastSummary.str());
    writeDocLine(_out, R"(param name="proxy")", "The source proxy.", "param");
    writeDocLine(_out, R"(param name="context")", "The request context.", "param");
    writeDocLine(_out, "returns", checkedCastReturns.str());
    _out << nl << "public static " << name << "Prx? checkedCast";
    _out.spar("(", true);
    _out << "Ice.ObjectPrx? proxy"
         << "global::System.Collections.Generic.Dictionary<string, string>? context = null";
    _out << epar << " =>";
    _out.inc();
    _out << nl << "proxy is not null && proxy.ice_isA(ice_staticId(), context) ? new " << name
         << "PrxHelper(proxy) : null;";
    _out.dec();

    ostringstream checkedCastWithFacetSummary;
    checkedCastWithFacetSummary << "Creates a new <see cref=\"" << name << "Prx\" /> from an existing proxy after "
                                << "checking that the target facet implements Slice interface <c>" << p->name()
                                << "</c>.";

    ostringstream checkedCastWithFacetReturns;
    checkedCastWithFacetReturns << "A new proxy with the requested type, or null if the target facet does not implement"
                                   " Slice interface <c>"
                                << p->name() << "</c>.";

    _out << sp;
    writeDocLine(_out, "summary", checkedCastWithFacetSummary.str());
    writeDocLine(_out, R"(param name="proxy")", "The source proxy.", "param");
    writeDocLine(_out, R"(param name="facet")", "The facet.", "param");
    writeDocLine(_out, R"(param name="context")", "The request context.", "param");
    writeDocLine(_out, "returns", checkedCastWithFacetReturns.str());
    _out << nl << "public static " << name << "Prx? checkedCast";
    _out.spar("(", true);
    _out << "Ice.ObjectPrx? proxy"
         << "string facet"
         << "global::System.Collections.Generic.Dictionary<string, string>? context = null" << epar << " =>";
    _out.inc();
    _out << nl << "checkedCast(proxy?.ice_facet(facet), context);";
    _out.dec();

    _out << sp;
    writeDocLine(_out, "summary", checkedCastSummary.str());
    writeDocLine(_out, R"(param name="proxy")", "The source proxy.", "param");
    writeDocLine(_out, R"(param name="context")", "The request context.", "param");
    writeDocLine(_out, R"(param name="progress")", "The sent progress reporter.", "param");
    writeDocLine(_out, R"(param name="cancel")", "The cancellation token.", "param");
    writeDocLine(_out, "returns", checkedCastReturns.str());
    _out << nl << "public static async global::System.Threading.Tasks.Task<" << name << "Prx?> checkedCastAsync";
    _out.spar("(", true);
    _out << "Ice.ObjectPrx proxy"
         << "global::System.Collections.Generic.Dictionary<string, string>? context = null"
         << "global::System.IProgress<bool>? progress = null"
         << "global::System.Threading.CancellationToken cancel = default" << epar << " =>";
    _out.inc();
    _out << nl << "await proxy.ice_isAAsync(ice_staticId(), context, progress, cancel).ConfigureAwait(false) ? new "
         << name << "PrxHelper(proxy) : null;";
    _out.dec();

    _out << sp;
    writeDocLine(_out, "summary", checkedCastWithFacetSummary.str());
    writeDocLine(_out, R"(param name="proxy")", "The source proxy.", "param");
    writeDocLine(_out, R"(param name="facet")", "The facet.", "param");
    writeDocLine(_out, R"(param name="context")", "The request context.", "param");
    writeDocLine(_out, R"(param name="progress")", "The sent progress reporter.", "param");
    writeDocLine(_out, R"(param name="cancel")", "The cancellation token.", "param");
    writeDocLine(_out, "returns", checkedCastWithFacetReturns.str());
    _out << nl << "public static global::System.Threading.Tasks.Task<" << name << "Prx?> checkedCastAsync";
    _out.spar("(", true);
    _out << "Ice.ObjectPrx proxy"
         << "string facet"
         << "global::System.Collections.Generic.Dictionary<string, string>? context = null"
         << "global::System.IProgress<bool>? progress = null"
         << "global::System.Threading.CancellationToken cancel = default" << epar << " =>";
    _out.inc();
    _out << nl << "checkedCastAsync(proxy.ice_facet(facet), context, progress, cancel);";
    _out.dec();

    ostringstream uncheckedCastSummary;
    uncheckedCastSummary << "Creates a new <see cref=\"" << name << "Prx\" /> from an existing proxy.";
    _out << sp;
    writeDocLine(_out, "summary", uncheckedCastSummary.str());
    writeDocLine(_out, R"(param name="proxy")", "The source proxy.", "param");
    writeDocLine(_out, "returns", "A new proxy with the requested type, or null if the source proxy is null.");
    _out << nl << "[return: global::System.Diagnostics.CodeAnalysis.NotNullIfNotNull(nameof(proxy))]";
    _out << nl << "public static " << name << "Prx? uncheckedCast(Ice.ObjectPrx? proxy) =>";
    _out.inc();
    _out << nl << "proxy is not null ? new " << name << "PrxHelper(proxy) : null;";
    _out.dec();

    ostringstream uncheckedCastWithFacetSummary;
    uncheckedCastWithFacetSummary << "Creates a new <see cref=\"" << name
                                  << "Prx\" /> from an existing proxy after changing its facet.";

    _out << sp;
    writeDocLine(_out, "summary", uncheckedCastWithFacetSummary.str());
    writeDocLine(_out, R"(param name="proxy")", "The source proxy.", "param");
    writeDocLine(_out, R"(param name="facet")", "The facet.", "param");
    writeDocLine(_out, "returns", "A new proxy with the requested type, or null if the source proxy is null.");
    _out << nl << "[return: global::System.Diagnostics.CodeAnalysis.NotNullIfNotNull(nameof(proxy))]";
    _out << nl << "public static " << name << "Prx? uncheckedCast(Ice.ObjectPrx? proxy, string facet) =>";
    _out.inc();
    _out << nl << "uncheckedCast(proxy?.ice_facet(facet));";
    _out.dec();

    ostringstream staticId;
    staticId << "The string <c>" << p->scoped() << "</c>.";

    _out << sp;
    writeDocLine(_out, "summary", "Gets the type ID of the associated Slice interface.");
    writeDocLine(_out, "returns", staticId.str());
    _out << nl << R"(public static string ice_staticId() => ")" << p->scoped() << R"(";)";

    _out << sp;
    writeMarshalDocComment(_out);
    _out << nl << "public static void write(Ice.OutputStream ostr, " << name << "Prx? v)";
    _out << sb;
    _out << nl << "ostr.writeProxy(v);";
    _out << eb;

    _out << sp;
    writeUnmarshalDocComment(_out);
    _out << nl << "public static " << name << "Prx? read(Ice.InputStream istr) =>";
    _out.inc();
    _out << nl << "istr.readProxy() is Ice.ObjectPrx proxy ? new " << name << "PrxHelper(proxy) : null;";
    _out.dec();

    _out << sp;
    emitNonBrowsableAttribute();
    _out << nl << "protected override Ice.ObjectPrxHelperBase iceNewInstance(Ice.Internal.Reference reference) => new "
         << name << "PrxHelper(reference);";

    _out << sp;
    _out << nl << "private " << name << "PrxHelper(Ice.ObjectPrx proxy)";
    _out.inc();
    _out << nl << ": base(proxy)";
    _out.dec();
    _out << sb;
    _out << eb;

    _out << sp;
    _out << nl << "private " << name << "PrxHelper(Ice.Internal.Reference reference)";
    _out.inc();
    _out << nl << ": base(reference)";
    _out.dec();
    _out << sb;
    _out << eb;

    _out << eb;
}

void
Slice::Gen::TypesVisitor::visitOperation(const OperationPtr& p)
{
    string ns = getNamespace(p->interface());
    string name = p->mappedName();
    vector<string> inParams = getInParams(p, ns);
    string retS = typeToString(p->returnType(), ns, p->returnIsOptional());

    {
        //
        // Write the synchronous version of the operation.
        //
        string context = getEscapedParamName(p->parameters(), "context");
        _out << sp;
        writeOpDocComment(p, {"<param name=\"" + context + "\">The request context.</param>"}, false);
        emitObsoleteAttribute(p, _out);
        _out << nl << retS << " " << name;
        _out.spar("(", true);
        _out << getParams(p, ns);
        _out << ("global::System.Collections.Generic.Dictionary<string, string>? " + context + " = null") << epar
             << ';';
    }

    {
        //
        // Write the async version of the operation (using Async Task API)
        //
        string context = getEscapedParamName(p->parameters(), "context");
        string cancel = getEscapedParamName(p->parameters(), "cancel");
        string progress = getEscapedParamName(p->parameters(), "progress");

        _out << sp;
        writeOpDocComment(
            p,
            {"<param name=\"" + context + "\">The request context.</param>",
             "<param name=\"" + progress + "\">The sent progress provider.</param>",
             "<param name=\"" + cancel + "\">A cancellation token that receives the cancellation requests.</param>"},
            true);
        emitObsoleteAttribute(p, _out);
        _out << nl << taskResultType(p, ns);
        _out << " " << name << "Async";
        _out.spar("(", true);
        _out << inParams << ("global::System.Collections.Generic.Dictionary<string, string>? " + context + " = null")
             << ("global::System.IProgress<bool>? " + progress + " = null")
             << ("global::System.Threading.CancellationToken " + cancel + " = default") << epar << ";";
    }
}

Slice::Gen::ResultVisitor::ResultVisitor(IceInternal::Output& out) : CsVisitor(out) {}

namespace
{
    bool hasResultType(const ModulePtr& p)
    {
        for (const auto& interface : p->interfaces())
        {
            for (const auto& op : interface->operations())
            {
                if (op->returnsMultipleValues() || op->hasMarshaledResult())
                {
                    return true;
                }
            }
        }

        for (const auto& module : p->modules())
        {
            if (hasResultType(module))
            {
                return true;
            }
        }

        return false;
    }
}

bool
Slice::Gen::ResultVisitor::visitModuleStart(const ModulePtr& p)
{
    if (hasResultType(p))
    {
        modulePrefixStart(p);
        _out << sp << nl << "namespace " << p->mappedName();
        _out << sb;
        return true;
    }
    return false;
}

void
Slice::Gen::ResultVisitor::visitModuleEnd(const ModulePtr& p)
{
    _out << eb;
    modulePrefixEnd(p);
}

void
Slice::Gen::ResultVisitor::visitOperation(const OperationPtr& p)
{
    InterfaceDefPtr interface = p->interface();
    string ns = getNamespace(interface);
    ParameterList outParams = p->outParameters();
    TypePtr ret = p->returnType();

    if (p->returnsMultipleValues())
    {
        string name = resultStructName(interface->mappedName(), p->mappedName());

        string retS;
        string retSName;
        if (ret)
        {
            retS = typeToString(ret, ns, p->returnIsOptional());
            retSName = resultStructReturnValueName(outParams);
        }

        _out << sp;
        _out << nl << "public record struct " << name;
        _out << spar;
        if (ret)
        {
            _out << (retS + " " + retSName);
        }

        for (const auto& q : outParams)
        {
            _out << (typeToString(q->type(), ns, q->optional()) + " " + q->mappedName());
        }
        _out << epar;
        _out << ";";
    }

    if (p->hasMarshaledResult())
    {
        string name = resultStructName(interface->mappedName(), p->mappedName(), true);

        _out << sp;
        _out << nl << "public readonly record struct " << name << " : Ice.MarshaledResult";
        _out << sb;

        //
        // Marshaling constructor
        //
        _out << nl << "public " << name << spar << getOutParams(p, ns, true, false) << "Ice.Current current" << epar;
        _out << sb;
        _out << nl << "_ostr = Ice.CurrentExtensions.startReplyStream(current);";
        _out << nl << "_ostr.startEncapsulation(current.encoding, " << opFormatTypeToString(p) << ");";
        writeMarshalUnmarshalParams(outParams, p, true, ns, false, true, "_ostr");
        if (p->returnsClasses())
        {
            _out << nl << "_ostr.writePendingValues();";
        }
        _out << nl << "_ostr.endEncapsulation();";
        _out << eb;
        _out << sp;
        _out << nl << "public Ice.OutputStream outputStream => _ostr;";
        _out << sp;
        _out << nl << "private readonly Ice.OutputStream _ostr;";
        _out << eb;
    }
}

Slice::Gen::SkeletonVisitor::SkeletonVisitor(IceInternal::Output& out, bool async) : CsVisitor(out), _async(async) {}

bool
Slice::Gen::SkeletonVisitor::visitModuleStart(const ModulePtr& p)
{
    if (!p->contains<InterfaceDef>())
    {
        return false;
    }

    modulePrefixStart(p);
    _out << sp << nl << "namespace " << p->mappedName();
    _out << sb;
    return true;
}

void
Slice::Gen::SkeletonVisitor::visitModuleEnd(const ModulePtr& p)
{
    _out << eb;
    modulePrefixEnd(p);
}

bool
Slice::Gen::SkeletonVisitor::visitInterfaceDefStart(const InterfaceDefPtr& p)
{
    string ns = getNamespace(p);
    string name = prependSkeletonPrefix(p->mappedName());

    _out << sp;
    ostringstream notes;
    if (_async)
    {
        notes << "This Async interface maps each Slice operation to an asynchronous method that returns a Task. ";
    }
    notes << "Your servant class implements this interface by deriving from"
          << "<see cref=\"" << name << "Disp_\" /> or from the Disp_ class for a derived interface.";

    writeDocComment(p, "server-side interface", notes.str());
    _out << nl << "[Ice.SliceTypeId(\"" << p->scoped() << "\")]";
    _out << nl << "public partial interface " << name << " : ";

    auto baseInterfaces = p->bases();
    if (baseInterfaces.empty())
    {
        // Ice.Object is the base for all skeleton interfaces.
        _out << "Ice.Object";
    }
    else
    {
        _out.spar("");
        for (const auto& q : baseInterfaces)
        {
            _out << getUnqualified(q, ns, skeletonPrefix());
        }
        _out.epar("");
    }

    _out << sb;
    return true;
}

void
Slice::Gen::SkeletonVisitor::visitInterfaceDefEnd(const InterfaceDefPtr& p)
{
    _out << eb;

    string name = prependSkeletonPrefix(p->mappedName());
    string ns = getNamespace(p);

    _out << sp;
    ostringstream summary;
    summary << "Implements <see cref=\"Ice.Object.dispatchAsync\" /> for the operations of Slice interface <c>"
            << p->name() << "</c>.";

    ostringstream remarks;
    if (_async)
    {
        remarks << "This Async skeleton class provides only asynchronous methods. ";
    }
    remarks << "Your servant class derives from this abstract class to implement Slice interface <c>" << p->name()
            << "</c>.";

    writeHelperDocComment(p, summary.str(), "skeleton class", remarks.str());
    _out << nl << "public abstract partial class " << name << "Disp_ : " << name;

    _out << sb;

    ostringstream staticId;
    staticId << "The string <c>" << p->scoped() << "</c>.";

    writeDocLine(_out, "summary", "Gets the type ID of the associated Slice interface.");
    writeDocLine(_out, "returns", staticId.str());
    _out << nl << R"(public static string ice_staticId() => ")" << p->scoped() << R"(";)";

    for (const auto& op : p->allOperations())
    {
        const bool amd = _async || p->hasMetadata("amd") || op->hasMetadata("amd");
        string retS;
        vector<string> params, args;
        string opName = getDispatchParams(op, retS, params, args, ns);
        _out << sp << nl << "public abstract " << retS << " " << opName;
        _out.spar("(", amd);
        _out << params << epar << ';';
    }

    _out << sp;
    _out << nl << "public string ice_id(Ice.Current current) => ice_staticId();";

    writeDispatch(p);
    _out << eb;
}

void
Slice::Gen::SkeletonVisitor::visitOperation(const OperationPtr& op)
{
    InterfaceDefPtr interface = op->interface();
    string interfaceName = prependSkeletonPrefix(interface->mappedName());
    string ns = getNamespace(interface);
    const bool amd = _async || interface->hasMetadata("amd") || op->hasMetadata("amd");

    string retS;
    vector<string> params, args;
    string opName = getDispatchParams(op, retS, params, args, ns);

    if (!isFirstElement(op))
    {
        _out << sp;
    }

    writeOpDocComment(op, {"<param name=\"" + args.back() + "\">The Current object for the dispatch.</param>"}, amd);

    emitObsoleteAttribute(op, _out);
    _out << nl << retS << " " << opName;
    _out.spar("(", amd); // use newlines for AMD because it's much longer.
    _out << params << epar << ";";

    _out << sp;
    emitNonBrowsableAttribute();
    _out << nl << "protected static " << (amd ? "async " : "")
         << "global::System.Threading.Tasks.ValueTask<Ice.OutgoingResponse> iceD_"
         << removeEscapePrefix(op->mappedName()) << "Async(";
    _out.inc();
    _out << nl << interfaceName << " obj,";
    _out << nl << "Ice.IncomingRequest request)";
    _out.dec();
    _out << sb;

    TypePtr ret = op->returnType();
    ParameterList inParams = op->inParameters();
    ParameterList outParams = op->outParameters();

    if (op->mode() == Operation::Mode::Normal)
    {
        _out << nl << "Ice.CurrentExtensions.checkNonIdempotent(request.current);";
    }

    if (!inParams.empty())
    {
        // Unmarshal 'in' parameters.
        _out << nl << "var istr = request.inputStream;";
        _out << nl << "istr.startEncapsulation();";
        for (const auto& pli : inParams)
        {
            string param = "iceP_" + removeEscapePrefix(pli->mappedName());
            string typeS = typeToString(pli->type(), ns, pli->optional());

            _out << nl << typeS << ' ' << param << (pli->type()->isClassType() ? " = null;" : ";");
        }
        writeMarshalUnmarshalParams(inParams, nullptr, false, ns);
        if (op->sendsClasses())
        {
            _out << nl << "istr.readPendingValues();";
        }
        _out << nl << "istr.endEncapsulation();";
    }
    else
    {
        _out << nl << "request.inputStream.skipEmptyEncapsulation();";
    }

    vector<string> inArgs;
    for (const auto& pli : inParams)
    {
        inArgs.push_back("iceP_" + removeEscapePrefix(pli->mappedName()));
    }

    if (op->hasMarshaledResult())
    {
        if (amd)
        {
            _out << nl << "var result = await obj." << opName << spar << inArgs << "request.current" << epar
                 << ".ConfigureAwait(false);";
            _out << nl << "return new Ice.OutgoingResponse(result.outputStream);";
        }
        else
        {
            _out << nl << "var result = obj." << opName << spar << inArgs << "request.current" << epar << ";";
            _out << nl << "return new(new Ice.OutgoingResponse(result.outputStream));";
        }
    }
    else if (amd)
    {
        retS = resultType(op, ns);
        _out << nl;

        if (!retS.empty())
        {
            _out << "var result = ";
        }

        _out << "await obj." << opName << spar << inArgs << "request.current" << epar << ".ConfigureAwait(false);";

        if (retS.empty())
        {
            _out << nl << "return Ice.CurrentExtensions.createEmptyOutgoingResponse(request.current);";
        }
        else
        {
            // Adapt to marshaling helper below.
            string resultParam =
                !ret && outParams.size() == 1 ? ("iceP_" + removeEscapePrefix(outParams.front()->mappedName())) : "ret";

            _out << nl << "return Ice.CurrentExtensions.createOutgoingResponse(";
            _out.inc();
            _out << nl << "request.current,";
            _out << nl << "result,";
            _out << nl << "static (ostr, " << resultParam << ") =>";
            _out << sb;
            writeMarshalUnmarshalParams(outParams, op, true, ns, true);
            if (op->returnsClasses())
            {
                _out << nl << "ostr.writePendingValues();";
            }
            _out << eb;
            if (op->format())
            {
                _out << "," << nl << opFormatTypeToString(op);
            }
            _out << ");";
            _out.dec();
        }
    }
    else
    {
        for (const auto& pli : outParams)
        {
            string typeS = typeToString(pli->type(), ns, pli->optional());
            _out << nl << typeS << " iceP_" << removeEscapePrefix(pli->mappedName()) << ";";
        }
        _out << nl;
        if (ret)
        {
            _out << "var ret = ";
        }
        _out << "obj." << opName << spar << inArgs;
        for (const auto& pli : outParams)
        {
            _out << "out iceP_" + removeEscapePrefix(pli->mappedName());
        }
        _out << "request.current" << epar << ";";

        if (!op->returnsAnyValues())
        {
            _out << nl << "return new(Ice.CurrentExtensions.createEmptyOutgoingResponse(request.current));";
        }
        else
        {
            _out << nl << "var ostr = Ice.CurrentExtensions.startReplyStream(request.current);";
            _out << nl << "ostr.startEncapsulation(request.current.encoding, " << opFormatTypeToString(op) << ");";
            writeMarshalUnmarshalParams(outParams, op, true, ns);
            if (op->returnsClasses())
            {
                _out << nl << "ostr.writePendingValues();";
            }
            _out << nl << "ostr.endEncapsulation();";
            _out << nl << "return new(new Ice.OutgoingResponse(ostr));";
        }
    }
    _out << eb;
}

void
Slice::Gen::SkeletonVisitor::writeDispatch(const InterfaceDefPtr& p)
{
    string ns = getNamespace(p);

    OperationList allOps = p->allOperations();
    if (!allOps.empty())
    {
        _out << sp;
        _out << nl << "/// <summary>";
        _out << nl
             << "/// Dispatches an incoming request to one of the methods of this generated class, based on the "
                "operation name carried by the request.";
        _out << nl << "/// </summary>";
        _out << nl << "/// <param name=\"request\">The incoming request.</param>";
        _out << nl << "/// <returns>A value task that holds the outgoing response.</returns>";
        _out << nl << "/// <remarks>Ice marshals any exception thrown by this method into the response.</remarks>";
        _out << nl
             << "public global::System.Threading.Tasks.ValueTask<Ice.OutgoingResponse> "
                "dispatchAsync(Ice.IncomingRequest request) =>";
        _out.inc();
        _out << nl << "request.current.operation switch";
        _out << sb;
        for (const auto& op : allOps)
        {
            _out << nl << '"' << op->name() << "\" => " << getUnqualified(op->interface(), ns, skeletonPrefix())
                 << ".iceD_" << removeEscapePrefix(op->mappedName()) << "Async(this, request),";
        }
        for (const auto& opName : {"ice_id", "ice_ids", "ice_isA", "ice_ping"})
        {
            _out << nl << '"' << opName << "\" => Ice.Object.iceD_" << opName << "Async(this, request),";
        }
        _out << nl << "_ => throw new Ice.OperationNotExistException()";
        _out << eb;
        _out << ";";
        _out.dec();
    }
}

string
Slice::Gen::SkeletonVisitor::getDispatchParams(
    const OperationPtr& op,
    string& retS,
    vector<string>& params,
    vector<string>& args,
    const string& ns)
{
    string name = op->mappedName();
    InterfaceDefPtr interface = op->interface();
    ParameterList parameterList;

    if (_async || interface->hasMetadata("amd") || op->hasMetadata("amd"))
    {
        name += "Async";
        params = getInParams(op, ns);
        args = getInArgs(op);
        parameterList = op->inParameters();
        retS = taskResultType(op, ns, true);
    }
    else if (op->hasMarshaledResult())
    {
        params = getInParams(op, ns);
        args = getInArgs(op);
        parameterList = op->inParameters();
        retS = resultType(op, ns, true);
    }
    else
    {
        params = getParams(op, ns);
        args = getArgs(op);
        parameterList = op->parameters();
        retS = typeToString(op->returnType(), ns, op->returnIsOptional());
    }

    string currentParamName = getEscapedParamName(parameterList, "current");
    params.push_back("Ice.Current " + currentParamName);
    args.push_back(currentParamName);
    return name;
}

string
Slice::Gen::SkeletonVisitor::skeletonPrefix() const
{
    return _async ? "Async" : "";
}

string
Slice::Gen::SkeletonVisitor::prependSkeletonPrefix(const string& name) const
{
    return _async ? "Async" + removeEscapePrefix(name) : name;
}<|MERGE_RESOLUTION|>--- conflicted
+++ resolved
@@ -104,7 +104,6 @@
         writeDocLine(out, "returns", "The unmarshaled value.");
     }
 
-<<<<<<< HEAD
     void writeSeeAlso(Output& out, const StringList& seeAlso)
     {
         for (const string& line : seeAlso)
@@ -115,11 +114,6 @@
                 out << " " << line;
             }
         }
-=======
-    void writeSeeAlso([[maybe_unused]] Output& out, [[maybe_unused]] const StringList& lines)
-    {
-        // See #4543.
->>>>>>> 420781c7
     }
 
     string sliceModeToIceMode(Operation::Mode opMode)
