// Copyright (c) ZeroC, Inc.

#include "Gen.h"
#include "../Ice/FileUtil.h"
#include "Ice/StringUtil.h"

#include <limits>
#ifndef _WIN32
#    include <unistd.h>
#else
#    include <direct.h>
#endif

#include "../Slice/FileTracker.h"
#include "../Slice/Util.h"
#include "Ice/UUID.h"
#include <algorithm>
#include <cassert>
#include <cstring>
#include <iterator>

using namespace std;
using namespace Slice;
using namespace Ice;
using namespace IceInternal;

namespace
{
    void
    writeDocLine(Output& out, const string& openTag, const string& comment, std::optional<string> closeTag = nullopt)
    {
        if (comment.empty())
        {
            return;
        }

        if (!closeTag)
        {
            closeTag = openTag;
        }

        out << nl << "/// <" << openTag << ">" << comment << "</" << *closeTag << ">";
    }

    void
    writeDocLines(Output& out, const string& openTag, const StringList& lines, std::optional<string> closeTag = nullopt)
    {
        // If there is a single line, write the doc-comment as a single line. Otherwise, write the doc-comment on
        // multiple lines.

        if (lines.size() == 1)
        {
            writeDocLine(out, openTag, lines.front(), closeTag);
        }
        else
        {
            if (lines.empty())
            {
                return;
            }

            if (!closeTag)
            {
                closeTag = openTag;
            }

            bool firstLine = true;

            for (const auto& line : lines)
            {
                if (firstLine)
                {
                    firstLine = false;
                    out << nl << "/// <" << openTag << ">";
                }
                else
                {
                    out << nl << "///";
                    if (!line.empty())
                    {
                        out << ' ';
                    }
                }
                out << line;
            }
            out << "</" << *closeTag << ">";
        }
    }

    // Standard marshal doc-comment
    void writeMarshalDocComment(Output& out)
    {
        writeDocLine(out, "summary", "Marshals a value into an output stream.");
        writeDocLine(out, "param name=\"ostr\"", "The output stream.", "param");
        writeDocLine(out, "param name=\"v\"", "The value to marshal.", "param");
    }

    // Standard unmarshal doc-comment
    void writeUnmarshalDocComment(Output& out)
    {
        writeDocLine(out, "summary", "Unmarshals a value from an input stream.");
        writeDocLine(out, "param name=\"istr\"", "The input stream.", "param");
        writeDocLine(out, "returns", "The unmarshaled value.");
    }

    /// Returns a C# formatted link to the provided Slice identifier.
    /// TODO: this is temporary and will be replaced when we add 'cs:identifier' support.
    string csLinkFormatter(const string& rawLink, const ContainedPtr&, const SyntaxTreeBasePtr&)
    {
        string result = "<see cref=\"";

        auto hashPos = rawLink.find('#');
        if (hashPos != string::npos)
        {
            if (hashPos != 0)
            {
                result += rawLink.substr(0, hashPos);
                result += ".";
            }
            result += rawLink.substr(hashPos + 1);
        }
        else
        {
            result += rawLink;
        }
        return result + "\" />";
    }

    // TODO: this function should probably use the link formatter.
    string toCsIdent(const string& s)
    {
        string::size_type pos = s.find('#');
        if (pos == string::npos)
        {
            return s;
        }

        string result = s;
        if (pos == 0)
        {
            return result.erase(0, 1);
        }

        result[pos] = '.';
        return result;
    }

    void writeSeeAlso(Output& out, const StringList& lines)
    {
        for (const auto& line : lines)
        {
            if (!line.empty())
            {
                out << nl << "/// <seealso cref=\"" << toCsIdent(line) << "\" />";
            }
        }
    }

    string sliceModeToIceMode(Operation::Mode opMode)
    {
        string mode;
        switch (opMode)
        {
            case Operation::Normal:
            {
                mode = "Ice.OperationMode.Normal";
                break;
            }
            case Operation::Idempotent:
            {
                mode = "Ice.OperationMode.Idempotent";
                break;
            }
            default:
            {
                assert(false);
                break;
            }
        }
        return mode;
    }

    string opFormatTypeToString(const OperationPtr& op)
    {
        optional<FormatType> opFormat = op->format();
        if (opFormat)
        {
            switch (*opFormat)
            {
                case CompactFormat:
                    return "Ice.FormatType.CompactFormat";
                case SlicedFormat:
                    return "Ice.FormatType.SlicedFormat";
                default:
                    assert(false);
                    return "???";
            }
        }
        else
        {
            return "null";
        }
    }

    void emitObsoleteAttribute(const ContainedPtr& p1, Output& out)
    {
        if (p1->isDeprecated())
        {
            if (auto reason = p1->getDeprecationReason())
            {
                out << nl << "[global::System.Obsolete(\"" << *reason << "\")]";
            }
            else
            {
                out << nl << "[global::System.Obsolete]";
            }
        }
    }

    string getEscapedParamName(const OperationPtr& p, const string& name)
    {
        for (const auto& param : p->parameters())
        {
            if (param->mappedName() == name)
            {
                return name + "_";
            }
        }
        return name;
    }

    string resultStructReturnValueName(const ParameterList& outParams)
    {
        for (const auto& outParam : outParams)
        {
            if (outParam->mappedName() == "returnValue")
            {
                return "returnValue_";
            }
        }
        return "returnValue";
    }
}

Slice::CsVisitor::CsVisitor(Output& out) : _out(out) {}

Slice::CsVisitor::~CsVisitor() = default;

void
Slice::CsVisitor::writeMarshalUnmarshalParams(
    const ParameterList& params,
    const OperationPtr& op,
    bool marshal,
    const string& ns,
    bool resultStruct,
    bool publicNames,
    const string& customStream)
{
    ParameterList optionals;

    string paramPrefix = "";
    string returnValueS = "ret";

    if (op && resultStruct)
    {
        if ((op->returnType() && !params.empty()) || params.size() > 1)
        {
            paramPrefix = "ret.";
            returnValueS = resultStructReturnValueName(params);
        }
    }

    for (const auto& pli : params)
    {
        string param = pli->mappedName();
        if (paramPrefix.empty() && !publicNames)
        {
            param = "iceP_" + removeEscapePrefix(param);
        }
        TypePtr type = pli->type();
        if (!marshal && type->isClassType())
        {
            ostringstream os;
            os << '(' << typeToString(type, ns) << " v) => { " << paramPrefix << param << " = v; }";
            param = os.str();
        }
        else
        {
            param = paramPrefix + param;
        }

        if (pli->optional())
        {
            optionals.push_back(pli);
        }
        else
        {
            writeMarshalUnmarshalCode(_out, type, ns, param, marshal, customStream);
        }
    }

    TypePtr ret;

    if (op && op->returnType())
    {
        ret = op->returnType();
        string param;
        if (!marshal && ret->isClassType())
        {
            ostringstream os;
            os << '(' << typeToString(ret, ns) << " v) => {" << paramPrefix << returnValueS << " = v; }";
            param = os.str();
        }
        else
        {
            param = paramPrefix + returnValueS;
        }

        if (!op->returnIsOptional())
        {
            writeMarshalUnmarshalCode(_out, ret, ns, param, marshal, customStream);
        }
    }

    //
    // Sort optional parameters by tag.
    //
    class SortFn
    {
    public:
        static bool compare(const ParameterPtr& lhs, const ParameterPtr& rhs) { return lhs->tag() < rhs->tag(); }
    };
    optionals.sort(SortFn::compare);

    //
    // Handle optional parameters.
    //
    bool checkReturnType = op && op->returnIsOptional();
    for (const auto& optional : optionals)
    {
        if (checkReturnType && op->returnTag() < optional->tag())
        {
            string param;
            if (!marshal && ret->isClassType())
            {
                ostringstream os;
                os << '(' << typeToString(ret, ns) << " v) => {" << paramPrefix << returnValueS << " = v; }";
                param = os.str();
            }
            else
            {
                param = paramPrefix + returnValueS;
            }
            writeOptionalMarshalUnmarshalCode(_out, ret, ns, param, op->returnTag(), marshal, customStream);
            checkReturnType = false;
        }

        string param = optional->mappedName();
        if (paramPrefix.empty() && !publicNames)
        {
            param = "iceP_" + removeEscapePrefix(param);
        }
        TypePtr type = optional->type();
        if (!marshal && type->isClassType())
        {
            ostringstream os;
            os << '(' << typeToString(type, ns) << " v) => {" << paramPrefix << param << " = v; }";
            param = os.str();
        }
        else
        {
            param = paramPrefix + param;
        }

        writeOptionalMarshalUnmarshalCode(_out, type, ns, param, optional->tag(), marshal, customStream);
    }

    if (checkReturnType)
    {
        string param;
        if (!marshal && ret->isClassType())
        {
            ostringstream os;
            os << '(' << typeToString(ret, ns) << " v) => {" << paramPrefix << returnValueS << " = v; }";
            param = os.str();
        }
        else
        {
            param = paramPrefix + returnValueS;
        }
        writeOptionalMarshalUnmarshalCode(_out, ret, ns, param, op->returnTag(), marshal, customStream);
    }
}

void
Slice::CsVisitor::writeMarshalDataMember(
    const DataMemberPtr& member,
    const string& name,
    const string& ns,
    bool forStruct)
{
    if (member->optional())
    {
        assert(!forStruct);
        writeOptionalMarshalUnmarshalCode(_out, member->type(), ns, name, member->tag(), true, "ostr_");
    }
    else
    {
        string stream = forStruct ? "" : "ostr_";
        string memberName = name;
        if (forStruct)
        {
            memberName = "this." + memberName;
        }

        writeMarshalUnmarshalCode(_out, member->type(), ns, memberName, true, stream);
    }
}

void
Slice::CsVisitor::writeUnmarshalDataMember(
    const DataMemberPtr& member,
    const string& name,
    const string& ns,
    bool forStruct)
{
    string param = name;
    if (member->type()->isClassType())
    {
        ostringstream os;
        os << '(' << typeToString(member->type(), ns) << " v) => { this." << name << " = v; }";
        param = os.str();
    }
    else if (forStruct)
    {
        param = "this." + name;
    }

    if (member->optional())
    {
        assert(!forStruct);
        writeOptionalMarshalUnmarshalCode(_out, member->type(), ns, param, member->tag(), false, "istr_");
    }
    else
    {
        writeMarshalUnmarshalCode(_out, member->type(), ns, param, false, forStruct ? "" : "istr_");
    }
}

void
Slice::CsVisitor::writeMarshaling(const ClassDefPtr& p)
{
    string ns = getNamespace(p);
    ClassDefPtr base = p->base();

    //
    // Marshaling support
    //
    DataMemberList members = p->dataMembers();
    DataMemberList optionalMembers = p->orderedOptionalDataMembers();

    _out << sp;
    emitNonBrowsableAttribute();
    _out << nl << "protected override void iceWriteImpl(Ice.OutputStream ostr_)";
    _out << sb;
    _out << nl << "ostr_.startSlice(ice_staticId(), " << p->compactId() << (!base ? ", true" : ", false") << ");";
    for (const auto& member : members)
    {
        if (!member->optional())
        {
            writeMarshalDataMember(member, member->mappedName(), ns);
        }
    }
    for (const auto& optionalMember : optionalMembers)
    {
        writeMarshalDataMember(optionalMember, optionalMember->mappedName(), ns);
    }
    _out << nl << "ostr_.endSlice();";
    if (base)
    {
        _out << nl << "base.iceWriteImpl(ostr_);";
    }
    _out << eb;

    _out << sp;
    emitNonBrowsableAttribute();
    _out << nl << "protected override void iceReadImpl(Ice.InputStream istr_)";
    _out << sb;
    _out << nl << "istr_.startSlice();";
    for (const auto& member : members)
    {
        if (!member->optional())
        {
            writeUnmarshalDataMember(member, member->mappedName(), ns);
        }
    }
    for (const auto& optionalMember : optionalMembers)
    {
        writeUnmarshalDataMember(optionalMember, optionalMember->mappedName(), ns);
    }
    _out << nl << "istr_.endSlice();";
    if (base)
    {
        _out << nl << "base.iceReadImpl(istr_);";
    }
    _out << eb;
}

string
Slice::CsVisitor::getParamAttributes(const ParameterPtr& p)
{
    ostringstream ostr;
    for (const auto& metadata : p->getMetadata())
    {
        if (metadata->directive() == "cs:attribute")
        {
            ostr << "[" << metadata->arguments() << "] ";
        }
    }
    return ostr.str();
}

vector<string>
Slice::CsVisitor::getParams(const OperationPtr& op, const string& ns)
{
    vector<string> params;
    ParameterList paramList = op->parameters();
    InterfaceDefPtr interface = op->interface();
    for (const auto& q : paramList)
    {
        string param = getParamAttributes(q);
        if (q->isOutParam())
        {
            param += "out ";
        }
        param += typeToString(q->type(), ns, q->optional()) + " " + q->mappedName();
        params.push_back(param);
    }
    return params;
}

vector<string>
Slice::CsVisitor::getInParams(const OperationPtr& op, const string& ns, bool internal)
{
    vector<string> params;
    for (const auto& q : op->inParameters())
    {
        string param = (internal ? ("iceP_" + removeEscapePrefix(q->mappedName())) : q->mappedName());
        params.push_back(getParamAttributes(q) + typeToString(q->type(), ns, q->optional()) + " " + param);
    }
    return params;
}

vector<string>
Slice::CsVisitor::getOutParams(const OperationPtr& op, const string& ns, bool returnParam, bool outKeyword)
{
    vector<string> params;
    if (returnParam)
    {
        TypePtr ret = op->returnType();
        if (ret)
        {
            params.push_back(typeToString(ret, ns, op->returnIsOptional()) + " ret");
        }
    }

    for (const auto& q : op->outParameters())
    {
        string s = getParamAttributes(q);
        if (outKeyword)
        {
            s += "out ";
        }
        s += typeToString(q->type(), ns, q->optional()) + ' ' + q->mappedName();
        params.push_back(s);
    }

    return params;
}

vector<string>
Slice::CsVisitor::getArgs(const OperationPtr& op)
{
    vector<string> args;
    ParameterList paramList = op->parameters();
    for (const auto& q : paramList)
    {
        string arg = q->mappedName();
        if (q->isOutParam())
        {
            arg = "out " + arg;
        }
        args.push_back(arg);
    }
    return args;
}

vector<string>
Slice::CsVisitor::getInArgs(const OperationPtr& op, bool internal)
{
    vector<string> args;
    ParameterList paramList = op->parameters();
    for (const auto& q : paramList)
    {
        if (!q->isOutParam())
        {
            string param = (internal ? ("iceP_" + removeEscapePrefix(q->mappedName())) : q->mappedName());
            args.push_back(param);
        }
    }
    return args;
}

string
Slice::CsVisitor::getDispatchParams(
    const OperationPtr& op,
    string& retS,
    vector<string>& params,
    vector<string>& args,
    const string& ns)
{
    string name = op->mappedName();
    InterfaceDefPtr interface = op->interface();
    ParameterList parameterss;

    if (interface->hasMetadata("amd") || op->hasMetadata("amd"))
    {
        name += "Async";
        params = getInParams(op, ns);
        args = getInArgs(op);
        parameterss = op->inParameters();
        retS = taskResultType(op, ns, true);
    }
    else if (op->hasMarshaledResult())
    {
        params = getInParams(op, ns);
        args = getInArgs(op);
        parameterss = op->inParameters();
        retS = resultType(op, ns, true);
    }
    else
    {
        params = getParams(op, ns);
        args = getArgs(op);
        parameterss = op->parameters();
        retS = typeToString(op->returnType(), ns, op->returnIsOptional());
    }

    string currentParamName = getEscapedParamName(op, "current");
    params.push_back("Ice.Current " + currentParamName);
    args.push_back(currentParamName);
    return name;
}

void
Slice::CsVisitor::emitAttributes(const ContainedPtr& p)
{
    for (const auto& metadata : p->getMetadata())
    {
        if (metadata->directive() == "cs:attribute")
        {
            _out << nl << '[' << metadata->arguments() << ']';
        }
    }
}

void
Slice::CsVisitor::emitNonBrowsableAttribute()
{
    _out << nl
         << "[global::System.ComponentModel.EditorBrowsable(global::System.ComponentModel.EditorBrowsableState.Never)]";
}

void
Slice::CsVisitor::writeConstantValue(const TypePtr& type, const SyntaxTreeBasePtr& valueType, const string& value)
{
    ConstPtr constant = dynamic_pointer_cast<Const>(valueType);
    if (constant)
    {
        _out << constant->mappedScoped(".").substr(1) << ".value";
    }
    else
    {
        BuiltinPtr bp = dynamic_pointer_cast<Builtin>(type);
        if (bp && bp->kind() == Builtin::KindString)
        {
            _out << "\"" << toStringLiteral(value, "\a\b\f\n\r\t\v\0", "", UCN, 0) << "\"";
        }
        else if (bp && bp->kind() == Builtin::KindLong)
        {
            _out << value << "L";
        }
        else if (bp && bp->kind() == Builtin::KindFloat)
        {
            _out << value << "F";
        }
        else if (dynamic_pointer_cast<Enum>(type))
        {
            EnumeratorPtr lte = dynamic_pointer_cast<Enumerator>(valueType);
            assert(lte);
            _out << lte->mappedScoped(".").substr(1);
        }
        else
        {
            _out << value;
        }
    }
}

void
Slice::CsVisitor::writeDataMemberInitializers(const DataMemberList& dataMembers)
{
    // Generates "= null!" for each required field. This wouldn't be necessary if we actually generated required
    // fields and properties.
    for (const auto& q : dataMembers)
    {
        if (isMappedToRequiredField(q))
        {
            _out << nl << "this." << q->mappedName() << " = null!;";
        }
    }
}

void
Slice::CsVisitor::writeDocComment(const ContainedPtr& p, const string& generatedType, const string& notes)
{
    optional<DocComment> comment = DocComment::parseFrom(p, csLinkFormatter, true, true);
    if (comment)
    {
        writeDocLines(_out, "summary", comment->overview());
    }

    // We generate remarks only for module-level types.
    if (dynamic_pointer_cast<Module>(p->container()))
    {
        _out << nl << "/// <remarks>" << "The Slice compiler generated this " << generatedType << " from Slice "
             << p->kindOf() << " <c>" << p->scoped() << "</c>.";
        if (!notes.empty())
        {
            _out << nl << "/// " << notes;
        }
        _out << "</remarks>";
    }

    if (comment)
    {
        writeSeeAlso(_out, comment->seeAlso());
    }
}

void
Slice::CsVisitor::writeHelperDocComment(
    const ContainedPtr& p,
    const string& comment,
    const string& generatedType,
    const string& notes)
{
    writeDocLine(_out, "summary", comment);

    // We generate remarks only for module-level types.
    if (dynamic_pointer_cast<Module>(p->container()))
    {
        _out << nl << "/// <remarks>" << "The Slice compiler generated this " << generatedType << " from Slice "
             << p->kindOf() << " <c>" << p->scoped() << "</c>.";
        if (!notes.empty())
        {
            _out << nl << "/// " << notes;
        }
        _out << "</remarks>";
    }
}

void
Slice::CsVisitor::writeOpDocComment(const OperationPtr& op, const vector<string>& extraParams, bool isAsync)
{
    optional<DocComment> comment = DocComment::parseFrom(op, csLinkFormatter, true, true);
    if (!comment)
    {
        return;
    }

    writeDocLines(_out, "summary", comment->overview());

    writeParameterDocComments(*comment, isAsync ? op->inParameters() : op->parameters());

    for (const auto& extraParam : extraParams)
    {
        _out << nl << "/// " << extraParam;
    }

    if (isAsync)
    {
        _out << nl << "/// <returns>A task that represents the asynchronous operation.</returns>";
    }
    else if (op->returnType())
    {
        writeDocLines(_out, "returns", comment->returns());
    }

    for (const auto& [exceptionName, exceptionLines] : comment->exceptions())
    {
        string name = exceptionName;
        ExceptionPtr ex = op->container()->lookupException(exceptionName, false);
        if (ex)
        {
            name = ex->mappedScoped(".").substr(1);
        }

        ostringstream openTag;
        openTag << "exception cref=\"" << name << "\"";

        writeDocLines(_out, openTag.str(), exceptionLines, "exception");
    }

    writeSeeAlso(_out, comment->seeAlso());
}

void
Slice::CsVisitor::writeParameterDocComments(const DocComment& comment, const ParameterList& parameters)
{
    auto commentParameters = comment.parameters();
    for (const auto& param : parameters)
    {
        auto q = commentParameters.find(param->name());
        if (q != commentParameters.end())
        {
            ostringstream openTag;
            openTag << "param name=\"" << removeEscapePrefix(param->mappedName()) << "\"";
            writeDocLines(_out, openTag.str(), q->second, "param");
        }
    }
}

void
Slice::CsVisitor::moduleStart(const ModulePtr& p)
{
    if (p->isTopLevel())
    {
        string ns = getNamespacePrefix(p);
        if (!ns.empty())
        {
            _out << sp;
            _out << nl << "namespace " << ns;
            _out << sb;
        }
    }
}

void
Slice::CsVisitor::moduleEnd(const ModulePtr& p)
{
    if (p->isTopLevel())
    {
        if (!getNamespacePrefix(p).empty())
        {
            _out << eb;
        }
    }
}

Slice::Gen::Gen(const string& base, const vector<string>& includePaths, const string& dir) : _includePaths(includePaths)
{
    string fileBase = base;
    string::size_type pos = base.find_last_of("/\\");
    if (pos != string::npos)
    {
        fileBase = base.substr(pos + 1);
    }
    string file = fileBase + ".cs";
    if (!dir.empty())
    {
        file = dir + '/' + file;
    }

    _out.open(file.c_str());
    if (!_out)
    {
        ostringstream os;
        os << "cannot open '" << file << "': " << IceInternal::errorToString(errno);
        throw FileException(__FILE__, __LINE__, os.str());
    }
    FileTracker::instance()->addFile(file);
    printHeader();

    printGeneratedHeader(_out, fileBase + ".ice");

    _out << nl << "#nullable enable";
    _out << sp;
    _out << nl << "[assembly:Ice.Slice(\"" << fileBase << ".ice\")]";

    _out << sp;
    _out << nl << "#pragma warning disable CS1591 // Missing XML Comment";
    _out << nl << "#pragma warning disable CS1573 // Parameter has no matching param tag in the XML comment";
    _out << nl << "#pragma warning disable CS0612 // Type or member is obsolete";
    _out << nl << "#pragma warning disable CS0618 // Type or member is obsolete";
    _out << nl << "#pragma warning disable CS0619 // Type or member is obsolete";
}

Slice::Gen::~Gen()
{
    if (_out.isOpen())
    {
        _out << '\n';
        _out.close();
    }
}

void
Slice::Gen::generate(const UnitPtr& p)
{
    CsGenerator::validateMetadata(p);

    TypesVisitor typesVisitor(_out);
    p->visit(&typesVisitor);

    ResultVisitor resultVisitor(_out);
    p->visit(&resultVisitor);

    ServantVisitor servantVisitor(_out);
    p->visit(&servantVisitor);
}

void
Slice::Gen::printHeader()
{
    _out << "// Copyright (c) ZeroC, Inc.\n";
    _out << "//\n";
    _out << "// Ice version " << ICE_STRING_VERSION << "\n";
    _out << "//\n";
}

Slice::Gen::TypesVisitor::TypesVisitor(IceInternal::Output& out) : CsVisitor(out) {}

bool
Slice::Gen::TypesVisitor::visitUnitStart(const UnitPtr& unit)
{
    DefinitionContextPtr dc = unit->findDefinitionContext(unit->topLevelFile());
    assert(dc);

    bool sep = false;
    for (const auto& metadata : dc->getMetadata())
    {
        if (metadata->directive() == "cs:attribute")
        {
            if (!sep)
            {
                _out << sp;
                sep = true;
            }
            _out << nl << '[' << metadata->arguments() << ']';
        }
    }
    return true;
}

bool
Slice::Gen::TypesVisitor::visitModuleStart(const ModulePtr& p)
{
    moduleStart(p);
    _out << sp;
    emitAttributes(p);
    _out << nl << "namespace " << p->mappedName();

    _out << sb;

    return true;
}

void
Slice::Gen::TypesVisitor::visitModuleEnd(const ModulePtr& p)
{
    _out << eb;
    moduleEnd(p);
}

bool
Slice::Gen::TypesVisitor::visitClassDefStart(const ClassDefPtr& p)
{
    string ns = getNamespace(p);
    ClassDefPtr base = p->base();

    _out << sp;
    writeDocComment(p, "class");
    emitAttributes(p);

    _out << nl << "[Ice.SliceTypeId(\"" << p->scoped() << "\")]";
    if (p->compactId() >= 0)
    {
        _out << nl << "[Ice.CompactSliceTypeId(" << p->compactId() << ")]";
    }
    _out << nl << "public partial class " << p->mappedName() << " : ";

    if (base)
    {
        _out << getUnqualified(base, ns);
        ;
    }
    else
    {
        _out << "Ice.Value";
    }

    _out << sb;
    return true;
}

void
Slice::Gen::TypesVisitor::visitClassDefEnd(const ClassDefPtr& p)
{
    string name = p->mappedName();
    string ns = getNamespace(p);
    DataMemberList dataMembers = p->dataMembers();
    DataMemberList allDataMembers = p->allDataMembers();
    ClassDefPtr base = p->base();

    _out << sp << nl << "partial void ice_initialize();";
    if (allDataMembers.empty())
    {
        _out << sp;
        _out << nl << "public " << name << spar << epar;
        _out << sb;
        _out << nl << "ice_initialize();";
        _out << eb;
    }
    else
    {
        // Primary constructor.
        _out << sp;
        _out << nl << "public " << name << spar;

        vector<string> parameters;
        vector<string> secondaryCtorParams;
        vector<string> secondaryCtorMemberNames;
        vector<string> secondaryCtorBaseParamNames;
        for (const auto& q : allDataMembers)
        {
            string memberName = q->mappedName();
            string memberType = typeToString(q->type(), ns, q->optional());
            parameters.push_back(memberType + " " + memberName);

            // The secondary constructor initializes the fields that would be marked "required" if we generated the
            // required keyword.
            if (isMappedToRequiredField(q))
            {
                secondaryCtorParams.push_back(memberType + " " + memberName);

                if (find(dataMembers.begin(), dataMembers.end(), q) != dataMembers.end())
                {
                    secondaryCtorMemberNames.push_back(memberName);
                }
            }
        }
        _out << parameters << epar;

        if (base && allDataMembers.size() != dataMembers.size())
        {
            _out << " : base" << spar;
            vector<string> baseParamNames;
            DataMemberList baseDataMembers = base->allDataMembers();
            for (const auto& q : baseDataMembers)
            {
                string memberName = q->mappedName();
                baseParamNames.push_back(memberName);

                // Look for required fields
                if (isMappedToRequiredField(q))
                {
                    secondaryCtorBaseParamNames.push_back(memberName);
                }
            }
            _out << baseParamNames << epar;
        }
        _out << sb;
        for (const auto& q : dataMembers)
        {
            const string memberName = q->mappedName();
            if (isMappedToNonNullableReference(q))
            {
                _out << nl << "global::System.ArgumentNullException.ThrowIfNull(" << memberName << ");";
            }
            _out << nl << "this." << memberName << " = " << memberName << ';';
        }
        _out << nl << "ice_initialize();";
        _out << eb;

        // Secondary constructor. Can be parameterless.
        if (secondaryCtorParams.size() != parameters.size())
        {
            _out << sp;
            _out << nl << "public " << name << spar << secondaryCtorParams << epar;
            if (base && secondaryCtorBaseParamNames.size() > 0)
            {
                _out << " : base" << spar << secondaryCtorBaseParamNames << epar;
            }
            _out << sb;
            for (const auto& q : secondaryCtorMemberNames)
            {
                // All these parameters/fields are non-nullable and we don't tolerate null values.
                _out << nl << "global::System.ArgumentNullException.ThrowIfNull(" << q << ");";
                _out << nl << "this." << q << " = " << q << ';';
            }
            _out << nl << "ice_initialize();";
            _out << eb;
        }

        // Parameterless constructor. Required for unmarshaling.
        if (secondaryCtorParams.size() > 0)
        {
            _out << sp;
            emitNonBrowsableAttribute();
            _out << nl << "public " << name << "()";
            _out << sb;
            writeDataMemberInitializers(dataMembers);
            _out << nl << "ice_initialize();";
            _out << eb;
        }
    }

    _out << sp;
    _out << nl << "public static new string ice_staticId() => \"" << p->scoped() << "\";";

    _out << nl << "public override string ice_id() => ice_staticId();";
    writeMarshaling(p);

    _out << eb;
}

void
Slice::Gen::TypesVisitor::visitSequence(const SequencePtr& p)
{
    string ns = getNamespace(p);
    string name = p->mappedName();

    string typeS = typeToString(p, ns);
    _out << sp;
    ostringstream summary;
    summary << "Provides methods to marshal and unmarshal a <c>" << p->name() << "</c>.";
    writeHelperDocComment(p, summary.str(), "helper class");
    _out << nl << "public sealed class " << name << "Helper";
    _out << sb;

    writeMarshalDocComment(_out);
    _out << sp << nl << "public static void write(Ice.OutputStream ostr, " << typeS << " v)";
    _out << sb;
    writeSequenceMarshalUnmarshalCode(_out, p, ns, "v", true, false);
    _out << eb;

    writeUnmarshalDocComment(_out);
    _out << sp << nl << "public static " << typeS << " read(Ice.InputStream istr)";
    _out << sb;
    _out << nl << typeS << " v;";
    writeSequenceMarshalUnmarshalCode(_out, p, ns, "v", false, false);
    _out << nl << "return v;";
    _out << eb;
    _out << eb;

    if (auto metadata = p->getMetadataArgs("cs:generic"))
    {
        string_view type = *metadata;
        if (type == "List" || type == "LinkedList" || type == "Queue" || type == "Stack")
        {
            return;
        }

        if (!p->type()->isClassType())
        {
            return;
        }

        //
        // The sequence is a custom sequence with elements of class type.
        // Emit a dummy class that causes a compile-time error if the
        // custom sequence type does not implement an indexer.
        //
        _out << sp;
        emitNonBrowsableAttribute();
        _out << nl << "public class " << name << "_Tester";
        _out << sb;
        _out << nl << name << "_Tester()";
        _out << sb;
        _out << nl << typeS << " test = new " << typeS << "();";
        _out << nl << "test[0] = null;";
        _out << eb;
        _out << eb;
    }
}

void
Slice::Gen::TypesVisitor::visitDictionary(const DictionaryPtr& p)
{
    TypePtr key = p->keyType();
    TypePtr value = p->valueType();

    string genericType = p->getMetadataArgs("cs:generic").value_or("Dictionary");

    string ns = getNamespace(p);
    string keyS = typeToString(key, ns);
    string valueS = typeToString(value, ns);
    string name = "global::System.Collections.Generic." + genericType + "<" + keyS + ", " + valueS + ">";

    _out << sp;
    ostringstream summary;
    summary << "Provides methods to marshal and unmarshal a <c>" << p->name() << "</c>.";
    writeHelperDocComment(p, summary.str(), "helper class");
    _out << nl << "public sealed class " << p->mappedName() << "Helper";
    _out << sb;

    writeMarshalDocComment(_out);
    _out << sp << nl << "public static void write(";
    _out.useCurrentPosAsIndent();
    _out << "Ice.OutputStream ostr,";
    _out << nl << name << " v)";
    _out.restoreIndent();
    _out << sb;
    _out << nl << "if (v is null)";
    _out << sb;
    _out << nl << "ostr.writeSize(0);";
    _out << eb;
    _out << nl << "else";
    _out << sb;
    _out << nl << "ostr.writeSize(v.Count);";
    _out << nl << "foreach (global::System.Collections.";
    _out << "Generic.KeyValuePair<" << keyS << ", " << valueS << ">";
    _out << " e in v)";
    _out << sb;
    writeMarshalUnmarshalCode(_out, key, ns, "e.Key", true);
    writeMarshalUnmarshalCode(_out, value, ns, "e.Value", true);
    _out << eb;
    _out << eb;
    _out << eb;

    writeUnmarshalDocComment(_out);
    _out << sp << nl << "public static " << name << " read(Ice.InputStream istr)";
    _out << sb;
    _out << nl << "int sz = istr.readSize();";
    _out << nl << name << " r = new " << name << "();";
    _out << nl << "for (int i = 0; i < sz; ++i)";
    _out << sb;
    _out << nl << keyS << " k;";
    writeMarshalUnmarshalCode(_out, key, ns, "k", false);

    if (value->isClassType())
    {
        ostringstream os;
        os << '(' << typeToString(value, ns) << " v) => { r[k] = v; }";
        writeMarshalUnmarshalCode(_out, value, ns, os.str(), false);
    }
    else
    {
        _out << nl << valueS << " v;";
        writeMarshalUnmarshalCode(_out, value, ns, "v", false);
        _out << nl << "r[k] = v;";
    }
    _out << eb;
    _out << nl << "return r;";
    _out << eb;

    _out << eb;
}

bool
Slice::Gen::TypesVisitor::visitExceptionStart(const ExceptionPtr& p)
{
    string ns = getNamespace(p);
    ExceptionPtr base = p->base();

    _out << sp;
    writeDocComment(p, "exception class");
    emitObsoleteAttribute(p, _out);
    emitAttributes(p);
    _out << nl << "[Ice.SliceTypeId(\"" << p->scoped() << "\")]";
    _out << nl << "public partial class " << p->mappedName() << " : ";
    if (base)
    {
        _out << getUnqualified(base, ns);
    }
    else
    {
        _out << "Ice.UserException";
    }
    _out << sb;
    return true;
}

void
Slice::Gen::TypesVisitor::visitExceptionEnd(const ExceptionPtr& p)
{
    string name = p->mappedName();
    string ns = getNamespace(p);
    DataMemberList allDataMembers = p->allDataMembers();
    DataMemberList dataMembers = p->dataMembers();
    DataMemberList optionalMembers = p->orderedOptionalDataMembers();
    ExceptionPtr base = p->base();

    if (!allDataMembers.empty())
    {
        // Primary constructor.
        _out << sp;
        _out << nl << "public " << name << spar;

        vector<string> parameters;
        vector<string> secondaryCtorParams;
        vector<string> secondaryCtorMemberNames;
        vector<string> secondaryCtorBaseParamNames;

        for (const auto& q : allDataMembers)
        {
            string memberName = q->mappedName();
            string memberType = typeToString(q->type(), ns, q->optional());
            parameters.push_back(memberType + " " + memberName);

            // The secondary constructor initializes the fields that would be marked "required" if we generated the
            // required keyword.
            if (isMappedToRequiredField(q))
            {
                secondaryCtorParams.push_back(memberType + " " + memberName);

                if (find(dataMembers.begin(), dataMembers.end(), q) != dataMembers.end())
                {
                    secondaryCtorMemberNames.push_back(memberName);
                }
            }
        }
        _out << parameters << epar;

        if (base && allDataMembers.size() != dataMembers.size())
        {
            _out << " : base" << spar;
            vector<string> baseParamNames;
            DataMemberList baseDataMembers = base->allDataMembers();
            for (const auto& q : baseDataMembers)
            {
                string memberName = q->mappedName();
                baseParamNames.push_back(memberName);

                // Look for required fields
                if (isMappedToRequiredField(q))
                {
                    secondaryCtorBaseParamNames.push_back(memberName);
                }
            }
            _out << baseParamNames << epar;
        }
        _out << sb;
        for (const auto& q : dataMembers)
        {
            const string memberName = q->mappedName();
            if (isMappedToNonNullableReference(q))
            {
                _out << nl << "global::System.ArgumentNullException.ThrowIfNull(" << memberName << ");";
            }
            _out << nl << "this." << memberName << " = " << memberName << ';';
        }
        _out << eb;

        // Secondary constructor. Can be parameterless.
        if (secondaryCtorParams.size() != parameters.size())
        {
            _out << sp;
            _out << nl << "public " << name << spar << secondaryCtorParams << epar;
            if (base && secondaryCtorBaseParamNames.size() > 0)
            {
                _out << " : base" << spar << secondaryCtorBaseParamNames << epar;
            }
            _out << sb;
            for (const auto& q : secondaryCtorMemberNames)
            {
                // All these parameters/fields are non-nullable and we don't tolerate null values.
                _out << nl << "global::System.ArgumentNullException.ThrowIfNull(" << q << ");";
                _out << nl << "this." << q << " = " << q << ';';
            }
            _out << eb;
        }

        // Parameterless constructor. Required for unmarshaling.
        if (secondaryCtorParams.size() > 0)
        {
            _out << sp;
            emitNonBrowsableAttribute();
            _out << nl << "public " << name << "()";
            _out << sb;
            writeDataMemberInitializers(dataMembers);
            _out << eb;
        }
    }

    string scoped = p->scoped();

    _out << sp;
    _out << nl << "public override string ice_id() => \"" << scoped << "\";";

    _out << sp;
    emitNonBrowsableAttribute();
    _out << nl << "protected override void iceWriteImpl(Ice.OutputStream ostr_)";
    _out << sb;
    _out << nl << "ostr_.startSlice(\"" << scoped << "\", -1, " << (!base ? "true" : "false") << ");";
    for (const auto& dataMember : dataMembers)
    {
        if (!dataMember->optional())
        {
            writeMarshalDataMember(dataMember, dataMember->mappedName(), ns);
        }
    }

    for (const auto& optionalMember : optionalMembers)
    {
        writeMarshalDataMember(optionalMember, optionalMember->mappedName(), ns);
    }

    _out << nl << "ostr_.endSlice();";
    if (base)
    {
        _out << nl << "base.iceWriteImpl(ostr_);";
    }
    _out << eb;

    _out << sp;
    emitNonBrowsableAttribute();
    _out << nl << "protected override void iceReadImpl(Ice.InputStream istr_)";
    _out << sb;
    _out << nl << "istr_.startSlice();";

    for (const auto& dataMember : dataMembers)
    {
        if (!dataMember->optional())
        {
            writeUnmarshalDataMember(dataMember, dataMember->mappedName(), ns);
        }
    }

    for (const auto& optionalMember : optionalMembers)
    {
        writeUnmarshalDataMember(optionalMember, optionalMember->mappedName(), ns);
    }
    _out << nl << "istr_.endSlice();";
    if (base)
    {
        _out << nl << "base.iceReadImpl(istr_);";
    }
    _out << eb;

    if (p->usesClasses() && !(base && base->usesClasses()))
    {
        _out << sp;
        emitNonBrowsableAttribute();
        _out << nl << "public override bool iceUsesClasses()";
        _out << sb;
        _out << nl << "return true;";
        _out << eb;
    }

    _out << eb;
}

bool
Slice::Gen::TypesVisitor::visitStructStart(const StructPtr& p)
{
    const bool classMapping = isMappedToClass(p);
    string name = p->mappedName();
    _out << sp;

    string mappedType = classMapping ? "record class" : "record struct";

    writeDocComment(p, mappedType);
    emitObsoleteAttribute(p, _out);
    emitAttributes(p);
    _out << nl << "public " << (classMapping ? "sealed " : "") << "partial " << mappedType << ' ' << name;
    _out << sb;
    return true;
}

void
Slice::Gen::TypesVisitor::visitStructEnd(const StructPtr& p)
{
    string name = p->mappedName();
    string ns = getNamespace(p);
    DataMemberList dataMembers = p->dataMembers();

    _out << sp << nl << "partial void ice_initialize();";

    if (isMappedToClass(p))
    {
        // We generate a constructor that initializes all required fields (collections and structs mapped to
        // classes). It can be parameterless.

        vector<string> ctorParams;
        vector<string> ctorParamNames;
        for (const auto& q : dataMembers)
        {
            if (isMappedToRequiredField(q))
            {
                string memberName = q->mappedName();
                string memberType = typeToString(q->type(), ns, false);
                ctorParams.push_back(memberType + " " + memberName);
                ctorParamNames.push_back(memberName);
            }
        }

        // We only generate this ctor if it's different from the primary constructor.
        if (ctorParams.size() != dataMembers.size())
        {
            _out << sp;
            _out << nl << "public " << name << spar << ctorParams << epar;
            _out << sb;
            for (const auto& q : ctorParamNames)
            {
                _out << nl << "global::System.ArgumentNullException.ThrowIfNull(" << q << ");";
                _out << nl << "this." << q << " = " << q << ';';
            }
            // All the other fields keep their default values (explicit or implicit).
            _out << nl << "ice_initialize();";
            _out << eb;
        }
    }

    _out << sp;
    _out << nl << "public " << name << spar;
    vector<string> parameters;
    for (const auto& q : dataMembers)
    {
        parameters.push_back(typeToString(q->type(), ns, false) + " " + q->mappedName());
    }
    _out << parameters << epar;
    _out << sb;
    for (const auto& q : dataMembers)
    {
        string paramName = q->mappedName();
        if (isMappedToNonNullableReference(q))
        {
            _out << nl << "global::System.ArgumentNullException.ThrowIfNull(" << paramName << ");";
        }
        _out << nl << "this." << paramName << " = " << paramName << ';';
    }
    _out << nl << "ice_initialize();";
    _out << eb;

    // Unmarshaling constructor
    _out << sp;
    _out << nl << "public " << name << "(Ice.InputStream istr)";
    _out << sb;
    for (const auto& q : dataMembers)
    {
        writeUnmarshalDataMember(q, q->mappedName(), ns, true);
    }
    _out << nl << "ice_initialize();";
    _out << eb;

    _out << sp;
    _out << nl << "public void ice_writeMembers(Ice.OutputStream ostr)";
    _out << sb;
    for (const auto& dataMember : dataMembers)
    {
        writeMarshalDataMember(dataMember, dataMember->mappedName(), ns, true);
    }
    _out << eb;

    _out << sp;
    writeMarshalDocComment(_out);
    _out << nl << "public static void ice_write(Ice.OutputStream ostr, " << name << " v)";
    _out << sb;
    _out << nl << "v.ice_writeMembers(ostr);";
    _out << eb;

    _out << sp;
    writeUnmarshalDocComment(_out);
    _out << nl << "public static " << name << " ice_read(Ice.InputStream istr) => new(istr);";
    _out << eb;
}

void
Slice::Gen::TypesVisitor::visitEnum(const EnumPtr& p)
{
    string name = p->mappedName();
    string ns = getNamespace(p);
    EnumeratorList enumerators = p->enumerators();
    const bool hasExplicitValues = p->hasExplicitValues();

    _out << sp;
    writeDocComment(p, "enum");
    emitObsoleteAttribute(p, _out);
    emitAttributes(p);
    _out << nl << "public enum " << name;
    _out << sb;
    for (const auto& enumerator : enumerators)
    {
        if (!isFirstElement(enumerator))
        {
            _out << ',';
            _out << sp;
        }

        writeDocComment(enumerator, "");
        emitAttributes(enumerator);
        _out << nl << enumerator->mappedName();
        if (hasExplicitValues)
        {
            _out << " = " << enumerator->value();
        }
    }
    _out << eb;

    _out << sp;
    ostringstream classComment;
    classComment << "Provides methods to marshal and unmarshal a <see cref=\"" << name << "\" />.";
    writeHelperDocComment(p, classComment.str(), "helper class");
    _out << nl << "public sealed class " << name << "Helper";
    _out << sb;
    _out << sp;
    writeMarshalDocComment(_out);
    _out << nl << "public static void write(Ice.OutputStream ostr, " << name << " v)";
    _out << sb;
    writeMarshalUnmarshalCode(_out, p, ns, "v", true);
    _out << eb;

    _out << sp;
    writeUnmarshalDocComment(_out);
    _out << nl << "public static " << name << " read(Ice.InputStream istr)";
    _out << sb;
    _out << nl << name << " v;";
    writeMarshalUnmarshalCode(_out, p, ns, "v", false);
    _out << nl << "return v;";
    _out << eb;

    _out << eb;
}

void
Slice::Gen::TypesVisitor::visitConst(const ConstPtr& p)
{
    _out << sp;
    emitAttributes(p);
    _out << nl << "public abstract class " << p->mappedName();
    _out << sb;
    _out << sp << nl << "public const " << typeToString(p->type(), "") << " value = ";
    writeConstantValue(p->type(), p->valueType(), p->value());
    _out << ";";
    _out << eb;
}

void
Slice::Gen::TypesVisitor::visitDataMember(const DataMemberPtr& p)
{
    ContainedPtr cont = dynamic_pointer_cast<Contained>(p->container());
    assert(cont);
    bool isProperty = cont->hasMetadata("cs:property");
    StructPtr st = dynamic_pointer_cast<Struct>(cont);
    string ns = getNamespace(cont);

    _out << sp;

    emitObsoleteAttribute(p, _out);

    string type = typeToString(p->type(), ns, p->optional());

    emitAttributes(p);
    _out << nl << "public" << ' ' << type << ' ' << p->mappedName();

    bool addSemicolon = true;
    if (isProperty)
    {
        _out << " { get; set; }";
        addSemicolon = false;
    }

    // Generate the default value for this field unless the enclosing type is a struct.
    if (!st || isMappedToClass(st))
    {
        if (p->defaultValue())
        {
            _out << " = ";
            writeConstantValue(p->type(), p->defaultValueType(), *p->defaultValue());
            addSemicolon = true;
        }
        else if (!p->optional())
        {
            BuiltinPtr builtin = dynamic_pointer_cast<Builtin>(p->type());
            if (builtin && builtin->kind() == Builtin::KindString)
            {
                // This behavior is unfortunate but kept for backwards compatibility.
                _out << " = \"\"";
                addSemicolon = true;
            }
        }
    }

    if (addSemicolon)
    {
        _out << ';';
    }
}

bool
Slice::Gen::TypesVisitor::visitInterfaceDefStart(const InterfaceDefPtr& p)
{
    string ns = getNamespace(p);

    _out << sp;
<<<<<<< HEAD
    ostringstream notes;
    notes << "Use the methods of this interface to invoke operations on a remote Ice object that implements <c>"
          << p->name() << "</c>.";
    writeDocComment(p, "client-side interface", notes.str());
    _out << nl << "public interface " << p->mappedName() << "Prx : ";
=======
    writeDocComment(p);
    _out << nl << "public partial interface " << p->mappedName() << "Prx : ";
>>>>>>> aa30655d

    vector<string> baseInterfaces;
    for (const auto& base : p->bases())
    {
        baseInterfaces.push_back(getUnqualified(base, ns) + "Prx");
    }

    if (baseInterfaces.empty())
    {
        baseInterfaces.emplace_back("Ice.ObjectPrx");
    }

    for (auto q = baseInterfaces.begin(); q != baseInterfaces.end();)
    {
        _out << *q;
        if (++q != baseInterfaces.end())
        {
            _out << ", ";
        }
    }
    _out << sb;

    return true;
}

void
Slice::Gen::TypesVisitor::visitInterfaceDefEnd(const InterfaceDefPtr& p)
{
    _out << eb;

    // Generates proxy helper

    string name = p->mappedName();
    string ns = getNamespace(p);

    _out << sp;
<<<<<<< HEAD
    ostringstream summary;
    summary << "Helper class for proxy <see cref=\"" << name << "Prx\" />.";
    writeHelperDocComment(p, summary.str(), "proxy helper class");
    _out << nl << "public sealed class " << name << "PrxHelper : "
=======
    _out << nl << "public sealed partial class " << name << "PrxHelper : "
>>>>>>> aa30655d
         << "Ice.ObjectPrxHelperBase, " << name << "Prx";
    _out << sb;

    OperationList ops = p->allOperations();

    for (const auto& op : ops)
    {
        string opName = op->mappedName();
        TypePtr ret = op->returnType();
        string retS = typeToString(ret, ns, op->returnIsOptional());

        vector<string> params = getParams(op, ns);
        vector<string> argsAMI = getInArgs(op);

        ParameterList outParams = op->outParameters();

        string context = getEscapedParamName(op, "context");

        _out << sp;
        _out << nl << "public " << retS << " " << opName << spar << params
             << ("global::System.Collections.Generic.Dictionary<string, string>? " + context + " = null") << epar;
        _out << sb;
        _out << nl << "try";
        _out << sb;

        _out << nl;

        if (op->returnsAnyValues())
        {
            if (outParams.empty())
            {
                _out << "return ";
            }
            else if (ret || outParams.size() > 1)
            {
                _out << "var result_ = ";
            }
            else
            {
                _out << outParams.front()->mappedName() << " = ";
            }
        }
        _out << "_iceI_" << removeEscapePrefix(opName) << "Async" << spar << argsAMI << context << "null"
             << "global::System.Threading.CancellationToken.None"
             << "true" << epar;

        _out << (op->returnsAnyValues() ? ".Result;" : ".Wait();");

        if (op->returnsMultipleValues())
        {
            for (const auto& param : outParams)
            {
                string paramName = param->mappedName();
                _out << nl << paramName << " = result_." << paramName << ";";
            }

            if (ret)
            {
                _out << nl << "return result_." << resultStructReturnValueName(outParams) << ";";
            }
        }
        _out << eb;
        _out << nl << "catch (global::System.AggregateException ex_)";
        _out << sb;
        _out << nl << "throw ex_.InnerException!;";
        _out << eb;
        _out << eb;
    }

    // Async invocation
    for (const auto& op : ops)
    {
        vector<string> paramsAMI = getInParams(op, ns);
        vector<string> argsAMI = getInArgs(op);

        string opName = op->mappedName();

        ParameterList inParams = op->inParameters();
        ParameterList outParams = op->outParameters();

        string context = getEscapedParamName(op, "context");
        string cancel = getEscapedParamName(op, "cancel");
        string progress = getEscapedParamName(op, "progress");

        TypePtr ret = op->returnType();

        string returnTypeS = resultType(op, ns);

        // Arrange exceptions into most-derived to least-derived order. If we don't
        // do this, a base exception handler can appear before a derived exception
        // handler, causing compiler warnings and resulting in the base exception
        // being marshaled instead of the derived exception.
        ExceptionList throws = op->throws();
        throws.sort(Slice::DerivedToBaseCompare());

        // Write the public Async method.
        _out << sp;
        _out << nl << "public global::System.Threading.Tasks.Task";
        if (!returnTypeS.empty())
        {
            _out << "<" << returnTypeS << ">";
        }
        _out << " " << opName << "Async" << spar << paramsAMI
             << ("global::System.Collections.Generic.Dictionary<string, string>? " + context + " = null")
             << ("global::System.IProgress<bool>? " + progress + " = null")
             << ("global::System.Threading.CancellationToken " + cancel + " = default") << epar;

        _out << sb;
        _out << nl << "return _iceI_" << removeEscapePrefix(opName) << "Async" << spar << argsAMI << context << progress
             << cancel << "false" << epar << ";";
        _out << eb;

        //
        // Write the Async method implementation.
        //
        _out << sp;
        _out << nl << "private global::System.Threading.Tasks.Task";
        if (!returnTypeS.empty())
        {
            _out << "<" << returnTypeS << ">";
        }
        _out << " _iceI_" << removeEscapePrefix(opName) << "Async" << spar << getInParams(op, ns, true)
             << "global::System.Collections.Generic.Dictionary<string, string>? context"
             << "global::System.IProgress<bool>? progress"
             << "global::System.Threading.CancellationToken cancel"
             << "bool synchronous" << epar;
        _out << sb;

        string flatName = "_" + removeEscapePrefix(opName) + "_name";
        if (op->returnsData())
        {
            _out << nl << "iceCheckTwowayOnly(" << flatName << ");";
        }
        if (returnTypeS.empty())
        {
            _out << nl << "var completed = "
                 << "new Ice.Internal.OperationTaskCompletionCallback<object>(progress, cancel);";
        }
        else
        {
            _out << nl << "var completed = "
                 << "new Ice.Internal.OperationTaskCompletionCallback<" << returnTypeS << ">(progress, cancel);";
        }

        _out << nl << "_iceI_" << removeEscapePrefix(opName) << spar << getInArgs(op, true) << "context"
             << "synchronous"
             << "completed" << epar << ";";
        _out << nl << "return completed.Task;";

        _out << eb;

        _out << sp << nl << "private const string " << flatName << " = \"" << op->name() << "\";";

        //
        // Write the common invoke method
        //
        _out << sp << nl;
        _out << "private void _iceI_" << removeEscapePrefix(opName) << spar << getInParams(op, ns, true)
             << "global::System.Collections.Generic.Dictionary<string, string>? context"
             << "bool synchronous"
             << "Ice.Internal.OutgoingAsyncCompletionCallback completed" << epar;
        _out << sb;

        if (returnTypeS.empty())
        {
            _out << nl << "var outAsync = getOutgoingAsync<object>(completed);";
        }
        else
        {
            _out << nl << "var outAsync = getOutgoingAsync<" << returnTypeS << ">(completed);";
        }

        _out << nl << "outAsync.invoke(";
        _out.inc();
        _out << nl << flatName << ",";
        _out << nl << sliceModeToIceMode(op->mode()) << ",";
        _out << nl << opFormatTypeToString(op) << ",";
        _out << nl << "context,";
        _out << nl << "synchronous";
        if (!inParams.empty())
        {
            _out << ",";
            _out << nl << "write: (Ice.OutputStream ostr) =>";
            _out << sb;
            writeMarshalUnmarshalParams(inParams, nullptr, true, ns);
            if (op->sendsClasses())
            {
                _out << nl << "ostr.writePendingValues();";
            }
            _out << eb;
        }

        if (!throws.empty())
        {
            _out << ",";
            _out << nl << "userException: (Ice.UserException ex) =>";
            _out << sb;
            _out << nl << "try";
            _out << sb;
            _out << nl << "throw ex;";
            _out << eb;

            // Generate a catch block for each legal user exception.
            for (const auto& thrown : throws)
            {
                _out << nl << "catch (" << getUnqualified(thrown, ns) << ")";
                _out << sb;
                _out << nl << "throw;";
                _out << eb;
            }

            _out << nl << "catch (Ice.UserException)";
            _out << sb;
            _out << eb;

            _out << eb;
        }

        if (op->returnsAnyValues())
        {
            _out << ",";
            _out << nl << "read: (Ice.InputStream istr) =>";
            _out << sb;
            if (outParams.empty())
            {
                _out << nl << returnTypeS << " ret" << (ret->isClassType() ? " = null;" : ";");
            }
            else if (ret || outParams.size() > 1)
            {
                // Generated OpResult struct
                _out << nl << "var ret = new " << returnTypeS << "();";
            }
            else
            {
                TypePtr t = outParams.front()->type();
                _out << nl << typeToString(t, ns, (outParams.front()->optional())) << " iceP_"
                     << removeEscapePrefix(outParams.front()->mappedName()) << (t->isClassType() ? " = null;" : ";");
            }

            writeMarshalUnmarshalParams(outParams, op, false, ns, true);
            if (op->returnsClasses())
            {
                _out << nl << "istr.readPendingValues();";
            }

            if (!ret && outParams.size() == 1)
            {
                _out << nl << "return iceP_" << removeEscapePrefix(outParams.front()->mappedName()) << ";";
            }
            else
            {
                _out << nl << "return ret;";
            }
            _out << eb;
        }
        _out << ");";
        _out.dec();
        _out << eb;
    }

    _out << sp << nl << "public static " << name
         << "Prx createProxy(Ice.Communicator communicator, string proxyString) =>";
    _out.inc();
    _out << nl << "new " << name << "PrxHelper(Ice.ObjectPrxHelper.createProxy(communicator, proxyString));";
    _out.dec();

    _out << sp << nl << "public static " << name
         << "Prx? checkedCast(Ice.ObjectPrx? b, global::System.Collections.Generic.Dictionary<string, string>? ctx = "
            "null) =>";
    _out.inc();
    _out << nl << "b is not null && b.ice_isA(ice_staticId(), ctx) ? new " << name << "PrxHelper(b) : null;";
    _out.dec();

    _out << sp << nl << "public static " << name
         << "Prx? checkedCast(Ice.ObjectPrx? b, string f, global::System.Collections.Generic.Dictionary<string, "
            "string>? ctx = null) =>";
    _out.inc();
    _out << nl << "checkedCast(b?.ice_facet(f), ctx);";
    _out.dec();

    _out << sp << nl << "public static async global::System.Threading.Tasks.Task<" << name
         << "Prx?> checkedCastAsync(Ice.ObjectPrx b, global::System.Collections.Generic.Dictionary<string, string>? "
            "ctx = null) =>";
    _out.inc();
    _out << nl << "await b.ice_isAAsync(ice_staticId(), ctx).ConfigureAwait(false) ? new " << name
         << "PrxHelper(b) : null;";
    _out.dec();

    _out << sp << nl << "public static global::System.Threading.Tasks.Task<" << name
         << "Prx?> checkedCastAsync(Ice.ObjectPrx b, string f, global::System.Collections.Generic.Dictionary<string, "
            "string>? ctx = null) =>";
    _out.inc();
    _out << nl << "checkedCastAsync(b.ice_facet(f), ctx);";
    _out.dec();

    _out << sp << nl << "[return: global::System.Diagnostics.CodeAnalysis.NotNullIfNotNull(nameof(b))]";
    _out << sp << nl << "public static " << name << "Prx? uncheckedCast(Ice.ObjectPrx? b) =>";
    _out.inc();
    _out << nl << "b is not null ? new " << name << "PrxHelper(b) : null;";
    _out.dec();

    _out << sp << nl << "[return: global::System.Diagnostics.CodeAnalysis.NotNullIfNotNull(nameof(b))]";
    _out << sp << nl << "public static " << name << "Prx? uncheckedCast(Ice.ObjectPrx? b, string f) =>";
    _out.inc();
    _out << nl << "uncheckedCast(b?.ice_facet(f));";
    _out.dec();

    //
    // Need static-readonly for arrays in C# (not const)
    //
    _out << sp << nl << "private static readonly string[] _ids =";
    _out << sb;

    StringList ids = p->ids();
    {
        auto q = ids.begin();
        while (q != ids.end())
        {
            _out << nl << '"' << *q << '"';
            if (++q != ids.end())
            {
                _out << ',';
            }
        }
    }
    _out << eb << ";";

    _out << sp << nl << "public static string ice_staticId() => \"" << p->scoped() << "\";";

    _out << sp << nl << "public static void write(Ice.OutputStream ostr, " << name << "Prx? v)";
    _out << sb;
    _out << nl << "ostr.writeProxy(v);";
    _out << eb;

    _out << sp << nl << "public static " << name << "Prx? read(Ice.InputStream istr) =>";
    _out.inc();
    _out << nl << "istr.readProxy() is Ice.ObjectPrx proxy ? new " << name << "PrxHelper(proxy) : null;";
    _out.dec();

    _out << sp;
    emitNonBrowsableAttribute();
    _out << nl << "protected override Ice.ObjectPrxHelperBase iceNewInstance(Ice.Internal.Reference reference) => new "
         << name << "PrxHelper(reference);";

    _out << sp;
    _out << nl << "private " << name << "PrxHelper(Ice.ObjectPrx proxy)";
    _out.inc();
    _out << nl << ": base(proxy)";
    _out.dec();
    _out << sb;
    _out << eb;

    _out << sp;
    _out << nl << "private " << name << "PrxHelper(Ice.Internal.Reference reference)";
    _out.inc();
    _out << nl << ": base(reference)";
    _out.dec();
    _out << sb;
    _out << eb;

    _out << eb;
}

void
Slice::Gen::TypesVisitor::visitOperation(const OperationPtr& p)
{
    string ns = getNamespace(p->interface());
    string name = p->mappedName();
    vector<string> inParams = getInParams(p, ns);
    string retS = typeToString(p->returnType(), ns, p->returnIsOptional());

    {
        //
        // Write the synchronous version of the operation.
        //
        string context = getEscapedParamName(p, "context");
        _out << sp;
        writeOpDocComment(
            p,
            {"<param name=\"" + context + "\">The Context map to send with the invocation.</param>"},
            false);
        emitObsoleteAttribute(p, _out);
        _out << nl << retS << " " << name << spar << getParams(p, ns)
             << ("global::System.Collections.Generic.Dictionary<string, string>? " + context + " = null") << epar
             << ';';
    }

    {
        //
        // Write the async version of the operation (using Async Task API)
        //
        string context = getEscapedParamName(p, "context");
        string cancel = getEscapedParamName(p, "cancel");
        string progress = getEscapedParamName(p, "progress");

        _out << sp;
        writeOpDocComment(
            p,
            {"<param name=\"" + context + "\">Context map to send with the invocation.</param>",
             "<param name=\"" + progress + "\">Sent progress provider.</param>",
             "<param name=\"" + cancel + "\">A cancellation token that receives the cancellation requests.</param>"},
            true);
        emitObsoleteAttribute(p, _out);
        _out << nl << taskResultType(p, ns);
        _out << " " << name << "Async" << spar << inParams
             << ("global::System.Collections.Generic.Dictionary<string, string>? " + context + " = null")
             << ("global::System.IProgress<bool>? " + progress + " = null")
             << ("global::System.Threading.CancellationToken " + cancel + " = default") << epar << ";";
    }
}

Slice::Gen::ResultVisitor::ResultVisitor(IceInternal::Output& out) : CsVisitor(out) {}

namespace
{
    bool hasResultType(const ModulePtr& p)
    {
        for (const auto& interface : p->interfaces())
        {
            for (const auto& op : interface->operations())
            {
                if (op->returnsMultipleValues())
                {
                    return true;
                }
            }
        }

        for (const auto& module : p->modules())
        {
            if (hasResultType(module))
            {
                return true;
            }
        }

        return false;
    }
}

bool
Slice::Gen::ResultVisitor::visitModuleStart(const ModulePtr& p)
{
    if (hasResultType(p))
    {
        moduleStart(p);
        _out << sp << nl << "namespace " << p->mappedName();
        _out << sb;
        return true;
    }
    return false;
}

void
Slice::Gen::ResultVisitor::visitModuleEnd(const ModulePtr& p)
{
    _out << eb;
    moduleEnd(p);
}

void
Slice::Gen::ResultVisitor::visitOperation(const OperationPtr& p)
{
    InterfaceDefPtr interface = p->interface();
    string ns = getNamespace(interface);
    ParameterList outParams = p->outParameters();
    TypePtr ret = p->returnType();

    if (p->returnsMultipleValues())
    {
        string name = resultStructName(interface->mappedName(), p->mappedName());

        string retS;
        string retSName;
        if (ret)
        {
            retS = typeToString(ret, ns, p->returnIsOptional());
            retSName = resultStructReturnValueName(outParams);
        }

        _out << sp;
        _out << nl << "public record struct " << name;
        _out << spar;
        if (ret)
        {
            _out << (retS + " " + retSName);
        }

        for (const auto& q : outParams)
        {
            _out << (typeToString(q->type(), ns, q->optional()) + " " + q->mappedName());
        }
        _out << epar;
        _out << ";";
    }

    if (p->hasMarshaledResult())
    {
        string name = resultStructName(interface->mappedName(), p->mappedName(), true);

        _out << sp;
        _out << nl << "public readonly record struct " << name << " : Ice.MarshaledResult";
        _out << sb;

        //
        // Marshaling constructor
        //
        _out << nl << "public " << name << spar << getOutParams(p, ns, true, false) << "Ice.Current current" << epar;
        _out << sb;
        _out << nl << "_ostr = Ice.CurrentExtensions.startReplyStream(current);";
        _out << nl << "_ostr.startEncapsulation(current.encoding, " << opFormatTypeToString(p) << ");";
        writeMarshalUnmarshalParams(outParams, p, true, ns, false, true, "_ostr");
        if (p->returnsClasses())
        {
            _out << nl << "_ostr.writePendingValues();";
        }
        _out << nl << "_ostr.endEncapsulation();";
        _out << eb;
        _out << sp;
        _out << nl << "public Ice.OutputStream outputStream => _ostr;";
        _out << sp;
        _out << nl << "private readonly Ice.OutputStream _ostr;";
        _out << eb;
    }
}

Slice::Gen::ServantVisitor::ServantVisitor(IceInternal::Output& out) : CsVisitor(out) {}

bool
Slice::Gen::ServantVisitor::visitModuleStart(const ModulePtr& p)
{
    if (!p->contains<InterfaceDef>())
    {
        return false;
    }

    moduleStart(p);
    _out << sp << nl << "namespace " << p->mappedName();
    _out << sb;
    return true;
}

void
Slice::Gen::ServantVisitor::visitModuleEnd(const ModulePtr& p)
{
    _out << eb;
    moduleEnd(p);
}

bool
Slice::Gen::ServantVisitor::visitInterfaceDefStart(const InterfaceDefPtr& p)
{
    string ns = getNamespace(p);

    _out << sp;
    emitAttributes(p);

    ostringstream notes;
    notes << "Your servant class implements this interface by deriving from a generated Disp_ class such as "
          << "<see cref=\"" << p->mappedName() << "Disp_\" />.";

    writeDocComment(p, "server-side interface", notes.str());
    _out << nl << "[Ice.SliceTypeId(\"" << p->scoped() << "\")]";
    _out << nl << "public partial interface " << p->mappedName();

    list<string> baseNames;
    for (const auto& q : p->bases())
    {
        baseNames.push_back(getUnqualified(q, ns));
    }

    if (baseNames.empty())
    {
        baseNames.emplace_back("Ice.Object");
    }

    _out << " : ";
    bool emitSep = false;
    for (const auto& baseName : baseNames)
    {
        if (emitSep)
        {
            _out << ", ";
        }
        emitSep = true;
        _out << baseName;
    }

    _out << sb;
    return true;
}

void
Slice::Gen::ServantVisitor::visitInterfaceDefEnd(const InterfaceDefPtr& p)
{
    _out << eb;

    string name = p->mappedName();
    string ns = getNamespace(p);

    _out << sp;
<<<<<<< HEAD
    ostringstream summary;
    summary << "Implements <see cref=\"Ice.Object.dispatchAsync\" /> for the operations of Slice interface <c>"
            << p->name() << "</c>.";

    ostringstream remarks;
    remarks << "Your servant class derives from this abstract class to implement Slice interface <c>" << p->name()
            << "</c>.";

    writeHelperDocComment(p, summary.str(), "helper class", remarks.str());
    _out << nl << "public abstract class " << name << "Disp_ : Ice.ObjectImpl, " << name;
=======
    _out << nl << "public abstract partial class " << name << "Disp_ : Ice.ObjectImpl, " << name;
>>>>>>> aa30655d

    _out << sb;
    for (const auto& op : p->allOperations())
    {
        string retS;
        vector<string> params, args;
        string opName = getDispatchParams(op, retS, params, args, ns);
        _out << sp << nl << "public abstract " << retS << " " << opName << spar << params << epar << ';';
    }

    _out << sp;
    _out << nl << "public override string ice_id(Ice.Current current) => ice_staticId();";

    _out << sp;
    _out << nl << "public static new string ice_staticId() => \"" << p->scoped() << "\";";

    writeDispatch(p);
    _out << eb;
}

void
Slice::Gen::ServantVisitor::visitOperation(const OperationPtr& op)
{
    InterfaceDefPtr interface = op->interface();
    string ns = getNamespace(interface);
    const bool amd = interface->hasMetadata("amd") || op->hasMetadata("amd");

    string retS;
    vector<string> params, args;
    string opName = getDispatchParams(op, retS, params, args, ns);

    if (!isFirstElement(op))
    {
        _out << sp;
    }

    writeOpDocComment(op, {"<param name=\"" + args.back() + "\">The Current object for the dispatch.</param>"}, amd);

    emitAttributes(op);
    emitObsoleteAttribute(op, _out);
    _out << nl << retS << " " << opName << spar << params << epar << ";";

    _out << sp;
    emitNonBrowsableAttribute();
    _out << nl << "protected static " << (amd ? "async " : "")
         << "global::System.Threading.Tasks.ValueTask<Ice.OutgoingResponse> iceD_"
         << removeEscapePrefix(op->mappedName()) << "Async(";
    _out.inc();
    _out << nl << interface->mappedName() << " obj,";
    _out << nl << "Ice.IncomingRequest request)";
    _out.dec();
    _out << sb;

    TypePtr ret = op->returnType();
    ParameterList inParams = op->inParameters();
    ParameterList outParams = op->outParameters();

    _out << nl << "Ice.ObjectImpl.iceCheckMode(" << sliceModeToIceMode(op->mode()) << ", request.current.mode);";
    if (!inParams.empty())
    {
        // Unmarshal 'in' parameters.
        _out << nl << "var istr = request.inputStream;";
        _out << nl << "istr.startEncapsulation();";
        for (const auto& pli : inParams)
        {
            string param = "iceP_" + removeEscapePrefix(pli->mappedName());
            string typeS = typeToString(pli->type(), ns, pli->optional());

            _out << nl << typeS << ' ' << param << (pli->type()->isClassType() ? " = null;" : ";");
        }
        writeMarshalUnmarshalParams(inParams, nullptr, false, ns);
        if (op->sendsClasses())
        {
            _out << nl << "istr.readPendingValues();";
        }
        _out << nl << "istr.endEncapsulation();";
    }
    else
    {
        _out << nl << "request.inputStream.skipEmptyEncapsulation();";
    }

    vector<string> inArgs;
    for (const auto& pli : inParams)
    {
        inArgs.push_back("iceP_" + removeEscapePrefix(pli->mappedName()));
    }

    if (op->hasMarshaledResult())
    {
        if (amd)
        {
            _out << nl << "var result = await obj." << opName << spar << inArgs << "request.current" << epar
                 << ".ConfigureAwait(false);";
            _out << nl << "return new Ice.OutgoingResponse(result.outputStream);";
        }
        else
        {
            _out << nl << "var result = obj." << opName << spar << inArgs << "request.current" << epar << ";";
            _out << nl << "return new (new Ice.OutgoingResponse(result.outputStream));";
        }
    }
    else if (amd)
    {
        retS = resultType(op, ns);
        _out << nl;

        if (!retS.empty())
        {
            _out << "var result = ";
        }

        _out << "await obj." << opName << spar << inArgs << "request.current" << epar << ".ConfigureAwait(false);";

        if (retS.empty())
        {
            _out << nl << "return Ice.CurrentExtensions.createEmptyOutgoingResponse(request.current);";
        }
        else
        {
            // Adapt to marshaling helper below.
            string resultParam =
                !ret && outParams.size() == 1 ? ("iceP_" + removeEscapePrefix(outParams.front()->mappedName())) : "ret";

            _out << nl << "return Ice.CurrentExtensions.createOutgoingResponse(";
            _out.inc();
            _out << nl << "request.current,";
            _out << nl << "result,";
            _out << nl << "static (ostr, " << resultParam << ") =>";
            _out << sb;
            writeMarshalUnmarshalParams(outParams, op, true, ns, true);
            if (op->returnsClasses())
            {
                _out << nl << "ostr.writePendingValues();";
            }
            _out << eb;
            if (op->format())
            {
                _out << "," << nl << opFormatTypeToString(op);
            }
            _out << ");";
            _out.dec();
        }
    }
    else
    {
        for (const auto& pli : outParams)
        {
            string typeS = typeToString(pli->type(), ns, pli->optional());
            _out << nl << typeS << " iceP_" << removeEscapePrefix(pli->mappedName()) << ";";
        }
        _out << nl;
        if (ret)
        {
            _out << "var ret = ";
        }
        _out << "obj." << opName << spar << inArgs;
        for (const auto& pli : outParams)
        {
            _out << "out iceP_" + removeEscapePrefix(pli->mappedName());
        }
        _out << "request.current" << epar << ";";

        if (!op->returnsAnyValues())
        {
            _out << nl << "return new(Ice.CurrentExtensions.createEmptyOutgoingResponse(request.current));";
        }
        else
        {
            _out << nl << "var ostr = Ice.CurrentExtensions.startReplyStream(request.current);";
            _out << nl << "ostr.startEncapsulation(request.current.encoding, " << opFormatTypeToString(op) << ");";
            writeMarshalUnmarshalParams(outParams, op, true, ns);
            if (op->returnsClasses())
            {
                _out << nl << "ostr.writePendingValues();";
            }
            _out << nl << "ostr.endEncapsulation();";
            _out << nl << "return new(new Ice.OutgoingResponse(ostr));";
        }
    }
    _out << eb;
}

void
Slice::Gen::ServantVisitor::writeDispatch(const InterfaceDefPtr& p)
{
    string ns = getNamespace(p);

    OperationList allOps = p->allOperations();
    if (!allOps.empty())
    {
        _out << sp;
        _out << nl
             << "public override global::System.Threading.Tasks.ValueTask<Ice.OutgoingResponse> "
                "dispatchAsync(Ice.IncomingRequest request) =>";
        _out.inc();
        _out << nl << "request.current.operation switch";
        _out << sb;
        for (const auto& op : allOps)
        {
            _out << nl << '"' << op->name() << "\" => " << getUnqualified(op->interface(), ns) << ".iceD_"
                 << removeEscapePrefix(op->mappedName()) << "Async(this, request),";
        }
        for (const auto& opName : {"ice_id", "ice_ids", "ice_isA", "ice_ping"})
        {
            _out << nl << '"' << opName << "\" => Ice.Object.iceD_" << opName << "Async(this, request),";
        }
        _out << nl << "_ => throw new Ice.OperationNotExistException()";
        _out << eb;
        _out << ";";
        _out.dec();
    }
}<|MERGE_RESOLUTION|>--- conflicted
+++ resolved
@@ -91,15 +91,15 @@
     void writeMarshalDocComment(Output& out)
     {
         writeDocLine(out, "summary", "Marshals a value into an output stream.");
-        writeDocLine(out, "param name=\"ostr\"", "The output stream.", "param");
-        writeDocLine(out, "param name=\"v\"", "The value to marshal.", "param");
+        writeDocLine(out, R"(param name="ostr")", "The output stream.", "param");
+        writeDocLine(out, R"(param name="v")", "The value to marshal.", "param");
     }
 
     // Standard unmarshal doc-comment
     void writeUnmarshalDocComment(Output& out)
     {
         writeDocLine(out, "summary", "Unmarshals a value from an input stream.");
-        writeDocLine(out, "param name=\"istr\"", "The input stream.", "param");
+        writeDocLine(out, R"(param name="istr")", "The input stream.", "param");
         writeDocLine(out, "returns", "The unmarshaled value.");
     }
 
@@ -1695,16 +1695,11 @@
     string ns = getNamespace(p);
 
     _out << sp;
-<<<<<<< HEAD
     ostringstream notes;
     notes << "Use the methods of this interface to invoke operations on a remote Ice object that implements <c>"
           << p->name() << "</c>.";
     writeDocComment(p, "client-side interface", notes.str());
-    _out << nl << "public interface " << p->mappedName() << "Prx : ";
-=======
-    writeDocComment(p);
     _out << nl << "public partial interface " << p->mappedName() << "Prx : ";
->>>>>>> aa30655d
 
     vector<string> baseInterfaces;
     for (const auto& base : p->bases())
@@ -1741,14 +1736,10 @@
     string ns = getNamespace(p);
 
     _out << sp;
-<<<<<<< HEAD
     ostringstream summary;
     summary << "Helper class for proxy <see cref=\"" << name << "Prx\" />.";
     writeHelperDocComment(p, summary.str(), "proxy helper class");
-    _out << nl << "public sealed class " << name << "PrxHelper : "
-=======
     _out << nl << "public sealed partial class " << name << "PrxHelper : "
->>>>>>> aa30655d
          << "Ice.ObjectPrxHelperBase, " << name << "Prx";
     _out << sb;
 
@@ -2126,10 +2117,7 @@
         //
         string context = getEscapedParamName(p, "context");
         _out << sp;
-        writeOpDocComment(
-            p,
-            {"<param name=\"" + context + "\">The Context map to send with the invocation.</param>"},
-            false);
+        writeOpDocComment(p, {"<param name=\"" + context + "\">The request context.</param>"}, false);
         emitObsoleteAttribute(p, _out);
         _out << nl << retS << " " << name << spar << getParams(p, ns)
              << ("global::System.Collections.Generic.Dictionary<string, string>? " + context + " = null") << epar
@@ -2147,8 +2135,8 @@
         _out << sp;
         writeOpDocComment(
             p,
-            {"<param name=\"" + context + "\">Context map to send with the invocation.</param>",
-             "<param name=\"" + progress + "\">Sent progress provider.</param>",
+            {"<param name=\"" + context + "\">The request context.</param>",
+             "<param name=\"" + progress + "\">The sent progress provider.</param>",
              "<param name=\"" + cancel + "\">A cancellation token that receives the cancellation requests.</param>"},
             true);
         emitObsoleteAttribute(p, _out);
@@ -2350,7 +2338,6 @@
     string ns = getNamespace(p);
 
     _out << sp;
-<<<<<<< HEAD
     ostringstream summary;
     summary << "Implements <see cref=\"Ice.Object.dispatchAsync\" /> for the operations of Slice interface <c>"
             << p->name() << "</c>.";
@@ -2360,10 +2347,7 @@
             << "</c>.";
 
     writeHelperDocComment(p, summary.str(), "helper class", remarks.str());
-    _out << nl << "public abstract class " << name << "Disp_ : Ice.ObjectImpl, " << name;
-=======
     _out << nl << "public abstract partial class " << name << "Disp_ : Ice.ObjectImpl, " << name;
->>>>>>> aa30655d
 
     _out << sb;
     for (const auto& op : p->allOperations())
