//
// Copyright (c) ZeroC, Inc. All rights reserved.
//

#include <IceUtil/CtrlCHandler.h>
#include <IceUtil/IceUtil.h>
#include <IceUtil/InputUtil.h>
#include <IceUtil/Options.h>
#include <IceUtil/OutputUtil.h>
#include <IceUtil/StringUtil.h>
#include <IceUtil/Mutex.h>
#include <IceUtil/MutexPtrLock.h>
#include <IceUtil/ConsoleUtil.h>
#include <IceUtil/FileUtil.h>
#include <Slice/Preprocessor.h>
#include <Slice/FileTracker.h>
#include <Slice/Parser.h>
#include <Slice/Util.h>
#include <cstring>
#include <climits>
#include <iterator>

#include <sys/types.h>
#include <sys/stat.h>

#ifdef _WIN32
#  include <direct.h>
#else
#  include <unistd.h>
#endif

using namespace std;
using namespace Slice;
using namespace IceUtilInternal;

// TODO: fix this warning!
#if defined(_MSC_VER)
#   pragma warning(disable:4456) // shadow
#   pragma warning(disable:4457) // shadow
#   pragma warning(disable:4459) // shadow
#elif defined(__clang__)
#   pragma clang diagnostic ignored "-Wshadow"
#elif defined(__GNUC__)
#   pragma GCC diagnostic ignored "-Wshadow"
#endif

namespace
{

//
// Split an absolute name into its components and return the components as a list of identifiers.
//
vector<string>
splitAbsoluteName(const string& abs)
{
    vector<string> ids;
    string::size_type start = 0;
    string::size_type pos;
    while((pos = abs.find(".", start)) != string::npos)
    {
        assert(pos > start);
        ids.push_back(abs.substr(start, pos - start));
        start = pos + 1;
    }
    if(start != abs.size())
    {
        ids.push_back(abs.substr(start));
    }

    return ids;
}

string
lookupKwd(const string& name)
{
    //
    // Keyword list. *Must* be kept in alphabetical order.
    //
    static const string keywordList[] =
    {
        "break", "case", "catch", "classdef", "continue", "else", "elseif", "end", "enumeration", "events", "for",
        "function", "global", "if", "methods", "otherwise", "parfor", "persistent", "properties", "return", "spmd",
        "switch", "try", "while"
    };
    bool found =  binary_search(&keywordList[0],
                                &keywordList[sizeof(keywordList) / sizeof(*keywordList)],
                                name);
    return found ? name + "_" : name;
}

string
fixIdent(const string& ident)
{
    if(ident[0] != ':')
    {
        return lookupKwd(ident);
    }
    vector<string> ids = splitScopedName(ident);
    transform(ids.begin(), ids.end(), ids.begin(), [](const string& id) -> string { return lookupKwd(id); });
    stringstream result;
    for(vector<string>::const_iterator i = ids.begin(); i != ids.end(); ++i)
    {
        result << "::" + *i;
    }
    return result.str();
}

string
fixEnumerator(const string& name)
{
    assert(name[0] != ':');

    //
    // Method list. These represent the built-in methods for enumerators, inherited from uint8 or int32.
    // MATLAB does not allow an enumeration class to declare an enumerator having one of these names.
    //
    // *Must* be kept in alphabetical order.
    //
    static const string methodList[] =
    {
        "abs", "accumarray", "all", "and", "any", "bitand", "bitcmp", "bitget", "bitor", "bitset", "bitshift",
        "bitxor", "bsxfun", "cat", "ceil", "cell", "cellstr", "char", "complex", "conj", "conv2", "ctranspose",
        "cummax", "cummin", "cumprod", "cumsum", "diag", "diff", "double", "end", "eq", "fft", "fftn", "find",
        "fix", "floor", "full", "function_handle", "ge", "gt", "horzcat", "ifft", "ifftn", "imag", "int16", "int32",
        "int64", "int8", "intersect", "isempty", "isequal", "isequaln", "isequalwithequalnans", "isfinite", "isfloat",
        "isinf", "isinteger", "islogical", "ismember", "isnan", "isnumeric", "isreal", "isscalar", "issorted",
        "issparse", "isvector", "ldivide", "le", "length", "linsolve", "logical", "lt", "max", "min", "minus",
        "mldivide", "mod", "mpower", "mrdivide", "mtimes", "ndims", "ne", "nnz", "nonzeros", "not", "numel", "nzmax",
        "or", "permute", "plot", "plus", "power", "prod", "rdivide", "real", "rem", "reshape", "round", "setdiff",
        "setxor", "sign", "single", "size", "sort", "sortrowsc", "strcmp", "strcmpi", "strncmp", "strncmpi",
        "subsasgn", "subsindex", "subsref", "sum", "times", "transpose", "tril", "triu", "uint16", "uint32", "uint64",
        "uminus", "union", "uplus", "vertcat", "xor"
    };

    bool found =  binary_search(&methodList[0],
                                &methodList[sizeof(methodList) / sizeof(*methodList)],
                                name);
    return found ? name + "_" : lookupKwd(name);
}

string
fixOp(const string& name)
{
    assert(name[0] != ':');

    //
    // An operation name must be escaped if it matches any of the identifiers in this list, in addition to the
    // MATLAB language keywords. The identifiers below represent the names of methods inherited from ObjectPrx
    // and handle.
    //
    // *Must* be kept in alphabetical order.
    //
    static const string idList[] =
    {
        "addlistener", "checkedCast", "delete", "eq", "findobj", "findprop", "ge", "gt", "isvalid", "le", "lt", "ne",
        "notify", "uncheckedCast"
    };
    bool found =  binary_search(&idList[0],
                                &idList[sizeof(idList) / sizeof(*idList)],
                                name);
    return found ? name + "_" : fixIdent(name);
}

string
fixExceptionMember(const string& ident)
{
    //
    // User exceptions are subclasses of MATLAB's MException class. Subclasses cannot redefine a member that
    // conflicts with MException's properties. Unfortunately MException also has some undocumented non-public
    // properties that will cause run-time errors.
    //
    if(ident == "identifier" ||
       ident == "message" ||
       ident == "stack" ||
       ident == "cause" ||
       ident == "type") // Undocumented
    {
        return ident + "_";
    }

    return fixIdent(ident);
}

string
fixStructMember(const string& ident)
{
    //
    // We define eq() and ne() methods for structures.
    //
    if(ident == "eq" || ident == "ne")
    {
        return ident + "_";
    }

    return fixIdent(ident);
}

string
replace(string s, string patt, string val)
{
    string r = s;
    string::size_type pos = r.find(patt);
    while(pos != string::npos)
    {
        r.replace(pos, patt.size(), val);
        pos += val.size();
        pos = r.find(patt, pos);
    }
    return r;
}

void
writeCopyright(IceUtilInternal::Output& out, const string& file)
{
    string f = file;
    string::size_type pos = f.find_last_of("/");
    if(pos != string::npos)
    {
        f = f.substr(pos + 1);
    }

    out << nl << "% Copyright (c) ZeroC, Inc. All rights reserved.";
    out << nl << "% Generated from " << f << " by slice2matlab version " << ICE_STRING_VERSION;
    out << nl;
}

void
openClass(const string& abs, const string& dir, IceUtilInternal::Output& out)
{
    vector<string> v = splitAbsoluteName(abs);
    assert(v.size() > 1);

    string path;
    if(!dir.empty())
    {
        path = dir + "/";
    }

    //
    // Create a package directory corresponding to each component.
    //
    for(vector<string>::size_type i = 0; i < v.size() - 1; i++)
    {
        path += "+" + lookupKwd(v[i]);
        if(!IceUtilInternal::directoryExists(path))
        {
            if(IceUtilInternal::mkdir(path, 0777) != 0)
            {
                ostringstream os;
                os << "cannot create directory `" << path << "': " << IceUtilInternal::errorToString(errno);
                throw FileException(__FILE__, __LINE__, os.str());
            }
            FileTracker::instance()->addDirectory(path);
        }
        path += "/";
    }

    //
    // There are two options:
    //
    // 1) Create a subdirectory named "@ClassName" containing a file "ClassName.m".
    // 2) Create a file named "ClassName.m".
    //
    // The class directory is useful if you want to add additional supporting files for the class. We only
    // generate a single file for a class so we use option 2.
    //
    const string cls = lookupKwd(v[v.size() - 1]);
    path += cls + ".m";

    out.open(path);
    FileTracker::instance()->addFile(path);
}

//
// Get the fully-qualified name of the given definition. If a suffix is provided,
// it is prepended to the definition's unqualified name. If the nameSuffix
// is provided, it is appended to the container's name.
//
string
getAbsolute(const ContainedPtr& cont, const string& pfx = std::string(), const string& suffix = std::string())
{
    string str = fixIdent(cont->scope() + pfx + cont->name() + suffix);
    if(str.find("::") == 0)
    {
        str.erase(0, 2);
    }

    return replace(str, "::", ".");
}

string
typeToString(const TypePtr& type)
{
    static const char* builtinTable[] =
    {
        "uint8",
        "logical",
        "int16",
        "int32",
        "int64",
        "single",
        "double",
        "char",
        "Ice.Object", // Object
        "Ice.ObjectPrx", // ObjectPrx
        "Ice.Value" // Value
    };

    if(!type)
    {
        return "void";
    }

    BuiltinPtr builtin = BuiltinPtr::dynamicCast(type);
    if(builtin)
    {
        return builtinTable[builtin->kind()];
    }

    ClassDeclPtr cl = ClassDeclPtr::dynamicCast(type);
    if(cl)
    {
        return getAbsolute(cl);
    }

    InterfaceDeclPtr proxy = InterfaceDeclPtr::dynamicCast(type);
    if(proxy)
    {
        return getAbsolute(proxy, "", "Prx");
    }

    DictionaryPtr dict = DictionaryPtr::dynamicCast(type);
    if(dict)
    {
        if(StructPtr::dynamicCast(dict->keyType()))
        {
            return "struct";
        }
        else
        {
            return "containers.Map";
        }
    }

    ContainedPtr contained = ContainedPtr::dynamicCast(type);
    if(contained)
    {
        return getAbsolute(contained);
    }

    return "???";
}

string
dictionaryTypeToString(const TypePtr& type, bool key)
{
    assert(type);

    BuiltinPtr builtin = BuiltinPtr::dynamicCast(type);
    if(builtin)
    {
        switch(builtin->kind())
        {
            case Builtin::KindBool:
            case Builtin::KindByte:
            case Builtin::KindShort:
            {
                //
                // containers.Map supports a limited number of key types.
                //
                return key ? "int32" : typeToString(type);
            }
            case Builtin::KindInt:
            case Builtin::KindLong:
            case Builtin::KindString:
            {
                return typeToString(type);
            }
            case Builtin::KindFloat:
            case Builtin::KindDouble:
            {
                assert(!key);
                return typeToString(type);
            }
            case Builtin::KindObject:
            case Builtin::KindObjectProxy:
            case Builtin::KindValue:
            {
                assert(!key);
                return "any";
            }
            default:
            {
                return "???";
            }
        }
    }

    EnumPtr en = EnumPtr::dynamicCast(type);
    if(en)
    {
        //
        // containers.Map doesn't natively support enumerators as keys but we can work around it using int32.
        //
        return key ? "int32" : "any";
    }

    return "any";
}

bool
declarePropertyType(const TypePtr& type, bool optional)
{
    if(optional || SequencePtr::dynamicCast(type) || InterfaceDeclPtr::dynamicCast(type) || ClassDeclPtr::dynamicCast(type))
    {
        return false;
    }

    BuiltinPtr b = BuiltinPtr::dynamicCast(type);
    if(b && (b->kind() == Builtin::KindObject || b->kind() == Builtin::KindObjectProxy ||
             b->kind() == Builtin::KindValue))
    {
        return false;
    }

    return true;
}

string
constantValue(const TypePtr& type, const SyntaxTreeBasePtr& valueType, const string& value)
{
    ConstPtr constant = ConstPtr::dynamicCast(valueType);
    if(constant)
    {
        return getAbsolute(constant) + ".value";
    }
    else
    {
        BuiltinPtr bp;
        if((bp = BuiltinPtr::dynamicCast(type)))
        {
            switch(bp->kind())
            {
                case Builtin::KindString:
                {
                    return "sprintf('" + toStringLiteral(value, "\a\b\f\n\r\t\v", "", Matlab, 255) + "')";
                }
                case Builtin::KindBool:
                case Builtin::KindByte:
                case Builtin::KindShort:
                case Builtin::KindInt:
                case Builtin::KindLong:
                case Builtin::KindFloat:
                case Builtin::KindDouble:
                case Builtin::KindObject:
                case Builtin::KindObjectProxy:
                case Builtin::KindValue:
                {
                    return value;
                }

                default:
                {
                    return "???";
                }
            }

        }
        else if(EnumPtr::dynamicCast(type))
        {
            EnumeratorPtr e = EnumeratorPtr::dynamicCast(valueType);
            assert(e);
            return getAbsolute(e);
        }
        else
        {
            return value;
        }
    }
}

string
defaultValue(const DataMemberPtr& m)
{
    if(m->defaultValueType())
    {
        return constantValue(m->type(), m->defaultValueType(), m->defaultValue());
    }
    else if(m->optional())
    {
        return "IceInternal.UnsetI.Instance";
    }
    else
    {
        BuiltinPtr builtin = BuiltinPtr::dynamicCast(m->type());
        if(builtin)
        {
            switch(builtin->kind())
            {
                case Builtin::KindString:
                    return "''";
                case Builtin::KindBool:
                    return "false";
                case Builtin::KindByte:
                case Builtin::KindShort:
                case Builtin::KindInt:
                case Builtin::KindLong:
                case Builtin::KindFloat:
                case Builtin::KindDouble:
                    return "0";
                case Builtin::KindObject:
                case Builtin::KindObjectProxy:
                case Builtin::KindValue:
                    return "[]";
            }
        }

        DictionaryPtr dict = DictionaryPtr::dynamicCast(m->type());
        if(dict)
        {
            const TypePtr key = dict->keyType();
            const TypePtr value = dict->valueType();
            if(StructPtr::dynamicCast(key))
            {
                //
                // We use a struct array when the key is a structure type because we can't use containers.Map.
                //
                return "struct('key', {}, 'value', {})";
            }
            else
            {
                ostringstream ostr;
                ostr << "containers.Map('KeyType', '" << dictionaryTypeToString(key, true) << "', 'ValueType', '"
                    << dictionaryTypeToString(value, false) << "')";
                return ostr.str();
            }
        }

        EnumPtr en = EnumPtr::dynamicCast(m->type());
        if(en)
        {
            const EnumeratorList enumerators = en->enumerators();
            return getAbsolute(*enumerators.begin());
        }

        StructPtr st = StructPtr::dynamicCast(m->type());
        if(st)
        {
            return getAbsolute(st) + "()";
        }

        return "[]";
    }
}

bool
isClass(const TypePtr& type)
{
    BuiltinPtr b = BuiltinPtr::dynamicCast(type);
    ClassDeclPtr cl = ClassDeclPtr::dynamicCast(type);
    return (b && (b->kind() == Builtin::KindObject || b->kind() == Builtin::KindValue)) || cl;
}

bool
isProxy(const TypePtr& type)
{
    BuiltinPtr b = BuiltinPtr::dynamicCast(type);
    InterfaceDeclPtr p = InterfaceDeclPtr::dynamicCast(type);
    return (b && b->kind() == Builtin::KindObjectProxy) || p;
}

bool
needsConversion(const TypePtr& type)
{
    SequencePtr seq = SequencePtr::dynamicCast(type);
    if(seq)
    {
        return isClass(seq->type()) || needsConversion(seq->type());
    }

    StructPtr st = StructPtr::dynamicCast(type);
    if(st)
    {
        const DataMemberList members = st->dataMembers();
        for(DataMemberList::const_iterator q = members.begin(); q != members.end(); ++q)
        {
            if(needsConversion((*q)->type()) || isClass((*q)->type()))
            {
                return true;
            }
        }
        return false;
    }

    DictionaryPtr d = DictionaryPtr::dynamicCast(type);
    if(d)
    {
        return needsConversion(d->valueType()) || isClass(d->valueType());
    }

    return false;
}

void
convertValueType(IceUtilInternal::Output& out, const string& dest, const string& src, const TypePtr& type,
                 bool optional)
{
    assert(needsConversion(type));

    if(optional)
    {
        out << nl << "if " << src << " ~= Ice.Unset";
        out.inc();
    }

    SequencePtr seq = SequencePtr::dynamicCast(type);
    if(seq)
    {
        out << nl << dest << " = " << getAbsolute(seq) << ".convert(" << src << ");";
    }

    DictionaryPtr d = DictionaryPtr::dynamicCast(type);
    if(d)
    {
        out << nl << dest << " = " << getAbsolute(d) << ".convert(" << src << ");";
    }

    StructPtr st = StructPtr::dynamicCast(type);
    if(st)
    {
        out << nl << dest << " = " << src << ".ice_convert();";
    }

    if(optional)
    {
        out.dec();
        out << nl << "end";
    }
}

void
trimLines(StringList& l)
{
    //
    // Remove empty trailing lines.
    //
    while(!l.empty() && l.back().empty())
    {
        l.pop_back();
    }
}

StringList
splitComment(const string& c)
{
    string comment = c;

    //
    // Strip HTML markup and javadoc links -- MATLAB doesn't display them.
    //
    string::size_type pos = 0;
    do
    {
        pos = comment.find('<', pos);
        if(pos != string::npos)
        {
            string::size_type endpos = comment.find('>', pos);
            if(endpos == string::npos)
            {
                break;
            }
            comment.erase(pos, endpos - pos + 1);
        }
    }
    while(pos != string::npos);

    const string link = "{@link";
    pos = 0;
    do
    {
        pos = comment.find(link, pos);
        if(pos != string::npos)
        {
            comment.erase(pos, link.size() + 1); // Erase trailing white space too.
            string::size_type endpos = comment.find('}', pos);
            if(endpos != string::npos)
            {
                string ident = comment.substr(pos, endpos - pos);
                comment.erase(pos, endpos - pos + 1);

                //
                // Check for links of the form {@link Type#member}.
                //
                string::size_type hash = ident.find('#');
                string rest;
                if(hash != string::npos)
                {
                    rest = ident.substr(hash + 1);
                    ident = ident.substr(0, hash);
                    if(!ident.empty())
                    {
                        ident = fixIdent(ident);
                        if(!rest.empty())
                        {
                            ident += "." + fixIdent(rest);
                        }
                    }
                    else if(!rest.empty())
                    {
                        ident = fixIdent(rest);
                    }
                }
                else
                {
                    ident = fixIdent(ident);
                }

                comment.insert(pos, ident);
            }
        }
    }
    while(pos != string::npos);

    StringList result;

    pos = 0;
    string::size_type nextPos;
    while((nextPos = comment.find_first_of('\n', pos)) != string::npos)
    {
        result.push_back(IceUtilInternal::trim(string(comment, pos, nextPos - pos)));
        pos = nextPos + 1;
    }
    string lastLine = IceUtilInternal::trim(string(comment, pos));
    if(!lastLine.empty())
    {
        result.push_back(lastLine);
    }

    trimLines(result);

    return result;
}

bool
parseCommentLine(const string& l, const string& tag, bool namedTag, string& name, string& doc)
{
    doc.clear();

    if(l.find(tag) == 0)
    {
        const string ws = " \t";

        if(namedTag)
        {
            string::size_type n = l.find_first_not_of(ws, tag.size());
            if(n == string::npos)
            {
                return false; // Malformed line, ignore it.
            }
            string::size_type end = l.find_first_of(ws, n);
            if(end == string::npos)
            {
                return false; // Malformed line, ignore it.
            }
            name = l.substr(n, end - n);
            n = l.find_first_not_of(ws, end);
            if(n != string::npos)
            {
                doc = l.substr(n);
            }
        }
        else
        {
            name.clear();

            string::size_type n = l.find_first_not_of(ws, tag.size());
            if(n == string::npos)
            {
                return false; // Malformed line, ignore it.
            }
            doc = l.substr(n);
        }

        return true;
    }

    return false;
}

struct DocElements
{
    StringList overview;
    bool deprecated;
    StringList deprecateReason;
    StringList misc;
    StringList seeAlso;
    StringList returns;
    map<string, StringList> params;
    map<string, StringList> exceptions;
};

DocElements
parseComment(const ContainedPtr& p)
{
    DocElements doc;

    doc.deprecated = false;

    //
    // First check metadata for a deprecated tag.
    //
    string deprecateMetadata;
    if(p->findMetaData("deprecate", deprecateMetadata))
    {
        doc.deprecated = true;
        if(deprecateMetadata.find("deprecate:") == 0 && deprecateMetadata.size() > 10)
        {
            doc.deprecateReason.push_back(IceUtilInternal::trim(deprecateMetadata.substr(10)));
        }
    }

    //
    // Split up the comment into lines.
    //
    StringList lines = splitComment(p->comment());

    StringList::const_iterator i;
    for(i = lines.begin(); i != lines.end(); ++i)
    {
        const string l = *i;
        if(l[0] == '@')
        {
            break;
        }
        doc.overview.push_back(l);
    }

    enum State { StateMisc, StateParam, StateThrows, StateReturn, StateDeprecated, StateSee };
    State state = StateMisc;
    string name;
    const string ws = " \t";
    const string paramTag = "@param";
    const string throwsTag = "@throws";
    const string exceptionTag = "@exception";
    const string returnTag = "@return";
    const string deprecatedTag = "@deprecated";
    const string seeTag = "@see";
    for(; i != lines.end(); ++i)
    {
        const string l = IceUtilInternal::trim(*i);
        string line;
        if(parseCommentLine(l, paramTag, true, name, line))
        {
            if(!line.empty())
            {
                state = StateParam;
                StringList sl;
                sl.push_back(line); // The first line of the description.
                doc.params[name] = sl;
            }
        }
        else if(parseCommentLine(l, throwsTag, true, name, line))
        {
            if(!line.empty())
            {
                state = StateThrows;
                StringList sl;
                sl.push_back(line); // The first line of the description.
                doc.exceptions[name] = sl;
            }
        }
        else if(parseCommentLine(l, exceptionTag, true, name, line))
        {
            if(!line.empty())
            {
                state = StateThrows;
                StringList sl;
                sl.push_back(line); // The first line of the description.
                doc.exceptions[name] = sl;
            }
        }
        else if(parseCommentLine(l, seeTag, false, name, line))
        {
            if(!line.empty())
            {
                state = StateSee;
                doc.seeAlso.push_back(line);
            }
        }
        else if(parseCommentLine(l, returnTag, false, name, line))
        {
            if(!line.empty())
            {
                state = StateReturn;
                doc.returns.push_back(line); // The first line of the description.
            }
        }
        else if(parseCommentLine(l, deprecatedTag, false, name, line))
        {
            doc.deprecated = true;
            if(!line.empty())
            {
                state = StateDeprecated;
                doc.deprecateReason.push_back(line); // The first line of the description.
            }
        }
        else if(!l.empty())
        {
            if(l[0] == '@')
            {
                //
                // Treat all other tags as miscellaneous comments.
                //
                state = StateMisc;
            }

            switch(state)
            {
                case StateMisc:
                {
                    doc.misc.push_back(l);
                    break;
                }
                case StateParam:
                {
                    assert(!name.empty());
                    StringList sl;
                    if(doc.params.find(name) != doc.params.end())
                    {
                        sl = doc.params[name];
                    }
                    sl.push_back(l);
                    doc.params[name] = sl;
                    break;
                }
                case StateThrows:
                {
                    assert(!name.empty());
                    StringList sl;
                    if(doc.exceptions.find(name) != doc.exceptions.end())
                    {
                        sl = doc.exceptions[name];
                    }
                    sl.push_back(l);
                    doc.exceptions[name] = sl;
                    break;
                }
                case StateReturn:
                {
                    doc.returns.push_back(l);
                    break;
                }
                case StateDeprecated:
                {
                    doc.deprecateReason.push_back(l);
                    break;
                }
                case StateSee:
                {
                    doc.seeAlso.push_back(l);
                    break;
                }
            }
        }
    }

    trimLines(doc.overview);
    trimLines(doc.deprecateReason);
    trimLines(doc.misc);
    trimLines(doc.returns);

    return doc;
}

void
writeDocLines(IceUtilInternal::Output& out, const StringList& lines, bool commentFirst, const string& space = " ")
{
    StringList l = lines;
    if(!commentFirst)
    {
        out << l.front();
        l.pop_front();
    }
    for(StringList::const_iterator i = l.begin(); i != l.end(); ++i)
    {
        out << nl << "%";
        if(!i->empty())
        {
            out << space << *i;
        }
    }
}

void
writeDocSentence(IceUtilInternal::Output& out, const StringList& lines)
{
    //
    // Write the first sentence.
    //
    for(StringList::const_iterator i = lines.begin(); i != lines.end(); ++i)
    {
        const string ws = " \t";

        if(i->empty())
        {
            break;
        }
        if(i != lines.begin() && i->find_first_not_of(ws) == 0)
        {
            out << " ";
        }
        string::size_type pos = i->find('.');
        if(pos == string::npos)
        {
            out << *i;
        }
        else if(pos == i->size() - 1)
        {
            out << *i;
            break;
        }
        else
        {
            //
            // Assume a period followed by whitespace indicates the end of the sentence.
            //
            while(pos != string::npos)
            {
                if(ws.find((*i)[pos + 1]) != string::npos)
                {
                    break;
                }
                pos = i->find('.', pos + 1);
            }
            if(pos != string::npos)
            {
                out << i->substr(0, pos + 1);
                break;
            }
            else
            {
                out << *i;
            }
        }
    }
}

void
writeSeeAlso(IceUtilInternal::Output& out, const StringList& seeAlso, const ContainerPtr& container)
{
    assert(!seeAlso.empty());
    //
    // All references must be on one line.
    //
    out << nl << "% See also ";
    for(StringList::const_iterator p = seeAlso.begin(); p != seeAlso.end(); ++p)
    {
        if(p != seeAlso.begin())
        {
            out << ", ";
        }

        string sym = *p;
        string rest;
        string::size_type pos = sym.find('#');
        if(pos != string::npos)
        {
            rest = sym.substr(pos + 1);
            sym = sym.substr(0, pos);
        }

        if(!sym.empty() || !rest.empty())
        {
            if(!sym.empty())
            {
                ContainedList c = container->lookupContained(sym, false);
                if(c.empty())
                {
                    out << sym;
                }
                else
                {
                    out << getAbsolute(c.front());
                }

                if(!rest.empty())
                {
                    out << ".";
                }
            }

            if(!rest.empty())
            {
                out << rest;
            }
        }
    }
}

void
writeDocSummary(IceUtilInternal::Output& out, const ContainedPtr& p)
{
    DocElements doc = parseComment(p);

    string n = fixIdent(p->name());

    //
    // No leading newline.
    //
    out << "% " << n << "   Summary of " << n;

    if(!doc.overview.empty())
    {
        out << nl << "%";
        writeDocLines(out, doc.overview, true);
    }

    if(p->containedType() == Contained::ContainedTypeEnum)
    {
        out << nl << "%";
        out << nl << "% " << n << " Properties:";
        EnumPtr en = EnumPtr::dynamicCast(p);
        const EnumeratorList el = en->enumerators();
        for(EnumeratorList::const_iterator q = el.begin(); q != el.end(); ++q)
        {
            StringList sl = splitComment((*q)->comment());
            out << nl << "%   " << fixEnumerator((*q)->name());
            if(!sl.empty())
            {
                out << " - ";
                writeDocSentence(out, sl);
            }
        }
    }
    else if(p->containedType() == Contained::ContainedTypeStruct)
    {
        out << nl << "%";
        out << nl << "% " << n << " Properties:";
        StructPtr st = StructPtr::dynamicCast(p);
        const DataMemberList dml = st->dataMembers();
        for(DataMemberList::const_iterator q = dml.begin(); q != dml.end(); ++q)
        {
            StringList sl = splitComment((*q)->comment());
            out << nl << "%   " << fixIdent((*q)->name());
            if(!sl.empty())
            {
                out << " - ";
                writeDocSentence(out, sl);
            }
        }
    }
    else if(p->containedType() == Contained::ContainedTypeException)
    {
        ExceptionPtr ex = ExceptionPtr::dynamicCast(p);
        const DataMemberList dml = ex->dataMembers();
        if(!dml.empty())
        {
            out << nl << "%";
            out << nl << "% " << n << " Properties:";
            for(DataMemberList::const_iterator q = dml.begin(); q != dml.end(); ++q)
            {
                StringList sl = splitComment((*q)->comment());
                out << nl << "%   " << fixExceptionMember((*q)->name());
                if(!sl.empty())
                {
                    out << " - ";
                    writeDocSentence(out, sl);
                }
            }
        }
    }
    else if(p->containedType() == Contained::ContainedTypeClass)
    {
        ClassDefPtr cl = ClassDefPtr::dynamicCast(p);
        const DataMemberList dml = cl->dataMembers();
        if(!dml.empty())
        {
            out << nl << "%";
            out << nl << "% " << n << " Properties:";
            for(DataMemberList::const_iterator q = dml.begin(); q != dml.end(); ++q)
            {
                StringList sl = splitComment((*q)->comment());
                out << nl << "%   " << fixIdent((*q)->name());
                if(!sl.empty())
                {
                    out << " - ";
                    writeDocSentence(out, sl);
                }
            }
        }
    }

    if(!doc.misc.empty())
    {
        out << nl << "%";
        writeDocLines(out, doc.misc, true);
    }

    if(!doc.seeAlso.empty())
    {
        out << nl << "%";
        writeSeeAlso(out, doc.seeAlso, p->container());
    }

    if(!doc.deprecateReason.empty())
    {
        out << nl << "%";
        out << nl << "% Deprecated: ";
        writeDocLines(out, doc.deprecateReason, false);
    }
    else if(doc.deprecated)
    {
        out << nl << "%";
        out << nl << "% Deprecated";
    }

    out << nl;
}

void
writeOpDocSummary(IceUtilInternal::Output& out, const OperationPtr& p, bool async)
{
    DocElements doc = parseComment(p);

    out << nl << "% " << (async ? p->name() + "Async" : fixOp(p->name()));

    if(!doc.overview.empty())
    {
        out << "   ";
        writeDocLines(out, doc.overview, false);
    }

    out << nl << "%";
    out << nl << "% Parameters:";
    const ParamDeclList inParams = p->inParameters();
    string ctxName = "context";
    string resultName = "result";
    for(ParamDeclList::const_iterator q = inParams.begin(); q != inParams.end(); ++q)
    {
        if((*q)->name() == "context")
        {
            ctxName = "context_";
        }
        if((*q)->name() == "result")
        {
            resultName = "result_";
        }

        out << nl << "%   " << fixIdent((*q)->name()) << " (" << typeToString((*q)->type()) << ")";
        map<string, StringList>::const_iterator r = doc.params.find((*q)->name());
        if(r != doc.params.end() && !r->second.empty())
        {
            out << " - ";
            writeDocLines(out, r->second, false, "     ");
        }
    }
    out << nl << "%   " << ctxName << " (containers.Map) - Optional request context.";

    if(async)
    {
        out << nl << "%";
        out << nl << "% Returns (Ice.Future) - A future that will be completed with the results of the invocation.";
    }
    else
    {
        const ParamDeclList outParams = p->outParameters();
        if(p->returnType() || !outParams.empty())
        {
            for(ParamDeclList::const_iterator q = outParams.begin(); q != outParams.end(); ++q)
            {
                if((*q)->name() == "result")
                {
                    resultName = "result_";
                }
            }

            out << nl << "%";
            if(p->returnType() && outParams.empty())
            {
                out << nl << "% Returns (" << typeToString(p->returnType()) << ")";
                if(!doc.returns.empty())
                {
                    out << " - ";
                    writeDocLines(out, doc.returns, false);
                }
            }
            else if(!p->returnType() && outParams.size() == 1)
            {
                out << nl << "% Returns (" << typeToString(outParams.front()->type()) << ")";
                map<string, StringList>::const_iterator q = doc.params.find(outParams.front()->name());
                if(q != doc.params.end() && !q->second.empty())
                {
                    out << " - ";
                    writeDocLines(out, q->second, false);
                }
            }
            else
            {
                out << nl << "% Returns:";
                if(p->returnType())
                {
                    out << nl << "%   " << resultName << " (" << typeToString(p->returnType()) << ")";
                    if(!doc.returns.empty())
                    {
                        out << " - ";
                        writeDocLines(out, doc.returns, false, "     ");
                    }
                }
                for(ParamDeclList::const_iterator q = outParams.begin(); q != outParams.end(); ++q)
                {
                    out << nl << "%   " << fixIdent((*q)->name()) << " (" << typeToString((*q)->type()) << ")";
                    map<string, StringList>::const_iterator r = doc.params.find((*q)->name());
                    if(r != doc.params.end() && !r->second.empty())
                    {
                        out << " - ";
                        writeDocLines(out, r->second, false, "     ");
                    }
                }
            }
        }
    }

    if(!doc.exceptions.empty())
    {
        out << nl << "%";
        out << nl << "% Exceptions:";
        for(map<string, StringList>::const_iterator q = doc.exceptions.begin(); q != doc.exceptions.end(); ++q)
        {
            //
            // Try to find the exception based on the name given in the doc comment.
            //
            out << nl << "%   ";
            ExceptionPtr ex = p->container()->lookupException(q->first, false);
            if(ex)
            {
                out << getAbsolute(ex);
            }
            else
            {
                out << q->first;
            }
            if(!q->second.empty())
            {
                out << " - ";
                writeDocLines(out, q->second, false, "     ");
            }
        }
    }

    if(!doc.misc.empty())
    {
        out << nl << "%";
        writeDocLines(out, doc.misc, true);
    }

    if(!doc.seeAlso.empty())
    {
        out << nl << "%";
        writeSeeAlso(out, doc.seeAlso, p->container());
    }

    if(!doc.deprecateReason.empty())
    {
        out << nl << "%";
        out << nl << "% Deprecated: ";
        writeDocLines(out, doc.deprecateReason, false);
    }
    else if(doc.deprecated)
    {
        out << nl << "%";
        out << nl << "% Deprecated";
    }

    out << nl;
}

void
writeProxyDocSummary(IceUtilInternal::Output& out, const InterfaceDefPtr& p)
{
    DocElements doc = parseComment(p);

    string n = p->name() + "Prx";

    //
    // No leading newline.
    //
    out << "% " << n << "   Summary of " << n;

    if(!doc.overview.empty())
    {
        out << nl << "%";
        writeDocLines(out, doc.overview, true);
    }

    out << nl << "%";
    out << nl << "% " << n << " Methods:";
    const OperationList ops = p->operations();
    if(!ops.empty())
    {
        for(OperationList::const_iterator q = ops.begin(); q != ops.end(); ++q)
        {
            OperationPtr op = *q;
            DocElements opdoc = parseComment(op);
            out << nl << "%   " << fixOp(op->name());
            if(!opdoc.overview.empty())
            {
                out << " - ";
                writeDocSentence(out, opdoc.overview);
            }
            out << nl << "%   " << op->name() << "Async";
            if(!opdoc.overview.empty())
            {
                out << " - ";
                writeDocSentence(out, opdoc.overview);
            }
        }
    }
    out << nl << "%   checkedCast - Contacts the remote server to verify that the object implements this type.";
    out << nl << "%   uncheckedCast - Downcasts the given proxy to this type without contacting the remote server.";

    if(!doc.misc.empty())
    {
        out << nl << "%";
        writeDocLines(out, doc.misc, true);
    }

    if(!doc.seeAlso.empty())
    {
        out << nl << "%";
        writeSeeAlso(out, doc.seeAlso, p->container());
    }

    if(!doc.deprecateReason.empty())
    {
        out << nl << "%";
        out << nl << "% Deprecated: ";
        writeDocLines(out, doc.deprecateReason, false);
    }
    else if(doc.deprecated)
    {
        out << nl << "%";
        out << nl << "% Deprecated";
    }

    out << nl;
}

void
writeMemberDoc(IceUtilInternal::Output& out, const DataMemberPtr& p)
{
    DocElements doc = parseComment(p);

    //
    // Skip if there are no doc comments.
    //
    if(doc.overview.empty() && doc.misc.empty() && doc.seeAlso.empty() && doc.deprecateReason.empty() &&
       !doc.deprecated)
    {
        return;
    }

    string n;

    ContainedPtr cont = ContainedPtr::dynamicCast(p->container());
    if(cont->containedType() == Contained::ContainedTypeException)
    {
        n = fixExceptionMember(p->name());
    }
    else
    {
        n = fixIdent(p->name());
    }

    out << nl << "% " << n;

    if(!doc.overview.empty())
    {
        out << " - ";
        writeDocLines(out, doc.overview, false);
    }

    if(!doc.misc.empty())
    {
        out << nl << "%";
        writeDocLines(out, doc.misc, true);
    }

    if(!doc.seeAlso.empty())
    {
        out << nl << "%";
        writeSeeAlso(out, doc.seeAlso, p->container());
    }

    if(!doc.deprecateReason.empty())
    {
        out << nl << "%";
        out << nl << "% Deprecated: ";
        writeDocLines(out, doc.deprecateReason, false);
    }
    else if(doc.deprecated)
    {
        out << nl << "%";
        out << nl << "% Deprecated";
    }
}

}

//
// CodeVisitor generates the Matlab mapping for a translation unit.
//
class CodeVisitor : public ParserVisitor
{
public:

    CodeVisitor(const string&);

    virtual bool visitClassDefStart(const ClassDefPtr&);
    virtual bool visitInterfaceDefStart(const InterfaceDefPtr&);
    virtual bool visitExceptionStart(const ExceptionPtr&);
    virtual bool visitStructStart(const StructPtr&);
    virtual void visitSequence(const SequencePtr&);
    virtual void visitDictionary(const DictionaryPtr&);
    virtual void visitEnum(const EnumPtr&);
    virtual void visitConst(const ConstPtr&);

private:

    struct MemberInfo
    {
        string fixedName;
        bool inherited;
        DataMemberPtr dataMember;
    };
    typedef list<MemberInfo> MemberInfoList;

    //
    // Convert an operation mode into a string.
    //
    string getOperationMode(Slice::Operation::Mode);

    void collectClassMembers(const ClassDefPtr&, MemberInfoList&, bool);
    void collectExceptionMembers(const ExceptionPtr&, MemberInfoList&, bool);

    struct ParamInfo
    {
        string fixedName;
        TypePtr type;
        bool optional;
        int tag;
        int pos; // Only used for out params
        ParamDeclPtr param; // 0 == return value
    };
    typedef list<ParamInfo> ParamInfoList;

    ParamInfoList getAllInParams(const OperationPtr&);
    void getInParams(const OperationPtr&, ParamInfoList&, ParamInfoList&);
    ParamInfoList getAllOutParams(const OperationPtr&);
    void getOutParams(const OperationPtr&, ParamInfoList&, ParamInfoList&);

    string getOptionalFormat(const TypePtr&);
    string getFormatType(FormatType);

    void marshal(IceUtilInternal::Output&, const string&, const string&, const TypePtr&, bool, int);
    void unmarshal(IceUtilInternal::Output&, const string&, const string&, const TypePtr&, bool, int);

    void unmarshalStruct(IceUtilInternal::Output&, const StructPtr&, const string&);
    void convertStruct(IceUtilInternal::Output&, const StructPtr&, const string&);

    void writeBaseClassArrayParams(IceUtilInternal::Output&, const MemberInfoList&, bool);

    const string _dir;
};

//
// CodeVisitor implementation.
//
CodeVisitor::CodeVisitor(const string& dir) :
    _dir(dir)
{
}

bool
CodeVisitor::visitClassDefStart(const ClassDefPtr& p)
{
    const string name = fixIdent(p->name());
    const string scoped = p->scoped();
    const string abs = getAbsolute(p);
    const string self = name == "obj" ? "this" : "obj";

    ClassDefPtr base = p->base();

    IceUtilInternal::Output out;
    openClass(abs, _dir, out);

    writeDocSummary(out, p);
    writeCopyright(out, p->file());

<<<<<<< HEAD
        out << nl << "classdef ";
        out << name;
        if(base)
        {
            out << " < " << getAbsolute(base);
        }
        else
        {
            out << " < Ice.Value";
        }
        out.inc();

        const DataMemberList members = p->dataMembers();
        if(!members.empty())
        {
            if(p->hasMetaData("protected"))
=======
    out << nl << "classdef ";
    out << name;
    if(base)
    {
        out << " < " << getAbsolute(base);
    }
    else
    {
        out << " < Ice.Value";
    }
    out.inc();

    const DataMemberList members = p->dataMembers();
    if(!members.empty())
    {
        if(p->hasMetaData("protected"))
        {
            //
            // All members are protected.
            //
            out << nl << "properties(Access=protected)";
            out.inc();
            for(DataMemberList::const_iterator q = members.begin(); q != members.end(); ++q)
            {
                writeMemberDoc(out, *q);
                out << nl << fixIdent((*q)->name());
                if(declarePropertyType((*q)->type(), (*q)->optional()))
                {
                    out << " " << typeToString((*q)->type());
                }
            }
            out.dec();
            out << nl << "end";
        }
        else
        {
            DataMemberList prot, pub;
            for(DataMemberList::const_iterator q = members.begin(); q != members.end(); ++q)
>>>>>>> 06ac1b78
            {
                if((*q)->hasMetaData("protected"))
                {
                    prot.push_back(*q);
                }
                else
                {
                    pub.push_back(*q);
                }
            }
            if(!pub.empty())
            {
                out << nl << "properties";
                out.inc();
                for(DataMemberList::const_iterator q = pub.begin(); q != pub.end(); ++q)
                {
                    writeMemberDoc(out, *q);
                    out << nl << fixIdent((*q)->name());
                    if(declarePropertyType((*q)->type(), (*q)->optional()))
                    {
                        out << " " << typeToString((*q)->type());
                    }
                }
                out.dec();
                out << nl << "end";
            }
            if(!prot.empty())
            {
                out << nl << "properties(Access=protected)";
                out.inc();
                for(DataMemberList::const_iterator q = prot.begin(); q != prot.end(); ++q)
                {
                    writeMemberDoc(out, *q);
                    out << nl << fixIdent((*q)->name());
                    if(declarePropertyType((*q)->type(), (*q)->optional()))
                    {
                        out << " " << typeToString((*q)->type());
                    }
                }
                out.dec();
                out << nl << "end";
            }
        }
    }

    const bool basePreserved = p->inheritsMetaData("preserve-slice");
    const bool preserved = p->hasMetaData("preserve-slice");

    MemberInfoList allMembers;
    collectClassMembers(p, allMembers, false);

    out << nl << "methods";
    out.inc();

<<<<<<< HEAD
        out << nl << "methods";
        out.inc();

        //
        // Constructor
        //
        if (allMembers.empty())
        {
            out << nl << "function " << self << " = " << name << spar << "noInit" << epar;
            out.inc();
            out << nl << "if nargin == 1 && ne(noInit, IceInternal.NoInit.Instance)";
            out.inc();
            out << nl << "narginchk(0,0);";
            out.dec();
            out << nl << "end";
            out.dec();
            out << nl << "end";
        }
        else
        {
            vector<string> allNames;
            for (MemberInfoList::const_iterator q = allMembers.begin(); q != allMembers.end(); ++q)
            {
                allNames.push_back(q->fixedName);
            }
            out << nl << "function " << self << " = " << name << spar << allNames << epar;
            out.inc();
            if (base)
            {
                out << nl << "if nargin == 0";
                out.inc();
                for (MemberInfoList::const_iterator q = allMembers.begin(); q != allMembers.end(); ++q)
                {
                    out << nl << q->fixedName << " = " << defaultValue(q->dataMember) << ';';
                }
                writeBaseClassArrayParams(out, allMembers, false);
                out.dec();
                out << nl << "elseif eq(" << allMembers.begin()->fixedName << ", IceInternal.NoInit.Instance)";
                out.inc();
                writeBaseClassArrayParams(out, allMembers, true);
                out.dec();
                out << nl << "else";
                out.inc();
                writeBaseClassArrayParams(out, allMembers, false);
                out.dec();
                out << nl << "end;";

                out << nl << self << " = " << self << "@" << getAbsolute(base) << "(v{:});";

                out << nl << "if ne(" << allMembers.begin()->fixedName << ", IceInternal.NoInit.Instance)";
                out.inc();
                for (MemberInfoList::const_iterator q = allMembers.begin(); q != allMembers.end(); ++q)
                {
                    if (!q->inherited)
                    {
                        out << nl << self << "." << q->fixedName << " = " << q->fixedName << ';';
                    }
                }
                out.dec();
                out << nl << "end";
            }
            else
            {
                out << nl << "if nargin == 0";
                out.inc();
                for (MemberInfoList::const_iterator q = allMembers.begin(); q != allMembers.end(); ++q)
                {
                    out << nl << self << "." << q->fixedName << " = " << defaultValue(q->dataMember) << ';';
                }
                out.dec();
                out << nl << "elseif ne(" << allMembers.begin()->fixedName << ", IceInternal.NoInit.Instance)";
                out.inc();
                for (MemberInfoList::const_iterator q = allMembers.begin(); q != allMembers.end(); ++q)
=======
    //
    // Constructor
    //
    if(allMembers.empty())
    {
        out << nl << "function " << self << " = " << name << spar << "noInit" << epar;
        out.inc();
        out << nl << "if nargin == 1 && ne(noInit, IceInternal.NoInit.Instance)";
        out.inc();
        out << nl << "narginchk(0,0);";
        out.dec();
        out << nl << "end";
        out.dec();
        out << nl << "end";
    }
    else
    {
        vector<string> allNames;
        for(MemberInfoList::const_iterator q = allMembers.begin(); q != allMembers.end(); ++q)
        {
            allNames.push_back(q->fixedName);
        }
        out << nl << "function " << self << " = " << name << spar << allNames << epar;
        out.inc();
        if(base)
        {
            out << nl << "if nargin == 0";
            out.inc();
            for(MemberInfoList::const_iterator q = allMembers.begin(); q != allMembers.end(); ++q)
            {
                out << nl << q->fixedName << " = " << defaultValue(q->dataMember) << ';';
            }
            writeBaseClassArrayParams(out, allMembers, false);
            out.dec();
            out << nl << "elseif eq(" << allMembers.begin()->fixedName << ", IceInternal.NoInit.Instance)";
            out.inc();
            writeBaseClassArrayParams(out, allMembers, true);
            out.dec();
            out << nl << "else";
            out.inc();
            writeBaseClassArrayParams(out, allMembers, false);
            out.dec();
            out << nl << "end;";

            out << nl << self << " = " << self << "@" << getAbsolute(base) << "(v{:});";

            out << nl << "if ne(" << allMembers.begin()->fixedName << ", IceInternal.NoInit.Instance)";
            out.inc();
            for(MemberInfoList::const_iterator q = allMembers.begin(); q != allMembers.end(); ++q)
            {
                if(!q->inherited)
>>>>>>> 06ac1b78
                {
                    out << nl << self << "." << q->fixedName << " = " << q->fixedName << ';';
                }
                out.dec();
                out << nl << "end;";
            }
            out.dec();
            out << nl << "end";
        }
<<<<<<< HEAD

        out << nl << "function id = ice_id(obj)";
        out.inc();
        out << nl << "id = obj.ice_staticId();";
        out.dec();
        out << nl << "end";

        if (preserved && !basePreserved)
        {
            out << nl << "function r = ice_getSlicedData(obj)";
            out.inc();
            out << nl << "r = obj.iceSlicedData_;";
            out.dec();
            out << nl << "end";
        }

        out.dec();
        out << nl << "end";

        DataMemberList convertMembers;
        for (DataMemberList::const_iterator d = members.begin(); d != members.end(); ++d)
        {
            if (needsConversion((*d)->type()))
            {
                convertMembers.push_back(*d);
            }
        }

        if ((preserved && !basePreserved) || !convertMembers.empty())
        {
            out << nl << "methods(Hidden=true)";
            out.inc();

            if (preserved && !basePreserved)
            {
                out << nl << "function iceWrite(obj, os)";
                out.inc();
                out << nl << "os.startValue(obj.iceSlicedData_);";
                out << nl << "obj.iceWriteImpl(os);";
                out << nl << "os.endValue();";
                out.dec();
                out << nl << "end";
                out << nl << "function iceRead(obj, is)";
                out.inc();
                out << nl << "is.startValue();";
                out << nl << "obj.iceReadImpl(is);";
                out << nl << "obj.iceSlicedData_ = is.endValue(true);";
                out.dec();
                out << nl << "end";
            }

            if (!convertMembers.empty())
            {
                out << nl << "function r = iceDelayPostUnmarshal(~)";
                out.inc();
                out << nl << "r = true;";
                out.dec();
                out << nl << "end";
                out << nl << "function icePostUnmarshal(obj)";
                out.inc();
                for (DataMemberList::const_iterator d = convertMembers.begin(); d != convertMembers.end(); ++d)
                {
                    string m = "obj." + fixIdent((*d)->name());
                    convertValueType(out, m, m, (*d)->type(), (*d)->optional());
                }
                if (base)
                {
                    out << nl << "icePostUnmarshal@" << getAbsolute(base) << "(obj);";
                }
                out.dec();
                out << nl << "end";
            }

            out.dec();
            out << nl << "end";
        }

        out << nl << "methods(Access=protected)";
        out.inc();

        const DataMemberList optionalMembers = p->orderedOptionalDataMembers();

        out << nl << "function iceWriteImpl(obj, os)";
        out.inc();
        out << nl << "os.startSlice('" << scoped << "', " << p->compactId() << (!base ? ", true" : ", false")
            << ");";
        for (DataMemberList::const_iterator d = members.begin(); d != members.end(); ++d)
        {
            if (!(*d)->optional())
            {
                marshal(out, "os", "obj." + fixIdent((*d)->name()), (*d)->type(), false, 0);
            }
        }
        for (DataMemberList::const_iterator d = optionalMembers.begin(); d != optionalMembers.end(); ++d)
        {
            marshal(out, "os", "obj." + fixIdent((*d)->name()), (*d)->type(), true, (*d)->tag());
        }
        out << nl << "os.endSlice();";
        if (base)
        {
            out << nl << "iceWriteImpl@" << getAbsolute(base) << "(obj, os);";
        }
        out.dec();
        out << nl << "end";
        out << nl << "function iceReadImpl(obj, is)";
        out.inc();
        out << nl << "is.startSlice();";
        for (DataMemberList::const_iterator d = members.begin(); d != members.end(); ++d)
        {
            if (!(*d)->optional())
            {
                if (isClass((*d)->type()))
                {
                    unmarshal(out, "is", "@obj.iceSetMember_" + fixIdent((*d)->name()), (*d)->type(), false, 0);
                }
                else
                {
                    unmarshal(out, "is", "obj." + fixIdent((*d)->name()), (*d)->type(), false, 0);
                }
            }
        }
        for (DataMemberList::const_iterator d = optionalMembers.begin(); d != optionalMembers.end(); ++d)
        {
            if (isClass((*d)->type()))
            {
                unmarshal(out, "is", "@obj.iceSetMember_" + fixIdent((*d)->name()), (*d)->type(), true,
                          (*d)->tag());
            }
            else
            {
                unmarshal(out, "is", "obj." + fixIdent((*d)->name()), (*d)->type(), true, (*d)->tag());
            }
        }
        out << nl << "is.endSlice();";
        if (base)
        {
            out << nl << "iceReadImpl@" << getAbsolute(base) << "(obj, is);";
        }
        out.dec();
        out << nl << "end";

        DataMemberList classMembers = p->classDataMembers();
        if (!classMembers.empty())
        {
            //
            // For each class data member, we generate an "iceSetMember_<name>" method that is called when the
            // instance is eventually unmarshaled.
            //
            for (DataMemberList::const_iterator d = classMembers.begin(); d != classMembers.end(); ++d)
            {
                string m = fixIdent((*d)->name());
                out << nl << "function iceSetMember_" << m << "(obj, v)";
                out.inc();
                out << nl << "obj." << m << " = v;";
                out.dec();
                out << nl << "end";
            }
        }

        out.dec();
        out << nl << "end";

        out << nl << "methods(Static)";
        out.inc();
        out << nl << "function id = ice_staticId()";
        out.inc();
        out << nl << "id = '" << scoped << "';";
        out.dec();
        out << nl << "end";
        out.dec();
        out << nl << "end";

        if (preserved && !basePreserved)
        {
            out << nl << "properties(Access=protected)";
            out.inc();
            out << nl << "iceSlicedData_";
            out.dec();
            out << nl << "end";
=======
        else
        {
            out << nl << "if nargin == 0";
            out.inc();
            for(MemberInfoList::const_iterator q = allMembers.begin(); q != allMembers.end(); ++q)
            {
                out << nl << self << "." << q->fixedName << " = " << defaultValue(q->dataMember) << ';';
            }
            out.dec();
            out << nl << "elseif ne(" << allMembers.begin()->fixedName << ", IceInternal.NoInit.Instance)";
            out.inc();
            for(MemberInfoList::const_iterator q = allMembers.begin(); q != allMembers.end(); ++q)
            {
                out << nl << self << "." << q->fixedName << " = " << q->fixedName << ';';
            }
            out.dec();
            out << nl << "end;";
        }

        out.dec();
        out << nl << "end";
    }

    out << nl << "function id = ice_id(obj)";
    out.inc();
    out << nl << "id = obj.ice_staticId();";
    out.dec();
    out << nl << "end";

    if(preserved && !basePreserved)
    {
        out << nl << "function r = ice_getSlicedData(obj)";
        out.inc();
        out << nl << "r = obj.iceSlicedData_;";
        out.dec();
        out << nl << "end";
    }

    out.dec();
    out << nl << "end";

    DataMemberList convertMembers;
    for(DataMemberList::const_iterator d = members.begin(); d != members.end(); ++d)
    {
        if(needsConversion((*d)->type()))
        {
            convertMembers.push_back(*d);
        }
    }

    if((preserved && !basePreserved) || !convertMembers.empty())
    {
        out << nl << "methods(Hidden=true)";
        out.inc();

        if(preserved && !basePreserved)
        {
            out << nl << "function iceWrite(obj, os)";
            out.inc();
            out << nl << "os.startValue(obj.iceSlicedData_);";
            out << nl << "obj.iceWriteImpl(os);";
            out << nl << "os.endValue();";
            out.dec();
            out << nl << "end";
            out << nl << "function iceRead(obj, is)";
            out.inc();
            out << nl << "is.startValue();";
            out << nl << "obj.iceReadImpl(is);";
            out << nl << "obj.iceSlicedData_ = is.endValue(true);";
            out.dec();
            out << nl << "end";
        }

        if(!convertMembers.empty())
        {
            out << nl << "function r = iceDelayPostUnmarshal(~)";
            out.inc();
            out << nl << "r = true;";
            out.dec();
            out << nl << "end";
            out << nl << "function icePostUnmarshal(obj)";
            out.inc();
            for(DataMemberList::const_iterator d = convertMembers.begin(); d != convertMembers.end(); ++d)
            {
                string m = "obj." + fixIdent((*d)->name());
                convertValueType(out, m, m, (*d)->type(), (*d)->optional());
            }
            if(base)
            {
                out << nl << "icePostUnmarshal@" << getAbsolute(base) << "(obj);";
            }
            out.dec();
            out << nl << "end";
        }

        out.dec();
        out << nl << "end";
    }

    out << nl << "methods(Access=protected)";
    out.inc();

    const DataMemberList optionalMembers = p->orderedOptionalDataMembers();

    out << nl << "function iceWriteImpl(obj, os)";
    out.inc();
    out << nl << "os.startSlice('" << scoped << "', " << p->compactId() << (!base ? ", true" : ", false") << ");";
    for(DataMemberList::const_iterator d = members.begin(); d != members.end(); ++d)
    {
        if(!(*d)->optional())
        {
            marshal(out, "os", "obj." + fixIdent((*d)->name()), (*d)->type(), false, 0);
        }
    }
    for(DataMemberList::const_iterator d = optionalMembers.begin(); d != optionalMembers.end(); ++d)
    {
        marshal(out, "os", "obj." + fixIdent((*d)->name()), (*d)->type(), true, (*d)->tag());
    }
    out << nl << "os.endSlice();";
    if(base)
    {
        out << nl << "iceWriteImpl@" << getAbsolute(base) << "(obj, os);";
    }
    out.dec();
    out << nl << "end";
    out << nl << "function iceReadImpl(obj, is)";
    out.inc();
    out << nl << "is.startSlice();";
    for(DataMemberList::const_iterator d = members.begin(); d != members.end(); ++d)
    {
        if(!(*d)->optional())
        {
            if(isClass((*d)->type()))
            {
                unmarshal(out, "is", "@obj.iceSetMember_" + fixIdent((*d)->name()), (*d)->type(), false, 0);
            }
            else
            {
                unmarshal(out, "is", "obj." + fixIdent((*d)->name()), (*d)->type(), false, 0);
            }
        }
    }
    for(DataMemberList::const_iterator d = optionalMembers.begin(); d != optionalMembers.end(); ++d)
    {
        if(isClass((*d)->type()))
        {
            unmarshal(out, "is", "@obj.iceSetMember_" + fixIdent((*d)->name()), (*d)->type(), true, (*d)->tag());
        }
        else
        {
            unmarshal(out, "is", "obj." + fixIdent((*d)->name()), (*d)->type(), true, (*d)->tag());
>>>>>>> 06ac1b78
        }
    }
    out << nl << "is.endSlice();";
    if(base)
    {
        out << nl << "iceReadImpl@" << getAbsolute(base) << "(obj, is);";
    }
    out.dec();
    out << nl << "end";

    DataMemberList classMembers = p->classDataMembers();
    if(!classMembers.empty())
    {
        //
        // For each class data member, we generate an "iceSetMember_<name>" method that is called when the
        // instance is eventually unmarshaled.
        //
        for(DataMemberList::const_iterator d = classMembers.begin(); d != classMembers.end(); ++d)
        {
            string m = fixIdent((*d)->name());
            out << nl << "function iceSetMember_" << m << "(obj, v)";
            out.inc();
            out << nl << "obj." << m << " = v;";
            out.dec();
            out << nl << "end";
        }
    }

    out.dec();
    out << nl << "end";

    out << nl << "methods(Static)";
    out.inc();
    out << nl << "function id = ice_staticId()";
    out.inc();
    out << nl << "id = '" << scoped << "';";
    out.dec();
    out << nl << "end";
    out.dec();
    out << nl << "end";

    if(preserved && !basePreserved)
    {
        out << nl << "properties(Access=protected)";
        out.inc();
        out << nl << "iceSlicedData_";
        out.dec();
        out << nl << "end";
    }

    out.dec();
    out << nl << "end";
    out << nl;

    out.close();

    if(p->compactId() >= 0)
    {
        ostringstream ostr;
        ostr << "IceCompactId.TypeId_" << p->compactId();

        openClass(ostr.str(), _dir, out);

        out << nl << "classdef TypeId_" << p->compactId();
        out.inc();

        out << nl << "properties(Constant)";
        out.inc();
        out << nl << "typeId = '" << scoped << "'";
        out.dec();
        out << nl << "end";

        out.dec();
        out << nl << "end";
        out << nl;

        out.close();
    }

    return false;
}

bool
CodeVisitor::visitInterfaceDefStart(const InterfaceDefPtr& p)
{
    const string name = fixIdent(p->name());
    const string scoped = p->scoped();
    const string abs = getAbsolute(p);
    InterfaceList bases = p->bases();
    const OperationList allOps = p->allOperations();
    const string self = name == "obj" ? "this" : "obj";

    //
    // Generate proxy class.
    //

    const string prxName = p->name() + "Prx";
    const string prxAbs = getAbsolute(p, "", "Prx");

    IceUtilInternal::Output out;
    openClass(prxAbs, _dir, out);

    writeProxyDocSummary(out, p);
    writeCopyright(out, p->file());

    out << nl << "classdef " << prxName << " < ";
    if(!bases.empty())
    {
        for(InterfaceList::const_iterator q = bases.begin(); q != bases.end(); ++q)
        {
            if(q != bases.begin())
            {
                out << " & ";
            }
            out << getAbsolute(*q, "", "Prx");
        }
    }
<<<<<<< HEAD

    if (p->isInterface() || (!p->isInterface() && !allOps.empty()))
=======
    else
>>>>>>> 06ac1b78
    {
        out << "Ice.ObjectPrx";
    }

    out.inc();

    out << nl << "methods";
    out.inc();

    //
    // Operations.
    //
    bool hasExceptions = false;
    const OperationList ops = p->operations();
    for(OperationList::const_iterator q = ops.begin(); q != ops.end(); ++q)
    {
        OperationPtr op = *q;
        ParamInfoList requiredInParams, optionalInParams;
        getInParams(op, requiredInParams, optionalInParams);
        ParamInfoList requiredOutParams, optionalOutParams;
        getOutParams(op, requiredOutParams, optionalOutParams);
        const ParamInfoList allInParams = getAllInParams(op);
        const ParamInfoList allOutParams = getAllOutParams(op);
        const bool twowayOnly = op->returnsData();
        const ExceptionList exceptions = op->throws();

        if(!exceptions.empty())
        {
            hasExceptions = true;
        }

        //
        // Ensure no parameter is named "obj".
        //
        string self = "obj";
        for(ParamInfoList::const_iterator r = allOutParams.begin(); r != allOutParams.end(); ++r)
        {
            if(r->fixedName == "obj")
            {
                self = "obj_";
            }
        }
        for(ParamInfoList::const_iterator r = allInParams.begin(); r != allInParams.end(); ++r)
        {
            if(r->fixedName == "obj")
            {
                self = "obj_";
            }
        }

        //
        // Synchronous method.
        //
        out << nl << "function ";
        if(allOutParams.size() > 1)
        {
            out << "[";
            for(ParamInfoList::const_iterator r = allOutParams.begin(); r != allOutParams.end(); ++r)
            {
                if(r != allOutParams.begin())
                {
                    out << ", ";
                }
                out << r->fixedName;
            }
            out << "] = ";
        }
        else if(allOutParams.size() == 1)
        {
            out << allOutParams.begin()->fixedName << " = ";
        }
        out << fixOp(op->name()) << spar;

        out << self;
        for(ParamInfoList::const_iterator r = allInParams.begin(); r != allInParams.end(); ++r)
        {
            out << r->fixedName;
        }
        out << "varargin"; // For the optional context
        out << epar;
        out.inc();

        writeOpDocSummary(out, op, false);

        if(!allInParams.empty())
        {
            if(op->format() == DefaultFormat)
            {
                out << nl << "os_ = " << self << ".iceStartWriteParams([]);";
            }
            else
            {
                out << nl << "os_ = " << self << ".iceStartWriteParams(" << getFormatType(op->format()) << ");";
            }
            for(ParamInfoList::const_iterator r = requiredInParams.begin(); r != requiredInParams.end(); ++r)
            {
                marshal(out, "os_", r->fixedName, r->type, false, 0);
            }
            for(ParamInfoList::const_iterator r = optionalInParams.begin(); r != optionalInParams.end(); ++r)
            {
                marshal(out, "os_", r->fixedName, r->type, r->optional, r->tag);
            }
            if(op->sendsClasses(false))
            {
                out << nl << "os_.writePendingValues();";
            }
            out << nl << self << ".iceEndWriteParams(os_);";
        }

        out << nl;
        if(!allOutParams.empty())
        {
            out << "is_ = ";
        }
        out << self << ".iceInvoke('" << op->name() << "', " << getOperationMode(op->sendMode()) << ", "
            << (twowayOnly ? "true" : "false") << ", " << (allInParams.empty() ? "[]" : "os_") << ", "
            << (!allOutParams.empty() ? "true" : "false");
        if(exceptions.empty())
        {
            out << ", {}";
        }
        else
        {
            out << ", " << prxAbs << "." << op->name() << "_ex_";
        }
        out << ", varargin{:});";

        if(twowayOnly && !allOutParams.empty())
        {
            out << nl << "is_.startEncapsulation();";
            //
            // To unmarshal results:
            //
            // * unmarshal all required out parameters
            // * unmarshal the required return value (if any)
            // * unmarshal all optional out parameters (this includes an optional return value)
            //
            ParamInfoList classParams;
            ParamInfoList convertParams;
            for(ParamInfoList::const_iterator r = requiredOutParams.begin(); r != requiredOutParams.end(); ++r)
            {
                if(r->param)
                {
                    string name;
                    if(isClass(r->type))
                    {
                        out << nl << r->fixedName << "_h_ = IceInternal.ValueHolder();";
                        name = "@(v) " + r->fixedName + "_h_.set(v)";
                        classParams.push_back(*r);
                    }
                    else
                    {
                        name = r->fixedName;
                    }
                    unmarshal(out, "is_", name, r->type, false, -1);

                    if(needsConversion(r->type))
                    {
                        convertParams.push_back(*r);
                    }
                }
            }
            //
            // Now do the required return value if necessary.
            //
            if(!requiredOutParams.empty() && !requiredOutParams.begin()->param)
            {
                ParamInfoList::const_iterator r = requiredOutParams.begin();
                string name;
                if(isClass(r->type))
                {
                    out << nl << r->fixedName << "_h_ = IceInternal.ValueHolder();";
                    name = "@(v) " + r->fixedName + "_h_.set(v)";
                    classParams.push_back(*r);
                }
                else
                {
                    name = r->fixedName;
                }
                unmarshal(out, "is_", name, r->type, false, -1);

                if(needsConversion(r->type))
                {
                    convertParams.push_back(*r);
                }
            }
            //
            // Now unmarshal all optional out parameters. They are already sorted by tag.
            //
            for(ParamInfoList::const_iterator r = optionalOutParams.begin(); r != optionalOutParams.end(); ++r)
            {
                string name;
                if(isClass(r->type))
                {
                    out << nl << r->fixedName << "_h_ = IceInternal.ValueHolder();";
                    name = "@(v) " + r->fixedName + "_h_.set(v)";
                    classParams.push_back(*r);
                }
                else
                {
                    name = r->fixedName;
                }
                unmarshal(out, "is_", name, r->type, r->optional, r->tag);

                if(needsConversion(r->type))
                {
                    convertParams.push_back(*r);
                }
            }
            if(op->returnsClasses(false))
            {
                out << nl << "is_.readPendingValues();";
            }
            out << nl << "is_.endEncapsulation();";
            //
            // After calling readPendingValues(), all callback functions have been invoked.
            // Now we need to collect the values.
            //
            for(ParamInfoList::const_iterator r = classParams.begin(); r != classParams.end(); ++r)
            {
                out << nl << r->fixedName << " = " << r->fixedName << "_h_.value;";
            }

            for(ParamInfoList::const_iterator r = convertParams.begin(); r != convertParams.end(); ++r)
            {
                convertValueType(out, r->fixedName, r->fixedName, r->type, r->optional);
            }
        }

        out.dec();
        out << nl << "end";

        //
        // Asynchronous method.
        //
        out << nl << "function r_ = " << op->name() << "Async" << spar;
        out << self;
        for(ParamInfoList::const_iterator r = allInParams.begin(); r != allInParams.end(); ++r)
        {
            out << r->fixedName;
        }
        out << "varargin"; // For the optional context
        out << epar;
        out.inc();

        writeOpDocSummary(out, op, true);

        if(!allInParams.empty())
        {
            if(op->format() == DefaultFormat)
            {
                out << nl << "os_ = " << self << ".iceStartWriteParams([]);";
            }
            else
            {
                out << nl << "os_ = " << self << ".iceStartWriteParams(" << getFormatType(op->format()) << ");";
            }
            for(ParamInfoList::const_iterator r = requiredInParams.begin(); r != requiredInParams.end(); ++r)
            {
                marshal(out, "os_", r->fixedName, r->type, false, 0);
            }
            for(ParamInfoList::const_iterator r = optionalInParams.begin(); r != optionalInParams.end(); ++r)
            {
                marshal(out, "os_", r->fixedName, r->type, r->optional, r->tag);
            }
            if(op->sendsClasses(false))
            {
                out << nl << "os_.writePendingValues();";
            }
            out << nl << self << ".iceEndWriteParams(os_);";
        }

        if(twowayOnly && !allOutParams.empty())
        {
            out << nl << "function varargout = unmarshal(is_)";
            out.inc();
            out << nl << "is_.startEncapsulation();";
            //
            // To unmarshal results:
            //
            // * unmarshal all required out parameters
            // * unmarshal the required return value (if any)
            // * unmarshal all optional out parameters (this includes an optional return value)
            //
            for(ParamInfoList::const_iterator r = requiredOutParams.begin(); r != requiredOutParams.end(); ++r)
            {
                if(r->param)
                {
                    string name;
                    if(isClass(r->type))
                    {
                        out << nl << r->fixedName << " = IceInternal.ValueHolder();";
                        name = "@(v) " + r->fixedName + ".set(v)";
                    }
                    else
                    {
                        name = r->fixedName;
                    }
                    unmarshal(out, "is_", name, r->type, r->optional, r->tag);
                }
            }
            //
            // Now do the required return value if necessary.
            //
            if(!requiredOutParams.empty() && !requiredOutParams.begin()->param)
            {
                ParamInfoList::const_iterator r = requiredOutParams.begin();
                string name;
                if(isClass(r->type))
                {
                    out << nl << r->fixedName << " = IceInternal.ValueHolder();";
                    name = "@(v) " + r->fixedName + ".set(v)";
                }
                else
                {
                    name = r->fixedName;
                }
                unmarshal(out, "is_", name, r->type, false, -1);
            }
            //
            // Now unmarshal all optional out parameters. They are already sorted by tag.
            //
            for(ParamInfoList::const_iterator r = optionalOutParams.begin(); r != optionalOutParams.end(); ++r)
            {
                string name;
                if(isClass(r->type))
                {
                    out << nl << r->fixedName << " = IceInternal.ValueHolder();";
                    name = "@(v) " + r->fixedName + ".set(v)";
                }
                else
                {
                    name = r->fixedName;
                }
                unmarshal(out, "is_", name, r->type, r->optional, r->tag);
            }
            if(op->returnsClasses(false))
            {
                out << nl << "is_.readPendingValues();";
            }
            out << nl << "is_.endEncapsulation();";
            for(ParamInfoList::const_iterator r = requiredOutParams.begin(); r != requiredOutParams.end(); ++r)
            {
                if(isClass(r->type))
                {
                    out << nl << "varargout{" << r->pos << "} = " << r->fixedName << ".value;";
                }
                else if(needsConversion(r->type))
                {
                    ostringstream dest;
                    dest << "varargout{" << r->pos << "}";
                    convertValueType(out, dest.str(), r->fixedName, r->type, r->optional);
                }
                else
                {
                    out << nl << "varargout{" << r->pos << "} = " << r->fixedName << ';';
                }
            }
            for(ParamInfoList::const_iterator r = optionalOutParams.begin(); r != optionalOutParams.end(); ++r)
            {
                if(isClass(r->type))
                {
                    out << nl << "varargout{" << r->pos << "} = " << r->fixedName << ".value;";
                }
                else if(needsConversion(r->type))
                {
                    ostringstream dest;
                    dest << "varargout{" << r->pos << "}";
                    convertValueType(out, dest.str(), r->fixedName, r->type, r->optional);
                }
                else
                {
                    out << nl << "varargout{" << r->pos << "} = " << r->fixedName << ';';
                }
            }
            out.dec();
            out << nl << "end";
        }

        out << nl << "r_ = " << self << ".iceInvokeAsync('" << op->name() << "', " << getOperationMode(op->sendMode())
            << ", " << (twowayOnly ? "true" : "false") << ", " << (allInParams.empty() ? "[]" : "os_") << ", "
            << allOutParams.size() << ", " << (twowayOnly && !allOutParams.empty() ? "@unmarshal" : "[]");
        if(exceptions.empty())
        {
            out << ", {}";
        }
        else
        {
            out << ", " << prxAbs << "." << op->name() << "_ex_";
        }
        out << ", varargin{:});";

        out.dec();
        out << nl << "end";
    }

<<<<<<< HEAD
    return false;
}

bool
CodeVisitor::visitExceptionStart(const ExceptionPtr& p)
{
    const string name = fixIdent(p->name());
    const string scoped = p->scoped();
    const string abs = getAbsolute(p);
    const bool basePreserved = p->inheritsMetaData("preserve-slice");
    const bool preserved = p->hasMetaData("preserve-slice");

=======
    out.dec();
    out << nl << "end";

    out << nl << "methods(Static)";
    out.inc();
    out << nl << "function id = ice_staticId()";
    out.inc();
    out << nl << "id = '" << scoped << "';";
    out.dec();
    out << nl << "end";
    out << nl << "function r = ice_read(is)";
    out.inc();
    out << nl << "r = is.readProxy('" << prxAbs << "');";
    out.dec();
    out << nl << "end";
    out << nl << "function r = checkedCast(p, varargin)";
    out.inc();
    out << nl << "% checkedCast   Contacts the remote server to verify that the object implements this type.";
    out << nl << "%   Raises a local exception if a communication error occurs. You can optionally supply a";
    out << nl << "%   facet name and a context map.";
    out << nl << "%";
    out << nl << "% Parameters:";
    out << nl << "%   p - The proxy to be cast.";
    out << nl << "%   facet - The optional name of the desired facet.";
    out << nl << "%   context - The optional context map to send with the invocation.";
    out << nl << "%";
    out << nl << "% Returns (" << prxAbs << ") - A proxy for this type, or an empty array if the object"
        << " does not support this type.";
    out << nl << "r = Ice.ObjectPrx.iceCheckedCast(p, " << prxAbs << ".ice_staticId(), '" << prxAbs
        << "', varargin{:});";
    out.dec();
    out << nl << "end";
    out << nl << "function r = uncheckedCast(p, varargin)";
    out.inc();
    out << nl << "% uncheckedCast   Downcasts the given proxy to this type without contacting the remote server.";
    out << nl << "%   You can optionally specify a facet name.";
    out << nl << "%";
    out << nl << "% Parameters:";
    out << nl << "%   p - The proxy to be cast.";
    out << nl << "%   facet - The optional name of the desired facet.";
    out << nl << "%";
    out << nl << "% Returns (" << prxAbs << ") - A proxy for this type.";
    out << nl << "r = Ice.ObjectPrx.iceUncheckedCast(p, '" << prxAbs << "', varargin{:});";
    out.dec();
    out << nl << "end";
    out.dec();
    out << nl << "end";

    //
    // Constructor.
    //
    out << nl << "methods(Hidden=true)";
    out.inc();
    out << nl << "function obj = " << prxName << "(communicator, encoding, impl, bytes)";
    out.inc();

    if(bases.empty())
    {
        out << nl << "obj = obj@Ice.ObjectPrx(communicator, encoding, impl, bytes);";
    }
    else
    {
        for(InterfaceList::const_iterator q = bases.begin(); q != bases.end(); ++q)
        {
            out << nl << "obj = obj@" << getAbsolute(*q, "", "Prx") << "(communicator, encoding, impl, bytes);";
        }
    }
    out.dec();
    out << nl << "end";
    out.dec();
    out << nl << "end";

    if(hasExceptions)
    {
        //
        // Generate a constant property for each operation that throws user exceptions. The property is
        // a cell array containing the class names of the exceptions.
        //
        out << nl << "properties(Constant,Access=private)";
        out.inc();
        for(OperationList::const_iterator q = ops.begin(); q != ops.end(); ++q)
        {
            OperationPtr op = *q;
            ExceptionList exceptions = op->throws();
            exceptions.sort();
            exceptions.unique();

            //
            // Arrange exceptions into most-derived to least-derived order. If we don't
            // do this, a base exception handler can appear before a derived exception
            // handler, causing compiler warnings and resulting in the base exception
            // being marshaled instead of the derived exception.
            //
#if defined(__SUNPRO_CC)
            exceptions.sort(Slice::derivedToBaseCompare);
#else
            exceptions.sort(Slice::DerivedToBaseCompare());
#endif

            if(!exceptions.empty())
            {
                out << nl << op->name() << "_ex_ = { ";
                for(ExceptionList::const_iterator e = exceptions.begin(); e != exceptions.end(); ++e)
                {
                    if(e != exceptions.begin())
                    {
                        out << ", ";
                    }
                    out << "'" + getAbsolute(*e) + "'";
                }
                out << " }";
            }
        }
        out.dec();
        out << nl << "end";
    }

    out.dec();
    out << nl << "end";
    out << nl;

    out.close();

    return false;
}

bool
CodeVisitor::visitExceptionStart(const ExceptionPtr& p)
{
    const string name = fixIdent(p->name());
    const string scoped = p->scoped();
    const string abs = getAbsolute(p);
    const bool basePreserved = p->inheritsMetaData("preserve-slice");
    const bool preserved = p->hasMetaData("preserve-slice");

>>>>>>> 06ac1b78
    IceUtilInternal::Output out;
    openClass(abs, _dir, out);

    writeDocSummary(out, p);
    writeCopyright(out, p->file());

    ExceptionPtr base = p->base();

    out << nl << "classdef " << name;
    if(base)
    {
        out << " < " << getAbsolute(base);
    }
    else
    {
        out << " < Ice.UserException";
    }
    out.inc();

    const DataMemberList members = p->dataMembers();
    if(!members.empty())
    {
        out << nl << "properties";
        out.inc();
        for(DataMemberList::const_iterator q = members.begin(); q != members.end(); ++q)
        {
            writeMemberDoc(out, *q);
            out << nl << fixExceptionMember((*q)->name());
            if(declarePropertyType((*q)->type(), (*q)->optional()))
            {
                out << " " << typeToString((*q)->type());
            }
        }
        out.dec();
        out << nl << "end";
    }

    MemberInfoList allMembers;
    collectExceptionMembers(p, allMembers, false);

    vector<string> allNames;
    MemberInfoList convertMembers;
    for(MemberInfoList::const_iterator q = allMembers.begin(); q != allMembers.end(); ++q)
    {
        allNames.push_back(q->fixedName);

        if(!q->inherited && needsConversion(q->dataMember->type()))
        {
            convertMembers.push_back(*q);
        }
    }
    out << nl << "methods";
    out.inc();

    const string self = name == "obj" ? "this" : "obj";

    //
    // Constructor
    //
    out << nl << "function " << self << " = " << name << spar << "ice_exid" << "ice_exmsg" << allNames << epar;
    out.inc();
    string exid = abs;
    const string exmsg = abs;
    //
    // The ID argument must use colon separators.
    //
    string::size_type pos = exid.find('.');
    assert(pos != string::npos);
    while(pos != string::npos)
    {
        exid[pos] = ':';
        pos = exid.find('.', pos);
    }

    if(!allMembers.empty())
    {
        out << nl << "if nargin <= 2";
        out.inc();
        for(MemberInfoList::const_iterator q = allMembers.begin(); q != allMembers.end(); ++q)
        {
            out << nl << q->fixedName << " = " << defaultValue(q->dataMember) << ';';
        }
        out.dec();
        out << nl << "end";
    }

    out << nl << "if nargin == 0 || isempty(ice_exid)";
    out.inc();
    out << nl << "ice_exid = '" << exid << "';";
    out.dec();
    out << nl << "end";

    out << nl << "if nargin < 2 || isempty(ice_exmsg)";
    out.inc();
    out << nl << "ice_exmsg = '" << exmsg << "';";
    out.dec();
    out << nl << "end";

    if(!base)
    {
        out << nl << self << " = " << self << "@" << "Ice.UserException"
            << spar << "ice_exid" << "ice_exmsg" << epar << ';';
    }
    else
    {
        out << nl << self << " = " << self << "@" << getAbsolute(base) << spar << "ice_exid" << "ice_exmsg";
        for(MemberInfoList::const_iterator q = allMembers.begin(); q != allMembers.end(); ++q)
        {
            if(q->inherited)
            {
                out << q->fixedName;
            }
        }
        out << epar << ';';
    }
    for(MemberInfoList::const_iterator q = allMembers.begin(); q != allMembers.end(); ++q)
    {
        if(!q->inherited)
        {
            out << nl << self << "." << q->fixedName << " = " << q->fixedName << ';';
        }
    }
    out.dec();
    out << nl << "end";

    out << nl << "function id = ice_id(~)";
    out.inc();
    out << nl << "id = '" << scoped << "';";
    out.dec();
    out << nl << "end";

    if(preserved && !basePreserved)
    {
        out << nl << "function r = ice_getSlicedData(obj)";
        out.inc();
        out << nl << "r = obj.iceSlicedData_;";
        out.dec();
        out << nl << "end";
    }

    out.dec();
    out << nl << "end";

    const DataMemberList classMembers = p->classDataMembers();
    if (!classMembers.empty() || !convertMembers.empty() || (preserved && !basePreserved))
    {
        out << nl << "methods(Hidden=true)";
        out.inc();

        if (preserved && !basePreserved)
        {
            //
            // Override read_ for the first exception in the hierarchy that has the "preserve-slice" metadata.
            //
            out << nl << "function obj = iceRead(obj, is)";
            out.inc();
            out << nl << "is.startException();";
            out << nl << "obj = obj.iceReadImpl(is);";
            out << nl << "obj.iceSlicedData_ = is.endException(true);";
            out.dec();
            out << nl << "end";
        }

        if (!classMembers.empty() || !convertMembers.empty())
        {
            out << nl << "function obj = icePostUnmarshal(obj)";
            out.inc();
            for (DataMemberList::const_iterator q = classMembers.begin(); q != classMembers.end(); ++q)
            {
                string m = fixExceptionMember((*q)->name());
                out << nl << "obj." << m << " = obj." << m << ".value;";
            }
            for (MemberInfoList::const_iterator q = convertMembers.begin(); q != convertMembers.end(); ++q)
            {
                string m = "obj." + q->fixedName;
                convertValueType(out, m, m, q->dataMember->type(), q->dataMember->optional());
            }
            if (base && base->usesClasses(true))
            {
                out << nl << "obj = icePostUnmarshal@" << getAbsolute(base) << "(obj);";
            }
            out.dec();
            out << nl << "end";
        }

        out.dec();
        out << nl << "end";
    }

    out << nl << "methods(Access=protected)";
    out.inc();

    out << nl << "function obj = iceReadImpl(obj, is)";
    out.inc();
    out << nl << "is.startSlice();";
    for (DataMemberList::const_iterator q = members.begin(); q != members.end(); ++q)
    {
        string m = fixExceptionMember((*q)->name());
        if (!(*q)->optional())
        {
            if (isClass((*q)->type()))
            {
                out << nl << "obj." << m << " = IceInternal.ValueHolder();";
                unmarshal(out, "is", "@(v) obj." + m + ".set(v)", (*q)->type(), false, 0);
            }
            else
            {
                unmarshal(out, "is", "obj." + m, (*q)->type(), false, 0);
            }
        }
    }
    const DataMemberList optionalMembers = p->orderedOptionalDataMembers();
    for (DataMemberList::const_iterator q = optionalMembers.begin(); q != optionalMembers.end(); ++q)
    {
        string m = fixExceptionMember((*q)->name());
        if (isClass((*q)->type()))
        {
            out << nl << "obj." << m << " = IceInternal.ValueHolder();";
            unmarshal(out, "is", "@(v) obj." + m + ".set(v)", (*q)->type(), true, (*q)->tag());
        }
        else
        {
            unmarshal(out, "is", "obj." + m, (*q)->type(), true, (*q)->tag());
        }
    }
    out << nl << "is.endSlice();";
    if (base)
    {
        out << nl << "obj = iceReadImpl@" << getAbsolute(base) << "(obj, is);";
    }
    out.dec();
    out << nl << "end";

    out.dec();
    out << nl << "end";

    if (preserved && !basePreserved)
    {
        out << nl << "properties(Access=protected)";
        out.inc();
        out << nl << "iceSlicedData_";
        out.dec();
        out << nl << "end";
    }

    out.dec();
    out << nl << "end";
    out << nl;

    out.close();

    return false;
}

bool
CodeVisitor::visitStructStart(const StructPtr& p)
{
    const string name = fixIdent(p->name());
    const string scoped = p->scoped();
    const string abs = getAbsolute(p);

    IceUtilInternal::Output out;
    openClass(abs, _dir, out);

    writeDocSummary(out, p);
    writeCopyright(out, p->file());

    const DataMemberList members = p->dataMembers();
    const DataMemberList classMembers = p->classDataMembers();

    out << nl << "classdef " << name;

    out.inc();
    out << nl << "properties";
    out.inc();
    vector<string> memberNames;
    DataMemberList convertMembers;
    for(DataMemberList::const_iterator q = members.begin(); q != members.end(); ++q)
    {
        const string m = fixStructMember((*q)->name());
        memberNames.push_back(m);
        writeMemberDoc(out, *q);
        out << nl << m;
        if(declarePropertyType((*q)->type(), false))
        {
            out << " " << typeToString((*q)->type());
        }

        if(needsConversion((*q)->type()))
        {
            convertMembers.push_back(*q);
        }
    }
    out.dec();
    out << nl << "end";

    out << nl << "methods";
    out.inc();
    string self = name == "obj" ? "this" : "obj";
    out << nl << "function " << self << " = " << name << spar << memberNames << epar;
    out.inc();
    out << nl << "if nargin == 0";
    out.inc();
    for(DataMemberList::const_iterator q = members.begin(); q != members.end(); ++q)
    {
        out << nl << self << "." << fixStructMember((*q)->name()) << " = " << defaultValue(*q) << ';';
    }
    out.dec();
    out << nl << "elseif ne(" << fixStructMember((*members.begin())->name()) << ", IceInternal.NoInit.Instance)";
    out.inc();
    for(vector<string>::const_iterator q = memberNames.begin(); q != memberNames.end(); ++q)
    {
        out << nl << self << "." << *q << " = " << *q << ';';
    }
    out.dec();
    out << nl << "end";
    out.dec();
    out << nl << "end";
    out << nl << "function r = eq(obj, other)";
    out.inc();
    out << nl << "r = isequal(obj, other);";
    out.dec();
    out << nl << "end";
    out << nl << "function r = ne(obj, other)";
    out.inc();
    out << nl << "r = ~isequal(obj, other);";
    out.dec();
    out << nl << "end";

    if(!convertMembers.empty() || !classMembers.empty())
    {
        out << nl << "function obj = ice_convert(obj)";
        out.inc();
        convertStruct(out, p, "obj");
        out.dec();
        out << nl << "end";
    }

    out.dec();
    out << nl << "end";

    out << nl << "methods(Static)";
    out.inc();
    out << nl << "function r = ice_read(is)";
    out.inc();
    out << nl << "r = " << abs << "(IceInternal.NoInit.Instance);";
    unmarshalStruct(out, p, "r");
    out.dec();
    out << nl << "end";

    out << nl << "function r = ice_readOpt(is, tag)";
    out.inc();
    out << nl << "if is.readOptional(tag, " << getOptionalFormat(p) << ")";
    out.inc();
    if (p->isVariableLength())
    {
        out << nl << "is.skip(4);";
    }
    else
    {
        out << nl << "is.skipSize();";
    }
    out << nl << "r = " << abs << ".ice_read(is);";
    out.dec();
    out << nl << "else";
    out.inc();
    out << nl << "r = Ice.Unset;";
    out.dec();
    out << nl << "end";
    out.dec();
    out << nl << "end";

    out << nl << "function ice_write(os, v)";
    out.inc();
    out << nl << "if isempty(v)";
    out.inc();
    out << nl << "v = " << abs << "();";
    out.dec();
    out << nl << "end";
    for (DataMemberList::const_iterator q = members.begin(); q != members.end(); ++q)
    {
        marshal(out, "os", "v." + fixStructMember((*q)->name()), (*q)->type(), false, 0);
    }
    out.dec();
    out << nl << "end";

    out << nl << "function ice_writeOpt(os, tag, v)";
    out.inc();
    out << nl << "if v ~= Ice.Unset && os.writeOptional(tag, " << getOptionalFormat(p) << ")";
    out.inc();
    if (p->isVariableLength())
    {
        out << nl << "pos = os.startSize();";
        out << nl << abs << ".ice_write(os, v);";
        out << nl << "os.endSize(pos);";
    }
    else
    {
        out << nl << "os.writeSize(" << p->minWireSize() << ");";
        out << nl << abs << ".ice_write(os, v);";
    }
    out.dec();
    out << nl << "end";
    out.dec();
    out << nl << "end";
    out.dec();
    out << nl << "end";

    out.dec();
    out << nl << "end";
    out << nl;

    out.close();

    return false;
}

void
CodeVisitor::visitSequence(const SequencePtr& p)
{
    const TypePtr content = p->type();

    const BuiltinPtr b = BuiltinPtr::dynamicCast(content);
    if(b)
    {
        switch(b->kind())
        {
            case Builtin::KindBool:
            case Builtin::KindByte:
            case Builtin::KindShort:
            case Builtin::KindInt:
            case Builtin::KindLong:
            case Builtin::KindFloat:
            case Builtin::KindDouble:
            case Builtin::KindString:
            {
                return;
            }
            case Builtin::KindObject:
            case Builtin::KindObjectProxy:
            case Builtin::KindValue:
            {
                break;
            }
        }
    }

    EnumPtr enumContent = EnumPtr::dynamicCast(content);
    SequencePtr seqContent = SequencePtr::dynamicCast(content);
    StructPtr structContent = StructPtr::dynamicCast(content);
    DictionaryPtr dictContent = DictionaryPtr::dynamicCast(content);

    const string name = fixIdent(p->name());
    const string scoped = p->scoped();
    const string abs = getAbsolute(p);
    const bool cls = isClass(content);
    const bool proxy = isProxy(content);
    const bool convert = needsConversion(content);

    IceUtilInternal::Output out;
    openClass(abs, _dir, out);

    writeCopyright(out, p->file());

    out << nl << "classdef " << name;
    out.inc();
    out << nl << "methods(Static)";
    out.inc();

    out << nl << "function write(os, seq)";
    out.inc();
    out << nl << "sz = length(seq);";
    out << nl << "os.writeSize(sz);";
    out << nl << "for i = 1:sz";
    out.inc();
    //
    // Aside from the primitive types, only enum and struct sequences are mapped to arrays. The rest are mapped
    // to cell arrays. We can't use the same subscript syntax for both.
    //
    if(enumContent || structContent)
    {
        marshal(out, "os", "seq(i)", content, false, 0);
    }
    else
    {
        marshal(out, "os", "seq{i}", content, false, 0);
    }
    out.dec();
    out << nl << "end";
    out.dec();
    out << nl << "end";

    out << nl << "function writeOpt(os, tag, seq)";
    out.inc();
    out << nl << "if seq ~= Ice.Unset && os.writeOptional(tag, " << getOptionalFormat(p) << ")";
    out.inc();
    if(p->type()->isVariableLength())
    {
        out << nl << "pos = os.startSize();";
        out << nl << abs << ".write(os, seq);";
        out << nl << "os.endSize(pos);";
    }
    else
    {
        //
        // The element is a fixed-size type. If the element type is bool or byte, we do NOT write an extra size.
        //
        const size_t sz = p->type()->minWireSize();
        if(sz > 1)
        {
            out << nl << "len = length(seq);";
            out << nl << "if len > 254";
            out.inc();
            out << nl << "os.writeSize(len * " << sz << " + 5);";
            out.dec();
            out << nl << "else";
            out.inc();
            out << nl << "os.writeSize(len * " << sz << " + 1);";
            out .dec();
            out << nl << "end";
        }
        out << nl << abs << ".write(os, seq);";
    }
    out.dec();
    out << nl << "end";
    out.dec();
    out << nl << "end";

    out << nl << "function r = read(is)";
    out.inc();
    out << nl << "sz = is.readSize();";
    if(cls)
    {
        //
        // For a sequence<class>, read() returns an instance of IceInternal.CellArrayHandle that we later replace
        // with the cell array. See convert().
        //
        out << nl << "if sz == 0";
        out.inc();
        out << nl << "r = {};";
        out.dec();
        out << nl << "else";
        out.inc();
        out << nl << "r = IceInternal.CellArrayHandle();";
        out << nl << "r.array = cell(1, sz);";
        out << nl << "for i = 1:sz";
        out.inc();
        //
        // Ice.CellArrayHandle defines a set() method that we call from the lambda.
        //
        unmarshal(out, "is", "@(v) r.set(i, v)", content, false, 0);
        out.dec();
        out << nl << "end";
        out.dec();
        out << nl << "end";
    }
    else if((b && b->kind() == Builtin::KindString) || dictContent || seqContent || proxy)
    {
        //
        // These types require a cell array.
        //
        out << nl << "if sz == 0";
        out.inc();
        out << nl << "r = {};";
        out.dec();
        out << nl << "else";
        out.inc();
        out << nl << "r = cell(1, sz);";
        out << nl << "for i = 1:sz";
        out.inc();
        unmarshal(out, "is", "r{i}", content, false, 0);
        out.dec();
        out << nl << "end";
        out.dec();
        out << nl << "end";
    }
    else if(enumContent)
    {
        const EnumeratorList enumerators = enumContent->enumerators();
        out << nl << "r = " << getAbsolute(enumContent) << ".empty();";
        out << nl << "if sz > 0";
        out.inc();
        out << nl << "r(1, sz) = " << getAbsolute(*enumerators.begin()) << ";";
        out << nl << "for i = 1:sz";
        out.inc();
        unmarshal(out, "is", "r(i)", content, false, 0);
        out.dec();
        out << nl << "end";
        out.dec();
        out << nl << "end";
    }
    else if(structContent)
    {
        //
        // The most efficient way to build a sequence of structs is to pre-allocate the array using the
        // syntax "arr(1, sz) = Type()". Additionally, we also have to inline the unmarshaling code for
        // the struct members.
        //
        out << nl << "r = " << getAbsolute(structContent) << ".empty();";
        out << nl << "if sz > 0";
        out.inc();
        out << nl << "r(1, sz) = " << getAbsolute(structContent) << "();";
        out << nl << "for i = 1:sz";
        out.inc();
        unmarshalStruct(out, structContent, "r(i)");
        out.dec();
        out << nl << "end";
        out.dec();
        out << nl << "end";
    }
    else
    {
        assert(false);
    }
    out.dec();
    out << nl << "end";

    out << nl << "function r = readOpt(is, tag)";
    out.inc();
    out << nl << "if is.readOptional(tag, " << getOptionalFormat(p) << ")";
    out.inc();
    if(p->type()->isVariableLength())
    {
        out << nl << "is.skip(4);";
    }
    else if(p->type()->minWireSize() > 1)
    {
        out << nl << "is.skipSize();";
    }
    out << nl << "r = " << abs << ".read(is);";
    out.dec();
    out << nl << "else";
    out.inc();
    out << nl << "r = Ice.Unset;";
    out.dec();
    out << nl << "end";
    out.dec();
    out << nl << "end";

    if(cls || convert)
    {
        out << nl << "function r = convert(seq)";
        out.inc();
        if(cls)
        {
            out << nl << "if isempty(seq)";
            out.inc();
            out << nl << "r = seq;";
            out.dec();
            out << nl << "else";
            out.inc();
            out << nl << "r = seq.array;";
            out.dec();
            out << nl << "end";
        }
        else
        {
            assert(structContent || seqContent || dictContent);
            if(structContent)
            {
                //
                // Inline the conversion.
                //
                out << nl << "r = seq;";
                out << nl << "for i = 1:length(seq)";
                out.inc();
                convertStruct(out, structContent, "r(i)");
                out.dec();
                out << nl << "end";
            }
            else
            {
                out << nl << "sz = length(seq);";
                out << nl << "if sz > 0";
                out.inc();
                out << nl << "r = cell(1, sz);";
                out << nl << "for i = 1:sz";
                out.inc();
                convertValueType(out, "r{i}", "seq{i}", content, false);
                out << nl << "end";
                out.dec();
                out.dec();
                out << nl << "else";
                out.inc();
                out << nl << "r = seq;";
                out.dec();
                out << nl << "end";
            }
        }
        out.dec();
        out << nl << "end";
    }

    out.dec();
    out << nl << "end";

    out.dec();
    out << nl << "end";
    out << nl;

    out.close();
}

void
CodeVisitor::visitDictionary(const DictionaryPtr& p)
{
    const TypePtr key = p->keyType();
    const TypePtr value = p->valueType();
    const bool cls = isClass(value);
    const bool convert = needsConversion(value);

    const StructPtr st = StructPtr::dynamicCast(key);

    const string name = fixIdent(p->name());
    const string scoped = p->scoped();
    const string abs = getAbsolute(p);
    const string self = name == "obj" ? "this" : "obj";

    IceUtilInternal::Output out;
    openClass(abs, _dir, out);

    writeCopyright(out, p->file());

    out << nl << "classdef " << name;
    out.inc();
    out << nl << "methods(Access=private)";
    out.inc();
    //
    // Declare a private constructor so that programs can't instantiate this type. They need to use new().
    //
    out << nl << "function " << self << " = " << name << "()";
    out.inc();
    out.dec();
    out << nl << "end";
    out.dec();
    out << nl << "end";
    out << nl << "methods(Static)";
    out.inc();

    out << nl << "function write(os, d)";
    out.inc();
    out << nl << "if isempty(d)";
    out.inc();
    out << nl << "os.writeSize(0);";
    out.dec();
    out << nl << "else";
    out.inc();
    if (st)
    {
        out << nl << "sz = length(d);";
        out << nl << "os.writeSize(sz);";
        out << nl << "for i = 1:sz";
        out.inc();
        marshal(out, "os", "d(i).key", key, false, 0);
        marshal(out, "os", "d(i).value", value, false, 0);
        out.dec();
        out << nl << "end";
    }
    else
    {
        out << nl << "sz = d.Count;";
        out << nl << "os.writeSize(sz);";
        out << nl << "keys = d.keys();";
        out << nl << "values = d.values();";
        out << nl << "for i = 1:sz";
        out.inc();
        out << nl << "k = keys{i};";
        out << nl << "v = values{i};";
        marshal(out, "os", "k", key, false, 0);
        marshal(out, "os", "v", value, false, 0);
        out.dec();
        out << nl << "end";
    }
    out.dec();
    out << nl << "end";
    out.dec();
    out << nl << "end";

    out << nl << "function writeOpt(os, tag, d)";
    out.inc();
    out << nl << "if d ~= Ice.Unset && os.writeOptional(tag, " << getOptionalFormat(p) << ")";
    out.inc();
    if (key->isVariableLength() || value->isVariableLength())
    {
        out << nl << "pos = os.startSize();";
        out << nl << abs << ".write(os, d);";
        out << nl << "os.endSize(pos);";
    }
    else
    {
        const size_t sz = key->minWireSize() + value->minWireSize();
        if (cls)
        {
            out << nl << "len = length(d.array);";
        }
        else
        {
            out << nl << "len = length(d);";
        }
        out << nl << "if len > 254";
        out.inc();
        out << nl << "os.writeSize(len * " << sz << " + 5);";
        out.dec();
        out << nl << "else";
        out.inc();
        out << nl << "os.writeSize(len * " << sz << " + 1);";
        out.dec();
        out << nl << "end";
        out << nl << abs << ".write(os, d);";
    }
    out.dec();
    out << nl << "end";
<<<<<<< HEAD
    out.dec();
    out << nl << "end";

    out << nl << "function r = read(is)";
    out.inc();
    out << nl << "sz = is.readSize();";
    if (st)
    {
        //
        // We use a struct array when the key is a structure type because we can't use containers.Map.
        //
        out << nl << "r = struct('key', {}, 'value', {});";
    }
    else
    {
        out << nl << "r = containers.Map('KeyType', '" << dictionaryTypeToString(key, true) << "', 'ValueType', '"
            << dictionaryTypeToString(value, false) << "');";
    }
    out << nl << "for i = 1:sz";
    out.inc();

    unmarshal(out, "is", "k", key, false, 0);

    if (cls)
    {
        out << nl << "v = IceInternal.ValueHolder();";
        unmarshal(out, "is", "@(v_) v.set(v_)", value, false, 0);
    }
    else
    {
        unmarshal(out, "is", "v", value, false, 0);
    }

    if (st)
    {
        out << nl << "r(i).key = k;";
        out << nl << "r(i).value = v;";
    }
    else if (EnumPtr::dynamicCast(key))
    {
        out << nl << "r(int32(k)) = v;";
    }
    else
    {
        out << nl << "r(k) = v;";
    }

    out.dec();
    out << nl << "end";
    out.dec();
    out << nl << "end";

=======

    out.dec();
    out << nl << "end";
    out << nl;

    out.close();
}

void
CodeVisitor::visitDictionary(const DictionaryPtr& p)
{
    const TypePtr key = p->keyType();
    const TypePtr value = p->valueType();
    const bool cls = isClass(value);
    const bool convert = needsConversion(value);

    const StructPtr st = StructPtr::dynamicCast(key);

    const string name = fixIdent(p->name());
    const string scoped = p->scoped();
    const string abs = getAbsolute(p);
    const string self = name == "obj" ? "this" : "obj";

    IceUtilInternal::Output out;
    openClass(abs, _dir, out);

    writeCopyright(out, p->file());

    out << nl << "classdef " << name;
    out.inc();
    out << nl << "methods(Access=private)";
    out.inc();
    //
    // Declare a private constructor so that programs can't instantiate this type. They need to use new().
    //
    out << nl << "function " << self << " = " << name << "()";
    out.inc();
    out.dec();
    out << nl << "end";
    out.dec();
    out << nl << "end";
    out << nl << "methods(Static)";
    out.inc();

    out << nl << "function write(os, d)";
    out.inc();
    out << nl << "if isempty(d)";
    out.inc();
    out << nl << "os.writeSize(0);";
    out.dec();
    out << nl << "else";
    out.inc();
    if (st)
    {
        out << nl << "sz = length(d);";
        out << nl << "os.writeSize(sz);";
        out << nl << "for i = 1:sz";
        out.inc();
        marshal(out, "os", "d(i).key", key, false, 0);
        marshal(out, "os", "d(i).value", value, false, 0);
        out.dec();
        out << nl << "end";
    }
    else
    {
        out << nl << "sz = d.Count;";
        out << nl << "os.writeSize(sz);";
        out << nl << "keys = d.keys();";
        out << nl << "values = d.values();";
        out << nl << "for i = 1:sz";
        out.inc();
        out << nl << "k = keys{i};";
        out << nl << "v = values{i};";
        marshal(out, "os", "k", key, false, 0);
        marshal(out, "os", "v", value, false, 0);
        out.dec();
        out << nl << "end";
    }
    out.dec();
    out << nl << "end";
    out.dec();
    out << nl << "end";

    out << nl << "function writeOpt(os, tag, d)";
    out.inc();
    out << nl << "if d ~= Ice.Unset && os.writeOptional(tag, " << getOptionalFormat(p) << ")";
    out.inc();
    if (key->isVariableLength() || value->isVariableLength())
    {
        out << nl << "pos = os.startSize();";
        out << nl << abs << ".write(os, d);";
        out << nl << "os.endSize(pos);";
    }
    else
    {
        const size_t sz = key->minWireSize() + value->minWireSize();
        if (cls)
        {
            out << nl << "len = length(d.array);";
        }
        else
        {
            out << nl << "len = length(d);";
        }
        out << nl << "if len > 254";
        out.inc();
        out << nl << "os.writeSize(len * " << sz << " + 5);";
        out.dec();
        out << nl << "else";
        out.inc();
        out << nl << "os.writeSize(len * " << sz << " + 1);";
        out.dec();
        out << nl << "end";
        out << nl << abs << ".write(os, d);";
    }
    out.dec();
    out << nl << "end";
    out.dec();
    out << nl << "end";

    out << nl << "function r = read(is)";
    out.inc();
    out << nl << "sz = is.readSize();";
    if (st)
    {
        //
        // We use a struct array when the key is a structure type because we can't use containers.Map.
        //
        out << nl << "r = struct('key', {}, 'value', {});";
    }
    else
    {
        out << nl << "r = containers.Map('KeyType', '" << dictionaryTypeToString(key, true) << "', 'ValueType', '"
            << dictionaryTypeToString(value, false) << "');";
    }
    out << nl << "for i = 1:sz";
    out.inc();

    unmarshal(out, "is", "k", key, false, 0);

    if (cls)
    {
        out << nl << "v = IceInternal.ValueHolder();";
        unmarshal(out, "is", "@(v_) v.set(v_)", value, false, 0);
    }
    else
    {
        unmarshal(out, "is", "v", value, false, 0);
    }

    if (st)
    {
        out << nl << "r(i).key = k;";
        out << nl << "r(i).value = v;";
    }
    else if (EnumPtr::dynamicCast(key))
    {
        out << nl << "r(int32(k)) = v;";
    }
    else
    {
        out << nl << "r(k) = v;";
    }

    out.dec();
    out << nl << "end";
    out.dec();
    out << nl << "end";

>>>>>>> 06ac1b78
    out << nl << "function r = readOpt(is, tag)";
    out.inc();
    out << nl << "if is.readOptional(tag, " << getOptionalFormat(p) << ")";
    out.inc();
    if (key->isVariableLength() || value->isVariableLength())
    {
        out << nl << "is.skip(4);";
    }
    else
    {
        out << nl << "is.skipSize();";
    }
    out << nl << "r = " << abs << ".read(is);";
    out.dec();
    out << nl << "else";
    out.inc();
    out << nl << "r = Ice.Unset;";
    out.dec();
    out << nl << "end";
    out.dec();
    out << nl << "end";

    if (cls || convert)
    {
        out << nl << "function r = convert(d)";
        out.inc();
        if (st)
        {
            out << nl << "for i = 1:length(d)";
            out.inc();
            if (cls)
            {
                //
                // Each entry has a temporary ValueHolder that we need to replace with the actual value.
                //
                out << nl << "d(i).value = d(i).value.value;";
            }
            else
            {
                convertValueType(out, "d(i).value", "d(i).value", value, false);
            }
            out.dec();
            out << nl << "end";
        }
        else
        {
            out << nl << "keys = d.keys();";
            out << nl << "values = d.values();";
            out << nl << "for i = 1:d.Count";
            out.inc();
            out << nl << "k = keys{i};";
            out << nl << "v = values{i};";
            if (cls)
            {
                //
                // Each entry has a temporary ValueHolder that we need to replace with the actual value.
                //
                out << nl << "d(k) = v.value;";
            }
            else
            {
                convertValueType(out, "d(k)", "v", value, false);
            }
            out.dec();
            out << nl << "end";
        }
        out << nl << "r = d;";
        out.dec();
        out << nl << "end";
    }

    out.dec();
    out << nl << "end";

    out.dec();
    out << nl << "end";
    out << nl;

    out.close();
}

void
CodeVisitor::visitEnum(const EnumPtr& p)
{
    const string name = fixIdent(p->name());
    const string scoped = p->scoped();
    const string abs = getAbsolute(p);
    const EnumeratorList enumerators = p->enumerators();

    IceUtilInternal::Output out;
    openClass(abs, _dir, out);

    writeDocSummary(out, p);
    writeCopyright(out, p->file());

    out << nl << "classdef " << name;
    if(p->maxValue() <= 255)
    {
        out << " < uint8";
    }
    else
    {
        out << " < int32";
    }

    out.inc();
    out << nl << "enumeration";
    out.inc();
    for(EnumeratorList::const_iterator q = enumerators.begin(); q != enumerators.end(); ++q)
    {
        StringList sl = splitComment((*q)->comment());
        if(!sl.empty())
        {
            writeDocLines(out, sl, true);
        }
        out << nl << fixEnumerator((*q)->name()) << " (" << (*q)->value() << ")";
    }
    out.dec();
    out << nl << "end";

    out << nl << "methods(Static)";
    out.inc();

    out << nl << "function ice_write(os, v)";
    out.inc();
    out << nl << "if isempty(v)";
    out.inc();
    string firstEnum = fixEnumerator(enumerators.front()->name());
    out << nl << "os.writeEnum(int32(" << abs << "." << firstEnum << "), " << p->maxValue() << ");";
    out.dec();
    out << nl << "else";
    out.inc();
    out << nl << "os.writeEnum(int32(v), " << p->maxValue() << ");";
    out.dec();
    out << nl << "end";
    out.dec();
    out << nl << "end";

    out << nl << "function ice_writeOpt(os, tag, v)";
    out.inc();
    out << nl << "if v ~= Ice.Unset && os.writeOptional(tag, " << getOptionalFormat(p) << ")";
    out.inc();
    out << nl << abs << ".ice_write(os, v);";
    out.dec();
    out << nl << "end";
    out.dec();
    out << nl << "end";

    out << nl << "function r = ice_read(is)";
    out.inc();
    out << nl << "v = is.readEnum(" << p->maxValue() << ");";
    out << nl << "r = " << abs << ".ice_getValue(v);";
    out.dec();
    out << nl << "end";

    out << nl << "function r = ice_readOpt(is, tag)";
    out.inc();
    out << nl << "if is.readOptional(tag, " << getOptionalFormat(p) << ")";
    out.inc();
    out << nl << "r = " << abs << ".ice_read(is);";
    out.dec();
    out << nl << "else";
    out.inc();
    out << nl << "r = Ice.Unset;";
    out.dec();
    out << nl << "end";
    out.dec();
    out << nl << "end";

    out << nl << "function r = ice_getValue(v)";
    out.inc();
    out << nl << "switch v";
    out.inc();
    for(EnumeratorList::const_iterator q = enumerators.begin(); q != enumerators.end(); ++q)
    {
        out << nl << "case " << (*q)->value();
        out.inc();
        out << nl << "r = " << abs << "." << fixEnumerator((*q)->name()) << ";";
        out.dec();
    }
    out << nl << "otherwise";
    out.inc();
    out << nl << "throw(Ice.MarshalException('', '', sprintf('enumerator value %d is out of range', v)));";
    out.dec();
    out.dec();
    out << nl << "end";
    out.dec();
    out << nl << "end";

    out.dec();
    out << nl << "end";

    out.dec();
    out << nl << "end";
    out << nl;
    out.close();
}

void
CodeVisitor::visitConst(const ConstPtr& p)
{
    const string name = fixIdent(p->name());
    const string scoped = p->scoped();
    const string abs = getAbsolute(p);

    IceUtilInternal::Output out;
    openClass(abs, _dir, out);

    writeDocSummary(out, p);
    writeCopyright(out, p->file());

    out << nl << "classdef " << name;

    out.inc();
    out << nl << "properties(Constant)";
    out.inc();
    out << nl << "value " << typeToString(p->type()) << " = "
        << constantValue(p->type(), p->valueType(), p->value());
    out.dec();
    out << nl << "end";

    out.dec();
    out << nl << "end";
    out << nl;
    out.close();
    out.close();
}

string
CodeVisitor::getOperationMode(Slice::Operation::Mode mode)
{
    switch(mode)
    {
        case Operation::Normal:
            return "0";
        case Operation::Nonmutating:
            return "1";
        case Operation::Idempotent:
            return "2";
        default:
            return "???";
    }
}

void
CodeVisitor::collectClassMembers(const ClassDefPtr& p, MemberInfoList& allMembers, bool inherited)
{
    ClassDefPtr base = p->base();
    if (base)
    {
        collectClassMembers(base, allMembers, true);
    }

    DataMemberList members = p->dataMembers();

    for(DataMemberList::iterator q = members.begin(); q != members.end(); ++q)
    {
        MemberInfo m;
        m.fixedName = fixIdent((*q)->name());
        m.inherited = inherited;
        m.dataMember = *q;
        allMembers.push_back(m);
    }
}

void
CodeVisitor::collectExceptionMembers(const ExceptionPtr& p, MemberInfoList& allMembers, bool inherited)
{
    ExceptionPtr base = p->base();
    if(base)
    {
        collectExceptionMembers(base, allMembers, true);
    }

    DataMemberList members = p->dataMembers();

    for(DataMemberList::iterator q = members.begin(); q != members.end(); ++q)
    {
        MemberInfo m;
        m.fixedName = fixExceptionMember((*q)->name());
        m.inherited = inherited;
        m.dataMember = *q;
        allMembers.push_back(m);
    }
}

CodeVisitor::ParamInfoList
CodeVisitor::getAllInParams(const OperationPtr& op)
{
    const ParamDeclList l = op->inParameters();
    ParamInfoList r;
    for(ParamDeclList::const_iterator p = l.begin(); p != l.end(); ++p)
    {
        ParamInfo info;
        info.fixedName = fixIdent((*p)->name());
        info.type = (*p)->type();
        info.optional = (*p)->optional();
        info.tag = (*p)->tag();
        info.param = *p;
        r.push_back(info);
    }
    return r;
}

void
CodeVisitor::getInParams(const OperationPtr& op, ParamInfoList& required, ParamInfoList& optional)
{
    const ParamInfoList params = getAllInParams(op);
    for(ParamInfoList::const_iterator p = params.begin(); p != params.end(); ++p)
    {
        if(p->optional)
        {
            optional.push_back(*p);
        }
        else
        {
            required.push_back(*p);
        }
    }

    //
    // Sort optional parameters by tag.
    //
    class SortFn
    {
    public:
        static bool compare(const ParamInfo& lhs, const ParamInfo& rhs)
        {
            return lhs.tag < rhs.tag;
        }
    };
    optional.sort(SortFn::compare);
}

CodeVisitor::ParamInfoList
CodeVisitor::getAllOutParams(const OperationPtr& op)
{
    ParamDeclList params = op->outParameters();
    ParamInfoList l;
    int pos = 1;

    if(op->returnType())
    {
        ParamInfo info;
        info.fixedName = "result";
        info.pos = pos++;

        for(ParamDeclList::const_iterator p = params.begin(); p != params.end(); ++p)
        {
            if((*p)->name() == "result")
            {
                info.fixedName = "result_";
                break;
            }
        }
        info.type = op->returnType();
        info.optional = op->returnIsOptional();
        info.tag = op->returnTag();
        l.push_back(info);
    }

    for(ParamDeclList::const_iterator p = params.begin(); p != params.end(); ++p)
    {
        ParamInfo info;
        info.fixedName = fixIdent((*p)->name());
        info.type = (*p)->type();
        info.optional = (*p)->optional();
        info.tag = (*p)->tag();
        info.pos = pos++;
        info.param = *p;
        l.push_back(info);
    }

    return l;
}

void
CodeVisitor::getOutParams(const OperationPtr& op, ParamInfoList& required, ParamInfoList& optional)
{
    const ParamInfoList params = getAllOutParams(op);
    for(ParamInfoList::const_iterator p = params.begin(); p != params.end(); ++p)
    {
        if(p->optional)
        {
            optional.push_back(*p);
        }
        else
        {
            required.push_back(*p);
        }
    }

    //
    // Sort optional parameters by tag.
    //
    class SortFn
    {
    public:
        static bool compare(const ParamInfo& lhs, const ParamInfo& rhs)
        {
            return lhs.tag < rhs.tag;
        }
    };
    optional.sort(SortFn::compare);
}

string
CodeVisitor::getOptionalFormat(const TypePtr& type)
{
    BuiltinPtr bp = BuiltinPtr::dynamicCast(type);
    if(bp)
    {
        switch(bp->kind())
        {
        case Builtin::KindByte:
        case Builtin::KindBool:
        {
            return "Ice.OptionalFormat.F1";
        }
        case Builtin::KindShort:
        {
            return "Ice.OptionalFormat.F2";
        }
        case Builtin::KindInt:
        case Builtin::KindFloat:
        {
            return "Ice.OptionalFormat.F4";
        }
        case Builtin::KindLong:
        case Builtin::KindDouble:
        {
            return "Ice.OptionalFormat.F8";
        }
        case Builtin::KindString:
        {
            return "Ice.OptionalFormat.VSize";
        }
        case Builtin::KindObject:
        {
            return "Ice.OptionalFormat.Class";
        }
        case Builtin::KindObjectProxy:
        {
            return "Ice.OptionalFormat.FSize";
        }
        case Builtin::KindValue:
        {
            return "Ice.OptionalFormat.Class";
        }
        }
    }

    if(EnumPtr::dynamicCast(type))
    {
        return "Ice.OptionalFormat.Size";
    }

    SequencePtr seq = SequencePtr::dynamicCast(type);
    if(seq)
    {
        return seq->type()->isVariableLength() ? "Ice.OptionalFormat.FSize" : "Ice.OptionalFormat.VSize";
    }

    DictionaryPtr d = DictionaryPtr::dynamicCast(type);
    if(d)
    {
        return (d->keyType()->isVariableLength() || d->valueType()->isVariableLength()) ?
            "Ice.OptionalFormat.FSize" : "Ice.OptionalFormat.VSize";
    }

    StructPtr st = StructPtr::dynamicCast(type);
    if(st)
    {
        return st->isVariableLength() ? "Ice.OptionalFormat.FSize" : "Ice.OptionalFormat.VSize";
    }

    if(InterfaceDeclPtr::dynamicCast(type))
    {
        return "Ice.OptionalFormat.FSize";
    }

    ClassDeclPtr cl = ClassDeclPtr::dynamicCast(type);
    assert(cl);
    return "Ice.OptionalFormat.Class";
}

string
CodeVisitor::getFormatType(FormatType type)
{
    switch(type)
    {
    case DefaultFormat:
        return "Ice.FormatType.DefaultFormat";
    case CompactFormat:
        return "Ice.FormatType.CompactFormat";
    case SlicedFormat:
        return "Ice.FormatType.SlicedFormat";
    default:
        assert(false);
    }

    return "???";
}

void
CodeVisitor::marshal(IceUtilInternal::Output& out, const string& stream, const string& v, const TypePtr& type,
                     bool optional, int tag)
{
    BuiltinPtr builtin = BuiltinPtr::dynamicCast(type);
    if(builtin)
    {
        switch(builtin->kind())
        {
            case Builtin::KindByte:
            {
                if(optional)
                {
                    out << nl << stream << ".writeByteOpt(" << tag << ", " << v << ");";
                }
                else
                {
                    out << nl << stream << ".writeByte(" << v << ");";
                }
                break;
            }
            case Builtin::KindBool:
            {
                if(optional)
                {
                    out << nl << stream << ".writeBoolOpt(" << tag << ", " << v << ");";
                }
                else
                {
                    out << nl << stream << ".writeBool(" << v << ");";
                }
                break;
            }
            case Builtin::KindShort:
            {
                if(optional)
                {
                    out << nl << stream << ".writeShortOpt(" << tag << ", " << v << ");";
                }
                else
                {
                    out << nl << stream << ".writeShort(" << v << ");";
                }
                break;
            }
            case Builtin::KindInt:
            {
                if(optional)
                {
                    out << nl << stream << ".writeIntOpt(" << tag << ", " << v << ");";
                }
                else
                {
                    out << nl << stream << ".writeInt(" << v << ");";
                }
                break;
            }
            case Builtin::KindLong:
            {
                if(optional)
                {
                    out << nl << stream << ".writeLongOpt(" << tag << ", " << v << ");";
                }
                else
                {
                    out << nl << stream << ".writeLong(" << v << ");";
                }
                break;
            }
            case Builtin::KindFloat:
            {
                if(optional)
                {
                    out << nl << stream << ".writeFloatOpt(" << tag << ", " << v << ");";
                }
                else
                {
                    out << nl << stream << ".writeFloat(" << v << ");";
                }
                break;
            }
            case Builtin::KindDouble:
            {
                if(optional)
                {
                    out << nl << stream << ".writeDoubleOpt(" << tag << ", " << v << ");";
                }
                else
                {
                    out << nl << stream << ".writeDouble(" << v << ");";
                }
                break;
            }
            case Builtin::KindString:
            {
                if(optional)
                {
                    out << nl << stream << ".writeStringOpt(" << tag << ", " << v << ");";
                }
                else
                {
                    out << nl << stream << ".writeString(" << v << ");";
                }
                break;
            }
            case Builtin::KindObject:
            case Builtin::KindValue:
            {
                if(optional)
                {
                    out << nl << stream << ".writeValueOpt(" << tag << ", " << v << ");";
                }
                else
                {
                    out << nl << stream << ".writeValue(" << v << ");";
                }
                break;
            }
            case Builtin::KindObjectProxy:
            {
                if(optional)
                {
                    out << nl << stream << ".writeProxyOpt(" << tag << ", " << v << ");";
                }
                else
                {
                    out << nl << stream << ".writeProxy(" << v << ");";
                }
                break;
            }
        }
        return;
    }

    InterfaceDeclPtr prx = InterfaceDeclPtr::dynamicCast(type);
    if(prx)
    {
        if(optional)
        {
            out << nl << stream << ".writeProxyOpt(" << tag << ", " << v << ");";
        }
        else
        {
            out << nl << stream << ".writeProxy(" << v << ");";
        }
        return;
    }

    ClassDeclPtr cl = ClassDeclPtr::dynamicCast(type);
    if(cl)
    {
        if(optional)
        {
            out << nl << stream << ".writeValueOpt(" << tag << ", " << v << ");";
        }
        else
        {
            out << nl << stream << ".writeValue(" << v << ");";
        }
        return;
    }

    StructPtr st = StructPtr::dynamicCast(type);
    if(st)
    {
        const string typeS = getAbsolute(st);
        if(optional)
        {
            out << nl << typeS << ".ice_writeOpt(" << stream << ", " << tag << ", " << v << ");";
        }
        else
        {
            out << nl << typeS << ".ice_write(" << stream << ", " << v << ");";
        }
        return;
    }

    EnumPtr en = EnumPtr::dynamicCast(type);
    if(en)
    {
        const string typeS = getAbsolute(en);
        if(optional)
        {
            out << nl << typeS << ".ice_writeOpt(" << stream << ", " << tag << ", " << v << ");";
        }
        else
        {
            out << nl << typeS << ".ice_write(" << stream << ", " << v << ");";
        }
        return;
    }

    DictionaryPtr dict = DictionaryPtr::dynamicCast(type);
    if(dict)
    {
        if(optional)
        {
            out << nl << getAbsolute(dict) << ".writeOpt(" << stream << ", " << tag << ", " << v << ");";
        }
        else
        {
            out << nl << getAbsolute(dict) << ".write(" << stream << ", " << v << ");";
        }
        return;
    }

    SequencePtr seq = SequencePtr::dynamicCast(type);
    if(seq)
    {
        const TypePtr content = seq->type();
        const BuiltinPtr b = BuiltinPtr::dynamicCast(content);

        if(b && b->kind() != Builtin::KindObject && b->kind() != Builtin::KindObjectProxy &&
           b->kind() != Builtin::KindValue)
        {
            static const char* builtinTable[] =
            {
                "Byte",
                "Bool",
                "Short",
                "Int",
                "Long",
                "Float",
                "Double",
                "String",
                "???",
                "???",
                "???",
                "???"
            };
            string bs = builtinTable[b->kind()];
            out << nl << stream << ".write" << builtinTable[b->kind()] << "Seq";
            if(optional)
            {
                out << "Opt(" << tag << ", ";
            }
            else
            {
                out << "(";
            }
            out << v << ");";
            return;
        }

        if(optional)
        {
            out << nl << getAbsolute(seq) << ".writeOpt(" << stream << ", " << tag << ", " << v << ");";
        }
        else
        {
            out << nl << getAbsolute(seq) << ".write(" << stream << ", " << v << ");";
        }
        return;
    }

    assert(false);
}

void
CodeVisitor::unmarshal(IceUtilInternal::Output& out, const string& stream, const string& v, const TypePtr& type,
                       bool optional, int tag)
{
    BuiltinPtr builtin = BuiltinPtr::dynamicCast(type);
    if(builtin)
    {
        switch(builtin->kind())
        {
            case Builtin::KindByte:
            {
                if(optional)
                {
                    out << nl << v << " = " << stream << ".readByteOpt(" << tag << ");";
                }
                else
                {
                    out << nl << v << " = " << stream << ".readByte();";
                }
                break;
            }
            case Builtin::KindBool:
            {
                if(optional)
                {
                    out << nl << v << " = " << stream << ".readBoolOpt(" << tag << ");";
                }
                else
                {
                    out << nl << v << " = " << stream << ".readBool();";
                }
                break;
            }
            case Builtin::KindShort:
            {
                if(optional)
                {
                    out << nl << v << " = " << stream << ".readShortOpt(" << tag << ");";
                }
                else
                {
                    out << nl << v << " = " << stream << ".readShort();";
                }
                break;
            }
            case Builtin::KindInt:
            {
                if(optional)
                {
                    out << nl << v << " = " << stream << ".readIntOpt(" << tag << ");";
                }
                else
                {
                    out << nl << v << " = " << stream << ".readInt();";
                }
                break;
            }
            case Builtin::KindLong:
            {
                if(optional)
                {
                    out << nl << v << " = " << stream << ".readLongOpt(" << tag << ");";
                }
                else
                {
                    out << nl << v << " = " << stream << ".readLong();";
                }
                break;
            }
            case Builtin::KindFloat:
            {
                if(optional)
                {
                    out << nl << v << " = " << stream << ".readFloatOpt(" << tag << ");";
                }
                else
                {
                    out << nl << v << " = " << stream << ".readFloat();";
                }
                break;
            }
            case Builtin::KindDouble:
            {
                if(optional)
                {
                    out << nl << v << " = " << stream << ".readDoubleOpt(" << tag << ");";
                }
                else
                {
                    out << nl << v << " = " << stream << ".readDouble();";
                }
                break;
            }
            case Builtin::KindString:
            {
                if(optional)
                {
                    out << nl << v << " = " << stream << ".readStringOpt(" << tag << ");";
                }
                else
                {
                    out << nl << v << " = " << stream << ".readString();";
                }
                break;
            }
            case Builtin::KindObject:
            case Builtin::KindValue:
            {
                if(optional)
                {
                    out << nl << stream << ".readValueOpt(" << tag << ", " << v << ", 'Ice.Value');";
                }
                else
                {
                    out << nl << stream << ".readValue(" << v << ", 'Ice.Value');";
                }
                break;
            }
            case Builtin::KindObjectProxy:
            {
                if(optional)
                {
                    out << nl << v << " = " << stream << ".readProxyOpt(" << tag << ");";
                }
                else
                {
                    out << nl << v << " = " << stream << ".readProxy();";
                }
                break;
            }
        }
        return;
    }

    InterfaceDeclPtr prx = InterfaceDeclPtr::dynamicCast(type);
    if(prx)
    {
        const string typeS = getAbsolute(prx, "", "Prx");
        if(optional)
        {
            out << nl << "if " << stream << ".readOptional(" << tag << ", " << getOptionalFormat(type) << ")";
            out.inc();
            out << nl << stream << ".skip(4);";
            out << nl << v << " = " << typeS << ".ice_read(" << stream << ");";
            out.dec();
            out << nl << "end";
        }
        else
        {
            out << nl << v << " = " << typeS << ".ice_read(" << stream << ");";
        }

        return;
    }

    ClassDeclPtr cl = ClassDeclPtr::dynamicCast(type);
    if(cl)
    {
        const string cls = getAbsolute(cl);
        if(optional)
        {
            out << nl << stream << ".readValueOpt(" << tag << ", " << v << ", '" << cls << "');";
        }
        else
        {
            out << nl << stream << ".readValue(" << v << ", '" << cls << "');";
        }
        return;
    }

    StructPtr st = StructPtr::dynamicCast(type);
    if(st)
    {
        const string typeS = getAbsolute(st);
        if(optional)
        {
            out << nl << v << " = " << typeS << ".ice_readOpt(" << stream << ", " << tag << ");";
        }
        else
        {
            out << nl << v << " = " << typeS << ".ice_read(" << stream << ");";
        }
        return;
    }

    EnumPtr en = EnumPtr::dynamicCast(type);
    if(en)
    {
        const string typeS = getAbsolute(en);
        if(optional)
        {
            out << nl << v << " = " << typeS << ".ice_readOpt(" << stream << ", " << tag << ");";
        }
        else
        {
            out << nl << v << " = " << typeS << ".ice_read(" << stream << ");";
        }
        return;
    }

    DictionaryPtr dict = DictionaryPtr::dynamicCast(type);
    if(dict)
    {
        if(optional)
        {
            out << nl << v << " = " << getAbsolute(dict) << ".readOpt(" << stream << ", " << tag << ");";
        }
        else
        {
            out << nl << v << " = " << getAbsolute(dict) << ".read(" << stream << ");";
        }
        return;
    }

    SequencePtr seq = SequencePtr::dynamicCast(type);
    if(seq)
    {
        const TypePtr content = seq->type();
        const BuiltinPtr b = BuiltinPtr::dynamicCast(content);

        if(b && b->kind() != Builtin::KindObject && b->kind() != Builtin::KindObjectProxy &&
           b->kind() != Builtin::KindValue)
        {
            static const char* builtinTable[] =
            {
                "Byte",
                "Bool",
                "Short",
                "Int",
                "Long",
                "Float",
                "Double",
                "String",
                "???",
                "???",
                "???",
                "???"
            };
            string bs = builtinTable[b->kind()];
            out << nl << v << " = " << stream << ".read" << builtinTable[b->kind()] << "Seq";
            if(optional)
            {
                out << "Opt(" << tag << ");";
            }
            else
            {
                out << "();";
            }
            return;
        }

        if(optional)
        {
            out << nl << v << " = " << getAbsolute(seq) << ".readOpt(" << stream << ", " << tag << ");";
        }
        else
        {
            out << nl << v << " = " << getAbsolute(seq) << ".read(" << stream << ");";
        }
        return;
    }

    assert(false);
}

void
CodeVisitor::unmarshalStruct(IceUtilInternal::Output& out, const StructPtr& p, const string& v)
{
    const DataMemberList members = p->dataMembers();

    for(DataMemberList::const_iterator q = members.begin(); q != members.end(); ++q)
    {
        string m = fixStructMember((*q)->name());
        if(isClass((*q)->type()))
        {
            out << nl << m << "_ = IceInternal.ValueHolder();";
            out << nl << v << "." << m << " = " << m << "_;";
            unmarshal(out, "is", "@(v_) " + m + "_.set(v_)", (*q)->type(), false, 0);
        }
        else
        {
            unmarshal(out, "is", v + "." + m, (*q)->type(), false, 0);
        }
    }
}

void
CodeVisitor::convertStruct(IceUtilInternal::Output& out, const StructPtr& p, const string& v)
{
    const DataMemberList members = p->dataMembers();

    for(DataMemberList::const_iterator q = members.begin(); q != members.end(); ++q)
    {
        string m = fixStructMember((*q)->name());
        if(needsConversion((*q)->type()))
        {
            convertValueType(out, v + "." + m, v + "." + m, (*q)->type(), false);
        }
        else if(isClass((*q)->type()))
        {
            out << nl << v << "." << m << " = " << v << "." << m << ".value;";
        }
    }
}

void
CodeVisitor::writeBaseClassArrayParams(IceUtilInternal::Output& out, const MemberInfoList& members, bool noInit)
{
    out << nl << "v = { ";
    bool first = true;
    for(MemberInfoList::const_iterator q = members.begin(); q != members.end(); ++q)
    {
        if(q->inherited)
        {
            if(first)
            {
                out << (noInit ? "IceInternal.NoInit.Instance" : q->fixedName);
                first = false;
            }
            else
            {
                out << ", " << (noInit ? "[]" : q->fixedName);
            }
        }
    }
    out << " };";
}

namespace
{

IceUtil::Mutex* globalMutex = 0;
bool interrupted = false;

class Init
{
public:

    Init()
    {
        globalMutex = new IceUtil::Mutex;
    }

    ~Init()
    {
        delete globalMutex;
        globalMutex = 0;
    }
};

Init init;

}

static void
interruptedCallback(int /*signal*/)
{
    IceUtilInternal::MutexPtrLock<IceUtil::Mutex> sync(globalMutex);

    interrupted = true;
}

static void
usage(const string& n)
{
    consoleErr << "Usage: " << n << " [options] slice-files...\n";
    consoleErr <<
        "Options:\n"
        "-h, --help               Show this message.\n"
        "-v, --version            Display the Ice version.\n"
        "-DNAME                   Define NAME as 1.\n"
        "-DNAME=DEF               Define NAME as DEF.\n"
        "-UNAME                   Remove any definition for NAME.\n"
        "-IDIR                    Put DIR in the include file search path.\n"
        "-E                       Print preprocessor output on stdout.\n"
        "--output-dir DIR         Create files in the directory DIR.\n"
        "-d, --debug              Print debug messages.\n"
        "--depend                 Generate Makefile dependencies.\n"
        "--depend-xml             Generate dependencies in XML format.\n"
        "--depend-file FILE       Write dependencies to FILE instead of standard output.\n"
        "--validate               Validate command line options.\n"
        "--all                    Generate code for Slice definitions in included files.\n"
        "--list-generated         Emit list of generated files in XML format.\n"
        ;
}

int
compile(const vector<string>& argv)
{
    IceUtilInternal::Options opts;
    opts.addOpt("h", "help");
    opts.addOpt("v", "version");
    opts.addOpt("", "validate");
    opts.addOpt("D", "", IceUtilInternal::Options::NeedArg, "", IceUtilInternal::Options::Repeat);
    opts.addOpt("U", "", IceUtilInternal::Options::NeedArg, "", IceUtilInternal::Options::Repeat);
    opts.addOpt("I", "", IceUtilInternal::Options::NeedArg, "", IceUtilInternal::Options::Repeat);
    opts.addOpt("E");
    opts.addOpt("", "output-dir", IceUtilInternal::Options::NeedArg);
    opts.addOpt("", "depend");
    opts.addOpt("", "depend-xml");
    opts.addOpt("", "depend-file", IceUtilInternal::Options::NeedArg, "");
    opts.addOpt("", "list-generated");
    opts.addOpt("d", "debug");
    opts.addOpt("", "all");

    bool validate = find(argv.begin(), argv.end(), "--validate") != argv.end();

    vector<string> args;
    try
    {
        args = opts.parse(argv);
    }
    catch(const IceUtilInternal::BadOptException& e)
    {
        consoleErr << argv[0] << ": error: " << e.reason << endl;
        if(!validate)
        {
            usage(argv[0]);
        }
        return EXIT_FAILURE;
    }

    if(opts.isSet("help"))
    {
        usage(argv[0]);
        return EXIT_SUCCESS;
    }

    if(opts.isSet("version"))
    {
        consoleErr << ICE_STRING_VERSION << endl;
        return EXIT_SUCCESS;
    }

    vector<string> cppArgs;
    vector<string> optargs = opts.argVec("D");
    for(vector<string>::const_iterator i = optargs.begin(); i != optargs.end(); ++i)
    {
        cppArgs.push_back("-D" + *i);
    }

    optargs = opts.argVec("U");
    for(vector<string>::const_iterator i = optargs.begin(); i != optargs.end(); ++i)
    {
        cppArgs.push_back("-U" + *i);
    }

    vector<string> includePaths = opts.argVec("I");
    for(vector<string>::const_iterator i = includePaths.begin(); i != includePaths.end(); ++i)
    {
        cppArgs.push_back("-I" + Preprocessor::normalizeIncludePath(*i));
    }

    bool preprocess = opts.isSet("E");

    string output = opts.optArg("output-dir");

    bool depend = opts.isSet("depend");

    bool dependxml = opts.isSet("depend-xml");

    string dependFile = opts.optArg("depend-file");

    bool debug = opts.isSet("debug");

    bool all = opts.isSet("all");

    bool listGenerated = opts.isSet("list-generated");

    if(args.empty())
    {
        consoleErr << argv[0] << ": error: no input file" << endl;
        if(!validate)
        {
            usage(argv[0]);
        }
        return EXIT_FAILURE;
    }

    if(depend && dependxml)
    {
        consoleErr << argv[0] << ": error: cannot specify both --depend and --depend-xml" << endl;
        if(!validate)
        {
            usage(argv[0]);
        }
        return EXIT_FAILURE;
    }

    if(validate)
    {
        return EXIT_SUCCESS;
    }

    int status = EXIT_SUCCESS;

    IceUtil::CtrlCHandler ctrlCHandler;
    ctrlCHandler.setCallback(interruptedCallback);

    ostringstream os;
    if(dependxml)
    {
        os << "<?xml version=\"1.0\" encoding=\"UTF-8\"?>\n<dependencies>" << endl;
    }

    for(vector<string>::const_iterator i = args.begin(); i != args.end(); ++i)
    {
        //
        // Ignore duplicates.
        //
        vector<string>::iterator p = find(args.begin(), args.end(), *i);
        if(p != i)
        {
            continue;
        }

        if(depend || dependxml)
        {
            PreprocessorPtr icecpp = Preprocessor::create(argv[0], *i, cppArgs);
            FILE* cppHandle = icecpp->preprocess(false, "-D__SLICE2MATLAB__");

            if(cppHandle == 0)
            {
                return EXIT_FAILURE;
            }

            UnitPtr u = Unit::createUnit(false, false);
            int parseStatus = u->parse(*i, cppHandle, debug);
            u->destroy();

            if(parseStatus == EXIT_FAILURE)
            {
                return EXIT_FAILURE;
            }

            if(!icecpp->printMakefileDependencies(os, depend ? Preprocessor::MATLAB : Preprocessor::SliceXML,
                                                  includePaths, "-D__SLICE2MATLAB__"))
            {
                return EXIT_FAILURE;
            }

            if(!icecpp->close())
            {
                return EXIT_FAILURE;
            }
        }
        else
        {
            FileTracker::instance()->setSource(*i);

            PreprocessorPtr icecpp = Preprocessor::create(argv[0], *i, cppArgs);
            FILE* cppHandle = icecpp->preprocess(true, "-D__SLICE2MATLAB__");

            if(cppHandle == 0)
            {
                return EXIT_FAILURE;
            }

            if(preprocess)
            {
                char buf[4096];
                while(fgets(buf, static_cast<int>(sizeof(buf)), cppHandle) != ICE_NULLPTR)
                {
                    if(fputs(buf, stdout) == EOF)
                    {
                        return EXIT_FAILURE;
                    }
                }
                if(!icecpp->close())
                {
                    return EXIT_FAILURE;
                }
            }
            else
            {
                UnitPtr u = Unit::createUnit(false, all);
                int parseStatus = u->parse(*i, cppHandle, debug);

                if(!icecpp->close())
                {
                    u->destroy();
                    return EXIT_FAILURE;
                }

                if(parseStatus == EXIT_FAILURE)
                {
                    status = EXIT_FAILURE;
                }
                else
                {
                    string base = icecpp->getBaseName();
                    string::size_type pos = base.find_last_of("/\\");
                    if(pos != string::npos)
                    {
                        base.erase(0, pos + 1);
                    }

                    try
                    {
                        CodeVisitor codeVisitor(output);
                        u->visit(&codeVisitor, all);
                    }
                    catch(const Slice::FileException& ex)
                    {
                        //
                        // If a file could not be created, then cleanup any created files.
                        //
                        FileTracker::instance()->cleanup();
                        u->destroy();
                        consoleErr << argv[0] << ": error: " << ex.reason() << endl;
                        status = EXIT_FAILURE;
                        FileTracker::instance()->error();
                        break;
                    }
                }

                u->destroy();
            }
        }

        {
            IceUtilInternal::MutexPtrLock<IceUtil::Mutex> sync(globalMutex);

            if(interrupted)
            {
                FileTracker::instance()->cleanup();
                return EXIT_FAILURE;
            }
        }
    }

    if(dependxml)
    {
        os << "</dependencies>\n";
    }

    if(depend || dependxml)
    {
        writeDependencies(os.str(), dependFile);
    }

    if(listGenerated)
    {
        FileTracker::instance()->dumpxml();
    }

    return status;
}

#ifdef _WIN32
int wmain(int argc, wchar_t* argv[])
#else
int main(int argc, char* argv[])
#endif
{
    vector<string> args = Slice::argvToArgs(argc, argv);
    try
    {
        return compile(args);
    }
    catch(const std::exception& ex)
    {
        consoleErr << args[0] << ": error:" << ex.what() << endl;
        return EXIT_FAILURE;
    }
    catch(...)
    {
        consoleErr << args[0] << ": error:" << "unknown exception" << endl;
        return EXIT_FAILURE;
    }
}<|MERGE_RESOLUTION|>--- conflicted
+++ resolved
@@ -1596,24 +1596,6 @@
     writeDocSummary(out, p);
     writeCopyright(out, p->file());
 
-<<<<<<< HEAD
-        out << nl << "classdef ";
-        out << name;
-        if(base)
-        {
-            out << " < " << getAbsolute(base);
-        }
-        else
-        {
-            out << " < Ice.Value";
-        }
-        out.inc();
-
-        const DataMemberList members = p->dataMembers();
-        if(!members.empty())
-        {
-            if(p->hasMetaData("protected"))
-=======
     out << nl << "classdef ";
     out << name;
     if(base)
@@ -1652,7 +1634,6 @@
         {
             DataMemberList prot, pub;
             for(DataMemberList::const_iterator q = members.begin(); q != members.end(); ++q)
->>>>>>> 06ac1b78
             {
                 if((*q)->hasMetaData("protected"))
                 {
@@ -1707,81 +1688,6 @@
     out << nl << "methods";
     out.inc();
 
-<<<<<<< HEAD
-        out << nl << "methods";
-        out.inc();
-
-        //
-        // Constructor
-        //
-        if (allMembers.empty())
-        {
-            out << nl << "function " << self << " = " << name << spar << "noInit" << epar;
-            out.inc();
-            out << nl << "if nargin == 1 && ne(noInit, IceInternal.NoInit.Instance)";
-            out.inc();
-            out << nl << "narginchk(0,0);";
-            out.dec();
-            out << nl << "end";
-            out.dec();
-            out << nl << "end";
-        }
-        else
-        {
-            vector<string> allNames;
-            for (MemberInfoList::const_iterator q = allMembers.begin(); q != allMembers.end(); ++q)
-            {
-                allNames.push_back(q->fixedName);
-            }
-            out << nl << "function " << self << " = " << name << spar << allNames << epar;
-            out.inc();
-            if (base)
-            {
-                out << nl << "if nargin == 0";
-                out.inc();
-                for (MemberInfoList::const_iterator q = allMembers.begin(); q != allMembers.end(); ++q)
-                {
-                    out << nl << q->fixedName << " = " << defaultValue(q->dataMember) << ';';
-                }
-                writeBaseClassArrayParams(out, allMembers, false);
-                out.dec();
-                out << nl << "elseif eq(" << allMembers.begin()->fixedName << ", IceInternal.NoInit.Instance)";
-                out.inc();
-                writeBaseClassArrayParams(out, allMembers, true);
-                out.dec();
-                out << nl << "else";
-                out.inc();
-                writeBaseClassArrayParams(out, allMembers, false);
-                out.dec();
-                out << nl << "end;";
-
-                out << nl << self << " = " << self << "@" << getAbsolute(base) << "(v{:});";
-
-                out << nl << "if ne(" << allMembers.begin()->fixedName << ", IceInternal.NoInit.Instance)";
-                out.inc();
-                for (MemberInfoList::const_iterator q = allMembers.begin(); q != allMembers.end(); ++q)
-                {
-                    if (!q->inherited)
-                    {
-                        out << nl << self << "." << q->fixedName << " = " << q->fixedName << ';';
-                    }
-                }
-                out.dec();
-                out << nl << "end";
-            }
-            else
-            {
-                out << nl << "if nargin == 0";
-                out.inc();
-                for (MemberInfoList::const_iterator q = allMembers.begin(); q != allMembers.end(); ++q)
-                {
-                    out << nl << self << "." << q->fixedName << " = " << defaultValue(q->dataMember) << ';';
-                }
-                out.dec();
-                out << nl << "elseif ne(" << allMembers.begin()->fixedName << ", IceInternal.NoInit.Instance)";
-                out.inc();
-                for (MemberInfoList::const_iterator q = allMembers.begin(); q != allMembers.end(); ++q)
-=======
     //
     // Constructor
     //
@@ -1833,197 +1739,13 @@
             for(MemberInfoList::const_iterator q = allMembers.begin(); q != allMembers.end(); ++q)
             {
                 if(!q->inherited)
->>>>>>> 06ac1b78
                 {
                     out << nl << self << "." << q->fixedName << " = " << q->fixedName << ';';
                 }
-                out.dec();
-                out << nl << "end;";
             }
             out.dec();
             out << nl << "end";
         }
-<<<<<<< HEAD
-
-        out << nl << "function id = ice_id(obj)";
-        out.inc();
-        out << nl << "id = obj.ice_staticId();";
-        out.dec();
-        out << nl << "end";
-
-        if (preserved && !basePreserved)
-        {
-            out << nl << "function r = ice_getSlicedData(obj)";
-            out.inc();
-            out << nl << "r = obj.iceSlicedData_;";
-            out.dec();
-            out << nl << "end";
-        }
-
-        out.dec();
-        out << nl << "end";
-
-        DataMemberList convertMembers;
-        for (DataMemberList::const_iterator d = members.begin(); d != members.end(); ++d)
-        {
-            if (needsConversion((*d)->type()))
-            {
-                convertMembers.push_back(*d);
-            }
-        }
-
-        if ((preserved && !basePreserved) || !convertMembers.empty())
-        {
-            out << nl << "methods(Hidden=true)";
-            out.inc();
-
-            if (preserved && !basePreserved)
-            {
-                out << nl << "function iceWrite(obj, os)";
-                out.inc();
-                out << nl << "os.startValue(obj.iceSlicedData_);";
-                out << nl << "obj.iceWriteImpl(os);";
-                out << nl << "os.endValue();";
-                out.dec();
-                out << nl << "end";
-                out << nl << "function iceRead(obj, is)";
-                out.inc();
-                out << nl << "is.startValue();";
-                out << nl << "obj.iceReadImpl(is);";
-                out << nl << "obj.iceSlicedData_ = is.endValue(true);";
-                out.dec();
-                out << nl << "end";
-            }
-
-            if (!convertMembers.empty())
-            {
-                out << nl << "function r = iceDelayPostUnmarshal(~)";
-                out.inc();
-                out << nl << "r = true;";
-                out.dec();
-                out << nl << "end";
-                out << nl << "function icePostUnmarshal(obj)";
-                out.inc();
-                for (DataMemberList::const_iterator d = convertMembers.begin(); d != convertMembers.end(); ++d)
-                {
-                    string m = "obj." + fixIdent((*d)->name());
-                    convertValueType(out, m, m, (*d)->type(), (*d)->optional());
-                }
-                if (base)
-                {
-                    out << nl << "icePostUnmarshal@" << getAbsolute(base) << "(obj);";
-                }
-                out.dec();
-                out << nl << "end";
-            }
-
-            out.dec();
-            out << nl << "end";
-        }
-
-        out << nl << "methods(Access=protected)";
-        out.inc();
-
-        const DataMemberList optionalMembers = p->orderedOptionalDataMembers();
-
-        out << nl << "function iceWriteImpl(obj, os)";
-        out.inc();
-        out << nl << "os.startSlice('" << scoped << "', " << p->compactId() << (!base ? ", true" : ", false")
-            << ");";
-        for (DataMemberList::const_iterator d = members.begin(); d != members.end(); ++d)
-        {
-            if (!(*d)->optional())
-            {
-                marshal(out, "os", "obj." + fixIdent((*d)->name()), (*d)->type(), false, 0);
-            }
-        }
-        for (DataMemberList::const_iterator d = optionalMembers.begin(); d != optionalMembers.end(); ++d)
-        {
-            marshal(out, "os", "obj." + fixIdent((*d)->name()), (*d)->type(), true, (*d)->tag());
-        }
-        out << nl << "os.endSlice();";
-        if (base)
-        {
-            out << nl << "iceWriteImpl@" << getAbsolute(base) << "(obj, os);";
-        }
-        out.dec();
-        out << nl << "end";
-        out << nl << "function iceReadImpl(obj, is)";
-        out.inc();
-        out << nl << "is.startSlice();";
-        for (DataMemberList::const_iterator d = members.begin(); d != members.end(); ++d)
-        {
-            if (!(*d)->optional())
-            {
-                if (isClass((*d)->type()))
-                {
-                    unmarshal(out, "is", "@obj.iceSetMember_" + fixIdent((*d)->name()), (*d)->type(), false, 0);
-                }
-                else
-                {
-                    unmarshal(out, "is", "obj." + fixIdent((*d)->name()), (*d)->type(), false, 0);
-                }
-            }
-        }
-        for (DataMemberList::const_iterator d = optionalMembers.begin(); d != optionalMembers.end(); ++d)
-        {
-            if (isClass((*d)->type()))
-            {
-                unmarshal(out, "is", "@obj.iceSetMember_" + fixIdent((*d)->name()), (*d)->type(), true,
-                          (*d)->tag());
-            }
-            else
-            {
-                unmarshal(out, "is", "obj." + fixIdent((*d)->name()), (*d)->type(), true, (*d)->tag());
-            }
-        }
-        out << nl << "is.endSlice();";
-        if (base)
-        {
-            out << nl << "iceReadImpl@" << getAbsolute(base) << "(obj, is);";
-        }
-        out.dec();
-        out << nl << "end";
-
-        DataMemberList classMembers = p->classDataMembers();
-        if (!classMembers.empty())
-        {
-            //
-            // For each class data member, we generate an "iceSetMember_<name>" method that is called when the
-            // instance is eventually unmarshaled.
-            //
-            for (DataMemberList::const_iterator d = classMembers.begin(); d != classMembers.end(); ++d)
-            {
-                string m = fixIdent((*d)->name());
-                out << nl << "function iceSetMember_" << m << "(obj, v)";
-                out.inc();
-                out << nl << "obj." << m << " = v;";
-                out.dec();
-                out << nl << "end";
-            }
-        }
-
-        out.dec();
-        out << nl << "end";
-
-        out << nl << "methods(Static)";
-        out.inc();
-        out << nl << "function id = ice_staticId()";
-        out.inc();
-        out << nl << "id = '" << scoped << "';";
-        out.dec();
-        out << nl << "end";
-        out.dec();
-        out << nl << "end";
-
-        if (preserved && !basePreserved)
-        {
-            out << nl << "properties(Access=protected)";
-            out.inc();
-            out << nl << "iceSlicedData_";
-            out.dec();
-            out << nl << "end";
-=======
         else
         {
             out << nl << "if nargin == 0";
@@ -2175,7 +1897,6 @@
         else
         {
             unmarshal(out, "is", "obj." + fixIdent((*d)->name()), (*d)->type(), true, (*d)->tag());
->>>>>>> 06ac1b78
         }
     }
     out << nl << "is.endSlice();";
@@ -2293,12 +2014,7 @@
             out << getAbsolute(*q, "", "Prx");
         }
     }
-<<<<<<< HEAD
-
-    if (p->isInterface() || (!p->isInterface() && !allOps.empty()))
-=======
     else
->>>>>>> 06ac1b78
     {
         out << "Ice.ObjectPrx";
     }
@@ -2695,20 +2411,6 @@
         out << nl << "end";
     }
 
-<<<<<<< HEAD
-    return false;
-}
-
-bool
-CodeVisitor::visitExceptionStart(const ExceptionPtr& p)
-{
-    const string name = fixIdent(p->name());
-    const string scoped = p->scoped();
-    const string abs = getAbsolute(p);
-    const bool basePreserved = p->inheritsMetaData("preserve-slice");
-    const bool preserved = p->hasMetaData("preserve-slice");
-
-=======
     out.dec();
     out << nl << "end";
 
@@ -2844,7 +2546,6 @@
     const bool basePreserved = p->inheritsMetaData("preserve-slice");
     const bool preserved = p->hasMetaData("preserve-slice");
 
->>>>>>> 06ac1b78
     IceUtilInternal::Output out;
     openClass(abs, _dir, out);
 
@@ -3657,7 +3358,6 @@
     }
     out.dec();
     out << nl << "end";
-<<<<<<< HEAD
     out.dec();
     out << nl << "end";
 
@@ -3710,177 +3410,6 @@
     out.dec();
     out << nl << "end";
 
-=======
-
-    out.dec();
-    out << nl << "end";
-    out << nl;
-
-    out.close();
-}
-
-void
-CodeVisitor::visitDictionary(const DictionaryPtr& p)
-{
-    const TypePtr key = p->keyType();
-    const TypePtr value = p->valueType();
-    const bool cls = isClass(value);
-    const bool convert = needsConversion(value);
-
-    const StructPtr st = StructPtr::dynamicCast(key);
-
-    const string name = fixIdent(p->name());
-    const string scoped = p->scoped();
-    const string abs = getAbsolute(p);
-    const string self = name == "obj" ? "this" : "obj";
-
-    IceUtilInternal::Output out;
-    openClass(abs, _dir, out);
-
-    writeCopyright(out, p->file());
-
-    out << nl << "classdef " << name;
-    out.inc();
-    out << nl << "methods(Access=private)";
-    out.inc();
-    //
-    // Declare a private constructor so that programs can't instantiate this type. They need to use new().
-    //
-    out << nl << "function " << self << " = " << name << "()";
-    out.inc();
-    out.dec();
-    out << nl << "end";
-    out.dec();
-    out << nl << "end";
-    out << nl << "methods(Static)";
-    out.inc();
-
-    out << nl << "function write(os, d)";
-    out.inc();
-    out << nl << "if isempty(d)";
-    out.inc();
-    out << nl << "os.writeSize(0);";
-    out.dec();
-    out << nl << "else";
-    out.inc();
-    if (st)
-    {
-        out << nl << "sz = length(d);";
-        out << nl << "os.writeSize(sz);";
-        out << nl << "for i = 1:sz";
-        out.inc();
-        marshal(out, "os", "d(i).key", key, false, 0);
-        marshal(out, "os", "d(i).value", value, false, 0);
-        out.dec();
-        out << nl << "end";
-    }
-    else
-    {
-        out << nl << "sz = d.Count;";
-        out << nl << "os.writeSize(sz);";
-        out << nl << "keys = d.keys();";
-        out << nl << "values = d.values();";
-        out << nl << "for i = 1:sz";
-        out.inc();
-        out << nl << "k = keys{i};";
-        out << nl << "v = values{i};";
-        marshal(out, "os", "k", key, false, 0);
-        marshal(out, "os", "v", value, false, 0);
-        out.dec();
-        out << nl << "end";
-    }
-    out.dec();
-    out << nl << "end";
-    out.dec();
-    out << nl << "end";
-
-    out << nl << "function writeOpt(os, tag, d)";
-    out.inc();
-    out << nl << "if d ~= Ice.Unset && os.writeOptional(tag, " << getOptionalFormat(p) << ")";
-    out.inc();
-    if (key->isVariableLength() || value->isVariableLength())
-    {
-        out << nl << "pos = os.startSize();";
-        out << nl << abs << ".write(os, d);";
-        out << nl << "os.endSize(pos);";
-    }
-    else
-    {
-        const size_t sz = key->minWireSize() + value->minWireSize();
-        if (cls)
-        {
-            out << nl << "len = length(d.array);";
-        }
-        else
-        {
-            out << nl << "len = length(d);";
-        }
-        out << nl << "if len > 254";
-        out.inc();
-        out << nl << "os.writeSize(len * " << sz << " + 5);";
-        out.dec();
-        out << nl << "else";
-        out.inc();
-        out << nl << "os.writeSize(len * " << sz << " + 1);";
-        out.dec();
-        out << nl << "end";
-        out << nl << abs << ".write(os, d);";
-    }
-    out.dec();
-    out << nl << "end";
-    out.dec();
-    out << nl << "end";
-
-    out << nl << "function r = read(is)";
-    out.inc();
-    out << nl << "sz = is.readSize();";
-    if (st)
-    {
-        //
-        // We use a struct array when the key is a structure type because we can't use containers.Map.
-        //
-        out << nl << "r = struct('key', {}, 'value', {});";
-    }
-    else
-    {
-        out << nl << "r = containers.Map('KeyType', '" << dictionaryTypeToString(key, true) << "', 'ValueType', '"
-            << dictionaryTypeToString(value, false) << "');";
-    }
-    out << nl << "for i = 1:sz";
-    out.inc();
-
-    unmarshal(out, "is", "k", key, false, 0);
-
-    if (cls)
-    {
-        out << nl << "v = IceInternal.ValueHolder();";
-        unmarshal(out, "is", "@(v_) v.set(v_)", value, false, 0);
-    }
-    else
-    {
-        unmarshal(out, "is", "v", value, false, 0);
-    }
-
-    if (st)
-    {
-        out << nl << "r(i).key = k;";
-        out << nl << "r(i).value = v;";
-    }
-    else if (EnumPtr::dynamicCast(key))
-    {
-        out << nl << "r(int32(k)) = v;";
-    }
-    else
-    {
-        out << nl << "r(k) = v;";
-    }
-
-    out.dec();
-    out << nl << "end";
-    out.dec();
-    out << nl << "end";
-
->>>>>>> 06ac1b78
     out << nl << "function r = readOpt(is, tag)";
     out.inc();
     out << nl << "if is.readOptional(tag, " << getOptionalFormat(p) << ")";
