// **********************************************************************
//
// Copyright (c) 2003-2012 ZeroC, Inc. All rights reserved.
//
// This copy of Ice is licensed to you under the terms described in the
// ICE_LICENSE file included in this distribution.
//
// **********************************************************************

#include <IceUtil/StringUtil.h>
#include <IceUtil/Random.h>
#include <IceUtil/Functional.h>
#include <Ice/LoggerUtil.h>
#include <Ice/Communicator.h>
#include <Ice/ObjectAdapter.h>
#include <IceGrid/Database.h>
#include <IceGrid/TraceLevels.h>
#include <IceGrid/Util.h>
#include <IceGrid/DescriptorHelper.h>
#include <IceGrid/NodeSessionI.h>
#include <IceGrid/ReplicaSessionI.h>
#include <IceGrid/Session.h>
#include <IceGrid/Topics.h>
#include <IceGrid/DB.h>

#include <algorithm>
#include <functional>
#include <iterator>

using namespace std;
using namespace IceGrid;

using namespace IceDB;

namespace
{

struct ObjectLoadCI : binary_function<pair<Ice::ObjectPrx, float>&, pair<Ice::ObjectPrx, float>&, bool>
{
    bool operator()(const pair<Ice::ObjectPrx, float>& lhs, const pair<Ice::ObjectPrx, float>& rhs)
    {
        return lhs.second < rhs.second;
    }
};

void
halt(const Ice::CommunicatorPtr& com, const DatabaseException& ex)
{
    {
        Ice::Error error(com->getLogger());
        error << "fatal exception: " << ex << "\n*** Aborting application ***";
    }

    abort();
}

}

Database::Database(const Ice::ObjectAdapterPtr& registryAdapter,
                   const IceStorm::TopicManagerPrx& topicManager,
                   const string& instanceName,
                   const TraceLevelsPtr& traceLevels,
                   const RegistryInfo& info,
                   const DatabasePluginPtr& plugin,
                   bool readonly) :
    _communicator(registryAdapter->getCommunicator()),
    _internalAdapter(registryAdapter),
    _topicManager(topicManager),
    _instanceName(instanceName),
    _traceLevels(traceLevels),  
    _master(info.name == "Master"),
    _readonly(readonly || !_master),
    _replicaCache(_communicator, topicManager),
    _nodeCache(_communicator, _replicaCache, _readonly && _master ? string("Master (read-only)") : info.name),
    _adapterCache(_communicator),
    _objectCache(_communicator),
    _allocatableObjectCache(_communicator),
    _serverCache(_communicator, _instanceName, _nodeCache, _adapterCache, _objectCache, _allocatableObjectCache),
    _connectionPool(plugin->getConnectionPool()),
    _databasePlugin(plugin),
    _lock(0), 
    _applicationSerial(0)
{
    ServerEntrySeq entries;

    DatabaseConnectionPtr connection = _connectionPool->getConnection();
    ApplicationsWrapperPtr applicationsWrapper = _connectionPool->getApplications(connection);
    map<string, ApplicationInfo> applications = applicationsWrapper->getMap();
    for(map<string, ApplicationInfo>::iterator p = applications.begin(); p != applications.end(); ++p)
    {
        try
        {
            load(ApplicationHelper(_communicator, p->second.descriptor), entries, p->second.uuid, p->second.revision);
        }
        catch(const DeploymentException& ex)
        {
            Ice::Error err(_traceLevels->logger);
            err << "invalid application `" << p->first << "':\n" << ex.reason;
        }
    }

    _serverCache.setTraceLevels(_traceLevels);
    _nodeCache.setTraceLevels(_traceLevels);
    _replicaCache.setTraceLevels(_traceLevels);
    _adapterCache.setTraceLevels(_traceLevels);
    _objectCache.setTraceLevels(_traceLevels);
    _allocatableObjectCache.setTraceLevels(_traceLevels);

    _nodeObserverTopic = new NodeObserverTopic(_topicManager, _internalAdapter);
    _registryObserverTopic = new RegistryObserverTopic(_topicManager);
    _applicationObserverTopic = new ApplicationObserverTopic(_topicManager, applications);

    AdaptersWrapperPtr adaptersWrapper = _connectionPool->getAdapters(connection);
    _adapterObserverTopic = new AdapterObserverTopic(_topicManager, adaptersWrapper->getMap());
    
    ObjectsWrapperPtr objectsWrapper = _connectionPool->getObjects(connection);
    _objectObserverTopic = new ObjectObserverTopic(_topicManager, objectsWrapper->getMap());

    _registryObserverTopic->registryUp(info);
}

Database::~Database()
{
    //
    // Release first the cache and then the plugin. This must be done in this order
    // to make sure the plugin is destroyed after the database cache.
    //
    _connectionPool = 0;
    _databasePlugin = 0;
}

std::string
Database::getInstanceName() const
{
    return _instanceName;
}

void
Database::destroyTopics()
{
    _registryObserverTopic->destroy();
    _nodeObserverTopic->destroy();
    _applicationObserverTopic->destroy();
    _adapterObserverTopic->destroy();
    _objectObserverTopic->destroy();
}

ObserverTopicPtr
Database::getObserverTopic(TopicName name) const
{
    switch(name)
    {
    case RegistryObserverTopicName:
        return _registryObserverTopic;
    case NodeObserverTopicName:
        return _nodeObserverTopic;
    case ApplicationObserverTopicName:
        return _applicationObserverTopic;
    case AdapterObserverTopicName:
        return _adapterObserverTopic;
    case ObjectObserverTopicName:
        return _objectObserverTopic;
    default:
        break;
    }
    return 0;
}

void
Database::checkSessionLock(AdminSessionI* session)
{
    if(_lock != 0 && session != _lock)
    {
        throw AccessDeniedException(_lockUserId); // Lock held by another session.
    }
}

int
Database::lock(AdminSessionI* session, const string& userId)
{
    Lock sync(*this);

    if(_lock != 0 && session != _lock)
    {
        throw AccessDeniedException(_lockUserId); // Lock held by another session.
    }
    assert(_lock == 0 || _lock == session);

    _lock = session;
    _lockUserId = userId;
    
    return _applicationSerial;
}

void
Database::unlock(AdminSessionI* session)
{
    Lock sync(*this);
    if(_lock != session)
    {
        throw AccessDeniedException();
    }

    _lock = 0;
    _lockUserId.clear();
}

void
Database::syncApplications(const ApplicationInfoSeq& newApplications)
{
    int serial = 0; // Initialize to prevent warning.
    {
        Lock sync(*this);

        map<string, ApplicationInfo> oldApplications;
        for(;;)
        {
            DatabaseConnectionPtr connection = _connectionPool->getConnection();
            try
            {
                TransactionHolder txHolder(connection);
                ApplicationsWrapperPtr applicationsWrapper = _connectionPool->getApplications(connection);
                oldApplications = applicationsWrapper->getMap();
                applicationsWrapper->clear();
                for(ApplicationInfoSeq::const_iterator p = newApplications.begin(); p != newApplications.end(); ++p)
                {
                    applicationsWrapper->put(p->descriptor.name, *p);
                }
                txHolder.commit();
                break;
            }
            catch(const DeadlockException&)
            {
                continue;
            }
            catch(const DatabaseException& ex)
            {
                halt(_communicator, ex);
            }
        }
                
        ServerEntrySeq entries;
        set<string> names;

        for(ApplicationInfoSeq::const_iterator p = newApplications.begin(); p != newApplications.end(); ++p)
        {
            try
            {
                map<string, ApplicationInfo>::const_iterator q = oldApplications.find(p->descriptor.name);
                if(q != oldApplications.end())
                {
                    ApplicationHelper previous(_communicator, q->second.descriptor);
                    ApplicationHelper helper(_communicator, p->descriptor);
                    reload(previous, helper, entries, p->uuid, p->revision, false);
                }
                else
                {
                    load(ApplicationHelper(_communicator, p->descriptor), entries, p->uuid, p->revision);
                }
            }
            catch(const DeploymentException& ex)
            {
                Ice::Warning warn(_traceLevels->logger);
                warn << "invalid application `" << p->descriptor.name << "':\n" << ex.reason;
            }
            names.insert(p->descriptor.name);
        }

        for(map<string, ApplicationInfo>::iterator s = oldApplications.begin(); s != oldApplications.end(); ++s)
        {
            if(names.find(s->first) == names.end())
            {
                unload(ApplicationHelper(_communicator, s->second.descriptor), entries);
            }
        }

        ++_applicationSerial;    
        serial = _applicationObserverTopic->applicationInit(_applicationSerial, newApplications);
    }
    _applicationObserverTopic->waitForSyncedSubscribers(serial);
}

void
Database::syncAdapters(const AdapterInfoSeq& adapters)
{
    int serial;
    {
        Lock sync(*this);
        for(;;)
        {
            DatabaseConnectionPtr connection = _connectionPool->getConnection();
            try
            {
                TransactionHolder txHolder(connection);
                AdaptersWrapperPtr adaptersWrapper = _connectionPool->getAdapters(connection);
                adaptersWrapper->clear();
                for(AdapterInfoSeq::const_iterator r = adapters.begin(); r != adapters.end(); ++r)
                {
                    adaptersWrapper->put(r->id, *r);
                }
                txHolder.commit();
                break;
            }
            catch(const DeadlockException&)
            {
                continue;
            }
            catch(const DatabaseException& ex)
            {
                halt(_communicator, ex);
            }
        }
        serial = _adapterObserverTopic->adapterInit(adapters);
    }
    _adapterObserverTopic->waitForSyncedSubscribers(serial);
}

void
Database::syncObjects(const ObjectInfoSeq& objects)
{
    int serial;
    {
        Lock sync(*this);
        for(;;)
        {
            DatabaseConnectionPtr connection = _connectionPool->getConnection();
            try
            {
                TransactionHolder txHolder(connection);
                ObjectsWrapperPtr objectsWrapper = _connectionPool->getObjects(connection);
                objectsWrapper->clear();
                for(ObjectInfoSeq::const_iterator q = objects.begin(); q != objects.end(); ++q)
                {
                    objectsWrapper->put(q->proxy->ice_getIdentity(), *q);
                }
                txHolder.commit();
                break;
            }
            catch(const DeadlockException&)
            {
                continue;
            }
            catch(const DatabaseException& ex)
            {
                halt(_communicator, ex);
            }
        }
        serial = _objectObserverTopic->objectInit(objects);
    }
    _objectObserverTopic->waitForSyncedSubscribers(serial);
}

void
Database::addApplication(const ApplicationInfo& info, AdminSessionI* session)
{
    ServerEntrySeq entries;
    try
    {
        Lock sync(*this);
        checkSessionLock(session);

        waitForUpdate(info.descriptor.name);

        DatabaseConnectionPtr connection = _connectionPool->getConnection();
        try
        {
            ApplicationsWrapperPtr applicationsWrapper = _connectionPool->getApplications(connection);
            applicationsWrapper->find(info.descriptor.name);
            throw DeploymentException("application `" + info.descriptor.name + "' already exists");
        }
        catch(const NotFoundException&)
        {
        }

        ApplicationHelper helper(_communicator, info.descriptor, true);
        checkForAddition(helper, connection);
        saveApplication(info, connection);
        load(helper, entries, info.uuid, info.revision);
        startUpdating(info.descriptor.name, info.uuid, info.revision);
    }
    catch(const DatabaseException& ex)
    {
        halt(_communicator, ex);
    }

    if(_master)
    {
        for_each(entries.begin(), entries.end(), IceUtil::voidMemFun(&ServerEntry::sync));
        try
        {
            for(ServerEntrySeq::const_iterator p = entries.begin(); p != entries.end(); ++p)
            {
                try
                {
                    (*p)->waitForSync();
                }
                catch(const NodeUnreachableException&)
                {
                    // Ignore.
                }
            }
        }
        catch(const DeploymentException& ex)
        {
            try
            {
                Lock sync(*this);
                entries.clear();
                unload(ApplicationHelper(_communicator, info.descriptor), entries);
                removeApplication(info.descriptor.name, _connectionPool->getConnection());
            }
            catch(const DeploymentException& ex)
            {
                Ice::Error err(_traceLevels->logger);
                err << "failed to rollback previous application `" << info.descriptor.name << "':\n" << ex.reason;
            }
            catch(const DatabaseException& ex)
            {
                halt(_communicator, ex);
            }
            finishUpdating(info.descriptor.name);
            throw ex;
        }
    }

    int serial;
    {
        Lock sync(*this);
        ++_applicationSerial;
        serial = _applicationObserverTopic->applicationAdded(_applicationSerial, info);
    
        if(_traceLevels->application > 0)
        {
            Ice::Trace out(_traceLevels->logger, _traceLevels->applicationCat);
            out << "added application `" << info.descriptor.name << "'";
        }
    }

    _applicationObserverTopic->waitForSyncedSubscribers(serial);

    finishUpdating(info.descriptor.name);
}

void
Database::updateApplication(const ApplicationUpdateInfo& updt, bool noRestart, AdminSessionI* session)
{
    ApplicationInfo oldApp;
    ApplicationUpdateInfo update = updt;
    auto_ptr<ApplicationHelper> previous;
    auto_ptr<ApplicationHelper> helper;
    try
    {
        Lock sync(*this);       
        checkSessionLock(session);

        waitForUpdate(update.descriptor.name);

        DatabaseConnectionPtr connection = _connectionPool->getConnection();
        ApplicationsWrapperPtr applicationsWrapper = _connectionPool->getApplications(connection);
        try
        {
            oldApp = applicationsWrapper->find(update.descriptor.name);
        }
        catch(const NotFoundException&)
        {
            throw ApplicationNotExistException(update.descriptor.name);
        }

        if(update.revision < 0)
        {
            update.revision = oldApp.revision + 1;
        }

        previous.reset(new ApplicationHelper(_communicator, oldApp.descriptor));
        helper.reset(new ApplicationHelper(_communicator, previous->update(update.descriptor), true));

        startUpdating(update.descriptor.name, oldApp.uuid, oldApp.revision + 1);
    }
    catch(const DatabaseException& ex)
    {
        halt(_communicator, ex);
    }

    finishApplicationUpdate(update, oldApp, *previous, *helper, session, noRestart);
}

void
Database::syncApplicationDescriptor(const ApplicationDescriptor& newDesc, bool noRestart, AdminSessionI* session)
{
    ApplicationUpdateInfo update;
    ApplicationInfo oldApp;
    auto_ptr<ApplicationHelper> previous;
    auto_ptr<ApplicationHelper> helper;
    try
    {
        Lock sync(*this);
        checkSessionLock(session);

        waitForUpdate(newDesc.name);

        DatabaseConnectionPtr connection = _connectionPool->getConnection();
        ApplicationsWrapperPtr applicationsWrapper = _connectionPool->getApplications(connection);
        try
        {
            oldApp = applicationsWrapper->find(newDesc.name);
        }
        catch(const NotFoundException&)
        {
            throw ApplicationNotExistException(newDesc.name);
        }

        previous.reset(new ApplicationHelper(_communicator, oldApp.descriptor));
        helper.reset(new ApplicationHelper(_communicator, newDesc, true));

        update.updateTime = IceUtil::Time::now().toMilliSeconds();
        update.updateUser = _lockUserId;
        update.revision = oldApp.revision + 1;
        update.descriptor = helper->diff(*previous);
        
        startUpdating(update.descriptor.name, oldApp.uuid, oldApp.revision + 1);
    }
    catch(const DatabaseException& ex)
    {
        halt(_communicator, ex);
    }

    finishApplicationUpdate(update, oldApp, *previous, *helper, session, noRestart);
}

void
Database::instantiateServer(const string& application, 
                            const string& node, 
                            const ServerInstanceDescriptor& instance,
                            AdminSessionI* session)
{
    ApplicationUpdateInfo update;
    ApplicationInfo oldApp;
    auto_ptr<ApplicationHelper> previous;
    auto_ptr<ApplicationHelper> helper;

    try
    {
        Lock sync(*this);       
        checkSessionLock(session);

        waitForUpdate(application);

        DatabaseConnectionPtr connection = _connectionPool->getConnection();
        ApplicationsWrapperPtr applicationsWrapper = _connectionPool->getApplications(connection);
        try
        {
            oldApp = applicationsWrapper->find(application);
        }
        catch(const NotFoundException&)
        {
            throw ApplicationNotExistException(application);
        }

        previous.reset(new ApplicationHelper(_communicator, oldApp.descriptor));
        helper.reset(new ApplicationHelper(_communicator, previous->instantiateServer(node, instance), true));

        update.updateTime = IceUtil::Time::now().toMilliSeconds();
        update.updateUser = _lockUserId;
        update.revision = oldApp.revision + 1;
        update.descriptor = helper->diff(*previous);

        startUpdating(update.descriptor.name, oldApp.uuid, oldApp.revision + 1);
    }
    catch(const DatabaseException& ex)
    {
        halt(_communicator, ex);
    }

    finishApplicationUpdate(update, oldApp, *previous, *helper, session, true);
}

void
Database::removeApplication(const string& name, AdminSessionI* session)
{
    ServerEntrySeq entries;
    int serial;

    try
    {
        Lock sync(*this);
        checkSessionLock(session);

        waitForUpdate(name);

        DatabaseConnectionPtr connection = _connectionPool->getConnection();
        ApplicationInfo appInfo;
        try
        {
            ApplicationsWrapperPtr applicationsWrapper = _connectionPool->getApplications(connection);
            appInfo = applicationsWrapper->find(name);
        }
        catch(const NotFoundException&)
        {
            throw ApplicationNotExistException(name);
        }

        bool init = false;
        try
        {
            ApplicationHelper helper(_communicator, appInfo.descriptor);
            init = true;
            checkForRemove(helper);
            removeApplication(name, connection);
            unload(helper, entries);
        }
        catch(const DeploymentException&)
        {
            if(init)
            {
                throw;
            }

            //
            // For some reasons the application became invalid. If
            // it's invalid, it's most likely not loaded either. So we
            // ignore the error and erase the descriptor.
            //
            removeApplication(name, connection);
        }
        
        startUpdating(name, appInfo.uuid, appInfo.revision);
    }
    catch(const DatabaseException& ex)
    {
        halt(_communicator, ex);
    }

    if(_master)
    {
        for_each(entries.begin(), entries.end(), IceUtil::voidMemFun(&ServerEntry::sync));
        for_each(entries.begin(), entries.end(), IceUtil::voidMemFun(&ServerEntry::waitForSyncNoThrow));
    }

    {
        Lock sync(*this);
        ++_applicationSerial;
        serial = _applicationObserverTopic->applicationRemoved(_applicationSerial, name);

        if(_traceLevels->application > 0)
        {
            Ice::Trace out(_traceLevels->logger, _traceLevels->applicationCat);
            out << "removed application `" << name << "'";
        }
    }

    _applicationObserverTopic->waitForSyncedSubscribers(serial);

    finishUpdating(name);
}

ApplicationInfo
Database::getApplicationInfo(const std::string& name)
{
    DatabaseConnectionPtr connection = _connectionPool->newConnection();
    try
    {
        ApplicationsWrapperPtr applicationsWrapper = _connectionPool->getApplications(connection);
        return applicationsWrapper->find(name);
    }
    catch(const NotFoundException&)
    {
        throw ApplicationNotExistException(name);
    }
}

Ice::StringSeq
Database::getAllApplications(const string& expression)
{
    DatabaseConnectionPtr connection = _connectionPool->newConnection();
    ApplicationsWrapperPtr applicationsWrapper = _connectionPool->getApplications(connection);
    return getMatchingKeys<map<string, ApplicationInfo> >(applicationsWrapper->getMap(), expression);
}

void
Database::waitForApplicationUpdate(const AMD_NodeSession_waitForApplicationUpdatePtr& cb,
                                   const string& uuid, 
                                   int revision)
{
    Lock sync(*this);

    vector<UpdateInfo>::iterator p = find(_updating.begin(), _updating.end(), make_pair(uuid, revision));
    if(p != _updating.end() && !p->updated)
    {
        p->cbs.push_back(cb);
    }
    else
    {
        cb->ice_response();
    }
}

NodeCache&
Database::getNodeCache()
{
    return _nodeCache;
}

NodeEntryPtr
Database::getNode(const string& name, bool create) const
{
    return _nodeCache.get(name, create);
}

ReplicaCache&
Database::getReplicaCache()
{
    return _replicaCache;
}

ReplicaEntryPtr
Database::getReplica(const string& name) const
{
    return _replicaCache.get(name);
}

ServerCache&
Database::getServerCache()
{
    return _serverCache;
}

ServerEntryPtr
Database::getServer(const string& id) const
{
    return _serverCache.get(id);
}

AllocatableObjectCache& 
Database::getAllocatableObjectCache()
{
    return _allocatableObjectCache;
}

AllocatableObjectEntryPtr
Database::getAllocatableObject(const Ice::Identity& id) const
{
    return _allocatableObjectCache.get(id);
}

void
Database::setAdapterDirectProxy(const string& adapterId, const string& replicaGroupId, const Ice::ObjectPrx& proxy)
{
    int serial = 0;
    {
        Lock sync(*this);
        if(_adapterCache.has(adapterId))
        {
            throw AdapterExistsException(adapterId);
        }

        AdapterInfo info;
        info.id = adapterId;
        info.proxy = proxy;
        info.replicaGroupId = replicaGroupId;

        bool updated = false;
        for(;;)
        {
            try
            {
                DatabaseConnectionPtr connection = _connectionPool->getConnection();
                TransactionHolder txHolder(connection);
                AdaptersWrapperPtr adaptersWrapper = _connectionPool->getAdapters(connection);
                try
                {
                    adaptersWrapper->find(adapterId);
                    updated = true;
                }
                catch(const NotFoundException&)
                {
                }

                if(proxy)
                {
                    adaptersWrapper->put(adapterId, info);
                }
                else
                {
                    adaptersWrapper->erase(adapterId);
                }
                txHolder.commit();
                break;
            }
            catch(const DeadlockException&)
            {
                continue;
            }
            catch(const DatabaseException& ex)
            {
                halt(_communicator, ex);
            }
        }

        if(_traceLevels->adapter > 0)
        {
            Ice::Trace out(_traceLevels->logger, _traceLevels->adapterCat);
            out << (proxy ? (updated ? "updated" : "added") : "removed") << " adapter `" << adapterId << "'";
            if(!replicaGroupId.empty())
            {
                out << " with replica group `" << replicaGroupId << "'";
            }
        }
    
        if(proxy)
        {
            if(updated)
            {
                serial = _adapterObserverTopic->adapterUpdated(info);
            }
            else
            {
                serial = _adapterObserverTopic->adapterAdded(info);
            }
        }
        else
        {
            serial = _adapterObserverTopic->adapterRemoved(adapterId);
        }
    }
    _adapterObserverTopic->waitForSyncedSubscribers(serial);
}

Ice::ObjectPrx
Database::getAdapterDirectProxy(const string& id)
{
    DatabaseConnectionPtr connection = _connectionPool->newConnection();
    AdaptersWrapperPtr adaptersWrapper = _connectionPool->getAdapters(connection);
    try
    {
        return adaptersWrapper->find(id).proxy;
    }
    catch(const NotFoundException&)
    {
    }

    Ice::EndpointSeq endpoints;
    vector<AdapterInfo> infos = adaptersWrapper->findByReplicaGroupId(id);
    for(unsigned int i = 0; i < infos.size(); ++i)
    {
        Ice::EndpointSeq edpts = infos[i].proxy->ice_getEndpoints();
        endpoints.insert(endpoints.end(), edpts.begin(), edpts.end());
    }
    if(!endpoints.empty())
    {
        return _communicator->stringToProxy("dummy:default")->ice_endpoints(endpoints);
    }

    throw AdapterNotExistException(id);
}

void
Database::removeAdapter(const string& adapterId)
{
    int serial = 0; // Initialize to prevent warning.
    {
        Lock sync(*this);
        if(_adapterCache.has(adapterId))
        {
            AdapterEntryPtr adpt = _adapterCache.get(adapterId);
            DeploymentException ex;
            ex.reason = "removing adapter `" + adapterId + "' is not allowed:\n";
            ex.reason += "the adapter was added with the application descriptor `" + adpt->getApplication() + "'";
            throw ex;
        }
        
        AdapterInfoSeq infos;
        for(;;)
        {
            try
            {
                DatabaseConnectionPtr connection = _connectionPool->getConnection();
                TransactionHolder txHolder(connection);
                AdaptersWrapperPtr adaptersWrapper = _connectionPool->getAdapters(connection);
                try
                {
                    adaptersWrapper->find(adapterId);
                    adaptersWrapper->erase(adapterId);
                }
                catch(const NotFoundException&)
                {
                    infos = adaptersWrapper->findByReplicaGroupId(adapterId);
                    if(infos.empty())
                    {
                        throw AdapterNotExistException(adapterId);
                    }
                    for(AdapterInfoSeq::iterator p = infos.begin(); p != infos.end(); ++p)
                    {
                        p->replicaGroupId.clear();
                        adaptersWrapper->put(p->id, *p);
                    }
                }
                txHolder.commit();
                break;
            }
            catch(const DeadlockException&)
            {
                continue;
            }
            catch(const DatabaseException& ex)
            {
                halt(_communicator, ex);
            }
        }
        if(_traceLevels->adapter > 0)
        {
            Ice::Trace out(_traceLevels->logger, _traceLevels->adapterCat);
            out << "removed " << (infos.empty() ? "adapter" : "replica group") << " `" << adapterId << "'";
        }
        
        if(infos.empty())
        {
            serial = _adapterObserverTopic->adapterRemoved(adapterId);
        }
        else
        {
            for(AdapterInfoSeq::const_iterator p = infos.begin(); p != infos.end(); ++p)
            {
                serial = _adapterObserverTopic->adapterUpdated(*p);
            }
        }
    }
    _adapterObserverTopic->waitForSyncedSubscribers(serial);
}

AdapterPrx
Database::getAdapterProxy(const string& adapterId, const string& replicaGroupId, bool upToDate)
{
    Lock sync(*this); // Make sure this isn't call during an update.
    return _adapterCache.get(adapterId)->getProxy(replicaGroupId, upToDate);
}

void 
Database::getLocatorAdapterInfo(const string& id, 
                                LocatorAdapterInfoSeq& adpts, 
                                int& count, 
                                bool& replicaGroup, 
                                bool& roundRobin,
                                const set<string>& excludes)
{
    Lock sync(*this); // Make sure this isn't call during an update.
    _adapterCache.get(id)->getLocatorAdapterInfo(adpts, count, replicaGroup, roundRobin, excludes);
}

bool
Database::addAdapterSyncCallback(const string& id, 
                                 const SynchronizationCallbackPtr& callback,
                                 const std::set<std::string>& excludes)
{
    Lock sync(*this); // Make sure this isn't call during an update.
    return _adapterCache.get(id)->addSyncCallback(callback, excludes);
}

AdapterInfoSeq
Database::getAdapterInfo(const string& id)
{
    //
    // First we check if the given adapter id is associated to a
    // server, if that's the case we get the adapter proxy from the
    // server.
    //
    try
    {
        Lock sync(*this); // Make sure this isn't call during an update.
        return _adapterCache.get(id)->getAdapterInfo();
    }
    catch(AdapterNotExistException&)
    {
    }

    //
    // Otherwise, we check the adapter endpoint table -- if there's an
    // entry the adapter is managed by the registry itself.
    //
<<<<<<< HEAD
    DatabaseConnectionPtr connection = _databaseCache->newConnection();
    AdaptersWrapperPtr adaptersWrapper = _databaseCache->getAdapters(connection);
=======
    DatabaseConnectionPtr connection = _connectionPool->getConnection();
    AdaptersWrapperPtr adaptersWrapper = _connectionPool->getAdapters(connection);
>>>>>>> aca702fb
    AdapterInfoSeq infos;
    try
    {
        infos.push_back(adaptersWrapper->find(id));
    }
    catch(const NotFoundException&)
    {
        //
        // If it's not a regular object adapter, perhaps it's a replica
        // group...
        //
        infos = adaptersWrapper->findByReplicaGroupId(id);
        if(infos.size() == 0)
        {
            throw AdapterNotExistException(id);
        }
    }
    return infos;
}

Ice::StringSeq
Database::getAllAdapters(const string& expression)
{
    Lock sync(*this);
    vector<string> result;
    vector<string> ids = _adapterCache.getAll(expression);
    result.swap(ids);
    set<string> groups;

    DatabaseConnectionPtr connection = _connectionPool->getConnection();
    AdaptersWrapperPtr adaptersWrapper = _connectionPool->getAdapters(connection);
    map<string, AdapterInfo> adapters = adaptersWrapper->getMap();
    for(map<string, AdapterInfo>::const_iterator p = adapters.begin(); p != adapters.end(); ++p)
    {
        if(expression.empty() || IceUtilInternal::match(p->first, expression, true))
        {
            result.push_back(p->first);
        }
        string replicaGroupId = p->second.replicaGroupId;
        if(!replicaGroupId.empty() && (expression.empty() || IceUtilInternal::match(replicaGroupId, expression, true)))
        {
            groups.insert(replicaGroupId);
        }
    }
    //
    // COMPILERFIX: We're not using result.insert() here, this doesn't compile on Sun.
    //
    //result.insert(result.end(), groups.begin(), groups.end())
    for(set<string>::const_iterator q = groups.begin(); q != groups.end(); ++q)
    {
        result.push_back(*q);
    }
    return result;
}

void
Database::addObject(const ObjectInfo& info)
{
    int serial;
    {
        Lock sync(*this);       
        const Ice::Identity id = info.proxy->ice_getIdentity();
        
        if(_objectCache.has(id))
        {
            throw ObjectExistsException(id);
        }
        
        for(;;)
        {
            try
            {
                DatabaseConnectionPtr connection = _connectionPool->getConnection();
                TransactionHolder txHolder(connection);
                ObjectsWrapperPtr objectsWrapper = _connectionPool->getObjects(connection);
                try
                {
                    objectsWrapper->find(id);
                    throw ObjectExistsException(id);
                }
                catch(const NotFoundException&)
                {
                }
                objectsWrapper->put(id, info);
                txHolder.commit();
                break;
            }
            catch(const DeadlockException&)
            {
                continue;
            }
            catch(const DatabaseException& ex)
            {
                halt(_communicator, ex);
            }
        }
        
        serial = _objectObserverTopic->objectAdded(info);

        if(_traceLevels->object > 0)
        {
            Ice::Trace out(_traceLevels->logger, _traceLevels->objectCat);
            out << "added object `" << _communicator->identityToString(id) << "'";
        }
    }
    _objectObserverTopic->waitForSyncedSubscribers(serial);
}

void
Database::addOrUpdateObject(const ObjectInfo& info)
{
    int serial;
    {
        Lock sync(*this);       
        const Ice::Identity id = info.proxy->ice_getIdentity();
        
        if(_objectCache.has(id))
        {
            throw ObjectExistsException(id);
        }
        
        bool update = false;
        for(;;)
        {
            try
            {
                DatabaseConnectionPtr connection = _connectionPool->getConnection();
                TransactionHolder txHolder(connection);
                ObjectsWrapperPtr objectsWrapper = _connectionPool->getObjects(connection);
                try
                {
                    objectsWrapper->find(id);
                    update = true;
                }
                catch(const NotFoundException&)
                {
                }
                objectsWrapper->put(id, info);
                txHolder.commit();
                break;
            }
            catch(const DeadlockException&)
            {
                continue;
            }
            catch(const DatabaseException& ex)
            {
                halt(_communicator, ex);
            }
        }
        
        if(update)
        {
            serial = _objectObserverTopic->objectUpdated(info);
        }
        else
        {
            serial = _objectObserverTopic->objectAdded(info);
        }
        
        if(_traceLevels->object > 0)
        {
            Ice::Trace out(_traceLevels->logger, _traceLevels->objectCat);
            out << (!update ? "added" : "updated") << " object `" << _communicator->identityToString(id) << "'";
        }
    }
    _objectObserverTopic->waitForSyncedSubscribers(serial);
}

void
Database::removeObject(const Ice::Identity& id)
{
    int serial;
    {
        Lock sync(*this);
        if(_objectCache.has(id))
        {
            DeploymentException ex;
            ex.reason = "removing object `" + _communicator->identityToString(id) + "' is not allowed:\n";
            ex.reason += "the object was added with the application descriptor `";
            ex.reason += _objectCache.get(id)->getApplication();
            ex.reason += "'";
            throw ex;
        }
        
        for(;;)
        {
            try
            {
                DatabaseConnectionPtr connection = _connectionPool->getConnection();
                TransactionHolder txHolder(connection);
                ObjectsWrapperPtr objectsWrapper = _connectionPool->getObjects(connection);
                try
                {
                    objectsWrapper->find(id);
                }
                catch(const NotFoundException&)
                {
                    ObjectNotRegisteredException ex;
                    ex.id = id;
                    throw ex;
                }
                
                objectsWrapper->erase(id);
                txHolder.commit();
                break;
            }
            catch(const DeadlockException&)
            {
                continue;
            }
            catch(const DatabaseException& ex)
            {
                halt(_communicator, ex);
            }
        }

        serial = _objectObserverTopic->objectRemoved(id);
        
        if(_traceLevels->object > 0)
        {
            Ice::Trace out(_traceLevels->logger, _traceLevels->objectCat);
            out << "removed object `" << _communicator->identityToString(id) << "'";
        }
    }
    _objectObserverTopic->waitForSyncedSubscribers(serial);
}

void
Database::updateObject(const Ice::ObjectPrx& proxy)
{
    int serial;
    {
        Lock sync(*this);       
        
        const Ice::Identity id = proxy->ice_getIdentity();
        if(_objectCache.has(id))
        {
            DeploymentException ex;
            ex.reason = "updating object `" + _communicator->identityToString(id) + "' is not allowed:\n";
            ex.reason += "the object was added with the application descriptor `";
            ex.reason += _objectCache.get(id)->getApplication();
            ex.reason += "'";
            throw ex;
        }
    
        ObjectInfo info;
        for(;;)
        {
            try
            {
                DatabaseConnectionPtr connection = _connectionPool->getConnection();
                TransactionHolder txHolder(connection);
                ObjectsWrapperPtr objectsWrapper = _connectionPool->getObjects(connection);                
                try
                {
                    info = objectsWrapper->find(id);
                }
                catch(const NotFoundException&)
                {
                    ObjectNotRegisteredException ex;
                    ex.id = id;
                    throw ex;
                }
                
                info.proxy = proxy;
                objectsWrapper->put(id, info);
                txHolder.commit();
                break;
            }
            catch(const DeadlockException&)
            {
                continue;
            }
            catch(const DatabaseException& ex)
            {
                halt(_communicator, ex);
            }
        }
    
        serial = _objectObserverTopic->objectUpdated(info);
        
        if(_traceLevels->object > 0)
        {
            Ice::Trace out(_traceLevels->logger, _traceLevels->objectCat);
            out << "updated object `" << _communicator->identityToString(id) << "'";
        }
    }
    _objectObserverTopic->waitForSyncedSubscribers(serial);
}

int
Database::addOrUpdateObjectsInDatabase(const ObjectInfoSeq& objects)
{
    Lock sync(*this);

    for(;;)
    {
        try
        {
            DatabaseConnectionPtr connection = _connectionPool->getConnection();
            TransactionHolder txHolder(connection);
            ObjectsWrapperPtr objectsWrapper = _connectionPool->getObjects(connection);
            for(ObjectInfoSeq::const_iterator p = objects.begin(); p != objects.end(); ++p)
            {
                objectsWrapper->put(p->proxy->ice_getIdentity(), *p);
            }
            txHolder.commit();
            break;
        }
        catch(const DeadlockException&)
        {
            continue;
        }
        catch(const DatabaseException& ex)
        {
            halt(_communicator, ex);
        }
    }
    int serial = _objectObserverTopic->objectsAddedOrUpdated(objects);
    return serial;
}

void
Database::removeObjectsInDatabase(const ObjectInfoSeq& objects)
{
    Lock sync(*this);

    for(;;)
    {
        try
        {
            DatabaseConnectionPtr connection = _connectionPool->getConnection();
            TransactionHolder txHolder(connection);
            ObjectsWrapperPtr objectsWrapper = _connectionPool->getObjects(connection);
            for(ObjectInfoSeq::const_iterator p = objects.begin(); p != objects.end(); ++p)
            {
                objectsWrapper->erase(p->proxy->ice_getIdentity());
            }
            txHolder.commit();
            break;
        }
        catch(const DeadlockException&)
        {
            continue;
        }
        catch(const DatabaseException& ex)
        {
            halt(_communicator, ex);
        }
    }
    _objectObserverTopic->objectsRemoved(objects);
}

Ice::ObjectPrx
Database::getObjectProxy(const Ice::Identity& id)
{
    try
    {
        //
        // Only return proxies for non allocatable objects.
        //
        return _objectCache.get(id)->getProxy();
    }
    catch(ObjectNotRegisteredException&)
    {
    }

    DatabaseConnectionPtr connection = _connectionPool->newConnection();
    try
    {
        ObjectsWrapperPtr objectsWrapper = _connectionPool->getObjects(connection);
        return objectsWrapper->find(id).proxy;
    }
    catch(const NotFoundException&)
    {
        ObjectNotRegisteredException ex;
        ex.id = id;
        throw ex;
    }
}

Ice::ObjectPrx
Database::getObjectByType(const string& type)
{
    Ice::ObjectProxySeq objs = getObjectsByType(type);
    if(objs.empty())
    {
        return 0;
    }
    return objs[IceUtilInternal::random(static_cast<int>(objs.size()))];
}

Ice::ObjectPrx
Database::getObjectByTypeOnLeastLoadedNode(const string& type, LoadSample sample)
{
    Ice::ObjectProxySeq objs = getObjectsByType(type);
    if(objs.empty())
    {
        return 0;
    }

    RandomNumberGenerator rng;
    random_shuffle(objs.begin(), objs.end(), rng);
    vector<pair<Ice::ObjectPrx, float> > objectsWithLoad;
    objectsWithLoad.reserve(objs.size());
    for(Ice::ObjectProxySeq::const_iterator p = objs.begin(); p != objs.end(); ++p)
    {
        float load = 1.0f;
        if(!(*p)->ice_getAdapterId().empty())
        {
            try
            {
                load = _adapterCache.get((*p)->ice_getAdapterId())->getLeastLoadedNodeLoad(sample);
            }
            catch(const AdapterNotExistException&)
            {
            }
        }
        objectsWithLoad.push_back(make_pair(*p, load));
    }
    return min_element(objectsWithLoad.begin(), objectsWithLoad.end(), ObjectLoadCI())->first;
}


Ice::ObjectProxySeq
Database::getObjectsByType(const string& type)
{
    Ice::ObjectProxySeq proxies = _objectCache.getObjectsByType(type);

    DatabaseConnectionPtr connection = _connectionPool->newConnection();
    ObjectsWrapperPtr objectsWrapper = _connectionPool->getObjects(connection);
    vector<ObjectInfo> infos = objectsWrapper->findByType(type);
    for(unsigned int i = 0; i < infos.size(); ++i)
    {
        proxies.push_back(infos[i].proxy);
    }
    return proxies;
}

ObjectInfo
Database::getObjectInfo(const Ice::Identity& id)
{
    try
    {
        ObjectEntryPtr object = _objectCache.get(id);
        return object->getObjectInfo();
    }
    catch(ObjectNotRegisteredException&)
    {
    }

    DatabaseConnectionPtr connection = _connectionPool->newConnection();
    ObjectsWrapperPtr objectsWrapper = _connectionPool->getObjects(connection);
    try
    {
        return objectsWrapper->find(id);
    }
    catch(const NotFoundException&)
    {
        throw ObjectNotRegisteredException(id);
    }
}

ObjectInfoSeq
Database::getAllObjectInfos(const string& expression)
{
    ObjectInfoSeq infos = _objectCache.getAll(expression);

    DatabaseConnectionPtr connection = _connectionPool->newConnection();
    ObjectsWrapperPtr objectsWrapper = _connectionPool->getObjects(connection);
    map<Ice::Identity, ObjectInfo> objects = objectsWrapper->getMap();
    for(map<Ice::Identity, ObjectInfo>::const_iterator p = objects.begin(); p != objects.end(); ++p)
    {
        if(expression.empty() || IceUtilInternal::match(_communicator->identityToString(p->first), expression, true))
        {
            infos.push_back(p->second);
        }
    }
    return infos;
}

ObjectInfoSeq
Database::getObjectInfosByType(const string& type)
{
    ObjectInfoSeq infos = _objectCache.getAllByType(type);

    DatabaseConnectionPtr connection = _connectionPool->newConnection();
    ObjectsWrapperPtr objectsWrapper = _connectionPool->getObjects(connection);
    ObjectInfoSeq dbInfos = objectsWrapper->findByType(type);
    for(unsigned int i = 0; i < dbInfos.size(); ++i)
    {
        infos.push_back(dbInfos[i]);
    }
    return infos;
}

void
Database::addInternalObject(const ObjectInfo& info, bool replace)
{
    Lock sync(*this);   
    const Ice::Identity id = info.proxy->ice_getIdentity();

    for(;;)
    {
        try
        {
            DatabaseConnectionPtr connection = _connectionPool->getConnection();
            TransactionHolder txHolder(connection);
            ObjectsWrapperPtr internalObjectsWrapper = _connectionPool->getInternalObjects(connection);
            if(!replace)
            {
                try
                {
                    internalObjectsWrapper->find(id);
                    throw ObjectExistsException(id);
                }
                catch(const NotFoundException&)
                {
                }
            }
            internalObjectsWrapper->put(id, info);
            txHolder.commit();
            break;
        }
        catch(const DeadlockException&)
        {
            continue;
        }
        catch(const DatabaseException& ex)
        {
            halt(_communicator, ex);
        }            
    }
}

void
Database::removeInternalObject(const Ice::Identity& id)
{
    Lock sync(*this);

    for(;;)
    {
        try
        {
            DatabaseConnectionPtr connection = _connectionPool->getConnection();
            TransactionHolder txHolder(connection);
            ObjectsWrapperPtr internalObjectsWrapper = _connectionPool->getInternalObjects(connection);
            try
            {
                internalObjectsWrapper->find(id);
            }
            catch(const NotFoundException&)
            {
                ObjectNotRegisteredException ex;
                ex.id = id;
                throw ex;
            }
            internalObjectsWrapper->erase(id);
            txHolder.commit();
            break;
        }
        catch(const DeadlockException&)
        {
            continue;
        }
        catch(const DatabaseException& ex)
        {
            halt(_communicator, ex);
        }
    }
}

Ice::ObjectProxySeq
Database::getInternalObjectsByType(const string& type)
{
    Ice::ObjectProxySeq proxies;

    DatabaseConnectionPtr connection = _connectionPool->newConnection();
    ObjectsWrapperPtr internalObjectsWrapper = _connectionPool->getInternalObjects(connection);
    vector<ObjectInfo> infos = internalObjectsWrapper->findByType(type);
    for(unsigned int i = 0; i < infos.size(); ++i)
    {
        proxies.push_back(infos[i].proxy);
    }
    return proxies;
}

void
Database::checkForAddition(const ApplicationHelper& app, const DatabaseConnectionPtr& connection)
{
    set<string> serverIds;
    set<string> adapterIds;
    set<Ice::Identity> objectIds;

    app.getIds(serverIds, adapterIds, objectIds);

    for_each(serverIds.begin(), serverIds.end(), objFunc(*this, &Database::checkServerForAddition));
    if(!adapterIds.empty())
    {
        AdaptersWrapperPtr adaptersWrapper = _connectionPool->getAdapters(connection);
        for(set<string>::const_iterator p = adapterIds.begin(); p != adapterIds.end(); ++p)
        {
            checkAdapterForAddition(*p, adaptersWrapper);
        }
    }
    if(!objectIds.empty())
    {
        ObjectsWrapperPtr objectsWrapper = _connectionPool->getObjects(connection);
        for(set<Ice::Identity>::const_iterator p = objectIds.begin(); p != objectIds.end(); ++p)
        {
            checkObjectForAddition(*p, objectsWrapper);
        }
    }

    set<string> repGrps;
    set<string> adptRepGrps;
    app.getReplicaGroups(repGrps, adptRepGrps);
    for_each(adptRepGrps.begin(), adptRepGrps.end(), objFunc(*this, &Database::checkReplicaGroupExists));
}
     
void
Database::checkForUpdate(const ApplicationHelper& origApp, 
                         const ApplicationHelper& newApp, 
                         const DatabaseConnectionPtr& connection)
{
    set<string> oldSvrs, newSvrs;
    set<string> oldAdpts, newAdpts;
    set<Ice::Identity> oldObjs, newObjs;

    origApp.getIds(oldSvrs, oldAdpts, oldObjs);
    newApp.getIds(newSvrs, newAdpts, newObjs);

    Ice::StringSeq addedSvrs; 
    set_difference(newSvrs.begin(), newSvrs.end(), oldSvrs.begin(), oldSvrs.end(), back_inserter(addedSvrs));
    for_each(addedSvrs.begin(), addedSvrs.end(), objFunc(*this, &Database::checkServerForAddition));

    Ice::StringSeq addedAdpts;
    set_difference(newAdpts.begin(), newAdpts.end(), oldAdpts.begin(), oldAdpts.end(), back_inserter(addedAdpts));
    if(!addedAdpts.empty())
    {
        AdaptersWrapperPtr adaptersWrapper = _connectionPool->getAdapters(connection);
        for(Ice::StringSeq::const_iterator p = addedAdpts.begin(); p != addedAdpts.end(); ++p)
        {
            checkAdapterForAddition(*p, adaptersWrapper);
        }
    }

    vector<Ice::Identity> addedObjs;
    set_difference(newObjs.begin(), newObjs.end(), oldObjs.begin(), oldObjs.end(), back_inserter(addedObjs));
    if(!addedObjs.empty())
    {
        ObjectsWrapperPtr objectsWrapper = _connectionPool->getObjects(connection);
        for(vector<Ice::Identity>::const_iterator p = addedObjs.begin(); p != addedObjs.end(); ++p)
        {
            checkObjectForAddition(*p, objectsWrapper);
        }
    }

    set<string> oldRepGrps, newRepGrps;
    set<string> oldAdptRepGrps, newAdptRepGrps;
    origApp.getReplicaGroups(oldRepGrps, oldAdptRepGrps);
    newApp.getReplicaGroups(newRepGrps, newAdptRepGrps);
    
    set<string> rmRepGrps;
    set_difference(oldRepGrps.begin(), oldRepGrps.end(), newRepGrps.begin(),newRepGrps.end(), set_inserter(rmRepGrps));
    for_each(rmRepGrps.begin(), rmRepGrps.end(), objFunc(*this, &Database::checkReplicaGroupForRemove));

    set<string> addedAdptRepGrps;
    set_difference(newAdptRepGrps.begin(),newAdptRepGrps.end(), oldAdptRepGrps.begin(), oldAdptRepGrps.end(),
                   set_inserter(addedAdptRepGrps));
    for_each(addedAdptRepGrps.begin(), addedAdptRepGrps.end(), objFunc(*this, &Database::checkReplicaGroupExists));

    vector<string> invalidAdptRepGrps;
    set_intersection(rmRepGrps.begin(), rmRepGrps.end(), newAdptRepGrps.begin(), newAdptRepGrps.end(), 
                     back_inserter(invalidAdptRepGrps));
    if(!invalidAdptRepGrps.empty())
    {
        DeploymentException ex;
        ex.reason = "couldn't find replica group `" + invalidAdptRepGrps.front() + "'";
        throw ex;
    }
}

void
Database::checkForRemove(const ApplicationHelper& app)
{
    set<string> replicaGroups;
    set<string> adapterReplicaGroups;
    app.getReplicaGroups(replicaGroups, adapterReplicaGroups);
    for_each(replicaGroups.begin(), replicaGroups.end(), objFunc(*this, &Database::checkReplicaGroupForRemove));
}

void
Database::checkServerForAddition(const string& id)
{
    if(_serverCache.has(id))
    {
        DeploymentException ex;
        ex.reason = "server `" + id + "' is already registered"; 
        throw ex;
    }
}

void
Database::checkAdapterForAddition(const string& id, const AdaptersWrapperPtr& adaptersWrapper)
{
    bool found = false;
    if(_adapterCache.has(id))
    {
        found = true;
    }
    else
    {
        try
        {
            adaptersWrapper->find(id);
            found = true;
        }
        catch(const NotFoundException&)
        {
            if(adaptersWrapper->findByReplicaGroupId(id).size() != 0)
            {
                found = true;
            }
        }
    }

    if(found)
    {
        DeploymentException ex;
        ex.reason = "adapter `" + id + "' is already registered"; 
        throw ex;
    }
}

void
Database::checkObjectForAddition(const Ice::Identity& objectId, const ObjectsWrapperPtr& objectsWrapper)
{
    bool found = false;
    if(_objectCache.has(objectId) || _allocatableObjectCache.has(objectId))
    {
        found = true;
    }
    else
    {
        try
        {
            objectsWrapper->find(objectId);
            found = true;
        }
        catch(const NotFoundException&)
        {
        }
    }

    if(found)
    {
        DeploymentException ex;
        ex.reason = "object `" + _communicator->identityToString(objectId) + "' is already registered"; 
        throw ex;
    }
}

void
Database::checkReplicaGroupExists(const string& replicaGroup)
{
    ReplicaGroupEntryPtr entry;
    try
    {
        entry = ReplicaGroupEntryPtr::dynamicCast(_adapterCache.get(replicaGroup));
    }
    catch(const AdapterNotExistException&)
    {
    }

    if(!entry)
    {
        DeploymentException ex;
        ex.reason = "couldn't find replica group `" + replicaGroup + "'";
        throw ex;
    }
}

void
Database::checkReplicaGroupForRemove(const string& replicaGroup)
{
    ReplicaGroupEntryPtr entry;
    try
    {
        entry = ReplicaGroupEntryPtr::dynamicCast(_adapterCache.get(replicaGroup));
    }
    catch(const AdapterNotExistException&)
    {
    }

    if(!entry)
    {
        //
        // This would indicate an inconsistency with the cache and
        // database. We don't print an error, it will be printed 
        // when the application is actually removed.
        //
        return;
    }
    
    if(entry->hasAdaptersFromOtherApplications())
    {
        DeploymentException ex;
        ex.reason = "couldn't remove application because the replica group `" + replicaGroup + 
            "' is used by object adapters from other applications.";
        throw ex;
    }
}

void
Database::load(const ApplicationHelper& app, ServerEntrySeq& entries, const string& uuid, int revision)
{
    const NodeDescriptorDict& nodes = app.getInstance().nodes;
    const string application = app.getInstance().name;
    for(NodeDescriptorDict::const_iterator n = nodes.begin(); n != nodes.end(); ++n)
    {
        _nodeCache.get(n->first, true)->addDescriptor(application, n->second);  
    }

    const ReplicaGroupDescriptorSeq& adpts = app.getInstance().replicaGroups;
    for(ReplicaGroupDescriptorSeq::const_iterator r = adpts.begin(); r != adpts.end(); ++r)
    {
        assert(!r->id.empty());
        _adapterCache.addReplicaGroup(*r, application);
        for(ObjectDescriptorSeq::const_iterator o = r->objects.begin(); o != r->objects.end(); ++o)
        {
            ObjectInfo info;
            info.type = o->type;
            info.proxy = _communicator->stringToProxy("\"" + _communicator->identityToString(o->id) + "\" @ " + r->id);
            _objectCache.add(info, application);
        }
    }

    map<string, ServerInfo> servers = app.getServerInfos(uuid, revision);
    for(map<string, ServerInfo>::const_iterator p = servers.begin(); p != servers.end(); ++p)
    {
        entries.push_back(_serverCache.add(p->second, false));
    }
}

void
Database::unload(const ApplicationHelper& app, ServerEntrySeq& entries)
{
    map<string, ServerInfo> servers = app.getServerInfos("", 0);
    for(map<string, ServerInfo>::const_iterator p = servers.begin(); p != servers.end(); ++p)
    {
        entries.push_back(_serverCache.remove(p->first));
    }

    const ReplicaGroupDescriptorSeq& adpts = app.getInstance().replicaGroups;
    for(ReplicaGroupDescriptorSeq::const_iterator r = adpts.begin(); r != adpts.end(); ++r)
    {
        for(ObjectDescriptorSeq::const_iterator o = r->objects.begin(); o != r->objects.end(); ++o)
        {
            _objectCache.remove(o->id);
        }
        _adapterCache.removeReplicaGroup(r->id);
    }

    const NodeDescriptorDict& nodes = app.getInstance().nodes;
    const string application = app.getInstance().name;
    for(NodeDescriptorDict::const_iterator n = nodes.begin(); n != nodes.end(); ++n)
    {
        _nodeCache.get(n->first)->removeDescriptor(application);
    }
}

void
Database::reload(const ApplicationHelper& oldApp, 
                 const ApplicationHelper& newApp, 
                 ServerEntrySeq& entries, 
                 const string& uuid, 
                 int revision, 
                 bool noRestart)
{
    const string application = oldApp.getInstance().name;

    //
    // Remove destroyed servers.
    //
    map<string, ServerInfo> oldServers = oldApp.getServerInfos(uuid, revision);
    map<string, ServerInfo> newServers = newApp.getServerInfos(uuid, revision);
    vector<ServerInfo> load;
    map<string, ServerInfo>::const_iterator p;
    for(p = newServers.begin(); p != newServers.end(); ++p)
    {
        map<string, ServerInfo>::const_iterator q = oldServers.find(p->first);
        if(q == oldServers.end())
        {
            load.push_back(p->second);
        } 
        else if(isServerUpdated(p->second, q->second))
        {
            _serverCache.remove(p->first, false); // Don't destroy the server if it was updated.
            load.push_back(p->second);
        }
        else
        {
            ServerEntryPtr server = _serverCache.get(p->first);
            server->update(q->second, noRestart); // Just update the server revision on the node.
            entries.push_back(server);
        }
    }
    for(p = oldServers.begin(); p != oldServers.end(); ++p)
    {
        map<string, ServerInfo>::const_iterator q = newServers.find(p->first);
        if(q == newServers.end())
        {
            entries.push_back(_serverCache.remove(p->first));
        }
    }

    //
    // Remove destroyed replica groups.
    //
    const ReplicaGroupDescriptorSeq& oldAdpts = oldApp.getInstance().replicaGroups;
    const ReplicaGroupDescriptorSeq& newAdpts = newApp.getInstance().replicaGroups;
    ReplicaGroupDescriptorSeq::const_iterator r;
    for(r = oldAdpts.begin(); r != oldAdpts.end(); ++r)
    {
        ReplicaGroupDescriptorSeq::const_iterator t;
        for(t = newAdpts.begin(); t != newAdpts.end(); ++t)
        {
            if(t->id == r->id)
            {
                break;
            }
        }
        for(ObjectDescriptorSeq::const_iterator o = r->objects.begin(); o != r->objects.end(); ++o)
        {
            _objectCache.remove(o->id);
        }
        if(t == newAdpts.end())
        {
            _adapterCache.removeReplicaGroup(r->id);
        }
    }

    //
    // Remove all the node descriptors.
    //
    const NodeDescriptorDict& oldNodes = oldApp.getInstance().nodes;
    NodeDescriptorDict::const_iterator n;
    for(n = oldNodes.begin(); n != oldNodes.end(); ++n)
    {
        _nodeCache.get(n->first)->removeDescriptor(application);
    }

    //
    // Add back node descriptors.
    //
    const NodeDescriptorDict& newNodes = newApp.getInstance().nodes;
    for(n = newNodes.begin(); n != newNodes.end(); ++n)
    {
        _nodeCache.get(n->first, true)->addDescriptor(application, n->second);
    }

    //
    // Add back replica groups.
    //
    for(r = newAdpts.begin(); r != newAdpts.end(); ++r)
    {
        try
        {
            ReplicaGroupEntryPtr entry = ReplicaGroupEntryPtr::dynamicCast(_adapterCache.get(r->id));
            assert(entry);
            entry->update(r->loadBalancing);
        }
        catch(const AdapterNotExistException&)
        {
            _adapterCache.addReplicaGroup(*r, application);
        }

        for(ObjectDescriptorSeq::const_iterator o = r->objects.begin(); o != r->objects.end(); ++o)
        {
            ObjectInfo info;
            info.type = o->type;
            info.proxy = _communicator->stringToProxy(_communicator->identityToString(o->id) + "@" + r->id);
            _objectCache.add(info, application);
        }
    }

    //
    // Add back servers.
    //
    for(vector<ServerInfo>::const_iterator q = load.begin(); q != load.end(); ++q)
    {
        entries.push_back(_serverCache.add(*q, noRestart));
    }
}

void
Database::saveApplication(const ApplicationInfo& info, const DatabaseConnectionPtr& connection)
{
    for(;;)
    {
        try
        {
            ApplicationsWrapperPtr applicationsWrapper = _connectionPool->getApplications(connection);
            TransactionHolder txHolder(connection);
            applicationsWrapper->put(info.descriptor.name, info);
            txHolder.commit();
            break;
        }
        catch(const DeadlockException&)
        {
            continue;
        }
        catch(const DatabaseException& ex)
        {
            halt(_communicator, ex);
        }
    }    
}

void
Database::removeApplication(const string& name, const DatabaseConnectionPtr& connection)
{
    for(;;)
    {
        try
        {
            ApplicationsWrapperPtr applicationsWrapper = _connectionPool->getApplications(connection);
            TransactionHolder txHolder(connection);
            applicationsWrapper->erase(name);
            txHolder.commit();
            break;
        }
        catch(const DeadlockException&)
        {
            continue;
        }
        catch(const DatabaseException& ex)
        {
            halt(_communicator, ex);
        }
    }    
}

void
Database::checkUpdate(const ApplicationHelper& oldApp,
                      const ApplicationHelper& newApp,
                      const string& uuid,
                      int revision,
                      bool noRestart)
{
    const string application = oldApp.getInstance().name;

    map<string, ServerInfo> oldServers = oldApp.getServerInfos(uuid, revision);
    map<string, ServerInfo> newServers = newApp.getServerInfos(uuid, revision + 1);

    map<string, ServerInfo>::const_iterator p;
    vector<string> servers;
    vector<string> reasons;
    if(noRestart)
    {
        for(p = oldServers.begin(); p != oldServers.end(); ++p)
        {
            map<string, ServerInfo>::const_iterator q = newServers.find(p->first);
            if(q == newServers.end())
            {
                servers.push_back(p->first);
                reasons.push_back("server `" + p->first + "' needs to be removed");
            }
        }
    }

    vector<CheckUpdateResultPtr> results;
    set<string> unreachableNodes;
    for(p = newServers.begin(); p != newServers.end(); ++p)
    {
        map<string, ServerInfo>::const_iterator q = oldServers.find(p->first);
        if(q != oldServers.end() && isServerUpdated(p->second, q->second))
        {
            if(noRestart && isServerUpdated(p->second, q->second, true)) // Ignore properties
            {
                //
                // The updates are not only property updates and noRestart is required, no
                // need to check the server update on the node, we know already it requires
                // a restart.
                //
                servers.push_back(p->first);
                reasons.push_back("update requires the server `" + p->first + "' to be stopped");
            }
            else
            {
                //
                // Ask the node to check the server update.
                //
                try
                {
                    CheckUpdateResultPtr result = _serverCache.get(p->first)->checkUpdate(p->second, noRestart);
                    if(result)
                    {
                        results.push_back(result);
                    }
                }
                catch(const NodeUnreachableException& ex)
                {
                    unreachableNodes.insert(ex.name);
                }
                catch(const DeploymentException& ex)
                {
                    servers.push_back(p->first);
                    reasons.push_back(ex.reason);
                }

            }
        }
    }

    for(vector<CheckUpdateResultPtr>::const_iterator q = results.begin(); q != results.end(); ++q)
    {
        try
        {
            (*q)->getResult();
        }
        catch(const NodeUnreachableException& ex)
        {
            unreachableNodes.insert(ex.name);
        }
        catch(const DeploymentException& ex)
        {
            servers.push_back((*q)->getServer());
            reasons.push_back(ex.reason);
        }
    }

    if(noRestart)
    {
        if(!servers.empty() || !unreachableNodes.empty())
        {
            if(_traceLevels->application > 0)
            {
                Ice::Trace out(_traceLevels->logger, _traceLevels->applicationCat);
                out << "check for application `" << application << "' update failed:";
                if(!unreachableNodes.empty())
                {
                    Ice::StringSeq nodes(unreachableNodes.begin(), unreachableNodes.end());
                    if(nodes.size() == 1)
                    {
                        out << "\nthe node `" << nodes[0] << "' is down";
                    }
                    else
                    {
                        out << "\nthe nodes `" << toString(nodes, ", ") << "' are down";
                    }
                }
                if(!reasons.empty())
                {
                    for(vector<string>::const_iterator p = reasons.begin(); p != reasons.end(); ++p)
                    {
                        out << "\n" << *p;
                    }
                }
            }

            ostringstream os;
            os << "check for application `" << application << "' update failed:";
            if(!servers.empty())
            {
                if(servers.size() == 1)
                {
                    os << "\nthe server `" << servers[0] << "' would need to be stopped";
                }
                else
                {
                    os << "\nthe servers `" << toString(servers, ", ") << "' would need to be stopped";
                }
            }
            if(!unreachableNodes.empty())
            {
                Ice::StringSeq nodes(unreachableNodes.begin(), unreachableNodes.end());
                if(nodes.size() == 1)
                {
                    os << "\nthe node `" << nodes[0] << "' is down";
                }
                else
                {
                    os << "\nthe nodes `" << toString(nodes, ", ") << "' are down";
                }
            }
            throw DeploymentException(os.str());
        }
    }
    else if(!reasons.empty())
    {
        ostringstream os;
        os << "check for application `" << application << "' update failed:";
        for(vector<string>::const_iterator p = reasons.begin(); p != reasons.end(); ++p)
        {
            os << "\n" << *p;
        }
        throw DeploymentException(os.str());
    }
}

void
Database::finishApplicationUpdate(const ApplicationUpdateInfo& update,
                                  const ApplicationInfo& oldApp,
                                  const ApplicationHelper& previous, 
                                  const ApplicationHelper& helper,
                                  AdminSessionI* session,
                                  bool noRestart)
{
    const ApplicationDescriptor& newDesc = helper.getDefinition();
    DatabaseConnectionPtr connection = _databaseCache->newConnection();

    ServerEntrySeq entries;
    try
    {
        if(_master)
        {
            checkUpdate(previous, helper, oldApp.uuid, oldApp.revision, noRestart);
        }

        Lock sync(*this);
        checkForUpdate(previous, helper, connection);
        reload(previous, helper, entries, oldApp.uuid, oldApp.revision + 1, noRestart);
    }
    catch(const DeploymentException&)
    {
        finishUpdating(update.descriptor.name);
        throw;
    }

    for_each(entries.begin(), entries.end(), IceUtil::voidMemFun(&ServerEntry::sync));

    int serial;
    {
        Lock sync(*this);

        ApplicationInfo info = oldApp;
        info.updateTime = update.updateTime;
        info.updateUser = update.updateUser;
        info.revision = update.revision;
        info.descriptor = newDesc;
        saveApplication(info, connection);

        ++_applicationSerial;
        serial = _applicationObserverTopic->applicationUpdated(_applicationSerial, update);
    }
    _applicationObserverTopic->waitForSyncedSubscribers(serial);

    //
    // Mark the application as updated. All the replicas received the update so it's now safe
    // for the nodes to start the servers.
    //
    {
        Lock sync(*this);
        vector<UpdateInfo>::iterator p = find(_updating.begin(), _updating.end(), update.descriptor.name);
        assert(p != _updating.end());
        p->markUpdated();
    }

    if(_master)
    {
        try
        {
            for(ServerEntrySeq::const_iterator p = entries.begin(); p != entries.end(); ++p)
            {
                try
                {
                    (*p)->waitForSync();
                }
                catch(const NodeUnreachableException&)
                {
                    // Ignore.
                }
            }
        }
        catch(const DeploymentException& ex)
        {
            ApplicationUpdateInfo newUpdate;
            {
                Lock sync(*this);
                entries.clear();
                ApplicationHelper previous(_communicator, newDesc);
                ApplicationHelper helper(_communicator, oldApp.descriptor);

                ApplicationInfo info = oldApp;
                info.revision = update.revision + 1;
<<<<<<< HEAD
                saveApplication(info, connection);
                reload(previous, helper, entries, info.uuid, info.revision, noRestart);
=======
                saveApplication(info, _connectionPool->getConnection());
                reload(previous, helper, entries, info.uuid, info.revision);
>>>>>>> aca702fb

                newUpdate.updateTime = IceUtil::Time::now().toMilliSeconds();
                newUpdate.updateUser = _lockUserId;
                newUpdate.revision = info.revision;
                newUpdate.descriptor = helper.diff(previous);
                
                vector<UpdateInfo>::iterator p = find(_updating.begin(), _updating.end(), update.descriptor.name);
                assert(p != _updating.end());
                p->unmarkUpdated();
            }

            for_each(entries.begin(), entries.end(), IceUtil::voidMemFun(&ServerEntry::sync));
            for_each(entries.begin(), entries.end(), IceUtil::voidMemFun(&ServerEntry::waitForSyncNoThrow));

            int serial;
            {
                Lock sync(*this);
                ++_applicationSerial;
                serial = _applicationObserverTopic->applicationUpdated(_applicationSerial, newUpdate);
            }
            _applicationObserverTopic->waitForSyncedSubscribers(serial);

            finishUpdating(newDesc.name);
            throw ex;
        }
    }

    finishUpdating(update.descriptor.name);
}

void
Database::waitForUpdate(const string& name)
{
    while(find(_updating.begin(), _updating.end(), name) != _updating.end())
    {
        wait();
    }
}

void
Database::startUpdating(const string& name, const string& uuid, int revision)
{
    // Must be called within the synchronization.
    assert(find(_updating.begin(), _updating.end(), name) == _updating.end());
    _updating.push_back(UpdateInfo(name, uuid, revision));
}

void
Database::finishUpdating(const string& name)
{
    Lock sync(*this);

    vector<UpdateInfo>::iterator p = find(_updating.begin(), _updating.end(), name);
    assert(p != _updating.end());
    p->markUpdated();
    _updating.erase(p);
    notifyAll();
}<|MERGE_RESOLUTION|>--- conflicted
+++ resolved
@@ -976,13 +976,8 @@
     // Otherwise, we check the adapter endpoint table -- if there's an
     // entry the adapter is managed by the registry itself.
     //
-<<<<<<< HEAD
-    DatabaseConnectionPtr connection = _databaseCache->newConnection();
-    AdaptersWrapperPtr adaptersWrapper = _databaseCache->getAdapters(connection);
-=======
-    DatabaseConnectionPtr connection = _connectionPool->getConnection();
+    DatabaseConnectionPtr connection = _connectionPool->newConnection();
     AdaptersWrapperPtr adaptersWrapper = _connectionPool->getAdapters(connection);
->>>>>>> aca702fb
     AdapterInfoSeq infos;
     try
     {
@@ -2271,13 +2266,8 @@
 
                 ApplicationInfo info = oldApp;
                 info.revision = update.revision + 1;
-<<<<<<< HEAD
                 saveApplication(info, connection);
                 reload(previous, helper, entries, info.uuid, info.revision, noRestart);
-=======
-                saveApplication(info, _connectionPool->getConnection());
-                reload(previous, helper, entries, info.uuid, info.revision);
->>>>>>> aca702fb
 
                 newUpdate.updateTime = IceUtil::Time::now().toMilliSeconds();
                 newUpdate.updateUser = _lockUserId;
