//
// Copyright (c) ZeroC, Inc. All rights reserved.
//

#ifndef ICEGRID_ADMINSESSIONI_H
#define ICEGRID_ADMINSESSIONI_H

#include <IceGrid/SessionI.h>
#include <IceGrid/Topics.h>
#include <IceGrid/ReapThread.h>
#include <IceGrid/Internal.h>

namespace IceGrid
{

class RegistryI;
class FileIteratorI;

class AdminSessionI : public BaseSessionI, public AdminSession
{
public:

    AdminSessionI(const std::string&, const std::shared_ptr<Database>&,
                  std::chrono::seconds, const std::shared_ptr<RegistryI>&);

    Ice::ObjectPrxPtr _register(const std::shared_ptr<SessionServantManager>&,
                                              const std::shared_ptr<Ice::Connection>&);

    void keepAlive(const Ice::Current& current) override { BaseSessionI::keepAlive(current); }

    AdminPrxPtr getAdmin(const Ice::Current&) const override;
    Ice::ObjectPrxPtr getAdminCallbackTemplate(const Ice::Current&) const override;

    void setObservers(RegistryObserverPrxPtr, NodeObserverPrxPtr,
                      ApplicationObserverPrxPtr, AdapterObserverPrxPtr,
                      ObjectObserverPrxPtr, const Ice::Current&) override;

    void setObserversByIdentity(Ice::Identity, Ice::Identity, Ice::Identity, Ice::Identity, Ice::Identity,
                                const Ice::Current&) override;

    int startUpdate(const Ice::Current&) override;
    void finishUpdate(const Ice::Current&) override;

    std::string getReplicaName(const Ice::Current&) const override;

    FileIteratorPrxPtr openServerLog(std::string, std::string, int, const Ice::Current&) override;
    FileIteratorPrxPtr openServerStdOut(std::string, int, const Ice::Current&) override;
    FileIteratorPrxPtr openServerStdErr(std::string, int, const Ice::Current&) override;

    FileIteratorPrxPtr openNodeStdOut(std::string, int, const Ice::Current&) override;
    FileIteratorPrxPtr openNodeStdErr(std::string, int, const Ice::Current&) override;

    FileIteratorPrxPtr openRegistryStdOut(std::string, int, const Ice::Current&) override;
    FileIteratorPrxPtr openRegistryStdErr(std::string, int, const Ice::Current&) override;

    void destroy(const Ice::Current&) override;

    void removeFileIterator(const Ice::Identity&, const Ice::Current&);

private:

    void setupObserverSubscription(TopicName, const Ice::ObjectPrxPtr&, bool = false);
    Ice::ObjectPrxPtr addForwarder(const Ice::Identity&, const Ice::Current&);
    Ice::ObjectPrxPtr addForwarder(const Ice::ObjectPrxPtr&);
    FileIteratorPrxPtr addFileIterator(const FileReaderPrxPtr&, const std::string&, int,
                                                     const Ice::Current&);

    void destroyImpl(bool) override;

    const std::chrono::seconds _timeout;
    const std::string _replicaName;
    AdminPrxPtr _admin;
    std::map<TopicName, std::pair<Ice::ObjectPrxPtr, bool>> _observers;
    std::shared_ptr<RegistryI> _registry;
    Ice::ObjectPrxPtr _adminCallbackTemplate;
};

class AdminSessionFactory
{
public:

    AdminSessionFactory(const std::shared_ptr<SessionServantManager>&, const std::shared_ptr<Database>&,
                        const std::shared_ptr<ReapThread>&, const std::shared_ptr<RegistryI>&);

    Glacier2::SessionPrxPtr createGlacier2Session(const std::string&,
                                                                const Glacier2::SessionControlPrxPtr&);
    std::shared_ptr<AdminSessionI> createSessionServant(const std::string&);

    const std::shared_ptr<TraceLevels>& getTraceLevels() const;

private:

    const std::shared_ptr<SessionServantManager> _servantManager;
    const std::shared_ptr<Database> _database;
    const std::chrono::seconds _timeout;
    const std::shared_ptr<ReapThread> _reaper;
    const std::shared_ptr<RegistryI> _registry;
    const bool _filters;
};

class AdminSessionManagerI : public Glacier2::SessionManager
{
public:

    AdminSessionManagerI(const std::shared_ptr<AdminSessionFactory>&);

    Glacier2::SessionPrxPtr create(std::string, Glacier2::SessionControlPrxPtr,
                                                 const Ice::Current&) override;

private:

    const std::shared_ptr<AdminSessionFactory> _factory;
};

class AdminSSLSessionManagerI : public Glacier2::SSLSessionManager
{
public:

    AdminSSLSessionManagerI(const std::shared_ptr<AdminSessionFactory>&);

    Glacier2::SessionPrxPtr create(Glacier2::SSLInfo, Glacier2::SessionControlPrxPtr,
                                                 const Ice::Current&) override;

private:

    const std::shared_ptr<AdminSessionFactory> _factory;
};

class FileIteratorI : public FileIterator
{
public:

<<<<<<< HEAD
    FileIteratorI(const std::shared_ptr<AdminSessionI>&, const std::shared_ptr<FileReaderPrx>&, const std::string&,
                  std::int64_t, int);
=======
    FileIteratorI(const std::shared_ptr<AdminSessionI>&, const FileReaderPrxPtr&, const std::string&,
                  long long, int);
>>>>>>> 96d39feb

    virtual bool read(int, Ice::StringSeq&, const Ice::Current&);
    virtual void destroy(const Ice::Current&);

private:

    const std::shared_ptr<AdminSessionI> _session;
    const FileReaderPrxPtr _reader;
    const std::string _filename;
    std::int64_t _offset;
    const int _messageSizeMax;
};

};

#endif<|MERGE_RESOLUTION|>--- conflicted
+++ resolved
@@ -130,13 +130,8 @@
 {
 public:
 
-<<<<<<< HEAD
-    FileIteratorI(const std::shared_ptr<AdminSessionI>&, const std::shared_ptr<FileReaderPrx>&, const std::string&,
+    FileIteratorI(const std::shared_ptr<AdminSessionI>&, const FileReaderPrxPtr&, const std::string&,
                   std::int64_t, int);
-=======
-    FileIteratorI(const std::shared_ptr<AdminSessionI>&, const FileReaderPrxPtr&, const std::string&,
-                  long long, int);
->>>>>>> 96d39feb
 
     virtual bool read(int, Ice::StringSeq&, const Ice::Current&);
     virtual void destroy(const Ice::Current&);
