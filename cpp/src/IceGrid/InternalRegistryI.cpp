//
// Copyright (c) ZeroC, Inc. All rights reserved.
//

#include "IceUtil/DisableWarnings.h"

#include "../Ice/SSL/RFC2253.h"
#include "../Ice/SSL/SSLUtil.h"
#include "Database.h"
#include "FileCache.h"
#include "Ice/Ice.h"
#include "InternalRegistryI.h"
#include "NodeSessionI.h"
#include "ReapThread.h"
#include "RegistryI.h"
#include "ReplicaSessionI.h"
#include "ReplicaSessionManager.h"
#include "Topics.h"
#include "WellKnownObjectsManager.h"

using namespace std;
using namespace IceGrid;

InternalRegistryI::InternalRegistryI(
    const shared_ptr<RegistryI>& registry,
    const shared_ptr<Database>& database,
    const shared_ptr<ReapThread>& reaper,
    const shared_ptr<WellKnownObjectsManager>& wellKnownObjects,
    ReplicaSessionManager& session)
    : _registry(registry),
      _database(database),
      _reaper(reaper),
      _wellKnownObjects(wellKnownObjects),
      _fileCache(make_shared<FileCache>(database->getCommunicator())),
      _session(session)
{
    auto properties = database->getCommunicator()->getProperties();
    // TODO: temporary. For now, synchronized with the default idle timeout.
    _nodeSessionTimeout = chrono::seconds(60);
    _replicaSessionTimeout = chrono::seconds(60);
<<<<<<< HEAD
    _requireNodeCertCN = properties->getIcePropertyAsInt("IceGrid.Registry.RequireNodeCertCN");
    _requireReplicaCertCN = properties->getIcePropertyAsInt("IceGrid.Registry.RequireReplicaCertCN");
=======
>>>>>>> 45683022
}

optional<NodeSessionPrx>
InternalRegistryI::registerNode(
    shared_ptr<InternalNodeInfo> info,
    optional<NodePrx> node,
    LoadInfo load,
    const Ice::Current& current)
{
    const auto traceLevels = _database->getTraceLevels();
    const auto logger = traceLevels->logger;

    Ice::checkNotNull(node, __FILE__, __LINE__, current);

    if (!info)
    {
        std::ostringstream os;
        os << "null node info passed to " << current.operation << " on object "
           << current.adapter->getCommunicator()->identityToString(current.id);
        throw Ice::MarshalException{__FILE__, __LINE__, os.str()};
    }

    try
    {
        auto session = NodeSessionI::create(_database, std::move(*node), info, _nodeSessionTimeout, load);
        _reaper->add(make_shared<SessionReapable<NodeSessionI>>(logger, session), _nodeSessionTimeout);
        return session->getProxy();
    }
    catch (const Ice::ObjectAdapterDeactivatedException&)
    {
        throw Ice::ObjectNotExistException(__FILE__, __LINE__, current.id, current.facet, current.operation);
    }
}

optional<ReplicaSessionPrx>
InternalRegistryI::registerReplica(
    shared_ptr<InternalReplicaInfo> info,
    optional<InternalRegistryPrx> prx,
    const Ice::Current& current)
{
    const auto traceLevels = _database->getTraceLevels();
    const auto logger = traceLevels->logger;

    Ice::checkNotNull(prx, __FILE__, __LINE__, current);

    if (!info)
    {
        std::ostringstream os;
        os << "null replica info passed to " << current.operation << " on object "
           << current.adapter->getCommunicator()->identityToString(current.id);
        throw Ice::MarshalException{__FILE__, __LINE__, os.str()};
    }

    try
    {
        auto s = ReplicaSessionI::create(_database, _wellKnownObjects, info, std::move(*prx), _replicaSessionTimeout);
        _reaper->add(make_shared<SessionReapable<ReplicaSessionI>>(logger, s), _replicaSessionTimeout);
        return s->getProxy();
    }
    catch (const Ice::ObjectAdapterDeactivatedException&)
    {
        throw Ice::ObjectNotExistException(__FILE__, __LINE__, current.id, current.facet, current.operation);
    }
}

void
InternalRegistryI::registerWithReplica(optional<InternalRegistryPrx> replica, const Ice::Current& current)
{
    Ice::checkNotNull(replica, __FILE__, __LINE__, current);
    _session.create(std::move(*replica));
}

NodePrxSeq
InternalRegistryI::getNodes(const Ice::Current&) const
{
    NodePrxSeq nodes;
    for (const auto& proxy : _database->getInternalObjectsByType(string{Node::ice_staticId()}))
    {
        assert(proxy);
        nodes.push_back(NodePrx(*proxy));
    }
    return nodes;
}

InternalRegistryPrxSeq
InternalRegistryI::getReplicas(const Ice::Current&) const
{
    InternalRegistryPrxSeq replicas;
    for (const auto& proxy : _database->getObjectsByType(string{InternalRegistry::ice_staticId()}))
    {
        assert(proxy);
        replicas.push_back(InternalRegistryPrx(*proxy));
    }
    return replicas;
}

ApplicationInfoSeq
InternalRegistryI::getApplications(int64_t& serial, const Ice::Current&) const
{
    return _database->getApplications(serial);
}

AdapterInfoSeq
InternalRegistryI::getAdapters(int64_t& serial, const Ice::Current&) const
{
    return _database->getAdapters(serial);
}

ObjectInfoSeq
InternalRegistryI::getObjects(int64_t& serial, const Ice::Current&) const
{
    return _database->getObjects(serial);
}

void
InternalRegistryI::shutdown(const Ice::Current& /*current*/) const
{
    _registry->shutdown();
}

int64_t
InternalRegistryI::getOffsetFromEnd(string filename, int count, const Ice::Current&) const
{
    return _fileCache->getOffsetFromEnd(getFilePath(filename), count);
}

bool
InternalRegistryI::read(
    string filename,
    int64_t pos,
    int size,
    int64_t& newPos,
    Ice::StringSeq& lines,
    const Ice::Current&) const
{
    return _fileCache->read(getFilePath(filename), pos, size, newPos, lines);
}

string
InternalRegistryI::getFilePath(const string& filename) const
{
    string file;
    if (filename == "stderr")
    {
        file = _database->getCommunicator()->getProperties()->getProperty("Ice.StdErr");
        if (file.empty())
        {
            throw FileNotAvailableException("Ice.StdErr configuration property is not set");
        }
    }
    else if (filename == "stdout")
    {
        file = _database->getCommunicator()->getProperties()->getProperty("Ice.StdOut");
        if (file.empty())
        {
            throw FileNotAvailableException("Ice.StdOut configuration property is not set");
        }
    }
    else
    {
        throw FileNotAvailableException("unknown file");
    }
    return file;
}<|MERGE_RESOLUTION|>--- conflicted
+++ resolved
@@ -38,11 +38,6 @@
     // TODO: temporary. For now, synchronized with the default idle timeout.
     _nodeSessionTimeout = chrono::seconds(60);
     _replicaSessionTimeout = chrono::seconds(60);
-<<<<<<< HEAD
-    _requireNodeCertCN = properties->getIcePropertyAsInt("IceGrid.Registry.RequireNodeCertCN");
-    _requireReplicaCertCN = properties->getIcePropertyAsInt("IceGrid.Registry.RequireReplicaCertCN");
-=======
->>>>>>> 45683022
 }
 
 optional<NodeSessionPrx>
