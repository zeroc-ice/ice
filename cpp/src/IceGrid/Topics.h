--- conflicted
+++ resolved
@@ -17,11 +17,7 @@
 {
 public:
 
-<<<<<<< HEAD
-    ObserverTopic(const std::shared_ptr<IceStorm::TopicManagerPrx>&, const std::string&, std::int64_t = 0);
-=======
-    ObserverTopic(const IceStorm::TopicManagerPrxPtr&, const std::string&, long long = 0);
->>>>>>> 96d39feb
+    ObserverTopic(const IceStorm::TopicManagerPrxPtr&, const std::string&, int64_t = 0);
     virtual ~ObserverTopic() = default;
 
     int subscribe(const Ice::ObjectPrxPtr&, const std::string& = std::string());
@@ -117,11 +113,7 @@
 {
 public:
 
-<<<<<<< HEAD
-    ApplicationObserverTopic(const std::shared_ptr<IceStorm::TopicManagerPrx>&, const std::map<std::string, ApplicationInfo>&, std::int64_t);
-=======
-    ApplicationObserverTopic(const IceStorm::TopicManagerPrxPtr&, const std::map<std::string, ApplicationInfo>&, long long);
->>>>>>> 96d39feb
+    ApplicationObserverTopic(const IceStorm::TopicManagerPrxPtr&, const std::map<std::string, ApplicationInfo>&, std::int64_t);
 
     int applicationInit(std::int64_t, const ApplicationInfoSeq&);
     int applicationAdded(std::int64_t, const ApplicationInfo&);
@@ -140,11 +132,7 @@
 {
 public:
 
-<<<<<<< HEAD
-    AdapterObserverTopic(const std::shared_ptr<IceStorm::TopicManagerPrx>&, const std::map<std::string, AdapterInfo>&, std::int64_t);
-=======
-    AdapterObserverTopic(const IceStorm::TopicManagerPrxPtr&, const std::map<std::string, AdapterInfo>&, long long);
->>>>>>> 96d39feb
+    AdapterObserverTopic(const IceStorm::TopicManagerPrxPtr&, const std::map<std::string, AdapterInfo>&, std::int64_t);
 
     int adapterInit(std::int64_t, const AdapterInfoSeq&);
     int adapterAdded(std::int64_t, const AdapterInfo&);
@@ -163,11 +151,7 @@
 {
 public:
 
-<<<<<<< HEAD
-    ObjectObserverTopic(const std::shared_ptr<IceStorm::TopicManagerPrx>&, const std::map<Ice::Identity, ObjectInfo>&, std::int64_t);
-=======
-    ObjectObserverTopic(const IceStorm::TopicManagerPrxPtr&, const std::map<Ice::Identity, ObjectInfo>&, long long);
->>>>>>> 96d39feb
+    ObjectObserverTopic(const IceStorm::TopicManagerPrxPtr&, const std::map<Ice::Identity, ObjectInfo>&, std::int64_t);
 
     int objectInit(std::int64_t, const ObjectInfoSeq&);
     int objectAdded(std::int64_t, const ObjectInfo&);
