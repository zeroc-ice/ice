--- conflicted
+++ resolved
@@ -690,15 +690,9 @@
         void outParameters(ParamDeclList&, ParamDeclList&) const;
         ExceptionList throws() const;
         void setExceptionList(const ExceptionList&);
-<<<<<<< HEAD
-        ContainedType containedType() const final;
-        bool sendsClasses(bool) const;
-        bool returnsClasses(bool) const;
-=======
-        virtual ContainedType containedType() const;
+        ContainedType containedType() const final;
         bool sendsClasses() const;
         bool returnsClasses() const;
->>>>>>> 32434e96
         bool returnsData() const;
         bool returnsMultipleValues() const;
         bool sendsOptionals() const;
@@ -783,15 +777,9 @@
         DataMemberList allClassDataMembers() const;
         ExceptionPtr base() const;
         ExceptionList allBases() const;
-<<<<<<< HEAD
         bool isBaseOf(const ExceptionPtr&) const;
         ContainedType containedType() const final;
-        bool usesClasses(bool) const;
-=======
-        virtual bool isBaseOf(const ExceptionPtr&) const;
-        virtual ContainedType containedType() const;
         bool usesClasses() const;
->>>>>>> 32434e96
         bool hasDefaultValues() const;
         bool inheritsMetaData(const std::string&) const;
         bool hasBaseDataMembers() const;
