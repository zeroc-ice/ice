// Copyright (c) ZeroC, Inc.

#include "Parser.h"
#include "GrammarUtil.h"
#include "Ice/StringUtil.h"
#include "Util.h"

#include <algorithm>
#include <cassert>
#include <cstring>
#include <iterator>
#include <limits>

// TODO: fix this warning once we no longer support VS2013 and earlier
#if defined(_MSC_VER)
#    pragma warning(disable : 4589) // Constructor of abstract class 'Slice::Type' ignores initializer...
#endif

using namespace std;
using namespace Slice;

bool
Slice::containedCompare(const ContainedPtr& lhs, const ContainedPtr& rhs)
{
    return lhs->scoped() < rhs->scoped();
}

bool
Slice::containedEqual(const ContainedPtr& lhs, const ContainedPtr& rhs)
{
    return lhs->scoped() == rhs->scoped();
}

template<typename T>
bool
compareTag(const T& lhs, const T& rhs)
{
    return lhs->tag() < rhs->tag();
}

// Forward declare things from Bison and Flex the parser can use.
extern int slice_parse();
extern int slice_lineno;
extern FILE* slice_in;
extern int slice_debug;
extern int slice__flex_debug;

//
// Operation attributes
//
// read + supports must be 0 (the default)
//

namespace
{
    DataMemberList filterOrderedOptionalDataMembers(const DataMemberList& members)
    {
        DataMemberList result;
        copy_if(members.begin(), members.end(), back_inserter(result), [](const auto& p) { return p->optional(); });
        result.sort(compareTag<DataMemberPtr>);
        return result;
    }

    bool isMutableAfterReturnType(const TypePtr& type)
    {
        // Returns true if the type contains data types which can be referenced by user code and mutated after a
        // dispatch returns.

        if (type->isClassType())
        {
            return true;
        }

        if (dynamic_pointer_cast<Sequence>(type) || dynamic_pointer_cast<Dictionary>(type))
        {
            return true;
        }

        if (dynamic_pointer_cast<Struct>(type))
        {
            return true;
        }

        return false;
    }
}

namespace Slice
{
    Unit* currentUnit;
}

// ----------------------------------------------------------------------
// Metadata
// ----------------------------------------------------------------------
Slice::Metadata::Metadata(string rawMetadata, string file, int line) : GrammarBase()
{
    _file = std::move(file);
    _line = line;

    size_t splitPos = string::npos;

    size_t firstColonPos = rawMetadata.find(':');
    if (firstColonPos != string::npos)
    {
        // Check if the metadata starts with a language prefix.
        // NOTE: It is important that this list is kept in alphabetical order!
        constexpr string_view languages[] = {"cpp", "cs", "java", "js", "matlab", "php", "python", "rb", "swift"};
        string prefix = rawMetadata.substr(0, firstColonPos);
        bool hasLangPrefix = binary_search(&languages[0], &languages[sizeof(languages) / sizeof(*languages)], prefix);
        if (hasLangPrefix)
        {
            // If the metadata does start with a language prefix, we need to check for a 2nd ':' separator then.
            // If one isn't present (i.e. the metadata only contains 1 ':' separator), then there are no arguments.
            // If one is present, then that's the boundary between directive and arguments.
            splitPos = rawMetadata.find(':', firstColonPos + 1);
        }
        else
        {
            // If the metadata doesn't start with a language prefix, then everything after the first ':' are arguments.
            splitPos = firstColonPos;
        }
    }

    // Split the metadata into a 'directive' substring and an 'arguments' substring if necessary.
    if (splitPos != string::npos)
    {
        _directive = rawMetadata.substr(0, splitPos);
        _arguments = rawMetadata.substr(splitPos + 1);
    }
    else
    {
        _directive = rawMetadata;
        _arguments = "";
    }
}

const string&
Slice::Metadata::directive() const
{
    return _directive;
}

const string&
Slice::Metadata::arguments() const
{
    return _arguments;
}

string
Slice::Metadata::file() const
{
    return _file;
}

int
Slice::Metadata::line() const
{
    return _line;
}

// ----------------------------------------------------------------------
// DefinitionContext
// ----------------------------------------------------------------------

Slice::DefinitionContext::DefinitionContext(int includeLevel, MetadataList metadata)
    : _includeLevel(includeLevel),
      _metadata(metadata),
      _seenDefinition(false)
{
    initSuppressedWarnings();
}

string
Slice::DefinitionContext::filename() const
{
    return _filename;
}

int
Slice::DefinitionContext::includeLevel() const
{
    return _includeLevel;
}

bool
Slice::DefinitionContext::seenDefinition() const
{
    return _seenDefinition;
}

void
Slice::DefinitionContext::setFilename(const string& filename)
{
    _filename = filename;
}

void
Slice::DefinitionContext::setSeenDefinition()
{
    _seenDefinition = true;
}

MetadataList
Slice::DefinitionContext::getMetadata() const
{
    return _metadata;
}

void
Slice::DefinitionContext::setMetadata(MetadataList metadata)
{
    _metadata = metadata;
    initSuppressedWarnings();
}

void
Slice::DefinitionContext::appendMetadata(MetadataList metadata)
{
    _metadata.splice(_metadata.end(), std::move(metadata));
    initSuppressedWarnings();
}

bool
Slice::DefinitionContext::hasMetadata(string_view directive) const
{
    for (const auto& p : getMetadata())
    {
        if (p->directive() == directive)
        {
            return true;
        }
    }
    return false;
}

optional<string>
Slice::DefinitionContext::getMetadataArgs(string_view directive) const
{
    for (const auto& p : getMetadata())
    {
        if (p->directive() == directive)
        {
            return p->arguments();
        }
    }
    return nullopt;
}

bool
Slice::DefinitionContext::isSuppressed(WarningCategory category) const
{
    return _suppressedWarnings.find(category) != _suppressedWarnings.end() ||
           _suppressedWarnings.find(All) != _suppressedWarnings.end();
}

void
Slice::DefinitionContext::initSuppressedWarnings()
{
    _suppressedWarnings.clear();
    for (const auto& metadata : getMetadata())
    {
        if (metadata->directive() != "suppress-warning")
        {
            continue;
        }

        string_view category = metadata->arguments();
        if (category.empty())
        {
            _suppressedWarnings.insert(All);
        }
        else
        {
            vector<string> result;
            IceInternal::splitString(category, ",", result);
            for (const auto& p : result)
            {
                string s = IceInternal::trim(p);
                if (s == "all")
                {
                    _suppressedWarnings.insert(All);
                }
                else if (s == "deprecated")
                {
                    _suppressedWarnings.insert(Deprecated);
                }
                else if (s == "invalid-comment")
                {
                    _suppressedWarnings.insert(InvalidComment);
                }
            }
        }
    }
}

// ----------------------------------------------------------------------
// DocComment
// ----------------------------------------------------------------------

bool
Slice::DocComment::isDeprecated() const
{
    return _isDeprecated;
}

StringList
Slice::DocComment::deprecated() const
{
    return _deprecated;
}

StringList
Slice::DocComment::overview() const
{
    return _overview;
}

StringList
Slice::DocComment::seeAlso() const
{
    return _seeAlso;
}

StringList
Slice::DocComment::returns() const
{
    return _returns;
}

map<string, StringList>
Slice::DocComment::parameters() const
{
    return _parameters;
}

map<string, StringList>
Slice::DocComment::exceptions() const
{
    return _exceptions;
}

// ----------------------------------------------------------------------
// SyntaxTreeBase
// ----------------------------------------------------------------------

void
Slice::SyntaxTreeBase::destroy()
{
    _unit = nullptr;
}

UnitPtr
Slice::SyntaxTreeBase::unit() const
{
    return _unit;
}

DefinitionContextPtr
Slice::SyntaxTreeBase::definitionContext() const
{
    return _definitionContext;
}

void
Slice::SyntaxTreeBase::visit(ParserVisitor* /*visitor*/)
{
}

Slice::SyntaxTreeBase::SyntaxTreeBase(const UnitPtr& unit) : _unit(unit)
{
    if (_unit)
    {
        _definitionContext = _unit->currentDefinitionContext();
    }
}

// ----------------------------------------------------------------------
// Type
// ----------------------------------------------------------------------

Slice::Type::Type(const UnitPtr& unit) : SyntaxTreeBase(unit) {}

bool
Slice::Type::isClassType() const
{
    return false;
}

bool
Slice::Type::usesClasses() const
{
    return isClassType();
}

// ----------------------------------------------------------------------
// Builtin
// ----------------------------------------------------------------------

bool
Slice::Builtin::isClassType() const
{
    return _kind == KindObject || _kind == KindValue;
}

size_t
Slice::Builtin::minWireSize() const
{
    switch (_kind)
    {
        case KindBool:
            return 1;
        case KindByte:
            return 1;
        case KindShort:
            return 2;
        case KindInt:
            return 4;
        case KindLong:
            return 8;
        case KindFloat:
            return 4;
        case KindDouble:
            return 8;
        case KindString:
            return 1; // at least one byte for an empty string.
        case KindObject:
            return 1; // at least one byte (to marshal an index instead of an instance).
        case KindObjectProxy:
            return 2; // at least an empty identity for a nil proxy, that is, 2 bytes.
        case KindValue:
            return 1; // at least one byte (to marshal an index instead of an instance).
        default:
            // TODO remove after converting `kind` to an `enum class`.
            throw logic_error("no min wire size");
    }
}

string
Slice::Builtin::getOptionalFormat() const
{
    switch (_kind)
    {
        case KindBool:
        case KindByte:
            return "F1";
        case KindShort:
            return "F2";
        case KindInt:
        case KindFloat:
            return "F4";
        case KindLong:
        case KindDouble:
            return "F8";
        case KindString:
            return "VSize";
        case KindObject:
        case KindValue:
            return "Class";
        case KindObjectProxy:
            return "FSize";
        default:
            // TODO remove after converting `kind` to an `enum class`.
            throw logic_error("no optional format");
    }
}

bool
Slice::Builtin::isVariableLength() const
{
    switch (_kind)
    {
        case KindString:
        case KindObject:
        case KindObjectProxy:
        case KindValue:
            return true;
        default:
            return false;
    }
}

bool
Slice::Builtin::isNumericType() const
{
    switch (_kind)
    {
        case KindByte:
        case KindShort:
        case KindInt:
        case KindLong:
        case KindFloat:
        case KindDouble:
            return true;
        default:
            return false;
    }
}

bool
Slice::Builtin::isIntegralType() const
{
    switch (_kind)
    {
        case KindByte:
        case KindShort:
        case KindInt:
        case KindLong:
            return true;
        default:
            return false;
    }
}

Builtin::Kind
Slice::Builtin::kind() const
{
    return _kind;
}

string
Slice::Builtin::kindAsString() const
{
    return builtinTable[_kind];
}

optional<Slice::Builtin::Kind>
Slice::Builtin::kindFromString(string_view str)
{
    for (size_t i = 0; i < builtinTable.size(); i++)
    {
        if (str == builtinTable[i])
        {
            return static_cast<Kind>(i);
        }
    }
    return nullopt;
}

Slice::Builtin::Builtin(const UnitPtr& unit, Kind kind) : SyntaxTreeBase(unit), Type(unit), _kind(kind)
{
    // Builtin types do not have a definition context.
    _definitionContext = nullptr;
}

// ----------------------------------------------------------------------
// Contained
// ----------------------------------------------------------------------

ContainerPtr
Slice::Contained::container() const
{
    return _container;
}

string
Slice::Contained::name() const
{
    return _name;
}

string
Slice::Contained::scoped() const
{
    return _scoped;
}

string
Slice::Contained::scope() const
{
    string::size_type idx = _scoped.rfind("::");
    assert(idx != string::npos);
    return string(_scoped, 0, idx + 2);
}

string
Slice::Contained::flattenedScope() const
{
    string s = scope();
    string::size_type pos = 0;
    while ((pos = s.find("::", pos)) != string::npos)
    {
        s.replace(pos, 2, "_");
    }
    return s;
}

string
Slice::Contained::file() const
{
    return _file;
}

int
Slice::Contained::line() const
{
    return _line;
}

string
Slice::Contained::docComment() const
{
    return _docComment;
}

namespace
{
    void trimLines(StringList& lines)
    {
        // Remove empty trailing lines.
        while (!lines.empty() && lines.back().empty())
        {
            lines.pop_back();
        }
    }

    StringList splitComment(string comment, function<string(string, string)> linkFormatter, bool stripMarkup)
    {
        string::size_type pos = 0;

        if (stripMarkup)
        {
            // Strip HTML markup.
            do
            {
                pos = comment.find('<', pos);
                if (pos != string::npos)
                {
                    string::size_type endpos = comment.find('>', pos);
                    if (endpos == string::npos)
                    {
                        break;
                    }
                    comment.erase(pos, endpos - pos + 1);
                }
            } while (pos != string::npos);
        }

        // Fix any link tags using the provided link formatter.
        const string link = "{@link ";
        pos = comment.find(link);
        while (pos != string::npos)
        {
            string::size_type endpos = comment.find('}', pos);
            if (endpos != string::npos)
            {
                // Extract the linked to identifier.
                string::size_type identStart = comment.find_first_not_of(" \t", pos + link.size());
                string::size_type identEnd = comment.find_last_not_of(" \t", endpos);
                string ident = comment.substr(identStart, identEnd - identStart);

                // Then erase the entire '{@link foo}' tag from the comment.
                comment.erase(pos, endpos - pos + 1);

                // Split the link into 'class' and 'member' components (links are of the form 'class#member').
                string memberComponent = "";
                string::size_type hashPos = ident.find('#');
                if (hashPos != string::npos)
                {
                    memberComponent = ident.substr(hashPos + 1);
                    ident.erase(hashPos);
                }

                // In it's place, insert the correctly formatted link.
                string formattedLink = linkFormatter(ident, memberComponent);
                comment.insert(pos, formattedLink);
                pos += formattedLink.length();
            }
            pos = comment.find(link, pos);
        }

        // Split the comment into separate lines, and removing any trailing whitespace and lines from it.
        StringList result;
        pos = 0;
        string::size_type nextPos;
        while ((nextPos = comment.find_first_of('\n', pos)) != string::npos)
        {
            result.push_back(IceInternal::trim(comment.substr(pos, nextPos - pos)));
            pos = nextPos + 1;
        }
        result.push_back(IceInternal::trim(comment.substr(pos)));
        trimLines(result);

        return result;
    }

    bool parseCommentLine(const string& l, const string& tag, bool namedTag, string& name, string& doc)
    {
        doc.clear();

        if (l.find(tag) == 0)
        {
            const string ws = " \t";
            string::size_type pos;

            if (namedTag)
            {
                pos = l.find_first_not_of(ws, tag.size());
                if (pos == string::npos)
                {
                    return false; // Malformed line, ignore it.
                }
                string::size_type end = l.find_first_of(ws, pos);
                if (end == string::npos)
                {
                    return false; // Malformed line, ignore it.
                }
                name = l.substr(pos, end - pos);
                pos = end;
            }
            else
            {
                name.clear();
                pos = tag.size();
            }

            // Store whatever remains of the doc comment in the `doc` string.
            string::size_type docSplitPos = l.find_first_not_of(ws, pos);
            if (docSplitPos != string::npos)
            {
                doc = l.substr(docSplitPos);
            }

            return true;
        }

        return false;
    }
}

DocCommentPtr
Slice::Contained::parseDocComment(function<string(string, string)> linkFormatter, bool stripMarkup) const
{
    // Some tags are only valid if they're applied to an operation.
    // If they aren't, we want to ignore the tag and issue a warning.
    bool isOperation = dynamic_cast<const Operation*>(this);

    // Split the comment's raw text up into lines.
    StringList lines = splitComment(_docComment, std::move(linkFormatter), stripMarkup);
    if (lines.empty())
    {
        return nullptr;
    }

    DocCommentPtr comment = make_shared<DocComment>();

    // Parse the comment's text.
    StringList::const_iterator i;
    for (i = lines.begin(); i != lines.end(); ++i)
    {
        const string line = *i;
        if (line[0] == '@')
        {
            break;
        }
        comment->_overview.push_back(line);
    }

    enum State
    {
        StateUnknown,
        StateParam,
        StateThrows,
        StateSee,
        StateReturn,
        StateDeprecated
    };
    State state = StateUnknown;
    string name;
    const string ws = " \t";
    const string paramTag = "@param";
    const string throwsTag = "@throws";
    const string exceptionTag = "@exception";
    const string seeTag = "@see";
    const string returnTag = "@return";
    const string deprecatedTag = "@deprecated";
    for (; i != lines.end(); ++i)
    {
        const string l = IceInternal::trim(*i);
        string lineText;
        if (parseCommentLine(l, paramTag, true, name, lineText))
        {
            if (!isOperation)
            {
                // If '@param' was put on anything other than an operation, ignore it and issue a warning.
                string msg = "the '" + paramTag + "' tag is only valid on operations";
                unit()->warning(file(), line(), InvalidComment, msg);
                state = StateUnknown;
            }
            else if (!lineText.empty())
            {
                state = StateParam;
                StringList sl;
                sl.push_back(lineText); // The first line of the description.
                comment->_parameters[name] = sl;
            }
        }
        else if (parseCommentLine(l, throwsTag, true, name, lineText))
        {
            if (!isOperation)
            {
                // If '@throws' was put on anything other than an operation, ignore it and issue a warning.
                string msg = "the '" + throwsTag + "' tag is only valid on operations";
                unit()->warning(file(), line(), InvalidComment, msg);
                state = StateUnknown;
            }
            else if (!lineText.empty())
            {
                state = StateThrows;
                StringList sl;
                sl.push_back(lineText); // The first line of the description.
                comment->_exceptions[name] = sl;
            }
        }
        else if (parseCommentLine(l, exceptionTag, true, name, lineText))
        {
            if (!isOperation)
            {
                // If '@exception' was put on anything other than an operation, ignore it and issue a warning.
                string msg = "the '" + exceptionTag + "' tag is only valid on operations";
                unit()->warning(file(), line(), InvalidComment, msg);
                state = StateUnknown;
            }
            else if (!lineText.empty())
            {
                state = StateThrows;
                StringList sl;
                sl.push_back(lineText); // The first line of the description.
                comment->_exceptions[name] = sl;
            }
        }
        else if (parseCommentLine(l, seeTag, false, name, lineText))
        {
            state = StateSee;

            // Remove any leading and trailing whitespace from the line.
            // There's no concern of losing formatting for `@see` due to its simplicity.
            lineText = IceInternal::trim(lineText);
            if (lineText.empty())
            {
                unit()->warning(file(), line(), InvalidComment, "missing link target after '" + seeTag + "' tag");
            }
            else
            {
                // '@see' tags aren't allowed to end with periods.
                // They do not take sentences, and the trailing period will trip up some language's doc-comments.
                if (lineText.back() == '.')
                {
                    string msg = "ignoring trailing '.' character in '" + seeTag + "' tag";
                    unit()->warning(file(), line(), InvalidComment, msg);
                    lineText.pop_back();
                }
                comment->_seeAlso.push_back(lineText);
            }
        }
        else if (parseCommentLine(l, returnTag, false, name, lineText))
        {
            if (!isOperation)
            {
                // If '@return' was put on anything other than an operation, ignore it and issue a warning.
                string msg = "the '" + returnTag + "' tag is only valid on operations";
                unit()->warning(file(), line(), InvalidComment, msg);
                state = StateUnknown;
            }
            else if (!lineText.empty())
            {
                state = StateReturn;
                comment->_returns.push_back(lineText); // The first line of the description.
            }
        }
        else if (parseCommentLine(l, deprecatedTag, false, name, lineText))
        {
            comment->_isDeprecated = true;
            if (!lineText.empty())
            {
                state = StateDeprecated;
                comment->_deprecated.push_back(lineText); // The first line of the description.
            }
        }
        else if (!l.empty())
        {
            if (l[0] == '@')
            {
                // We've encountered an unknown doc tag.
                auto unknownTag = l.substr(0, l.find_first_of(" \t:"));
                string msg = "ignoring unknown doc tag '" + unknownTag + "' in comment";
                unit()->warning(file(), line(), InvalidComment, msg);
                state = StateUnknown;
                continue;
            }

            switch (state)
            {
                case StateUnknown:
                {
                    // Getting here means we've hit an unknown tag that spanned multiple lines.
                    // We immediately break - ignoring and discarding the line.
                    break;
                }
                case StateParam:
                {
                    assert(!name.empty());
                    StringList sl;
                    if (comment->_parameters.find(name) != comment->_parameters.end())
                    {
                        sl = comment->_parameters[name];
                    }
                    sl.push_back(l);
                    comment->_parameters[name] = sl;
                    break;
                }
                case StateThrows:
                {
                    assert(!name.empty());
                    StringList sl;
                    if (comment->_exceptions.find(name) != comment->_exceptions.end())
                    {
                        sl = comment->_exceptions[name];
                    }
                    sl.push_back(l);
                    comment->_exceptions[name] = sl;
                    break;
                }
                case StateSee:
                {
                    // This isn't allowed - '@see' tags cannot span multiple lines. We've already kept the original
                    // line by this point, but we ignore any lines that follow it (until hitting another '@' tag).
                    string msg = "'@see' tags cannot span multiple lines and must be of the form: '@see identifier'";
                    unit()->warning(file(), line(), InvalidComment, msg);
                    break;
                }
                case StateReturn:
                {
                    comment->_returns.push_back(l);
                    break;
                }
                case StateDeprecated:
                {
                    comment->_deprecated.push_back(l);
                    break;
                }
            }
        }
    }

    trimLines(comment->_overview);
    trimLines(comment->_deprecated);
    trimLines(comment->_returns);

    return comment;
}

int
Slice::Contained::includeLevel() const
{
    return _includeLevel;
}

MetadataList
Slice::Contained::getMetadata() const
{
    return _metadata;
}

void
Slice::Contained::setMetadata(MetadataList metadata)
{
    _metadata = metadata;
}

void
Slice::Contained::appendMetadata(MetadataList metadata)
{
    _metadata.splice(_metadata.end(), std::move(metadata));
}

bool
Slice::Contained::hasMetadata(string_view directive) const
{
    for (const auto& p : getMetadata())
    {
        if (p->directive() == directive)
        {
            return true;
        }
    }
    return false;
}

optional<string>
Slice::Contained::getMetadataArgs(string_view directive) const
{
    for (const auto& p : getMetadata())
    {
        if (p->directive() == directive)
        {
            return p->arguments();
        }
    }
    return nullopt;
}

std::optional<FormatType>
Slice::Contained::parseFormatMetadata() const
{
    if (auto metadata = getMetadataArgs("format"))
    {
        string arg = *metadata;
        if (arg == "compact")
        {
            return CompactFormat;
        }
        else if (arg == "sliced")
        {
            return SlicedFormat;
        }
        else if (arg != "default") // TODO: Allow "default" to be specified as a format value?
        {
            // TODO: How to handle invalid format?
            return nullopt;
        }
    }
    return nullopt;
}

bool
Slice::Contained::isDeprecated() const
{
    return (hasMetadata("deprecate") || hasMetadata("deprecated"));
}

optional<string>
Slice::Contained::getDeprecationReason() const
{
    string reasonMessage;
    if (auto reason = getMetadataArgs("deprecate"))
    {
        reasonMessage = *reason;
    }
    if (auto reason = getMetadataArgs("deprecated"))
    {
        reasonMessage = *reason;
    }

    return (reasonMessage.empty()) ? nullopt : optional{reasonMessage};
}

Slice::Contained::Contained(const ContainerPtr& container, const string& name)
    : SyntaxTreeBase(container->unit()),
      _container(container),
      _name(name)
{
    ContainedPtr cont = dynamic_pointer_cast<Contained>(_container);
    if (cont)
    {
        _scoped = cont->scoped();
    }
    _scoped += "::" + _name;
    assert(_unit);
    _file = _unit->currentFile();
    _line = _unit->currentLine();
    _docComment = _unit->currentDocComment();
    _includeLevel = _unit->currentIncludeLevel();
}

// ----------------------------------------------------------------------
// Container
// ----------------------------------------------------------------------

void
Slice::Container::destroy()
{
    for (const auto& i : _contents)
    {
        i->destroy();
    }
    _contents.clear();
    _introducedMap.clear();
    SyntaxTreeBase::destroy();
}

ModulePtr
Slice::Container::createModule(const string& name)
{
    ContainedList matches = _unit->findContents(thisScope() + name);
    matches.sort(containedCompare); // Modules can occur many times...
    matches.unique(containedEqual); // ... but we only want one instance of each.

    if (thisScope() == "::")
    {
        _unit->addTopLevelModule(_unit->currentFile(), name);
    }

    for (const auto& p : matches)
    {
        bool differsOnlyInCase = matches.front()->name() != name;
        ModulePtr module = dynamic_pointer_cast<Module>(p);
        if (module)
        {
            if (differsOnlyInCase) // Modules can be reopened only if they are capitalized correctly.
            {
                ostringstream os;
                os << "module '" << name << "' is capitalized inconsistently with its previous name: '"
                   << module->name() << "'";
                _unit->error(os.str());
                return nullptr;
            }
        }
        else if (!differsOnlyInCase)
        {
            ostringstream os;
            os << "redefinition of " << matches.front()->kindOf() << " '" << matches.front()->name() << "' as module";
            _unit->error(os.str());
            return nullptr;
        }
        else
        {
            ostringstream os;
            os << "module '" << name << "' differs only in capitalization from " << matches.front()->kindOf()
               << " name '" << matches.front()->name() << "'";
            _unit->error(os.str());
            return nullptr;
        }
    }

    if (!checkIdentifier(name))
    {
        return nullptr;
    }

    ModulePtr q = make_shared<Module>(shared_from_this(), name);
    _unit->addContent(q);
    _contents.push_back(q);
    return q;
}

ClassDefPtr
Slice::Container::createClassDef(const string& name, int id, const ClassDefPtr& base)
{
    ContainedList matches = _unit->findContents(thisScope() + name);
    for (const auto& p : matches)
    {
        ClassDeclPtr decl = dynamic_pointer_cast<ClassDecl>(p);
        if (decl)
        {
            continue; // all good
        }

        bool differsOnlyInCase = matches.front()->name() != name;
        ClassDefPtr def = dynamic_pointer_cast<ClassDef>(p);
        if (def)
        {
            if (differsOnlyInCase)
            {
                ostringstream os;
                os << "class definition '" << name << "' is capitalized inconsistently with its previous name: '"
                   << def->name() << "'";
                _unit->error(os.str());
            }
            else
            {
                ostringstream os;
                os << "redefinition of class '" << name << "'";
                _unit->error(os.str());
            }
        }
        else if (differsOnlyInCase)
        {
            ostringstream os;
            os << "class definition '" << name << "' differs only in capitalization from " << matches.front()->kindOf()
               << " name '" << matches.front()->name() << "'";
            _unit->error(os.str());
        }
        else
        {
            bool declared = dynamic_pointer_cast<InterfaceDecl>(matches.front()) != nullptr;
            ostringstream os;
            os << "class '" << name << "' was previously " << (declared ? "declared" : "defined") << " as "
               << prependA(matches.front()->kindOf());
            _unit->error(os.str());
        }
        return nullptr;
    }

    if (!checkIdentifier(name) || !checkForGlobalDefinition("classes"))
    {
        return nullptr;
    }

    ClassDefPtr def = make_shared<ClassDef>(shared_from_this(), name, id, base);
    _unit->addContent(def);
    _contents.push_back(def);

    for (const auto& q : matches)
    {
        ClassDeclPtr decl = dynamic_pointer_cast<ClassDecl>(q);
        decl->_definition = def;
    }

    // Implicitly create a class declaration for each class definition.
    // This way the code generator can rely on always having a class declaration available for lookup.
    ClassDeclPtr decl = createClassDecl(name);
    def->_declaration = decl;

    return def;
}

ClassDeclPtr
Slice::Container::createClassDecl(const string& name)
{
    ClassDefPtr def;

    ContainedList matches = _unit->findContents(thisScope() + name);
    for (const auto& p : matches)
    {
        ClassDefPtr clDef = dynamic_pointer_cast<ClassDef>(p);
        if (clDef)
        {
            continue;
        }

        ClassDeclPtr clDecl = dynamic_pointer_cast<ClassDecl>(p);
        if (clDecl)
        {
            continue;
        }

        bool differsOnlyInCase = matches.front()->name() != name;
        if (differsOnlyInCase)
        {
            ostringstream os;
            os << "class declaration '" << name << "' differs only in capitalization from " << matches.front()->kindOf()
               << " name '" << matches.front()->name() << "'";
            _unit->error(os.str());
        }
        else
        {
            bool declared = dynamic_pointer_cast<InterfaceDecl>(matches.front()) != nullptr;
            ostringstream os;
            os << "class '" << name << "' was previously " << (declared ? "declared" : "defined") << " as "
               << prependA(matches.front()->kindOf());
            _unit->error(os.str());
        }
        return nullptr;
    }

    if (!checkIdentifier(name) || !checkForGlobalDefinition("classes"))
    {
        return nullptr;
    }

    //
    // Multiple declarations are permissible. But if we do already
    // have a declaration for the class in this container, we don't
    // create another one.
    //
    for (const auto& q : _contents)
    {
        if (q->name() == name)
        {
            ClassDeclPtr decl = dynamic_pointer_cast<ClassDecl>(q);
            if (decl)
            {
                return decl;
            }

            def = dynamic_pointer_cast<ClassDef>(q);
            assert(def);
        }
    }

    ClassDeclPtr decl = make_shared<ClassDecl>(shared_from_this(), name);
    _unit->addContent(decl);
    _contents.push_back(decl);

    if (def)
    {
        decl->_definition = def;
    }

    return decl;
}

InterfaceDefPtr
Slice::Container::createInterfaceDef(const string& name, const InterfaceList& bases)
{
    ContainedList matches = _unit->findContents(thisScope() + name);
    for (const auto& p : matches)
    {
        InterfaceDeclPtr decl = dynamic_pointer_cast<InterfaceDecl>(p);
        if (decl)
        {
            continue; // all good
        }

        bool differsOnlyInCase = matches.front()->name() != name;
        InterfaceDefPtr def = dynamic_pointer_cast<InterfaceDef>(p);
        if (def)
        {
            if (differsOnlyInCase)
            {
                ostringstream os;
                os << "interface definition '" << name << "' is capitalized inconsistently with its previous name: '"
                   << def->name() + "'";
                _unit->error(os.str());
            }
            else
            {
                ostringstream os;
                os << "redefinition of interface '" << name << "'";
                _unit->error(os.str());
            }
        }
        else if (differsOnlyInCase)
        {
            ostringstream os;
            os << "interface definition '" << name << "' differs only in capitalization from "
               << matches.front()->kindOf() << " name '" << matches.front()->name() << "'";
            _unit->error(os.str());
        }
        else
        {
            bool declared = dynamic_pointer_cast<ClassDecl>(matches.front()) != nullptr;
            ostringstream os;
            os << "interface '" << name << "' was previously " << (declared ? "declared" : "defined") << " as "
               << prependA(matches.front()->kindOf());
            _unit->error(os.str());
        }
        return nullptr;
    }

    if (!checkIdentifier(name) || !checkForGlobalDefinition("interfaces"))
    {
        return nullptr;
    }

    InterfaceDecl::checkBasesAreLegal(name, bases, _unit);

    InterfaceDefPtr def = make_shared<InterfaceDef>(shared_from_this(), name, bases);
    _unit->addContent(def);
    _contents.push_back(def);

    for (const auto& q : matches)
    {
        InterfaceDeclPtr decl = dynamic_pointer_cast<InterfaceDecl>(q);
        decl->_definition = def;
    }

    // Implicitly create an interface declaration for each interface definition.
    // This way the code generator can rely on always having an interface declaration available for lookup.
    InterfaceDeclPtr decl = createInterfaceDecl(name);
    def->_declaration = decl;

    return def;
}

InterfaceDeclPtr
Slice::Container::createInterfaceDecl(const string& name)
{
    InterfaceDefPtr def;

    ContainedList matches = _unit->findContents(thisScope() + name);
    for (const auto& p : matches)
    {
        InterfaceDefPtr interfaceDef = dynamic_pointer_cast<InterfaceDef>(p);
        if (interfaceDef)
        {
            continue;
        }

        InterfaceDeclPtr interfaceDecl = dynamic_pointer_cast<InterfaceDecl>(p);
        if (interfaceDecl)
        {
            continue;
        }

        bool differsOnlyInCase = matches.front()->name() != name;
        if (differsOnlyInCase)
        {
            ostringstream os;
            os << "interface declaration '" << name << "' differs only in capitalization from "
               << matches.front()->kindOf() << " name '" << matches.front()->name() << "'";
            _unit->error(os.str());
        }
        else
        {
            bool declared = dynamic_pointer_cast<ClassDecl>(matches.front()) != nullptr;
            ostringstream os;
            os << "interface '" << name << "' was previously " << (declared ? "declared" : "defined") << " as "
               << prependA(matches.front()->kindOf());
            _unit->error(os.str());
        }
        return nullptr;
    }

    if (!checkIdentifier(name) || !checkForGlobalDefinition("interfaces"))
    {
        return nullptr;
    }

    // Multiple declarations are permissible. But if we do already have a declaration for the interface in this
    // container, we don't create another one.
    for (const auto& q : _contents)
    {
        if (q->name() == name)
        {
            InterfaceDeclPtr decl = dynamic_pointer_cast<InterfaceDecl>(q);
            if (decl)
            {
                return decl;
            }

            def = dynamic_pointer_cast<InterfaceDef>(q);
            assert(def);
        }
    }

    InterfaceDeclPtr decl = make_shared<InterfaceDecl>(shared_from_this(), name);
    _unit->addContent(decl);
    _contents.push_back(decl);

    if (def)
    {
        decl->_definition = def;
    }

    return decl;
}

ExceptionPtr
Slice::Container::createException(const string& name, const ExceptionPtr& base, NodeType nodeType)
{
    ContainedList matches = _unit->findContents(thisScope() + name);
    if (!matches.empty())
    {
        if (matches.front()->name() == name)
        {
            ostringstream os;
            os << "redefinition of " << matches.front()->kindOf() << " '" << name << "' as exception";
            _unit->error(os.str());
        }
        else
        {
            ostringstream os;
            os << "exception '" << name << "' differs only in capitalization from " << matches.front()->kindOf() << " '"
               << matches.front()->name() << "'";
            _unit->error(os.str());
        }
        return nullptr;
    }

    checkIdentifier(name); // Don't return here -- we create the exception anyway

    if (nodeType == Real)
    {
        checkForGlobalDefinition("exceptions"); // Don't return here -- we create the exception anyway
    }

    ExceptionPtr p = make_shared<Exception>(shared_from_this(), name, base);
    _unit->addContent(p);
    _contents.push_back(p);
    return p;
}

StructPtr
Slice::Container::createStruct(const string& name, NodeType nodeType)
{
    ContainedList matches = _unit->findContents(thisScope() + name);
    if (!matches.empty())
    {
        if (matches.front()->name() == name)
        {
            ostringstream os;
            os << "redefinition of " << matches.front()->kindOf() << " '" << name << "' as struct";
            _unit->error(os.str());
        }
        else
        {
            ostringstream os;
            os << "struct '" << name << "' differs only in capitalization from " << matches.front()->kindOf() << " '"
               << matches.front()->name() << "'";
            _unit->error(os.str());
        }
        return nullptr;
    }

    checkIdentifier(name); // Don't return here -- we create the struct anyway.

    if (nodeType == Real)
    {
        checkForGlobalDefinition("structs"); // Don't return here -- we create the struct anyway.
    }

    StructPtr p = make_shared<Struct>(shared_from_this(), name);
    _unit->addContent(p);
    _contents.push_back(p);
    return p;
}

SequencePtr
Slice::Container::createSequence(const string& name, const TypePtr& type, MetadataList metadata, NodeType nodeType)
{
    ContainedList matches = _unit->findContents(thisScope() + name);
    if (!matches.empty())
    {
        if (matches.front()->name() == name)
        {
            ostringstream os;
            os << "redefinition of " << matches.front()->kindOf() << " '" << name << "' as sequence";
            _unit->error(os.str());
        }
        else
        {
            ostringstream os;
            os << "sequence '" << name << "' differs only in capitalization from " << matches.front()->kindOf() << " '"
               << matches.front()->name() << "'";
            _unit->error(os.str());
        }
        return nullptr;
    }

    checkIdentifier(name); // Don't return here -- we create the sequence anyway.

    if (nodeType == Real)
    {
        checkForGlobalDefinition("sequences"); // Don't return here -- we create the sequence anyway.
    }

    SequencePtr p = make_shared<Sequence>(shared_from_this(), name, type, std::move(metadata));
    _unit->addContent(p);
    _contents.push_back(p);
    return p;
}

DictionaryPtr
Slice::Container::createDictionary(
    const string& name,
    const TypePtr& keyType,
    MetadataList keyMetadata,
    const TypePtr& valueType,
    MetadataList valueMetadata,
    NodeType nodeType)
{
    ContainedList matches = _unit->findContents(thisScope() + name);
    if (!matches.empty())
    {
        if (matches.front()->name() == name)
        {
            ostringstream os;
            os << "redefinition of " << matches.front()->kindOf() << " '" << name << "' as dictionary";
            _unit->error(os.str());
        }
        else
        {
            ostringstream os;
            os << "dictionary '" << name << "' differs only in capitalization from " << matches.front()->kindOf()
               << " '" << matches.front()->name() << "'";
            _unit->error(os.str());
        }
        return nullptr;
    }

    checkIdentifier(name); // Don't return here -- we create the dictionary anyway.

    if (nodeType == Real)
    {
        checkForGlobalDefinition("dictionaries"); // Don't return here -- we create the dictionary anyway.

        if (!Dictionary::isLegalKeyType(keyType))
        {
            ostringstream os;
            os << "dictionary '" << name << "' uses an illegal key type";
            _unit->error(os.str());
            return nullptr;
        }
    }

    DictionaryPtr p = make_shared<Dictionary>(
        shared_from_this(),
        name,
        keyType,
        std::move(keyMetadata),
        valueType,
        std::move(valueMetadata));
    _unit->addContent(p);
    _contents.push_back(p);
    return p;
}

EnumPtr
Slice::Container::createEnum(const string& name, NodeType nodeType)
{
    ContainedList matches = _unit->findContents(thisScope() + name);
    if (!matches.empty())
    {
        if (matches.front()->name() == name)
        {
            ostringstream os;
            os << "redefinition of " << matches.front()->kindOf() << " '" << name << "' as enumeration";
            _unit->error(os.str());
        }
        else
        {
            ostringstream os;
            os << "enumeration '" << name << "' differs only in capitalization from " << matches.front()->kindOf()
               << " '" << matches.front()->name() << "'";
            _unit->error(os.str());
        }
        return nullptr;
    }

    checkIdentifier(name); // Don't return here -- we create the enumeration anyway.

    if (nodeType == Real)
    {
        checkForGlobalDefinition("enums"); // Don't return here -- we create the enumeration anyway.
    }

    EnumPtr p = make_shared<Enum>(shared_from_this(), name);
    _unit->addContent(p);
    _contents.push_back(p);
    return p;
}

ConstPtr
Slice::Container::createConst(
    const string name,
    const TypePtr& type,
    MetadataList metadata,
    const SyntaxTreeBasePtr& valueType,
    const string& valueString,
    NodeType nodeType)
{
    ContainedList matches = _unit->findContents(thisScope() + name);
    if (!matches.empty())
    {
        if (matches.front()->name() == name)
        {
            ostringstream os;
            os << "redefinition of " << matches.front()->kindOf() << " '" << name << "' as constant";
            _unit->error(os.str());
        }
        else
        {
            ostringstream os;
            os << "constant '" << name << "' differs only in capitalization from " << matches.front()->kindOf() << " '"
               << matches.front()->name() << "'";
            _unit->error(os.str());
        }
        return nullptr;
    }

    checkIdentifier(name); // Don't return here -- we create the constant anyway.

    if (nodeType == Real)
    {
        checkForGlobalDefinition("constants"); // Don't return here -- we create the constant anyway.
    }

    SyntaxTreeBasePtr resolvedValueType = valueType;

    // Validate the constant and its value; for enums, find enumerator
    if (nodeType == Real && !validateConstant(name, type, resolvedValueType, valueString, true))
    {
        return nullptr;
    }

    ConstPtr p =
        make_shared<Const>(shared_from_this(), name, type, std::move(metadata), resolvedValueType, valueString);
    _unit->addContent(p);
    _contents.push_back(p);
    return p;
}

TypeList
Slice::Container::lookupType(const string& identifier)
{
    // Remove whitespace.
    string sc = identifier;
    string::size_type pos;
    while ((pos = sc.find_first_of(" \t\r\n")) != string::npos)
    {
        sc.erase(pos, 1);
    }

    // Check for builtin type.
    auto kind = Builtin::kindFromString(sc);
    if (kind)
    {
        return {_unit->createBuiltin(kind.value())};
    }

    // Not a builtin type, try to look up a constructed type.
    return lookupTypeNoBuiltin(identifier, true);
}

TypeList
Slice::Container::lookupTypeNoBuiltin(const string& identifier, bool emitErrors, bool ignoreUndefined)
{
    // Remove whitespace.
    string sc = identifier;
    string::size_type pos;
    while ((pos = sc.find_first_of(" \t\r\n")) != string::npos)
    {
        sc.erase(pos, 1);
    }

    // Absolute scoped name?
    if (sc.size() >= 2 && sc[0] == ':')
    {
        return _unit->lookupTypeNoBuiltin(sc.substr(2), emitErrors);
    }

    TypeList results;
    bool typeError = false;
    vector<string> errors;

    ContainedList matches = _unit->findContents(thisScope() + sc);
    for (const auto& p : matches)
    {
        if (dynamic_pointer_cast<InterfaceDef>(p) || dynamic_pointer_cast<ClassDef>(p))
        {
            continue; // Ignore interface and class definitions.
        }

        if (emitErrors && matches.front()->scoped() != (thisScope() + sc))
        {
            ostringstream os;
            os << p->kindOf() << " name '" << identifier << "' is capitalized inconsistently with its previous name: '"
               << matches.front()->scoped() << "'";
            errors.push_back(os.str());
        }

        ExceptionPtr ex = dynamic_pointer_cast<Exception>(p);
        if (ex)
        {
            if (emitErrors)
            {
                ostringstream os;
                os << "'" << sc << "' is an exception, which cannot be used as a type";
                _unit->error(os.str());
            }
            return TypeList();
        }

        TypePtr type = dynamic_pointer_cast<Type>(p);
        if (!type)
        {
            typeError = true;
            if (emitErrors)
            {
                ostringstream os;
                os << "'" << sc << "' is not a type";
                errors.push_back(os.str());
            }
            break; // Possible that correct match is higher in scope
        }
        results.push_back(type);
    }

    if (results.empty())
    {
        ContainedPtr contained = dynamic_pointer_cast<Contained>(shared_from_this());
        if (contained)
        {
            results = contained->container()->lookupTypeNoBuiltin(sc, emitErrors, typeError || ignoreUndefined);
        }
        else if (!typeError)
        {
            if (emitErrors && !ignoreUndefined)
            {
                ostringstream os;
                os << "'" << sc << "' is not defined";
                _unit->error(os.str());
            }
            return TypeList();
        }
    }

    // Do not emit errors if there was a type error but a match was found in a higher scope.
    if (emitErrors && !(typeError && !results.empty()))
    {
        for (vector<string>::const_iterator p = errors.begin(); p != errors.end(); ++p)
        {
            _unit->error(*p);
        }
    }
    return results;
}

ContainedList
Slice::Container::lookupContained(const string& identifier, bool emitErrors)
{
    // Remove whitespace.
    string sc = identifier;
    string::size_type pos;
    while ((pos = sc.find_first_of(" \t\r\n")) != string::npos)
    {
        sc.erase(pos, 1);
    }

    // Absolute scoped name?
    if (sc.size() >= 2 && sc[0] == ':')
    {
        return _unit->lookupContained(sc.substr(2), emitErrors);
    }

    ContainedList matches = _unit->findContents(thisScope() + sc);
    ContainedList results;
    for (const auto& p : matches)
    {
        if (dynamic_pointer_cast<InterfaceDef>(p) || dynamic_pointer_cast<ClassDef>(p))
        {
            continue; // ignore definitions
        }

        results.push_back(p);

        if (emitErrors && p->scoped() != (thisScope() + sc))
        {
            ostringstream os;
            os << p->kindOf() << " name '" << identifier << "' is capitalized inconsistently with its previous name: '"
               << p->scoped() << "'";
            _unit->error(os.str());
        }
    }

    if (results.empty())
    {
        ContainedPtr contained = dynamic_pointer_cast<Contained>(shared_from_this());
        if (!contained)
        {
            if (emitErrors)
            {
                ostringstream os;
                os << "'" << sc << "' is not defined";
                _unit->error(os.str());
            }
            return ContainedList();
        }
        return contained->container()->lookupContained(sc, emitErrors);
    }
    else
    {
        return results;
    }
}

ExceptionPtr
Slice::Container::lookupException(const string& identifier, bool emitErrors)
{
    ContainedList contained = lookupContained(identifier, emitErrors);
    if (contained.empty())
    {
        return nullptr;
    }

    ExceptionList exceptions;
    for (const auto& p : contained)
    {
        ExceptionPtr ex = dynamic_pointer_cast<Exception>(p);
        if (!ex)
        {
            if (emitErrors)
            {
                ostringstream os;
                os << "'" << identifier << "' is not an exception";
                _unit->error(os.str());
            }
            return nullptr;
        }
        exceptions.push_back(ex);
    }
    assert(exceptions.size() == 1);
    return exceptions.front();
}

UnitPtr
Slice::Container::unit() const
{
    return SyntaxTreeBase::unit();
}

ModuleList
Slice::Container::modules() const
{
    ModuleList result;
    for (const auto& p : _contents)
    {
        ModulePtr q = dynamic_pointer_cast<Module>(p);
        if (q)
        {
            result.push_back(q);
        }
    }
    return result;
}

InterfaceList
Slice::Container::interfaces() const
{
    InterfaceList result;
    for (const auto& p : _contents)
    {
        InterfaceDefPtr q = dynamic_pointer_cast<InterfaceDef>(p);
        if (q)
        {
            result.push_back(q);
        }
    }
    return result;
}

EnumList
Slice::Container::enums() const
{
    EnumList result;
    for (const auto& p : _contents)
    {
        EnumPtr q = dynamic_pointer_cast<Enum>(p);
        if (q)
        {
            result.push_back(q);
        }
    }
    return result;
}

EnumeratorList
Slice::Container::enumerators() const
{
    EnumeratorList result;
    for (const auto& p : _contents)
    {
        EnumeratorPtr q = dynamic_pointer_cast<Enumerator>(p);
        if (q)
        {
            result.push_back(q);
        }
    }
    return result;
}

// Find enumerators using the old unscoped enumerators lookup
EnumeratorList
Slice::Container::enumerators(const string& identifier) const
{
    EnumeratorList result;
    string::size_type lastColon = identifier.rfind(':');

    if (lastColon == string::npos)
    {
        // check all enclosing scopes
        ContainerPtr container = const_pointer_cast<Container>(shared_from_this());
        do
        {
            EnumList enums = container->enums();
            for (const auto& p : enums)
            {
                ContainedList cl = p->lookupContained(identifier, false);
                if (!cl.empty())
                {
                    result.push_back(dynamic_pointer_cast<Enumerator>(cl.front()));
                }
            }

            ContainedPtr contained = dynamic_pointer_cast<Contained>(container);
            container = contained ? contained->container() : nullptr;
        } while (result.empty() && container);
    }
    else
    {
        // Find the referenced scope
        ContainerPtr container = const_pointer_cast<Container>(shared_from_this());
        string scope = identifier.substr(0, identifier.rfind("::"));
        ContainedList cl = container->lookupContained(scope, false);
        if (!cl.empty())
        {
            container = dynamic_pointer_cast<Container>(cl.front());
            if (container)
            {
                EnumList enums = container->enums();
                string name = identifier.substr(lastColon + 1);
                for (const auto& p : enums)
                {
                    ContainedList cl2 = p->lookupContained(name, false);
                    if (!cl2.empty())
                    {
                        result.push_back(dynamic_pointer_cast<Enumerator>(cl2.front()));
                    }
                }
            }
        }
    }

    return result;
}

ContainedList
Slice::Container::contents() const
{
    return _contents;
}

string
Slice::Container::thisScope() const
{
    string s;
    ContainedPtr contained = dynamic_pointer_cast<Contained>(const_pointer_cast<Container>(shared_from_this()));
    if (contained)
    {
        s = contained->scoped();
    }
    s += "::";
    return s;
}

void
Slice::Container::visit(ParserVisitor* visitor)
{
    for (const auto& p : _contents)
    {
        if (visitor->shouldVisitIncludedDefinitions() || p->includeLevel() == 0)
        {
            p->visit(visitor);
        }
    }
}

bool
Slice::Container::checkIntroduced(const string& scopedName, ContainedPtr namedThing)
{
    if (scopedName[0] == ':') // Only unscoped names introduce anything.
    {
        return true;
    }

    // Split off first component.
    string::size_type pos = scopedName.find("::");
    string firstComponent = pos == string::npos ? scopedName : scopedName.substr(0, pos);

    // If we don't have a type, the thing that is introduced is the contained for the first component.
    if (namedThing == nullptr)
    {
        ContainedList cl = lookupContained(firstComponent, false);
        if (cl.empty())
        {
            return true; // Ignore types whose creation failed previously.
        }
        namedThing = cl.front();
    }
    else
    {
        // For each scope, get the container until we have the container for the first scope (which is the introduced
        // one).
        ContainerPtr c;
        bool first = true;
        while (pos != string::npos)
        {
            if (first)
            {
                c = namedThing->container();
            }
            else
            {
                ContainedPtr contained = dynamic_pointer_cast<Contained>(c);
                if (contained)
                {
                    c = contained->container();
                }
            }
            first = false;
            if (pos != string::npos)
            {
                pos = scopedName.find("::", pos + 2);
            }
        }

        if (dynamic_pointer_cast<Contained>(c))
        {
            namedThing = dynamic_pointer_cast<Contained>(c);
        }
    }

    // Check if the first component is in the introduced map of this scope.
    map<string, ContainedPtr, CICompare>::const_iterator it = _introducedMap.find(firstComponent);
    if (it == _introducedMap.end())
    {
        // We've just introduced the first component to the current scope.
        _introducedMap[firstComponent] = namedThing; // No, insert it
    }
    else
    {
        // We've previously introduced the first component to the current scope, check that it has not changed meaning.
        if (it->second->scoped() != namedThing->scoped())
        {
            // Parameter are in its own scope.
            if ((dynamic_pointer_cast<Parameter>(it->second) && !dynamic_pointer_cast<Parameter>(namedThing)) ||
                (!dynamic_pointer_cast<Parameter>(it->second) && dynamic_pointer_cast<Parameter>(namedThing)))
            {
                return true;
            }

            // Data members are in its own scope.
            if ((dynamic_pointer_cast<DataMember>(it->second) && !dynamic_pointer_cast<DataMember>(namedThing)) ||
                (!dynamic_pointer_cast<DataMember>(it->second) && dynamic_pointer_cast<DataMember>(namedThing)))
            {
                return true;
            }

            _unit->error("'" + firstComponent + "' has changed meaning");

            return false;
        }
    }
    return true;
}

bool
Slice::Container::checkForGlobalDefinition(const char* definitionKindPlural)
{
    if (dynamic_cast<Unit*>(this))
    {
        ostringstream os;
        os << definitionKindPlural << " can only be defined within a module";
        _unit->error(os.str());
        return false;
    }
    return true;
}

Slice::Container::Container(const UnitPtr& unit) : SyntaxTreeBase(unit) {}

bool
Slice::Container::validateConstant(
    const string& name,
    const TypePtr& type,
    SyntaxTreeBasePtr& valueType,
    const string& valueString,
    bool isConstant)
{
    // isConstant indicates whether a constant or a data member (with a default value) is being defined.

    const string desc = isConstant ? "constant" : "data member";

    // If valueType is a ConstPtr, it means the constant or data member being defined refers to another constant.
    const ConstPtr constant = dynamic_pointer_cast<Const>(valueType);

    // First verify that it is legal to specify a constant or default value for the given type.
    BuiltinPtr b = dynamic_pointer_cast<Builtin>(type);
    EnumPtr e = dynamic_pointer_cast<Enum>(type);

    if (b)
    {
        if (b->usesClasses() || b->kind() == Builtin::KindObjectProxy)
        {
            if (isConstant)
            {
                ostringstream os;
                os << "constant '" << name << "' has illegal type: '" << b->kindAsString() << "'";
                _unit->error(os.str());
            }
            else
            {
                ostringstream os;
                os << "default value not allowed for data member '" << name << "' of type '" << b->kindAsString()
                   << "'";
                _unit->error(os.str());
            }
            return false;
        }
    }
    else if (!e)
    {
        if (isConstant)
        {
            ostringstream os;
            os << "constant '" << name << "' has illegal type";
            _unit->error(os.str());
        }
        else
        {
            ostringstream os;
            os << "default value not allowed for data member '" << name << "'";
            _unit->error(os.str());
        }
        return false;
    }

    // Next, verify that the type of the constant or data member is compatible with the given value.
    if (b)
    {
        BuiltinPtr lt;

        if (constant)
        {
            lt = dynamic_pointer_cast<Builtin>(constant->type());
        }
        else
        {
            lt = dynamic_pointer_cast<Builtin>(valueType);
        }

        if (lt)
        {
            bool ok = false;
            if (b->kind() == lt->kind())
            {
                ok = true;
            }
            else if (b->isIntegralType())
            {
                ok = lt->isIntegralType();
            }
            else if (b->isNumericType())
            {
                ok = lt->isNumericType();
            }

            if (!ok)
            {
                ostringstream os;
                os << "initializer of type '" << lt->kindAsString() << "' is incompatible with the type '"
                   << b->kindAsString() << "' of " << desc << " '" << name << "'";
                _unit->error(os.str());
                return false;
            }
        }
        else
        {
            ostringstream os;
            os << "type of initializer is incompatible with the type '" << b->kindAsString() << "' of " << desc << " '"
               << name << "'";
            _unit->error(os.str());
            return false;
        }

        switch (b->kind())
        {
            case Builtin::KindByte:
            {
                int64_t l = std::stoll(valueString, nullptr, 0);
                if (l < numeric_limits<uint8_t>::min() || l > numeric_limits<uint8_t>::max())
                {
                    ostringstream os;
                    os << "initializer '" << valueString << "' for " << desc << " '" << name
                       << "' out of range for type byte";
                    _unit->error(os.str());
                    return false;
                }
                break;
            }
            case Builtin::KindShort:
            {
                int64_t l = std::stoll(valueString, nullptr, 0);
                if (l < numeric_limits<int16_t>::min() || l > numeric_limits<int16_t>::max())
                {
                    ostringstream os;
                    os << "initializer '" << valueString << "' for " << desc << " '" << name
                       << "' out of range for type short";
                    _unit->error(os.str());
                    return false;
                }
                break;
            }
            case Builtin::KindInt:
            {
                int64_t l = std::stoll(valueString, nullptr, 0);
                if (l < numeric_limits<int32_t>::min() || l > numeric_limits<int32_t>::max())
                {
                    ostringstream os;
                    os << "initializer '" << valueString << "' for " + desc << " '" << name
                       << "' out of range for type int";
                    _unit->error(os.str());
                    return false;
                }
                break;
            }

            default:
            {
                break;
            }
        }
    }

    if (e)
    {
        if (constant)
        {
            EnumPtr ec = dynamic_pointer_cast<Enum>(constant->type());
            if (e != ec)
            {
                ostringstream os;
                os << "type of initializer is incompatible with the type of " << desc << " '" << name << "'";
                _unit->error(os.str());
                return false;
            }
        }
        else
        {
            if (valueType)
            {
                EnumeratorPtr lte = dynamic_pointer_cast<Enumerator>(valueType);

                if (!lte)
                {
                    ostringstream os;
                    os << "type of initializer is incompatible with the type of " << desc << " '" << name << "'";
                    _unit->error(os.str());
                    return false;
                }
                EnumeratorList elist = e->enumerators();
                if (find(elist.begin(), elist.end(), lte) == elist.end())
                {
                    ostringstream os;
                    os << "enumerator '" << valueString << "' is not defined in enumeration '" << e->scoped() << "'";
                    _unit->error(os.str());
                    return false;
                }
            }
            else
            {
                // Check if value designates an enumerator of e
                string newVal = valueString;
                string::size_type lastColon = valueString.rfind(':');
                if (lastColon != string::npos && lastColon + 1 < valueString.length())
                {
                    newVal =
                        valueString.substr(0, lastColon + 1) + e->name() + "::" + valueString.substr(lastColon + 1);
                }

                ContainedList clist = e->lookupContained(newVal, false);
                if (clist.empty())
                {
                    ostringstream os;
                    os << "'" << valueString << "' does not designate an enumerator of '" << e->scoped() << "'";
                    _unit->error(os.str());
                    return false;
                }

                EnumeratorPtr lte = dynamic_pointer_cast<Enumerator>(clist.front());
                if (lte)
                {
                    valueType = lte;
                }
                else
                {
                    ostringstream os;
                    os << "type of initializer is incompatible with the type of " << desc << " '" << name << "'";
                    _unit->error(os.str());
                    return false;
                }
            }
        }
    }

    return true;
}

// ----------------------------------------------------------------------
// Module
// ----------------------------------------------------------------------

string
Slice::Module::kindOf() const
{
    return "module";
}

void
Slice::Module::visit(ParserVisitor* visitor)
{
    auto self = dynamic_pointer_cast<Module>(shared_from_this());
    if (visitor->visitModuleStart(self))
    {
        Container::visit(visitor);
        visitor->visitModuleEnd(self);
    }
}

Slice::Module::Module(const ContainerPtr& container, const string& name)
    : SyntaxTreeBase(container->unit()),
      Container(container->unit()),
      Contained(container, name)
{
}

// ----------------------------------------------------------------------
// Constructed
// ----------------------------------------------------------------------

Slice::Constructed::Constructed(const ContainerPtr& container, const string& name)
    : SyntaxTreeBase(container->unit()),
      Type(container->unit()),
      Contained(container, name)
{
}

// ----------------------------------------------------------------------
// ClassDecl
// ----------------------------------------------------------------------

void
Slice::ClassDecl::destroy()
{
    _definition = nullptr;
    SyntaxTreeBase::destroy();
}

ClassDefPtr
Slice::ClassDecl::definition() const
{
    return _definition;
}

bool
Slice::ClassDecl::isClassType() const
{
    return true;
}

size_t
Slice::ClassDecl::minWireSize() const
{
    return 1; // At least four bytes for an instance, if the instance is marshaled as an index.
}

string
Slice::ClassDecl::getOptionalFormat() const
{
    return "Class";
}

bool
Slice::ClassDecl::isVariableLength() const
{
    return true;
}

string
Slice::ClassDecl::kindOf() const
{
    return "class";
}

void
Slice::ClassDecl::visit(ParserVisitor* visitor)
{
    visitor->visitClassDecl(shared_from_this());
}

Slice::ClassDecl::ClassDecl(const ContainerPtr& container, const string& name)
    : SyntaxTreeBase(container->unit()),
      Type(container->unit()),
      Contained(container, name),
      Constructed(container, name)
{
}

// ----------------------------------------------------------------------
// ClassDef
// ----------------------------------------------------------------------

void
Slice::ClassDef::destroy()
{
    _declaration = nullptr;
    _base = nullptr;
    Container::destroy();
}

DataMemberPtr
Slice::ClassDef::createDataMember(
    const string& name,
    const TypePtr& type,
    bool isOptional,
    int tag,
    const SyntaxTreeBasePtr& defaultValueType,
    const string& defaultValueString)
{
    ContainedList matches = _unit->findContents(thisScope() + name);
    if (!matches.empty())
    {
        if (matches.front()->name() != name)
        {
            ostringstream os;
            os << "data member '" << name << "' differs only in capitalization from " << matches.front()->kindOf()
               << " '" << matches.front()->name() << "'";
            _unit->error(os.str());
        }
        else
        {
            ostringstream os;
            os << "redefinition of " << matches.front()->kindOf() << " '" << name << "' as data member '" << name
               << "'";
            _unit->error(os.str());
            return nullptr;
        }
    }

    checkIdentifier(name); // Don't return here -- we create the data member anyway.

    //
    // Check whether any bases have defined something with the same name already.
    //
    if (_base)
    {
        for (const auto& dataMember : _base->allDataMembers())
        {
            if (dataMember->name() == name)
            {
                ostringstream os;
                os << "data member '" << name << "' is already defined as a data member in a base class";
                _unit->error(os.str());
                return nullptr;
            }

            string baseName = IceInternal::toLower(dataMember->name());
            string newName = IceInternal::toLower(name);
            if (baseName == newName)
            {
                ostringstream os;
                os << "data member '" << name << "' differs only in capitalization from data member '"
                   << dataMember->name() << "', which is defined in a base class";
                _unit->error(os.str());
            }
        }
    }

    SyntaxTreeBasePtr dlt = defaultValueType;
    string dv = defaultValueString;

    if (dlt || (dynamic_pointer_cast<Enum>(type) && !dv.empty()))
    {
        // Validate the default value.
        if (!validateConstant(name, type, dlt, dv, false))
        {
            // Create the data member anyway, just without the default value.
            dlt = nullptr;
            dv.clear();
        }
    }

    if (isOptional)
    {
        // Validate the tag.
        for (const auto& q : dataMembers())
        {
            if (q->optional() && tag == q->tag())
            {
                ostringstream os;
                os << "tag for optional data member '" << name << "' is already in use";
                _unit->error(os.str());
                break;
            }
        }
    }

    DataMemberPtr member = make_shared<DataMember>(shared_from_this(), name, type, isOptional, tag, dlt, dv);
    _unit->addContent(member);
    _contents.push_back(member);
    return member;
}

ClassDeclPtr
Slice::ClassDef::declaration() const
{
    return _declaration;
}

ClassDefPtr
Slice::ClassDef::base() const
{
    return _base;
}

ClassList
Slice::ClassDef::allBases() const
{
    ClassList result;
    if (_base)
    {
        result.push_back(_base);
        result.merge(_base->allBases());
    }
    return result;
}

DataMemberList
Slice::ClassDef::dataMembers() const
{
    DataMemberList result;
    for (const auto& p : _contents)
    {
        DataMemberPtr q = dynamic_pointer_cast<DataMember>(p);
        if (q)
        {
            result.push_back(q);
        }
    }
    return result;
}

DataMemberList
Slice::ClassDef::orderedOptionalDataMembers() const
{
    return filterOrderedOptionalDataMembers(dataMembers());
}

// Return the data members of this class and its parent classes, in base-to-derived order.
DataMemberList
Slice::ClassDef::allDataMembers() const
{
    DataMemberList result;

    // Check if we have a base class. If so, recursively get the data members of the base(s).
    if (_base)
    {
        result = _base->allDataMembers();
    }

    // Append this class's data members.
    DataMemberList myMembers = dataMembers();
    result.splice(result.end(), myMembers);

    return result;
}

DataMemberList
Slice::ClassDef::classDataMembers() const
{
    DataMemberList result;
    for (const auto& p : _contents)
    {
        DataMemberPtr q = dynamic_pointer_cast<DataMember>(p);
        if (q && q->type()->isClassType())
        {
            result.push_back(q);
        }
    }
    return result;
}

// Return the class data members of this class and its parent classes, in base-to-derived order.
DataMemberList
Slice::ClassDef::allClassDataMembers() const
{
    DataMemberList result;
    if (_base)
    {
        result = _base->allClassDataMembers();
    }

    // Append this class's class members.
    DataMemberList myMembers = classDataMembers();
    result.splice(result.end(), myMembers);
    return result;
}

bool
Slice::ClassDef::canBeCyclic() const
{
    if (_base && _base->canBeCyclic())
    {
        return true;
    }

    for (const auto& i : dataMembers())
    {
        if (i->type()->usesClasses())
        {
            return true;
        }
    }
    return false;
}

string
Slice::ClassDef::kindOf() const
{
    return "class";
}

void
Slice::ClassDef::visit(ParserVisitor* visitor)
{
    auto self = dynamic_pointer_cast<ClassDef>(shared_from_this());
    if (visitor->visitClassDefStart(self))
    {
        Container::visit(visitor);
        visitor->visitClassDefEnd(self);
    }
}

int
Slice::ClassDef::compactId() const
{
    return _compactId;
}

MetadataList
Slice::ClassDef::getMetadata() const
{
    return _declaration->getMetadata();
}

void
Slice::ClassDef::setMetadata(MetadataList metadata)
{
    _declaration->setMetadata(std::move(metadata));
}

void
Slice::ClassDef::appendMetadata(MetadataList metadata)
{
    _declaration->appendMetadata(std::move(metadata));
}

Slice::ClassDef::ClassDef(const ContainerPtr& container, const string& name, int id, const ClassDefPtr& base)
    : SyntaxTreeBase(container->unit()),
      Container(container->unit()),
      Contained(container, name),
      _base(base),
      _compactId(id)
{
    if (_compactId >= 0)
    {
        _unit->addTypeId(_compactId, scoped());
    }
}

// ----------------------------------------------------------------------
// InterfaceDecl
// ----------------------------------------------------------------------

void
Slice::InterfaceDecl::destroy()
{
    _definition = nullptr;
    SyntaxTreeBase::destroy();
}

InterfaceDefPtr
Slice::InterfaceDecl::definition() const
{
    return _definition;
}

size_t
Slice::InterfaceDecl::minWireSize() const
{
    return 2; // a null proxy is encoded on 2 bytes
}

string
Slice::InterfaceDecl::getOptionalFormat() const
{
    return "FSize"; // with the 1.1 encoding, the size of a proxy is encoded using a fixed-length size
}

bool
Slice::InterfaceDecl::isVariableLength() const
{
    return true;
}

string
Slice::InterfaceDecl::kindOf() const
{
    return "interface";
}

void
Slice::InterfaceDecl::visit(ParserVisitor* visitor)
{
    visitor->visitInterfaceDecl(shared_from_this());
}

void
Slice::InterfaceDecl::checkBasesAreLegal(const string& name, const InterfaceList& bases, const UnitPtr& unit)
{
    // Check whether, for multiple inheritance, any of the bases define the same operations.
    if (bases.size() > 1)
    {
        //
        // We have multiple inheritance. Build a list of paths through the
        // inheritance graph, such that multiple inheritance is legal if
        // the union of the names defined in classes on each path are disjoint.
        //
        GraphPartitionList gpl;
        for (InterfaceList::const_iterator p = bases.begin(); p != bases.end(); ++p)
        {
            InterfaceList cl;
            gpl.push_back(cl);
            addPartition(gpl, gpl.rbegin(), *p);
        }

        //
        // We now have a list of partitions, with each partition containing
        // a list of class definitions. Turn the list of partitions of class
        // definitions into a list of sets of strings, with each
        // set containing the names of operations and data members defined in
        // the classes in each partition.
        //
        StringPartitionList spl = toStringPartitionList(gpl);

        //
        // Multiple inheritance is legal if no two partitions contain a common
        // name (that is, if the union of the intersections of all possible pairs
        // of partitions is empty).
        //
        checkPairIntersections(spl, name, unit);
    }
}

Slice::InterfaceDecl::InterfaceDecl(const ContainerPtr& container, const string& name)
    : SyntaxTreeBase(container->unit()),
      Type(container->unit()),
      Contained(container, name),
      Constructed(container, name)
{
}

// Return true if the interface definition `idp` is on one of the interface lists in `gpl`, false otherwise.
bool
Slice::InterfaceDecl::isInList(const GraphPartitionList& gpl, const InterfaceDefPtr& interfaceDef)
{
    for (const auto& i : gpl)
    {
        if (find_if(
                i.begin(),
                i.end(),
                [scope = interfaceDef->scoped()](const auto& other) { return other->scoped() == scope; }) != i.end())
        {
            return true;
        }
    }
    return false;
}

void
Slice::InterfaceDecl::addPartition(
    GraphPartitionList& partitions,
    GraphPartitionList::reverse_iterator tail,
    const InterfaceDefPtr& base)
{
    // If this base is on one of the partition lists already, do nothing.
    if (isInList(partitions, base))
    {
        return;
    }

    // Put the current base at the end of the current partition.
    tail->push_back(base);

    // If the base has bases in turn, recurse, adding the first base of base (the left-most "grandbase") to the current
    // partition.
    if (base->bases().size())
    {
        addPartition(partitions, tail, *(base->bases().begin()));
    }

    // If the base has multiple bases, each of the "grandbases" except for the left-most (which we just dealt with)
    // adds a new partition.
    if (base->bases().size() > 1)
    {
        InterfaceList grandBases = base->bases();
        InterfaceList::const_iterator i = grandBases.begin();
        while (++i != grandBases.end())
        {
            InterfaceList cl;
            partitions.push_back(cl);
            addPartition(partitions, partitions.rbegin(), *i);
        }
    }
}

//
// Convert the list of partitions of interface definitions into a
// list of lists, with each member list containing the operation
// names defined by the interfaces in each partition.
//
Slice::InterfaceDecl::StringPartitionList
Slice::InterfaceDecl::toStringPartitionList(const GraphPartitionList& partitions)
{
    StringPartitionList spl;
    for (const auto& interfaces : partitions)
    {
        StringList sl;
        for (const auto& interfaceDefinition : interfaces)
        {
            for (const auto& operation : interfaceDefinition->operations())
            {
                sl.push_back(operation->name());
            }
        }
        spl.push_back(std::move(sl));
    }
    return spl;
}

//
// For all (unique) pairs of string lists, check whether an identifier in one list occurs
// in the other and, if so, complain.
//
void
Slice::InterfaceDecl::checkPairIntersections(
    const StringPartitionList& stringPartitions,
    const string& name,
    const UnitPtr& unit)
{
    set<string> reported;
    for (StringPartitionList::const_iterator i = stringPartitions.begin(); i != stringPartitions.end(); ++i)
    {
        StringPartitionList::const_iterator cursor = i;
        ++cursor;
        for (StringPartitionList::const_iterator j = cursor; j != stringPartitions.end(); ++j)
        {
            for (StringList::const_iterator s1 = i->begin(); s1 != i->end(); ++s1)
            {
                for (StringList::const_iterator s2 = j->begin(); s2 != j->end(); ++s2)
                {
                    if ((*s1) == (*s2) && reported.find(*s1) == reported.end())
                    {
                        ostringstream os;
                        os << "ambiguous multiple inheritance: '" << name << "' inherits operation '" << (*s1)
                           << "' from two or more unrelated base interfaces";
                        unit->error(os.str());
                        reported.insert(*s1);
                    }
                    else if (
                        !CICompare()(*s1, *s2) && !CICompare()(*s2, *s1) && reported.find(*s1) == reported.end() &&
                        reported.find(*s2) == reported.end())
                    {
                        ostringstream os;
                        os << "ambiguous multiple inheritance: '" << name << "' inherits operations '" << (*s1)
                           << "' and '" << (*s2)
                           << "', which differ only in capitalization, from unrelated base interfaces";
                        unit->error(os.str());
                        reported.insert(*s1);
                        reported.insert(*s2);
                    }
                }
            }
        }
    }
}

// ----------------------------------------------------------------------
// InterfaceDef
// ----------------------------------------------------------------------

void
Slice::InterfaceDef::destroy()
{
    _declaration = nullptr;
    _bases.clear();
    Container::destroy();
}

OperationPtr
Slice::InterfaceDef::createOperation(
    const string& name,
    const TypePtr& returnType,
    bool isOptional,
    int tag,
    Operation::Mode mode)
{
    ContainedList matches = _unit->findContents(thisScope() + name);
    if (!matches.empty())
    {
        if (matches.front()->name() != name)
        {
            ostringstream os;
            os << "operation '" << name << "' differs only in capitalization from " << matches.front()->kindOf() << " '"
               << matches.front()->name() << "'";
            _unit->error(os.str());
        }
        ostringstream os;
        os << "redefinition of " << matches.front()->kindOf() << " '" << matches.front()->name() << "' as operation '"
           << name << "'";
        _unit->error(os.str());
        return nullptr;
    }

    // Check whether enclosing interface has the same name.
    if (name == this->name())
    {
        ostringstream os;
        os << "interface name '" << name << "' cannot be used as operation name";
        _unit->error(os.str());
        return nullptr;
    }

    string newName = IceInternal::toLower(name);
    string thisName = IceInternal::toLower(this->name());
    if (newName == thisName)
    {
        ostringstream os;
        os << "operation '" << name << "' differs only in capitalization from enclosing interface name '"
           << this->name() << "'";
        _unit->error(os.str());
        return nullptr;
    }

    // Check whether any base has an operation with the same name already
    for (const auto& baseInterface : _bases)
    {
        vector<string> baseNames;
        for (const auto& op : baseInterface->allOperations())
        {
<<<<<<< HEAD
            baseNames.push_back(op->name());
        }
        if (!checkBaseOperationNames(name, baseNames))
        {
            return nullptr;
=======
            if (op->name() == name)
            {
                ostringstream os;
                os << "operation '" << name << "' is already defined as an operation in a base interface";
                _unit->error(os.str());
                return nullptr;
            }

            string baseName = IceInternal::toLower(op->name());
            string newName2 = IceInternal::toLower(name);
            if (baseName == newName2)
            {
                ostringstream os;
                os << "operation '" << name << "' differs only in capitalization from operation"
                   << " '" << op->name() << "', which is defined in a base interface";
                _unit->error(os.str());
                return nullptr;
            }
>>>>>>> d43b8626
        }
    }

    // Check the operations of the Object pseudo-interface.
    if (!checkBaseOperationNames(name, {"ice_id", "ice_ids", "ice_ping", "ice_isA"}))
    {
        return nullptr;
    }

    OperationPtr op = make_shared<Operation>(shared_from_this(), name, returnType, isOptional, tag, mode);
    _unit->addContent(op);
    _contents.push_back(op);
    return op;
}

bool
Slice::InterfaceDef::checkBaseOperationNames(const string& name, const vector<string>& baseNames)
{
    string nameInLowercase = IceInternal::toLower(name);

    for (const auto& baseName : baseNames)
    {
        if (baseName == name)
        {
            ostringstream os;
            os << "operation `" << name << "' is already defined as an operation in a base interface";
            _unit->error(os.str());
            return false;
        }

        string baseNameInLowercase = IceInternal::toLower(baseName);

        if (baseNameInLowercase == nameInLowercase)
        {
            ostringstream os;
            os << "operation `" << name << "' differs only in capitalization from operation"
               << " `" << baseName << "', which is defined in a base interface";
            _unit->error(os.str());
            return false;
        }
    }
    return true;
}

InterfaceDeclPtr
Slice::InterfaceDef::declaration() const
{
    return _declaration;
}

InterfaceList
Slice::InterfaceDef::bases() const
{
    return _bases;
}

InterfaceList
Slice::InterfaceDef::allBases() const
{
    InterfaceList result = _bases;
    result.sort(containedCompare);
    for (const auto& p : _bases)
    {
        result.merge(p->allBases(), containedCompare);
        result.unique(containedEqual);
    }
    return result;
}

OperationList
Slice::InterfaceDef::operations() const
{
    OperationList result;
    for (const auto& p : _contents)
    {
        OperationPtr q = dynamic_pointer_cast<Operation>(p);
        if (q)
        {
            result.push_back(q);
        }
    }
    return result;
}

OperationList
Slice::InterfaceDef::allOperations() const
{
    OperationList result;
    for (const auto& p : _bases)
    {
        for (const auto& q : p->allOperations())
        {
            if (find_if(
                    result.begin(),
                    result.end(),
                    [name = q->name()](const auto& other) { return other->name() == name; }) == result.end())
            {
                result.push_back(q);
            }
        }
    }

    for (const auto& q : operations())
    {
        if (find_if(
                result.begin(),
                result.end(),
                [name = q->name()](const auto& other) { return other->name() == name; }) == result.end())
        {
            result.push_back(q);
        }
    }
    return result;
}

string
Slice::InterfaceDef::kindOf() const
{
    return "interface";
}

void
Slice::InterfaceDef::visit(ParserVisitor* visitor)
{
    auto self = dynamic_pointer_cast<InterfaceDef>(shared_from_this());
    if (visitor->visitInterfaceDefStart(self))
    {
        Container::visit(visitor);
        visitor->visitInterfaceDefEnd(self);
    }
}

StringList
Slice::InterfaceDef::ids() const
{
    StringList ids;
    InterfaceList bases = allBases();
    std::transform(bases.begin(), bases.end(), back_inserter(ids), [](const auto& c) { return c->scoped(); });
    ids.push_back(scoped());
    ids.push_back("::Ice::Object");
    ids.sort();
    ids.unique();
    return ids;
}

MetadataList
Slice::InterfaceDef::getMetadata() const
{
    return _declaration->getMetadata();
}

void
Slice::InterfaceDef::setMetadata(MetadataList metadata)
{
    _declaration->setMetadata(std::move(metadata));
}

void
Slice::InterfaceDef::appendMetadata(MetadataList metadata)
{
    _declaration->appendMetadata(std::move(metadata));
}

Slice::InterfaceDef::InterfaceDef(const ContainerPtr& container, const string& name, const InterfaceList& bases)
    : SyntaxTreeBase(container->unit()),
      Container(container->unit()),
      Contained(container, name),
      _bases(bases)
{
}

// ----------------------------------------------------------------------
// Operation
// ----------------------------------------------------------------------

InterfaceDefPtr
Slice::Operation::interface() const
{
    return dynamic_pointer_cast<InterfaceDef>(_container);
}

TypePtr
Slice::Operation::returnType() const
{
    return _returnType;
}

bool
Slice::Operation::returnIsOptional() const
{
    return _returnIsOptional;
}

int
Slice::Operation::returnTag() const
{
    return _returnTag;
}

Operation::Mode
Slice::Operation::mode() const
{
    return _mode;
}

bool
Slice::Operation::hasMarshaledResult() const
{
    InterfaceDefPtr intf = interface();
    assert(intf);
    if (intf->hasMetadata("marshaled-result") || hasMetadata("marshaled-result"))
    {
        if (returnType() && isMutableAfterReturnType(returnType()))
        {
            return true;
        }

        for (const auto& p : _contents)
        {
            ParameterPtr q = dynamic_pointer_cast<Parameter>(p);
            if (q->isOutParam() && isMutableAfterReturnType(q->type()))
            {
                return true;
            }
        }
    }
    return false;
}

ParameterPtr
Slice::Operation::createParameter(const string& name, const TypePtr& type, bool isOutParam, bool isOptional, int tag)
{
    ContainedList matches = _unit->findContents(thisScope() + name);
    if (!matches.empty())
    {
        if (matches.front()->name() != name)
        {
            ostringstream os;
            os << "parameter '" << name << "' differs only in capitalization from parameter '"
               << matches.front()->name() << "'";
            _unit->error(os.str());
        }
        else
        {
            ostringstream os;
            os << "redefinition of parameter '" << name << "'";
            _unit->error(os.str());
            return nullptr;
        }
    }

    checkIdentifier(name); // Don't return here -- we create the parameter anyway.

    //
    // Check that in parameters don't follow out parameters.
    //
    if (!_contents.empty())
    {
        ParameterPtr p = dynamic_pointer_cast<Parameter>(_contents.back());
        assert(p);
        if (p->isOutParam() && !isOutParam)
        {
            ostringstream os;
            os << "'" << name << "': in parameters cannot follow out parameters";
            _unit->error(os.str());
        }
    }

    if (isOptional)
    {
        // Check for a duplicate tag.
        ostringstream os;
        os << "tag for optional parameter '" << name << "' is already in use";
        if (_returnIsOptional && tag == _returnTag)
        {
            _unit->error(os.str());
        }
        else
        {
            for (const auto& p : parameters())
            {
                if (p->optional() && p->tag() == tag)
                {
                    _unit->error(os.str());
                    break;
                }
            }
        }
    }

    ParameterPtr p = make_shared<Parameter>(shared_from_this(), name, type, isOutParam, isOptional, tag);
    _unit->addContent(p);
    _contents.push_back(p);
    return p;
}

ParameterList
Slice::Operation::parameters() const
{
    ParameterList result;
    for (const auto& p : _contents)
    {
        ParameterPtr q = dynamic_pointer_cast<Parameter>(p);
        if (q)
        {
            result.push_back(q);
        }
    }
    return result;
}

ParameterList
Slice::Operation::inParameters() const
{
    ParameterList result;
    for (const auto& p : _contents)
    {
        ParameterPtr q = dynamic_pointer_cast<Parameter>(p);
        if (q && !q->isOutParam())
        {
            result.push_back(q);
        }
    }
    return result;
}

void
Slice::Operation::inParameters(ParameterList& required, ParameterList& optional) const
{
    for (const auto& pli : inParameters())
    {
        if (pli->optional())
        {
            optional.push_back(pli);
        }
        else
        {
            required.push_back(pli);
        }
    }
    optional.sort(compareTag<ParameterPtr>);
}

ParameterList
Slice::Operation::outParameters() const
{
    ParameterList result;

    for (const auto& p : _contents)
    {
        ParameterPtr q = dynamic_pointer_cast<Parameter>(p);
        if (q && q->isOutParam())
        {
            result.push_back(q);
        }
    }
    return result;
}

void
Slice::Operation::outParameters(ParameterList& required, ParameterList& optional) const
{
    for (const auto& pli : outParameters())
    {
        if (pli->optional())
        {
            optional.push_back(pli);
        }
        else
        {
            required.push_back(pli);
        }
    }
    optional.sort(compareTag<ParameterPtr>);
}

ExceptionList
Slice::Operation::throws() const
{
    return _throws;
}

void
Slice::Operation::setExceptionList(const ExceptionList& exceptions)
{
    _throws = exceptions;

    // Check that no exception occurs more than once in the throws clause.
    ExceptionList uniqueExceptions = exceptions;
    uniqueExceptions.sort(containedCompare);
    uniqueExceptions.unique(containedEqual);
    if (uniqueExceptions.size() != exceptions.size())
    {
        // At least one exception appears twice.
        ExceptionList tmp = exceptions;
        tmp.sort(containedCompare);
        ExceptionList duplicates;
        set_difference(
            tmp.begin(),
            tmp.end(),
            uniqueExceptions.begin(),
            uniqueExceptions.end(),
            back_inserter(duplicates),
            containedCompare);
        ostringstream os;
        os << "operation '" << name() << "' has a throws clause with ";
        if (duplicates.size() == 1)
        {
            os << "a ";
        }
        os << "duplicate exception";
        if (duplicates.size() > 1)
        {
            os << "s";
        }
        ExceptionList::const_iterator i = duplicates.begin();
        os << ": '" << (*i)->name() << "'";
        for (i = ++i; i != duplicates.end(); ++i)
        {
            os << ", '" << (*i)->name() << "'";
        }
        _unit->error(os.str());
    }
}

bool
Slice::Operation::sendsClasses() const
{
    for (const auto& i : parameters())
    {
        if (!i->isOutParam() && i->type()->usesClasses())
        {
            return true;
        }
    }
    return false;
}

bool
Slice::Operation::returnsClasses() const
{
    TypePtr t = returnType();
    if (t && t->usesClasses())
    {
        return true;
    }

    for (const auto& i : parameters())
    {
        if (i->isOutParam() && i->type()->usesClasses())
        {
            return true;
        }
    }
    return false;
}

bool
Slice::Operation::returnsData() const
{
    TypePtr t = returnType();
    if (t)
    {
        return true;
    }

    for (const auto& i : parameters())
    {
        if (i->isOutParam())
        {
            return true;
        }
    }

    if (!throws().empty())
    {
        return true;
    }
    return false;
}

bool
Slice::Operation::returnsMultipleValues() const
{
    size_t count = outParameters().size();

    if (returnType())
    {
        ++count;
    }

    return count > 1;
}

bool
Slice::Operation::sendsOptionals() const
{
    for (const auto& i : inParameters())
    {
        if (i->optional())
        {
            return true;
        }
    }
    return false;
}

std::optional<FormatType>
Slice::Operation::format() const
{
    std::optional<FormatType> format = parseFormatMetadata();
    if (!format)
    {
        ContainedPtr cont = dynamic_pointer_cast<Contained>(container());
        assert(cont);
        format = cont->parseFormatMetadata();
    }
    return format;
}

string
Slice::Operation::kindOf() const
{
    return "operation";
}

void
Slice::Operation::visit(ParserVisitor* visitor)
{
    visitor->visitOperation(dynamic_pointer_cast<Operation>(shared_from_this()));
}

Slice::Operation::Operation(
    const ContainerPtr& container,
    const string& name,
    const TypePtr& returnType,
    bool returnIsOptional,
    int returnTag,
    Mode mode)
    : SyntaxTreeBase(container->unit()),
      Contained(container, name),
      Container(container->unit()),
      _returnType(returnType),
      _returnIsOptional(returnIsOptional),
      _returnTag(returnTag),
      _mode(mode)
{
}

// ----------------------------------------------------------------------
// Exception
// ----------------------------------------------------------------------

void
Slice::Exception::destroy()
{
    _base = nullptr;
    Container::destroy();
}

DataMemberPtr
Slice::Exception::createDataMember(
    const string& name,
    const TypePtr& type,
    bool isOptional,
    int tag,
    const SyntaxTreeBasePtr& defaultValueType,
    const string& defaultValueString)
{
    ContainedList matches = _unit->findContents(thisScope() + name);
    if (!matches.empty())
    {
        if (matches.front()->name() != name)
        {
            ostringstream os;
            os << "exception member '" << name << "' differs only in capitalization from exception member '"
               << matches.front()->name() << "'";
            _unit->error(os.str());
        }
        else
        {
            ostringstream os;
            os << "redefinition of exception member '" << name << "'";
            _unit->error(os.str());
            return nullptr;
        }
    }

    checkIdentifier(name); // Don't return here -- we create the data member anyway.

    // Check whether any bases have defined a member with the same name already.
    for (const auto& q : allBases())
    {
        ContainedList contents;
        DataMemberList dml = q->dataMembers();
        copy(dml.begin(), dml.end(), back_inserter(contents));

        for (const auto& r : contents)
        {
            if (r->name() == name)
            {
                ostringstream os;
                os << "exception member '" << name << "' is already defined in a base exception";
                _unit->error(os.str());
                return nullptr;
            }

            string baseName = IceInternal::toLower(r->name());
            string newName = IceInternal::toLower(name);
            if (baseName == newName) // TODO use ciCompare
            {
                ostringstream os;
                os << "exception member '" << name << "' differs only in capitalization from exception member '"
                   << r->name() << "', which is defined in a base exception";
                _unit->error(os.str());
            }
        }
    }

    SyntaxTreeBasePtr dlt = defaultValueType;
    string dv = defaultValueString;

    if (dlt || (dynamic_pointer_cast<Enum>(type) && !dv.empty()))
    {
        // Validate the default value.
        if (!validateConstant(name, type, dlt, dv, false))
        {
            // Create the data member anyway, just without the default value.
            dlt = nullptr;
            dv.clear();
        }
    }

    if (isOptional)
    {
        // Validate the tag.
        for (const auto& q : dataMembers())
        {
            if (q->optional() && tag == q->tag())
            {
                ostringstream os;
                os << "tag for optional data member '" << name << "' is already in use";
                _unit->error(os.str());
                break;
            }
        }
    }

    DataMemberPtr p = make_shared<DataMember>(shared_from_this(), name, type, isOptional, tag, dlt, dv);
    _unit->addContent(p);
    _contents.push_back(p);
    return p;
}

DataMemberList
Slice::Exception::dataMembers() const
{
    DataMemberList result;
    for (const auto& p : _contents)
    {
        DataMemberPtr q = dynamic_pointer_cast<DataMember>(p);
        if (q)
        {
            result.push_back(q);
        }
    }
    return result;
}

DataMemberList
Slice::Exception::orderedOptionalDataMembers() const
{
    return filterOrderedOptionalDataMembers(dataMembers());
}

// Return the data members of this exception and its parent exceptions, in base-to-derived order.
DataMemberList
Slice::Exception::allDataMembers() const
{
    DataMemberList result;

    // Check if we have a base exception. If so, recursively get the data members of the base exception(s).
    if (base())
    {
        result = base()->allDataMembers();
    }

    // Append this exceptions's data members.
    DataMemberList myMembers = dataMembers();
    result.splice(result.end(), myMembers);
    return result;
}

DataMemberList
Slice::Exception::classDataMembers() const
{
    DataMemberList result;
    for (const auto& p : _contents)
    {
        DataMemberPtr q = dynamic_pointer_cast<DataMember>(p);
        if (q && q->type()->isClassType())
        {
            result.push_back(q);
        }
    }
    return result;
}

// Return the class data members of this exception and its parent exceptions, in base-to-derived order.
DataMemberList
Slice::Exception::allClassDataMembers() const
{
    DataMemberList result;

    // Check if we have a base exception. If so, recursively get the class data members of the base exception(s).
    if (base())
    {
        result = base()->allClassDataMembers();
    }

    // Append this exceptions's class data members.
    DataMemberList myMembers = classDataMembers();
    result.splice(result.end(), myMembers);
    return result;
}

ExceptionPtr
Slice::Exception::base() const
{
    return _base;
}

ExceptionList
Slice::Exception::allBases() const
{
    ExceptionList result;
    if (_base)
    {
        result = _base->allBases();
        result.push_front(_base);
    }
    return result;
}

bool
Slice::Exception::isBaseOf(const ExceptionPtr& otherException) const
{
    string scope = scoped();
    if (scope == otherException->scoped())
    {
        return false;
    }

    for (const auto& i : otherException->allBases())
    {
        if (i->scoped() == scope)
        {
            return true;
        }
    }
    return false;
}

bool
Slice::Exception::usesClasses() const
{
    for (const auto& i : dataMembers())
    {
        if (i->type()->usesClasses())
        {
            return true;
        }
    }

    if (_base)
    {
        return _base->usesClasses();
    }
    return false;
}

string
Slice::Exception::kindOf() const
{
    return "exception";
}

void
Slice::Exception::visit(ParserVisitor* visitor)
{
    auto self = dynamic_pointer_cast<Exception>(shared_from_this());
    if (visitor->visitExceptionStart(self))
    {
        Container::visit(visitor);
        visitor->visitExceptionEnd(self);
    }
}

Slice::Exception::Exception(const ContainerPtr& container, const string& name, const ExceptionPtr& base)
    : SyntaxTreeBase(container->unit()),
      Container(container->unit()),
      Contained(container, name),
      _base(base)
{
}

// ----------------------------------------------------------------------
// Struct
// ----------------------------------------------------------------------

DataMemberPtr
Slice::Struct::createDataMember(
    const string& name,
    const TypePtr& type,
    bool isOptional,
    int tag,
    const SyntaxTreeBasePtr& defaultValueType,
    const string& defaultValueString)
{
    ContainedList matches = _unit->findContents(thisScope() + name);
    if (!matches.empty())
    {
        if (matches.front()->name() != name)
        {
            ostringstream os;
            os << "member '" << name << "' differs only in capitalization from member '" << matches.front()->name()
               << "'";
            _unit->error(os.str());
        }
        else
        {
            ostringstream os;
            os << "redefinition of struct member '" << name << "'";
            _unit->error(os.str());
            return nullptr;
        }
    }

    checkIdentifier(name); // Don't return here -- we create the data member anyway.

    // Structures cannot contain themselves.
    if (type.get() == this)
    {
        ostringstream os;
        os << "struct '" << this->name() << "' cannot contain itself";
        _unit->error(os.str());
        return nullptr;
    }

    SyntaxTreeBasePtr dlt = defaultValueType;
    string dv = defaultValueString;

    if (dlt || (dynamic_pointer_cast<Enum>(type) && !dv.empty()))
    {
        // Validate the default value.
        if (!validateConstant(name, type, dlt, dv, false))
        {
            // Create the data member anyway, just without the default value.
            dlt = nullptr;
            dv.clear();
        }
    }

    DataMemberPtr p = make_shared<DataMember>(shared_from_this(), name, type, isOptional, tag, dlt, dv);
    _unit->addContent(p);
    _contents.push_back(p);
    return p;
}

DataMemberList
Slice::Struct::dataMembers() const
{
    DataMemberList result;
    for (const auto& p : _contents)
    {
        DataMemberPtr q = dynamic_pointer_cast<DataMember>(p);
        if (q)
        {
            result.push_back(q);
        }
    }
    return result;
}

DataMemberList
Slice::Struct::classDataMembers() const
{
    DataMemberList result;
    for (const auto& p : _contents)
    {
        DataMemberPtr q = dynamic_pointer_cast<DataMember>(p);
        if (q && q->type()->isClassType())
        {
            result.push_back(q);
        }
    }
    return result;
}

string
Slice::Struct::getOptionalFormat() const
{
    return isVariableLength() ? "FSize" : "VSize";
}

bool
Slice::Struct::usesClasses() const
{
    for (const auto& p : _contents)
    {
        DataMemberPtr q = dynamic_pointer_cast<DataMember>(p);
        if (q)
        {
            if (q->type()->usesClasses())
            {
                return true;
            }
        }
    }
    return false;
}

size_t
Slice::Struct::minWireSize() const
{
    // At least the sum of the minimum member sizes.
    size_t sz = 0;
    for (const auto& i : dataMembers())
    {
        sz += i->type()->minWireSize();
    }
    return sz;
}

bool
Slice::Struct::isVariableLength() const
{
    for (const auto& i : dataMembers())
    {
        if (i->type()->isVariableLength())
        {
            return true;
        }
    }
    return false;
}

string
Slice::Struct::kindOf() const
{
    return "struct";
}

void
Slice::Struct::visit(ParserVisitor* visitor)
{
    auto self = dynamic_pointer_cast<Struct>(shared_from_this());
    if (visitor->visitStructStart(self))
    {
        Container::visit(visitor);
        visitor->visitStructEnd(self);
    }
}

Slice::Struct::Struct(const ContainerPtr& container, const string& name)
    : SyntaxTreeBase(container->unit()),
      Container(container->unit()),
      Type(container->unit()),
      Contained(container, name),
      Constructed(container, name)
{
}

// ----------------------------------------------------------------------
// Sequence
// ----------------------------------------------------------------------

TypePtr
Slice::Sequence::type() const
{
    return _type;
}

MetadataList
Slice::Sequence::typeMetadata() const
{
    return _typeMetadata;
}

void
Slice::Sequence::setTypeMetadata(MetadataList metadata)
{
    _typeMetadata = metadata;
}

bool
Slice::Sequence::usesClasses() const
{
    return _type->usesClasses();
}

size_t
Slice::Sequence::minWireSize() const
{
    return 1; // An empty sequence.
}

bool
Slice::Sequence::isVariableLength() const
{
    return true;
}

string
Slice::Sequence::getOptionalFormat() const
{
    return _type->isVariableLength() ? "FSize" : "VSize";
}

string
Slice::Sequence::kindOf() const
{
    return "sequence";
}

void
Slice::Sequence::visit(ParserVisitor* visitor)
{
    visitor->visitSequence(shared_from_this());
}

Slice::Sequence::Sequence(
    const ContainerPtr& container,
    const string& name,
    const TypePtr& type,
    MetadataList typeMetadata)
    : SyntaxTreeBase(container->unit()),
      Type(container->unit()),
      Contained(container, name),
      Constructed(container, name),
      _type(type),
      _typeMetadata(std::move(typeMetadata))
{
}

// ----------------------------------------------------------------------
// Dictionary
// ----------------------------------------------------------------------

TypePtr
Slice::Dictionary::keyType() const
{
    return _keyType;
}

TypePtr
Slice::Dictionary::valueType() const
{
    return _valueType;
}

MetadataList
Slice::Dictionary::keyMetadata() const
{
    return _keyMetadata;
}

MetadataList
Slice::Dictionary::valueMetadata() const
{
    return _valueMetadata;
}

void
Slice::Dictionary::setKeyMetadata(MetadataList metadata)
{
    _keyMetadata = metadata;
}

void
Slice::Dictionary::setValueMetadata(MetadataList metadata)
{
    _valueMetadata = metadata;
}

bool
Slice::Dictionary::usesClasses() const
{
    return _valueType->usesClasses();
}

size_t
Slice::Dictionary::minWireSize() const
{
    return 1; // An empty dictionary.
}

string
Slice::Dictionary::getOptionalFormat() const
{
    return _keyType->isVariableLength() || _valueType->isVariableLength() ? "FSize" : "VSize";
}

bool
Slice::Dictionary::isVariableLength() const
{
    return true;
}

string
Slice::Dictionary::kindOf() const
{
    return "dictionary";
}

void
Slice::Dictionary::visit(ParserVisitor* visitor)
{
    visitor->visitDictionary(shared_from_this());
}

// Checks whether the provided type is a legal dictionary key type.
// Legal key types are integral types, string, and structs that only contain other legal key types.
bool
Slice::Dictionary::isLegalKeyType(const TypePtr& type)
{
    BuiltinPtr bp = dynamic_pointer_cast<Builtin>(type);
    if (bp)
    {
        switch (bp->kind())
        {
            case Builtin::KindByte:
            case Builtin::KindBool:
            case Builtin::KindShort:
            case Builtin::KindInt:
            case Builtin::KindLong:
            case Builtin::KindString:
            {
                return true;
            }

            case Builtin::KindFloat:
            case Builtin::KindDouble:
            case Builtin::KindObject:
            case Builtin::KindObjectProxy:
            case Builtin::KindValue:
            {
                return false;
            }
        }
    }

    if (dynamic_pointer_cast<Enum>(type))
    {
        return true;
    }

    StructPtr structPtr = dynamic_pointer_cast<Struct>(type);
    if (structPtr)
    {
        for (const auto& dm : structPtr->dataMembers())
        {
            if (!isLegalKeyType(dm->type()))
            {
                return false;
            }
        }
        return true;
    }

    return false;
}

Slice::Dictionary::Dictionary(
    const ContainerPtr& container,
    const string& name,
    const TypePtr& keyType,
    MetadataList keyMetadata,
    const TypePtr& valueType,
    MetadataList valueMetadata)
    : SyntaxTreeBase(container->unit()),
      Type(container->unit()),
      Contained(container, name),
      Constructed(container, name),
      _keyType(keyType),
      _valueType(valueType),
      _keyMetadata(std::move(keyMetadata)),
      _valueMetadata(std::move(valueMetadata))
{
}

// ----------------------------------------------------------------------
// Enum
// ----------------------------------------------------------------------

void
Slice::Enum::destroy()
{
    SyntaxTreeBase::destroy();
}

EnumeratorPtr
Slice::Enum::createEnumerator(const string& name, optional<int> explicitValue)
{
    // Validate the enumerator's name.
    ContainedList matches = _unit->findContents(thisScope() + name);
    if (!matches.empty())
    {
        EnumeratorPtr p = dynamic_pointer_cast<Enumerator>(matches.front());
        if (matches.front()->name() == name)
        {
            ostringstream os;
            os << "redefinition of enumerator '" << name << "'";
            _unit->error(os.str());
        }
        else
        {
            ostringstream os;
            os << "enumerator '" << name << "' differs only in capitalization from '" << matches.front()->name() << "'";
            _unit->error(os.str());
        }
    }
    checkIdentifier(name); // Ignore return value.

    // Determine the enumerator's value, and check that it's valid.
    int nextValue;
    if (explicitValue)
    {
        // If an explicit value was provided, the parser already checks that it's between `0` and `int32_t::max`.
        _hasExplicitValues = true;
        nextValue = *explicitValue;
    }
    else
    {
        if (_lastValue == numeric_limits<int32_t>::max())
        {
            ostringstream os;
            os << "value for enumerator '" << name << "' is out of range";
            _unit->error(os.str());
        }
        // If the enumerator was not assigned an explicit value,
        // we automatically assign it one more than the previous enumerator.
        nextValue = _lastValue + 1;
    }

    // Check if the enumerator's value is already in use.
    bool checkForDuplicates = true;
    if (nextValue > _maxValue)
    {
        _maxValue = nextValue;
        checkForDuplicates = false;
    }
    if (nextValue < _minValue)
    {
        _minValue = nextValue;
        checkForDuplicates = false;
    }
    if (checkForDuplicates)
    {
        for (const auto& r : enumerators())
        {
            if (r->value() == nextValue)
            {
                ostringstream os;
                os << "enumerator '" << name << "' has the same value as enumerator '" << r->name() << "'";
                _unit->error(os.str());
            }
        }
    }

    // Create the enumerator.
    ContainerPtr cont = shared_from_this();
    EnumeratorPtr p = make_shared<Enumerator>(cont, name, nextValue, explicitValue.has_value());
    _unit->addContent(p);
    _contents.push_back(p);
    _lastValue = nextValue;
    return p;
}

bool
Slice::Enum::hasExplicitValues() const
{
    return _hasExplicitValues;
}

int
Slice::Enum::minValue() const
{
    return static_cast<int>(_minValue);
}

int
Slice::Enum::maxValue() const
{
    return static_cast<int>(_maxValue);
}

size_t
Slice::Enum::minWireSize() const
{
    return 1;
}

string
Slice::Enum::getOptionalFormat() const
{
    return "Size";
}

bool
Slice::Enum::isVariableLength() const
{
    return true;
}

string
Slice::Enum::kindOf() const
{
    return "enumeration";
}

void
Slice::Enum::visit(ParserVisitor* visitor)
{
    visitor->visitEnum(dynamic_pointer_cast<Enum>(shared_from_this()));
}

Slice::Enum::Enum(const ContainerPtr& container, const string& name)
    : SyntaxTreeBase(container->unit()),
      Container(container->unit()),
      Type(container->unit()),
      Contained(container, name),
      Constructed(container, name),
      _hasExplicitValues(false),
      _minValue(numeric_limits<int32_t>::max()),
      _maxValue(0),
      _lastValue(-1)
{
}

// ----------------------------------------------------------------------
// Enumerator
// ----------------------------------------------------------------------

EnumPtr
Slice::Enumerator::type() const
{
    return dynamic_pointer_cast<Enum>(container());
}

string
Slice::Enumerator::kindOf() const
{
    return "enumerator";
}

bool
Slice::Enumerator::hasExplicitValue() const
{
    return _hasExplicitValue;
}

int
Slice::Enumerator::value() const
{
    return _value;
}

Slice::Enumerator::Enumerator(const ContainerPtr& container, const string& name, int value, bool hasExplicitValue)
    : SyntaxTreeBase(container->unit()),
      Contained(container, name),
      _hasExplicitValue(hasExplicitValue),
      _value(value)
{
}

// ----------------------------------------------------------------------
// Const
// ----------------------------------------------------------------------

TypePtr
Slice::Const::type() const
{
    return _type;
}

MetadataList
Slice::Const::typeMetadata() const
{
    return _typeMetadata;
}

void
Slice::Const::setTypeMetadata(MetadataList metadata)
{
    _typeMetadata = metadata;
}

SyntaxTreeBasePtr
Slice::Const::valueType() const
{
    return _valueType;
}

string
Slice::Const::value() const
{
    return _value;
}

string
Slice::Const::kindOf() const
{
    return "constant";
}

void
Slice::Const::visit(ParserVisitor* visitor)
{
    visitor->visitConst(shared_from_this());
}

Slice::Const::Const(
    const ContainerPtr& container,
    const string& name,
    const TypePtr& type,
    MetadataList typeMetadata,
    const SyntaxTreeBasePtr& valueType,
    const string& valueString)
    : SyntaxTreeBase(container->unit()),
      Contained(container, name),
      _type(type),
      _typeMetadata(std::move(typeMetadata)),
      _valueType(valueType),
      _value(valueString)
{
}

// ----------------------------------------------------------------------
// Parameter
// ----------------------------------------------------------------------

TypePtr
Slice::Parameter::type() const
{
    return _type;
}

bool
Slice::Parameter::isOutParam() const
{
    return _isOutParam;
}

bool
Slice::Parameter::optional() const
{
    return _optional;
}

int
Slice::Parameter::tag() const
{
    return _tag;
}

string
Slice::Parameter::kindOf() const
{
    return "parameter declaration";
}

void
Slice::Parameter::visit(ParserVisitor* visitor)
{
    visitor->visitParameter(shared_from_this());
}

Slice::Parameter::Parameter(
    const ContainerPtr& container,
    const string& name,
    const TypePtr& type,
    bool isOutParam,
    bool isOptional,
    int tag)
    : SyntaxTreeBase(container->unit()),
      Contained(container, name),
      _type(type),
      _isOutParam(isOutParam),
      _optional(isOptional),
      _tag(tag)
{
}

// ----------------------------------------------------------------------
// DataMember
// ----------------------------------------------------------------------

TypePtr
Slice::DataMember::type() const
{
    return _type;
}

bool
Slice::DataMember::optional() const
{
    return _optional;
}

int
Slice::DataMember::tag() const
{
    return _tag;
}

string
Slice::DataMember::defaultValue() const
{
    return _defaultValue;
}

SyntaxTreeBasePtr
Slice::DataMember::defaultValueType() const
{
    return _defaultValueType;
}

string
Slice::DataMember::kindOf() const
{
    return "data member";
}

void
Slice::DataMember::visit(ParserVisitor* visitor)
{
    visitor->visitDataMember(shared_from_this());
}

Slice::DataMember::DataMember(
    const ContainerPtr& container,
    const string& name,
    const TypePtr& type,
    bool isOptional,
    int tag,
    const SyntaxTreeBasePtr& defaultValueType,
    const string& defaultValueString)
    : SyntaxTreeBase(container->unit()),
      Contained(container, name),
      _type(type),
      _optional(isOptional),
      _tag(tag),
      _defaultValueType(defaultValueType),
      _defaultValue(defaultValueString)
{
}

// ----------------------------------------------------------------------
// Unit
// ----------------------------------------------------------------------

UnitPtr
Slice::Unit::createUnit(bool all, const StringList& defaultFileMetadata)
{
    MetadataList defaultMetadata;
    for (const auto& metadataString : defaultFileMetadata)
    {
        defaultMetadata.push_back(make_shared<Metadata>(metadataString, "<command-line>", 0));
    }

    UnitPtr unit{new Unit{all, std::move(defaultMetadata)}};
    unit->_unit = unit;
    return unit;
}

void
Slice::Unit::setDocComment(const string& comment)
{
    _currentDocComment = "";

    string::size_type end = 0;
    while (true)
    {
        string::size_type begin;
        if (end == 0)
        {
            // Skip past the initial whitespace.
            begin = comment.find_first_not_of(" \t\r\n*", end);
        }
        else
        {
            // Skip more whitespace but retain blank lines.
            begin = comment.find_first_not_of(" \t*", end);
        }

        if (begin == string::npos)
        {
            break;
        }

        end = comment.find('\n', begin);
        if (end != string::npos)
        {
            if (end + 1 > begin)
            {
                _currentDocComment += comment.substr(begin, end + 1 - begin);
            }
            ++end;
        }
        else
        {
            end = comment.find_last_not_of(" \t\r\n*");
            if (end != string::npos)
            {
                if (end + 1 > begin)
                {
                    _currentDocComment += comment.substr(begin, end + 1 - begin);
                }
            }
            break;
        }
    }
}

void
Slice::Unit::addToDocComment(const string& comment)
{
    if (!_currentDocComment.empty())
    {
        _currentDocComment += '\n';
    }
    _currentDocComment += comment;
}

string
Slice::Unit::currentDocComment()
{
    string comment;
    comment.swap(_currentDocComment);
    return comment;
}

string
Slice::Unit::currentFile() const
{
    DefinitionContextPtr dc = currentDefinitionContext();
    if (dc)
    {
        return dc->filename();
    }
    else
    {
        return string();
    }
}

string
Slice::Unit::topLevelFile() const
{
    return _topLevelFile;
}

int
Slice::Unit::currentLine() const
{
    return slice_lineno;
}

int
Slice::Unit::setCurrentFile(const std::string& currentFile, int lineNumber)
{
    assert(!currentFile.empty());

    enum LineType
    {
        File,
        Push,
        Pop
    };

    LineType type = File;

    if (lineNumber == 0)
    {
        if (_currentIncludeLevel > 0 || currentFile != _topLevelFile)
        {
            type = Push;
        }
    }
    else
    {
        DefinitionContextPtr dc = currentDefinitionContext();
        if (dc != nullptr && !dc->filename().empty() && dc->filename() != currentFile)
        {
            type = Pop;
        }
    }

    switch (type)
    {
        case Push:
        {
            if (++_currentIncludeLevel == 1)
            {
                if (find(_includeFiles.begin(), _includeFiles.end(), currentFile) == _includeFiles.end())
                {
                    _includeFiles.push_back(currentFile);
                }
            }
            pushDefinitionContext();
            _currentDocComment = "";
            break;
        }
        case Pop:
        {
            --_currentIncludeLevel;
            popDefinitionContext();
            _currentDocComment = "";
            break;
        }
        default:
        {
            break; // Do nothing
        }
    }

    DefinitionContextPtr dc = currentDefinitionContext();
    assert(dc);
    dc->setFilename(currentFile);
    _definitionContextMap.insert(make_pair(currentFile, dc));

    return static_cast<int>(type);
}

int
Slice::Unit::currentIncludeLevel() const
{
    if (_all)
    {
        return 0;
    }
    else
    {
        return _currentIncludeLevel;
    }
}

void
Slice::Unit::addFileMetadata(MetadataList metadata)
{
    DefinitionContextPtr dc = currentDefinitionContext();
    assert(dc);
    if (dc->seenDefinition())
    {
        error("file metadata must appear before any definitions");
    }
    else
    {
        dc->appendMetadata(std::move(metadata));
    }
}

void
Slice::Unit::setSeenDefinition()
{
    DefinitionContextPtr dc = currentDefinitionContext();
    assert(dc);
    dc->setSeenDefinition();
}

void
Slice::Unit::error(string_view message)
{
    error(currentFile(), currentLine(), message);
}

void
Slice::Unit::error(string_view file, int line, string_view message)
{
    emitError(file, line, message);
    _errors++;
}

void
Slice::Unit::warning(WarningCategory category, string_view message) const
{
    warning(currentFile(), currentLine(), category, message);
}

void
Slice::Unit::warning(string_view file, int line, WarningCategory category, string_view message) const
{
    DefinitionContextPtr dc = findDefinitionContext(file);
    assert(dc);

    // Determine whether the warning should be ignored by checking for any 'suppress-warning' metadata in this context.
    if (!dc->isSuppressed(category))
    {
        emitWarning(file, line, message);
    }
}

ContainerPtr
Slice::Unit::currentContainer() const
{
    assert(!_containerStack.empty());
    return _containerStack.top();
}

void
Slice::Unit::pushContainer(const ContainerPtr& container)
{
    _containerStack.push(container);
}

void
Slice::Unit::popContainer()
{
    assert(!_containerStack.empty());
    _containerStack.pop();
}

DefinitionContextPtr
Slice::Unit::currentDefinitionContext() const
{
    DefinitionContextPtr dc;
    if (!_definitionContextStack.empty())
    {
        dc = _definitionContextStack.top();
    }
    return dc;
}

void
Slice::Unit::pushDefinitionContext()
{
    _definitionContextStack.push(make_shared<DefinitionContext>(_currentIncludeLevel, _defaultFileMetadata));
}

void
Slice::Unit::popDefinitionContext()
{
    assert(!_definitionContextStack.empty());
    _definitionContextStack.pop();
}

DefinitionContextPtr
Slice::Unit::findDefinitionContext(string_view file) const
{
    map<string, DefinitionContextPtr>::const_iterator p = _definitionContextMap.find(file);
    if (p != _definitionContextMap.end())
    {
        return p->second;
    }
    return nullptr;
}

void
Slice::Unit::addContent(const ContainedPtr& contained)
{
    string scoped = IceInternal::toLower(contained->scoped());
    _contentMap[scoped].push_back(contained);
}

ContainedList
Slice::Unit::findContents(const string& scopedName) const
{
    assert(!scopedName.empty());
    assert(scopedName[0] == ':');

    string name = IceInternal::toLower(scopedName);
    map<string, ContainedList>::const_iterator p = _contentMap.find(name);
    if (p != _contentMap.end())
    {
        return p->second;
    }
    else
    {
        return ContainedList();
    }
}

void
Slice::Unit::addTypeId(int compactId, const std::string& typeId)
{
    _typeIds.insert(make_pair(compactId, typeId));
}

std::string
Slice::Unit::getTypeId(int compactId) const
{
    map<int, string>::const_iterator p = _typeIds.find(compactId);
    if (p != _typeIds.end())
    {
        return p->second;
    }
    return string();
}

StringList
Slice::Unit::includeFiles() const
{
    return _includeFiles;
}

StringList
Slice::Unit::allFiles() const
{
    StringList result;
    for (const auto& [key, value] : _definitionContextMap)
    {
        result.push_back(key);
    }
    return result;
}

int
Slice::Unit::parse(const string& filename, FILE* file, bool debugMode)
{
    slice_debug = debugMode ? 1 : 0;
    slice__flex_debug = debugMode ? 1 : 0;

    assert(!Slice::currentUnit);
    Slice::currentUnit = this;

    _currentDocComment = "";
    _currentIncludeLevel = 0;
    _topLevelFile = fullPath(filename);
    pushContainer(shared_from_this());
    pushDefinitionContext();
    setCurrentFile(_topLevelFile, 0);

    slice_in = file;
    int status = slice_parse();
    if (_errors)
    {
        status = EXIT_FAILURE;
    }

    if (status == EXIT_FAILURE)
    {
        while (!_containerStack.empty())
        {
            popContainer();
        }
        while (!_definitionContextStack.empty())
        {
            popDefinitionContext();
        }
    }
    else
    {
        assert(_containerStack.size() == 1);
        popContainer();
        assert(_definitionContextStack.size() == 1);
        popDefinitionContext();
    }

    Slice::currentUnit = nullptr;
    return status;
}

void
Slice::Unit::destroy()
{
    _contentMap.clear();
    _builtins.clear();
    Container::destroy();
}

void
Slice::Unit::visit(ParserVisitor* visitor)
{
    auto self = dynamic_pointer_cast<Unit>(shared_from_this());
    if (visitor->visitUnitStart(self))
    {
        Container::visit(visitor);
        visitor->visitUnitEnd(self);
    }
}

BuiltinPtr
Slice::Unit::createBuiltin(Builtin::Kind kind)
{
    map<Builtin::Kind, BuiltinPtr>::const_iterator p = _builtins.find(kind);
    if (p != _builtins.end())
    {
        return p->second;
    }
    auto builtin = make_shared<Builtin>(dynamic_pointer_cast<Unit>(shared_from_this()), kind);
    _builtins.insert(make_pair(kind, builtin));
    return builtin;
}

void
Slice::Unit::addTopLevelModule(const string& file, const string& module)
{
    map<string, set<string>>::iterator i = _fileTopLevelModules.find(file);
    if (i == _fileTopLevelModules.end())
    {
        set<string> modules;
        modules.insert(module);
        _fileTopLevelModules.insert(make_pair(file, modules));
    }
    else
    {
        i->second.insert(module);
    }
}

set<string>
Slice::Unit::getTopLevelModules(const string& file) const
{
    map<string, set<string>>::const_iterator i = _fileTopLevelModules.find(file);
    if (i == _fileTopLevelModules.end())
    {
        return set<string>();
    }
    else
    {
        return i->second;
    }
}

Slice::Unit::Unit(bool all, MetadataList defaultFileMetadata)
    : SyntaxTreeBase(nullptr),
      Container(nullptr),
      _all(all),
      _defaultFileMetadata(std::move(defaultFileMetadata)),
      _errors(0),
      _currentIncludeLevel(0)

{
}

// ----------------------------------------------------------------------
// CICompare
// ----------------------------------------------------------------------

bool
Slice::CICompare::operator()(const string& lhs, const string& rhs) const
{
    string::const_iterator p1 = lhs.begin();
    string::const_iterator p2 = rhs.begin();
    while (p1 != lhs.end() && p2 != rhs.end() &&
           ::tolower(static_cast<unsigned char>(*p1)) == ::tolower(static_cast<unsigned char>(*p2)))
    {
        ++p1;
        ++p2;
    }
    if (p1 == lhs.end() && p2 == rhs.end())
    {
        return false;
    }
    else if (p1 == lhs.end())
    {
        return true;
    }
    else if (p2 == rhs.end())
    {
        return false;
    }
    else
    {
        return ::tolower(static_cast<unsigned char>(*p1)) < ::tolower(static_cast<unsigned char>(*p2));
    }
}

// ----------------------------------------------------------------------
// DerivedToBaseCompare
// ----------------------------------------------------------------------

bool
Slice::DerivedToBaseCompare::operator()(const ExceptionPtr& lhs, const ExceptionPtr& rhs) const
{
    return rhs->isBaseOf(lhs);
}<|MERGE_RESOLUTION|>--- conflicted
+++ resolved
@@ -3010,32 +3010,11 @@
         vector<string> baseNames;
         for (const auto& op : baseInterface->allOperations())
         {
-<<<<<<< HEAD
             baseNames.push_back(op->name());
         }
         if (!checkBaseOperationNames(name, baseNames))
         {
             return nullptr;
-=======
-            if (op->name() == name)
-            {
-                ostringstream os;
-                os << "operation '" << name << "' is already defined as an operation in a base interface";
-                _unit->error(os.str());
-                return nullptr;
-            }
-
-            string baseName = IceInternal::toLower(op->name());
-            string newName2 = IceInternal::toLower(name);
-            if (baseName == newName2)
-            {
-                ostringstream os;
-                os << "operation '" << name << "' differs only in capitalization from operation"
-                   << " '" << op->name() << "', which is defined in a base interface";
-                _unit->error(os.str());
-                return nullptr;
-            }
->>>>>>> d43b8626
         }
     }
 
@@ -3061,7 +3040,7 @@
         if (baseName == name)
         {
             ostringstream os;
-            os << "operation `" << name << "' is already defined as an operation in a base interface";
+            os << "operation '" << name << "' is already defined as an operation in a base interface";
             _unit->error(os.str());
             return false;
         }
@@ -3071,8 +3050,8 @@
         if (baseNameInLowercase == nameInLowercase)
         {
             ostringstream os;
-            os << "operation `" << name << "' differs only in capitalization from operation"
-               << " `" << baseName << "', which is defined in a base interface";
+            os << "operation '" << name << "' differs only in capitalization from operation"
+               << " '" << baseName << "', which is defined in a base interface";
             _unit->error(os.str());
             return false;
         }
