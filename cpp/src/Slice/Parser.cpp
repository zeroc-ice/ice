//
// Copyright (c) ZeroC, Inc. All rights reserved.
//

#include <IceUtil/Functional.h>
#include <IceUtil/InputUtil.h>
#include <IceUtil/StringUtil.h>
#include <Slice/Parser.h>
#include <Slice/GrammarUtil.h>
#include <cstring>
#include <iterator>

// TODO: fix this warning once we no longer support VS2013 and earlier
#if defined(_MSC_VER)
#    pragma warning(disable:4589) // Constructor of abstract class 'Slice::Type' ignores initializer...
#endif

using namespace std;
using namespace Slice;

namespace
{
    struct UnderscoreSeparator : numpunct<char>
    {
        char do_thousands_sep() const override { return '_' ; }
        string do_grouping() const override { return "\3"; }
    };

    locale underscoreSeparatorLocale = locale(locale::classic(), new UnderscoreSeparator);
}

Slice::CompilerException::CompilerException(const char* file, int line, const string& r) :
    IceUtil::Exception(file, line),
    _reason(r)
{
}

string
Slice::CompilerException::ice_id() const
{
    return "::Slice::CompilerException";
}

void
Slice::CompilerException::ice_print(ostream& out) const
{
    IceUtil::Exception::ice_print(out);
    out << ": " << _reason;
}

Slice::CompilerException*
Slice::CompilerException::ice_cloneImpl() const
{
    return new CompilerException(*this);
}

void
Slice::CompilerException::ice_throw() const
{
    throw *this;
}

string
Slice::CompilerException::reason() const
{
    return _reason;
}

// Forward declare things from Bison and Flex the parser can use.
extern int slice_parse();
extern int slice_lineno;
extern FILE* slice_in;
extern int slice_debug;
extern int slice__flex_debug;

namespace
{
    bool
    isMutableAfterReturnType(const TypePtr& type)
    {
        // Returns true if the type contains data types which can be referenced by user code
        // and mutated after a dispatch returns.

        if (auto optional = OptionalPtr::dynamicCast(type))
        {
            return isMutableAfterReturnType(optional->underlying());
        }

        if (ClassDeclPtr::dynamicCast(type) || StructPtr::dynamicCast(type) || SequencePtr::dynamicCast(type)
            || DictionaryPtr::dynamicCast(type))
        {
            return true;
        }

        BuiltinPtr builtin = BuiltinPtr::dynamicCast(type);
        if (builtin && builtin->usesClasses())
        {
            return true;
        }

        return false;
    }
}

namespace Slice
{
    Unit* unit;
}

// ----------------------------------------------------------------------
// DefinitionContext
// ----------------------------------------------------------------------

Slice::DefinitionContext::DefinitionContext(int includeLevel, const StringList& metaData) :
    _includeLevel(includeLevel), _metaData(metaData)
{
    initSuppressedWarnings();
}

string
Slice::DefinitionContext::filename() const
{
    return _filename;
}

int
Slice::DefinitionContext::includeLevel() const
{
    return _includeLevel;
}

void
Slice::DefinitionContext::setFilename(const string& filename)
{
    _filename = filename;
}

void
Slice::DefinitionContext::setMetaData(const StringList& metaData)
{
    _metaData = metaData;
    initSuppressedWarnings();
}

string
Slice::DefinitionContext::findMetaData(const string& prefix) const
{
    for (const auto& metadata : _metaData)
    {
        if (metadata.find(prefix) == 0)
        {
            return metadata;
        }
    }
    return "";
}

StringList
Slice::DefinitionContext::getMetaData() const
{
    return _metaData;
}

bool
Slice::DefinitionContext::compatMode() const
{
    return findMetaData("3.7") == "3.7";
}

void
Slice::DefinitionContext::error(const string& file, int line, const string& msg) const
{
    emitError(file, line, msg);
    throw CompilerException(__FILE__, __LINE__, msg);
}

void
Slice::DefinitionContext::warning(WarningCategory category, const string& file, int line, const string& msg) const
{
    if (!suppressWarning(category))
    {
        emitWarning(file, line, msg);
    }
}

bool
Slice::DefinitionContext::suppressWarning(WarningCategory category) const
{
    return _suppressedWarnings.find(category) != _suppressedWarnings.end() ||
           _suppressedWarnings.find(All) != _suppressedWarnings.end();
}

void
Slice::DefinitionContext::initSuppressedWarnings()
{
    _suppressedWarnings.clear();
    const string prefix = "suppress-warning";
    string value = findMetaData(prefix);
    if (value == prefix)
    {
        _suppressedWarnings.insert(All);
    }
    else if (!value.empty())
    {
        assert(value.length() > prefix.length());
        if (value[prefix.length()] == ':')
        {
            value = value.substr(prefix.length() + 1);
            vector<string> results;
            IceUtilInternal::splitString(value, ",", results);
            for (const auto& p : results)
            {
                string s = IceUtilInternal::trim(p);
                if (s == "all")
                {
                    _suppressedWarnings.insert(All);
                }
                else if (s == "deprecated")
                {
                    _suppressedWarnings.insert(Deprecated);
                }
                else if (s == "invalid-metadata")
                {
                    _suppressedWarnings.insert(InvalidMetaData);
                }
                else if (s == "reserved-identifier")
                {
                    _suppressedWarnings.insert(ReservedIdentifier);
                }
                else
                {
                    warning(InvalidMetaData, "", -1, string("invalid category `") + s +
                            "' in file metadata suppress-warning");
                }
            }
        }
    }
}

// ----------------------------------------------------------------------
// Comment
// ----------------------------------------------------------------------

bool
Slice::Comment::isDeprecated() const
{
    return _isDeprecated;
}

StringList
Slice::Comment::deprecated() const
{
    return _deprecated;
}

StringList
Slice::Comment::overview() const
{
    return _overview;
}

StringList
Slice::Comment::misc() const
{
    return _misc;
}

StringList
Slice::Comment::seeAlso() const
{
    return _seeAlso;
}

StringList
Slice::Comment::returns() const
{
    return _returns;
}

map<string, StringList>
Slice::Comment::parameters() const
{
    return _parameters;
}

map<string, StringList>
Slice::Comment::exceptions() const
{
    return _exceptions;
}

Slice::Comment::Comment()
{
}

// ----------------------------------------------------------------------
// SyntaxTreeBase
// ----------------------------------------------------------------------

void
Slice::SyntaxTreeBase::destroy()
{
    _unit = nullptr;
}

UnitPtr
Slice::SyntaxTreeBase::unit() const
{
    return _unit;
}

DefinitionContextPtr
Slice::SyntaxTreeBase::definitionContext() const
{
    return _definitionContext;
}

void
Slice::SyntaxTreeBase::visit(ParserVisitor*, bool)
{
}

Slice::SyntaxTreeBase::SyntaxTreeBase(const UnitPtr& unt, const DefinitionContextPtr& definitionContext) :
    _unit(unt),
    _definitionContext(definitionContext)
{
    if (!_definitionContext && _unit)
    {
        _definitionContext = _unit->currentDefinitionContext();
    }
}

// ----------------------------------------------------------------------
// Type
// ----------------------------------------------------------------------

Slice::Type::Type(const UnitPtr& unt) :
    SyntaxTreeBase(unt)
{
}

// ----------------------------------------------------------------------
// Builtin
// ----------------------------------------------------------------------

string
Slice::Builtin::typeId() const
{
    if (_kind == KindObject || _kind == KindAnyClass)
    {
        return "::Ice::" + kindAsString();
    }
    else
    {
        return kindAsString();
    }
}

bool
Slice::Builtin::usesClasses() const
{
    return _kind == KindAnyClass;
}

size_t
Slice::Builtin::minWireSize() const
{
    switch(_kind)
    {
        case KindBool: return 1;
        case KindByte: return 1;
        case KindShort: return 2;
        case KindUShort: return 2;
        case KindInt: return 4;
        case KindUInt: return 4;
        case KindVarInt: return 1;
        case KindVarUInt: return 1;
        case KindLong: return 8;
        case KindULong: return 8;
        case KindVarLong: return 1;
        case KindVarULong: return 1;
        case KindFloat: return 4;
        case KindDouble: return 8;
        case KindString: return 1; // at least one byte for an empty string.
        case KindObject: return 3; // at least a 1-character identity name (2 bytes) + empty identity category (1 byte).
        case KindAnyClass: return 1; // at least one byte to marshal an index instead of an instance.
    }
    throw logic_error("");
}

string
Slice::Builtin::getTagFormat() const
{
    switch(_kind)
    {
        case KindBool:
        case KindByte:
            return "F1";
        case KindShort:
        case KindUShort:
            return "F2";
        case KindInt:
        case KindUInt:
        case KindFloat:
            return "F4";
        case KindLong:
        case KindULong:
        case KindDouble:
            return "F8";
        case KindVarInt:
        case KindVarUInt:
        case KindVarLong:
        case KindVarULong:
            return "VInt";
        case KindString:
            return "VSize";
        case KindAnyClass:
            return "Class";
        case KindObject:
            return "FSize";
    }
    throw logic_error("");
}

bool
Slice::Builtin::isVariableLength() const
{
    switch(_kind)
    {
        case KindVarInt:
        case KindVarUInt:
        case KindVarLong:
        case KindVarULong:
        case KindString:
        case KindObject:
        case KindAnyClass:
            return true;
        default:
            return false;
    }
}

bool
Slice::Builtin::isNumericType() const
{
    switch(_kind)
    {
        case KindByte:
        case KindShort:
        case KindUShort:
        case KindInt:
        case KindUInt:
        case KindVarInt:
        case KindVarUInt:
        case KindLong:
        case KindULong:
        case KindVarLong:
        case KindVarULong:
        case KindFloat:
        case KindDouble:
            return true;
        default:
            return false;
    }
}

bool
Slice::Builtin::isNumericTypeOrBool() const
{
    return isNumericType() || (_kind == KindBool);
}

bool
Slice::Builtin::isIntegralType() const
{
    switch(_kind)
    {
        case KindByte:
        case KindShort:
        case KindUShort:
        case KindInt:
        case KindUInt:
        case KindVarInt:
        case KindVarUInt:
        case KindLong:
        case KindULong:
        case KindVarLong:
        case KindVarULong:
            return true;
        default:
            return false;
    }
}

bool
Slice::Builtin::isUnsignedType() const
{
    switch(_kind)
    {
        case KindByte:
        case KindUShort:
        case KindUInt:
        case KindVarUInt:
        case KindULong:
        case KindVarULong:
            return true;
        default:
            return false;
    }
}

pair<int64_t, uint64_t>
Slice::Builtin::integralRange() const
{
    switch(_kind)
    {
        case KindByte:
            return make_pair<int64_t, uint64_t>(0, UINT8_MAX);
        case KindShort:
            return make_pair<int64_t, uint64_t>(INT16_MIN, INT16_MAX);
        case KindUShort:
            return make_pair<int64_t, uint64_t>(0, UINT16_MAX);
        case KindInt:
        case KindVarInt:
            return make_pair<int64_t, uint64_t>(INT32_MIN, INT32_MAX);
        case KindUInt:
        case KindVarUInt:
            return make_pair<int64_t, uint64_t>(0, UINT32_MAX);
        case KindLong:
            return make_pair<int64_t, uint64_t>(INT64_MIN, INT64_MAX);
        case KindVarLong:
            // the first 2 bits are used to encode the var-integer size, so the range is
            // -2^63 / 4 == -2^61 to (2^63 - 1) / 4 == 2^61 - 1.
            return make_pair<int64_t, uint64_t>(INT64_MIN / 4, INT64_MAX / 4);
        case KindULong:
            return make_pair<int64_t, uint64_t>(0, UINT64_MAX);
        case KindVarULong:
            return make_pair<int64_t, uint64_t>(0, UINT64_MAX / 4);
        default:
            assert(false);
            throw logic_error("");
    }
}

Slice::Builtin::Kind
Slice::Builtin::kind() const
{
    return _kind;
}

string
Slice::Builtin::kindAsString() const
{
    return builtinTable[_kind];
}

optional<Slice::Builtin::Kind>
Slice::Builtin::kindFromString(string_view str)
{
    for (size_t i = 0; i < builtinTable.size(); i++)
    {
        if (str == builtinTable[i])
        {
            return static_cast<Kind>(i);
        }
    }
    return nullopt;
}

Slice::Builtin::Builtin(const UnitPtr& ut, Kind kind) :
    SyntaxTreeBase(ut),
    Type(ut),
    _kind(kind)
{
    // Builtin types do not have a definition context.
    _definitionContext = nullptr;
}

// ----------------------------------------------------------------------
// Contained
// ----------------------------------------------------------------------

ContainerPtr
Slice::Contained::container() const
{
    return _container;
}

string
Slice::Contained::name() const
{
    return _name;
}

string
Slice::Contained::scoped() const
{
    return _scoped;
}

string
Slice::Contained::scope() const
{
    auto idx = _scoped.rfind("::");
    assert(idx != string::npos);
    return string(_scoped, 0, idx + 2);
}

string
Slice::Contained::flattenedScope() const
{
    string s = scope();
    string::size_type pos = 0;
    while ((pos = s.find("::", pos)) != string::npos)
    {
        s.replace(pos, 2, "_");
    }
    return s;
}

string
Slice::Contained::file() const
{
    return _file;
}

int
Slice::Contained::line() const
{
    return _line;
}

string
Slice::Contained::comment() const
{
    return _comment;
}

namespace
{
    void
    trimLines(StringList& l)
    {
        // Remove empty trailing lines.
        while (!l.empty() && l.back().empty())
        {
            l.pop_back();
        }
    }

    StringList
    splitComment(const string& c, bool stripMarkup)
    {
        string comment = c;

        if (stripMarkup)
        {
            // Strip HTML markup and javadoc links.
            for (auto pos = comment.find('<'); pos != string::npos; pos = comment.find('<', pos))
            {
                auto endpos = comment.find('>', pos);
                if (endpos == string::npos)
                {
                    break;
                }
                comment.erase(pos, endpos - pos + 1);
            }

            // Replace links of the form {@link Type#member} with "Type.member".
            const string link = "{@link";
            for (auto pos = comment.find(link); pos != string::npos; pos = comment.find(link, pos))
            {
                comment.erase(pos, link.size() + 1); // Erase trailing white space too.

                auto endpos = comment.find('}', pos);
                if (endpos != string::npos)
                {
                    comment.erase(endpos, 1);

                    auto hashpos = comment.find('#');
                    comment[hashpos] = '.';
                }
            }
        }

        StringList result;
        string::size_type pos = 0;
        string::size_type nextPos;
        while ((nextPos = comment.find('\n', pos)) != string::npos)
        {
            result.push_back(IceUtilInternal::trim(string(comment, pos, nextPos - pos)));
            pos = nextPos + 1;
        }
        string lastLine = IceUtilInternal::trim(string(comment, pos));
        if (!lastLine.empty())
        {
            result.push_back(lastLine);
        }

        trimLines(result);
        return result;
    }

    bool
    parseCommentLine(const string& l, const string& tag, bool namedTag, string& name, string& doc)
    {
        doc.clear();

        if (l.find(tag) == 0)
        {
            const string ws = " \t";

            if (namedTag)
            {
                auto n = l.find_first_not_of(ws, tag.size());
                if (n == string::npos)
                {
                    return false; // Malformed line, ignore it.
                }
                auto end = l.find_first_of(ws, n);
                if (end == string::npos)
                {
                    return false; // Malformed line, ignore it.
                }
                name = l.substr(n, end - n);
                n = l.find_first_not_of(ws, end);
                if (n != string::npos)
                {
                    doc = l.substr(n);
                }
            }
            else
            {
                name.clear();

                auto n = l.find_first_not_of(ws, tag.size());
                if (n == string::npos)
                {
                    return false; // Malformed line, ignore it.
                }
                doc = l.substr(n);
            }
            return true;
        }
        return false;
    }
}

CommentPtr
Slice::Contained::parseComment(bool stripMarkup) const
{
    CommentPtr comment = new Comment;

    // First check metadata for a deprecated tag.
    string deprecateMetadata;
    if (findMetaData("deprecate", deprecateMetadata))
    {
        comment->_isDeprecated = true;
        if (deprecateMetadata.find("deprecate:") == 0 && deprecateMetadata.size() > 10)
        {
            comment->_deprecated.push_back(IceUtilInternal::trim(deprecateMetadata.substr(10)));
        }
    }
    else
    {
        comment->_isDeprecated = false;
    }

    if (!comment->_isDeprecated && _comment.empty())
    {
        return nullptr;
    }

    // Split up the comment into lines.
    StringList lines = splitComment(_comment, stripMarkup);

    StringList::const_iterator i;
    for (i = lines.begin(); i != lines.end(); ++i)
    {
        const string l = *i;
        if (l[0] == '@')
        {
            break;
        }
        comment->_overview.push_back(l);
    }

    enum State { StateMisc, StateParam, StateThrows, StateReturn, StateDeprecated };
    State state = StateMisc;
    string name;
    const string ws = " \t";
    const string paramTag = "@param";
    const string throwsTag = "@throws";
    const string exceptionTag = "@exception";
    const string returnTag = "@return";
    const string deprecatedTag = "@deprecated";
    const string seeTag = "@see";
    for (; i != lines.end(); ++i)
    {
        const string l = IceUtilInternal::trim(*i);
        string line;
        if (parseCommentLine(l, paramTag, true, name, line) && !line.empty())
        {
            state = StateParam;
            comment->_parameters[name] = { line }; // The first line of the description.
        }
        else if (parseCommentLine(l, throwsTag, true, name, line) && !line.empty())
        {
            state = StateThrows;
            comment->_exceptions[name] = { line }; // The first line of the description.
        }
        else if (parseCommentLine(l, exceptionTag, true, name, line) && !line.empty())
        {
            state = StateThrows;
            comment->_exceptions[name] = { line }; // The first line of the description.
        }
        else if (parseCommentLine(l, seeTag, false, name, line) && !line.empty())
        {
            comment->_seeAlso.push_back(line);
        }
        else if (parseCommentLine(l, returnTag, false, name, line) && !line.empty())
        {
            state = StateReturn;
            comment->_returns.push_back(line); // The first line of the description.
        }
        else if (parseCommentLine(l, deprecatedTag, false, name, line))
        {
            comment->_isDeprecated = true;
            if (!line.empty())
            {
                state = StateDeprecated;
                comment->_deprecated.push_back(line); // The first line of the description.
            }
        }
        else if (!l.empty())
        {
            if (l[0] == '@')
            {
                // Treat all other tags as miscellaneous comments.
                state = StateMisc;
            }

            switch(state)
            {
                case StateMisc:
                {
                    comment->_misc.push_back(l);
                    break;
                }
                case StateParam:
                {
                    assert(!name.empty());
                    StringList sl;
                    if (comment->_parameters.find(name) != comment->_parameters.end())
                    {
                        sl = comment->_parameters[name];
                    }
                    sl.push_back(l);
                    comment->_parameters[name] = sl;
                    break;
                }
                case StateThrows:
                {
                    assert(!name.empty());
                    StringList sl;
                    if (comment->_exceptions.find(name) != comment->_exceptions.end())
                    {
                        sl = comment->_exceptions[name];
                    }
                    sl.push_back(l);
                    comment->_exceptions[name] = sl;
                    break;
                }
                case StateReturn:
                {
                    comment->_returns.push_back(l);
                    break;
                }
                case StateDeprecated:
                {
                    comment->_deprecated.push_back(l);
                    break;
                }
            }
        }
    }

    trimLines(comment->_overview);
    trimLines(comment->_deprecated);
    trimLines(comment->_misc);
    trimLines(comment->_returns);

    return comment;
}

int
Slice::Contained::includeLevel() const
{
    return _includeLevel;
}

bool
Slice::Contained::hasMetaData(const string& meta) const
{
    return find(_metaData.begin(), _metaData.end(), meta) != _metaData.end();
}

bool
Slice::Contained::hasMetaDataWithPrefix(const string& prefix) const
{
    return !findMetaDataWithPrefix(prefix).empty();
}

bool
Slice::Contained::findMetaData(const string& prefix, string& meta) const
{
    for (const auto& p : _metaData)
    {
        if (p.find(prefix) == 0)
        {
            meta = p;
            return true;
        }
    }
    return false;
}

string
Slice::Contained::findMetaDataWithPrefix(const string& prefix) const
{
    string meta;
    if (findMetaData(prefix, meta))
    {
        return meta.substr(prefix.size());
    }
    return "";
}

list<string>
Slice::Contained::getMetaData() const
{
    return _metaData;
}

void
Slice::Contained::setMetaData(const list<string>& metaData)
{
    _metaData = metaData;
}

// TODO: remove this method once "cs:" and "vb:" prefix are hard errors.
void
Slice::Contained::addMetaData(const string& s)
{
    _metaData.push_back(s);
}

FormatType
Slice::Contained::parseFormatMetaData() const
{
    FormatType result = DefaultFormat; // TODO: replace FormatType here by a std::optional<FormatType>
                                       // and eliminate DefaultFormat (replaced by not-set).

    string tag = findMetaDataWithPrefix("format:");
    if (!tag.empty())
    {
        if (tag == "compact")
        {
            result = CompactFormat;
        }
        else if (tag == "sliced")
        {
            result = SlicedFormat;
        }
        else if (tag != "default") // TODO: Allow "default" to be specified as a format value?
        {
            // TODO: How to handle invalid format?
        }
    }
    return result;
}

bool
Slice::Contained::operator<(const Contained& rhs) const
{
    return _scoped < rhs._scoped;
}

bool
Slice::Contained::operator==(const Contained& rhs) const
{
    return _scoped == rhs._scoped;
}

Slice::Contained::Contained(const ContainerPtr& container, const string& name) :
    SyntaxTreeBase(container->unit()),
    _container(container),
    _name(name)
{
    if (ContainedPtr cont = ContainedPtr::dynamicCast(_container))
    {
        _scoped = cont->scoped();
    }
    _scoped += "::" + _name;
    assert(_unit);
    _unit->addContent(this);
    _file = _unit->currentFile();
    _line = _unit->currentLine();
    _comment = _unit->currentComment();
    _includeLevel = _unit->currentIncludeLevel();
}

// ----------------------------------------------------------------------
// Container
// ----------------------------------------------------------------------

void
Slice::Container::destroy()
{
    _introducedMap.clear();
    SyntaxTreeBase::destroy();
}

TypeList
Slice::Container::lookupType(const string& scoped, bool printError)
{
    // Remove whitespace.
    string sc = scoped;
    sc.erase(remove_if(sc.begin(), sc.end(), ::isspace), sc.end());

    // Check for builtin type.
    if (auto kind = Builtin::kindFromString(sc))
    {
        return { _unit->builtin(kind.value()) };
    }

    // Not a builtin type, try to look up a constructed type.
    return lookupTypeNoBuiltin(scoped, printError);
}

TypeList
Slice::Container::lookupTypeNoBuiltin(const string& scoped, bool printError, bool ignoreUndefined)
{
    // Remove whitespace.
    string sc = scoped;
    sc.erase(remove_if(sc.begin(), sc.end(), ::isspace), sc.end());

    // Absolute scoped name?
    if (sc.size() >= 2 && sc[0] == ':')
    {
        return _unit->lookupTypeNoBuiltin(sc.substr(2), printError);
    }

    TypeList results;
    bool typeError = false;
    vector<string> errors;

    ContainedList matches = _unit->findContents(thisScope() + sc);
    for (const auto& match : matches)
    {
        if (InterfaceDefPtr::dynamicCast(match) || ClassDefPtr::dynamicCast(match))
        {
            continue; // Ignore interface and class definitions.
        }

        if (printError && match->scoped() != (thisScope() + sc))
        {
            errors.push_back(match->kindOf() + " `" + scoped
                             + "' is capitalized inconsistently with its previous name: `" + match->scoped() + "'");
        }

        if (ExceptionPtr ex = ExceptionPtr::dynamicCast(match))
        {
            if (printError)
            {
                _unit->error("`" + sc + "' is an exception, which cannot be used as a type");
            }
            return TypeList();
        }

        TypePtr type = TypePtr::dynamicCast(match);
        if (!type)
        {
            typeError = true;
            if (printError)
            {
                errors.push_back("`" + sc + "' is not a type");
            }
            break; // Possible that correct match is higher in scope
        }
        results.push_back(type);
    }

    if (results.empty())
    {
        if (ContainedPtr contained = ContainedPtr::dynamicCast(this))
        {
            results = contained->container()->lookupTypeNoBuiltin(sc, printError, typeError || ignoreUndefined);
        }
        else if (!typeError)
        {
            if (printError && !ignoreUndefined)
            {
                _unit->error("`" + sc + "' is not defined");
            }
            return TypeList();
        }
    }

    // Do not emit errors if there was a type error but a match was found in a higher scope.
    if (printError && !(typeError && !results.empty()))
    {
        for (const auto& error : errors)
        {
            _unit->error(error);
        }
    }
    return results;
}

ContainedList
Slice::Container::lookupContained(const string& scoped, bool printError)
{
    // Remove whitespace.
    string sc = scoped;
    sc.erase(remove_if(sc.begin(), sc.end(), ::isspace), sc.end());

    // Absolute scoped name?
    if (sc.size() >= 2 && sc[0] == ':')
    {
        return _unit->lookupContained(sc.substr(2), printError);
    }

    ContainedList matches = _unit->findContents(thisScope() + sc);
    ContainedList results;
    for (const auto& match : matches)
    {
        if (InterfaceDefPtr::dynamicCast(match) || ClassDefPtr::dynamicCast(match))
        {
            continue; // ignore definitions
        }

        results.push_back(match);

        if (printError && match->scoped() != (thisScope() + sc))
        {
            string containerName;
            if (ContainedPtr container = ContainedPtr::dynamicCast(match->container()))
            {
                containerName = "in " + container->kindOf() + " `" + container->scoped() + "'";
            }
            else
            {
                containerName = "at global scope";
            }

            _unit->error(match->kindOf() + " `" + scoped + "' is capitalized inconsistently with its previous name: `"
                         + match->scoped() + "'");
            _unit->note(match, match->kindOf() + " `" + match->name() + "' is defined " + containerName);
        }
    }

    if (results.empty())
    {
        ContainedPtr contained = ContainedPtr::dynamicCast(this);
        if (!contained)
        {
            if (printError)
            {
                _unit->error("`" + sc + "' is not defined");
            }
            return ContainedList();
        }
        return contained->container()->lookupContained(sc, printError);
    }
    else
    {
        return results;
    }
}

ExceptionPtr
Slice::Container::lookupException(const string& scoped, bool printError)
{
    ContainedList contained = lookupContained(scoped, printError);
    if (contained.empty())
    {
        return nullptr;
    }

    ExceptionList exceptions;
    for (const auto& p : contained)
    {
        ExceptionPtr ex = ExceptionPtr::dynamicCast(p);
        if (!ex)
        {
            if (printError)
            {
                _unit->error("`" + scoped + "' is not an exception");
            }
            return nullptr;
        }
        exceptions.push_back(ex);
    }
    assert(exceptions.size() == 1);
    return exceptions.front();
}

// Find enumerators using the old unscoped enumerators lookup
EnumeratorList
Slice::Container::enumerators(const string& scoped) const
{
    EnumeratorList result;
    string::size_type lastColon = scoped.rfind(':');

    if (lastColon == string::npos)
    {
        // check all enclosing scopes
        ContainerPtr container = const_cast<Container*>(this);
        do
        {
            if (ModulePtr module = ModulePtr::dynamicCast(container))
            {
                for (const auto& en : module->enums())
                {
                    ContainedList cl = en->lookupContained(scoped, false);
                    if (!cl.empty())
                    {
                        result.push_back(EnumeratorPtr::dynamicCast(cl.front()));
                    }
                }
            }

            if (ContainedPtr contained = ContainedPtr::dynamicCast(container))
            {
                container = contained->container();
            }
            else
            {
                container = nullptr;
            }
        }
        while (result.empty() && container);
    }
    else
    {
        // Find the referenced scope
        ContainerPtr container = const_cast<Container*>(this);
        string scope = scoped.substr(0, scoped.rfind("::"));
        ContainedList cl = container->lookupContained(scope, false);
        if (!cl.empty())
        {
            if (ModulePtr module = ModulePtr::dynamicCast(cl.front()))
            {
                string name = scoped.substr(lastColon + 1);
                for (const auto& en : module->enums())
                {
                    ContainedList cl2 = en->lookupContained(name, false);
                    if (!cl2.empty())
                    {
                        result.push_back(EnumeratorPtr::dynamicCast(cl2.front()));
                    }
                }
            }
        }
    }
    return result;
}

bool
Slice::Container::hasContentsWithMetaData(const string& meta) const
{
    for (const auto& content : contents())
    {
        if (content->hasMetaData(meta))
        {
            return true;
        }

        ContainerPtr container = ContainerPtr::dynamicCast(content);
        if (container && container->hasContentsWithMetaData(meta))
        {
            return true;
        }
    }
    return false;
}

string
Slice::Container::thisScope() const
{
    if (ContainedPtr contained = ContainedPtr::dynamicCast(const_cast<Container*>(this)))
    {
        return contained->scoped() + "::";
    }
    return "::";
}

void
Slice::Container::containerRecDependencies(set<ConstructedPtr>& dependencies)
{
    for (const auto& content : contents())
    {
        ConstructedPtr constructed = ConstructedPtr::dynamicCast(content);
        if (constructed && dependencies.find(constructed) != dependencies.end())
        {
            dependencies.insert(constructed);
            constructed->recDependencies(dependencies);
        }
    }
}

bool
Slice::Container::checkIntroduced(const string& scoped, ContainedPtr namedThing)
{
    if (scoped[0] == ':') // Only unscoped names introduce anything.
    {
        return true;
    }

    // Split off first component.
    string::size_type pos = scoped.find("::");
    string firstComponent = pos == string::npos ? scoped : scoped.substr(0, pos);

    // If we don't have a type, the thing that is introduced is the contained for the first component.
    if (!namedThing)
    {
        ContainedList cl = lookupContained(firstComponent, false);
        if (cl.empty())
        {
            return true; // Ignore types whose creation failed previously.
        }
        namedThing = cl.front();
    }
    else
    {
        // For each scope, get the container until we have the container
        // for the first scope (which is the introduced one).
        ContainerPtr c;
        bool first = true;
        while (pos != string::npos)
        {
            if (first)
            {
                c = namedThing->container();
                first = false;
            }
            else
            {
                if (ContainedPtr contained = ContainedPtr::dynamicCast(c))
                {
                    c = contained->container();
                }
            }
            pos = scoped.find("::", pos + 2);
        }
        if (ContainedPtr contained = ContainedPtr::dynamicCast(c))
        {
            namedThing = contained;
        }
    }

    // Check if the first component is in the introduced map of this scope.
    auto it = _introducedMap.find(firstComponent);
    if (it == _introducedMap.end())
    {
        // We've just introduced the first component to the current scope and should insert it
        _introducedMap[firstComponent] = namedThing;
    }
    else
    {
        // We've previously introduced the first component to the current scope, check that it has not changed meaning.
        if (it->second != namedThing)
        {
            // Data members and parameters are in their own scope.
            if ((DataMemberPtr::dynamicCast(it->second) && !DataMemberPtr::dynamicCast(namedThing)) ||
               (!DataMemberPtr::dynamicCast(it->second) && DataMemberPtr::dynamicCast(namedThing)))
            {
                return true;
            }

            _unit->error("`" + firstComponent + "' has changed meaning");
            return false;
        }
    }
    return true;
}

Slice::Container::Container(const UnitPtr& ut) :
    SyntaxTreeBase(ut)
{
}

bool
Slice::Container::checkFileMetaData(const StringList& m1, const StringList& m2)
{
    // Not all file metadata mismatches represent actual problems. We are only concerned about
    // the prefixes listed below (also see bug 2766).
    array<string, 2> prefixes =
    {
        "java:package",
        "python:package"
    };

    // Collect the metadata that is unique to each list.
    StringList diffs;
    set_symmetric_difference(m1.begin(), m1.end(), m2.begin(), m2.end(), back_inserter(diffs));

    for (const auto& diff : diffs)
    {
        for (const auto& prefix : prefixes)
        {
            if (diff.find(prefix) != string::npos)
            {
                return false;
            }
        }
    }
    return true;
}

bool
Slice::Container::validateConstant(const string& name, const TypePtr& lhsType, SyntaxTreeBasePtr& valueType,
                                   const string& value, bool isConstant)
{
    if (!lhsType)
    {
        return false;
    }

    TypePtr type = lhsType;
    if (!isConstant)
    {
        // The type of the data member can be T?
        if (auto optional = OptionalPtr::dynamicCast(type))
        {
            type = optional->underlying();
        }
    }

    // First verify that it is legal to specify a constant or default value for the given type.

    BuiltinPtr b = BuiltinPtr::dynamicCast(type);
    EnumPtr e = EnumPtr::dynamicCast(type);

    if (b)
    {
        if (b->kind() == Builtin::KindAnyClass || b->kind() == Builtin::KindObject)
        {
            if (isConstant)
            {
                _unit->error("constant `" + name + "' has illegal type: `" + b->kindAsString() + "'");
            }
            else
            {
                _unit->error("default value not allowed for data member `" + name + "' of type `" +
                             b->kindAsString() + "'");
            }
            return false;
        }
    }
    else if (!e)
    {
        if (isConstant)
        {
            _unit->error("constant `" + name + "' has illegal type");
        }
        else
        {
            _unit->error("default value not allowed for data member `" + name + "'");
        }
        return false;
    }

    // If valueType is a ConstPtr, it means the constant or data member being defined refers to another constant.
    const ConstPtr constant = ConstPtr::dynamicCast(valueType);

    // isConstant indicates whether a constant or a data member (with a default value) is being defined.
    const string desc = isConstant ? "constant" : "data member";

    // Next, verify that the type of the constant or data member is compatible with the given value.
    if (b)
    {
        BuiltinPtr lt;
        if (constant)
        {
            lt = BuiltinPtr::dynamicCast(constant->type());
        }
        else
        {
            lt = BuiltinPtr::dynamicCast(valueType);
        }

        if (lt)
        {
            bool ok = false;
            if (b->kind() == lt->kind())
            {
                ok = true;
            }
            else if (b->isIntegralType())
            {
                ok = lt->isIntegralType();
            }
            else if (b->isNumericType())
            {
                ok = lt->isNumericType();
            }

            if (!ok)
            {
                _unit->error("initializer of type `" + lt->kindAsString() + "' is incompatible with the type `" +
                             b->kindAsString() + "' of " + desc + " `" + name + "'");
                return false;
            }
        }
        else
        {
            _unit->error("type of initializer is incompatible with the type `" + b->kindAsString() + "' of " + desc +
                         " `" + name + "'");
            return false;
        }

        // Check that numeric values are within the type's legal range.
        if (b->isIntegralType())
        {
            auto [min, max] = b->integralRange();
            try
            {
                if (b->kind() == Builtin::KindULong)
                {
                    stoull(value); // throws out_of_range if value is out of range
                }
                else
                {
                    auto val = stoll(value);
                    if (val < min || val > static_cast<int64_t>(max))
                    {
                        throw out_of_range("");
                    }
                }
            }
            catch (const out_of_range&)
            {
                ostringstream oss;
                oss.imbue(underscoreSeparatorLocale);
                oss << "initializer `" << value << "' for " << desc << " " << name << " is outside the range of "
                    << b->kindAsString() << ": [" << min << ".." << max << "]";
                _unit->error(oss.str());
                return false;
            }
        }
    }

    if (e)
    {
        if (constant)
        {
            if (e != EnumPtr::dynamicCast(constant->type()))
            {
                _unit->error("type of initializer is incompatible with the type of " + desc + " `" + name + "'");
                return false;
            }
        }
        else
        {
            if (valueType)
            {
                EnumeratorPtr lte = EnumeratorPtr::dynamicCast(valueType);
                if (!lte)
                {
                    _unit->error("type of initializer is incompatible with the type of " + desc + " `" + name + "'");
                    return false;
                }
                EnumeratorList elist = e->enumerators();
                if (find(elist.begin(), elist.end(), lte) == elist.end())
                {
                    _unit->error("enumerator `" + value + "' is not defined in enumeration `" + e->scoped() + "'");
                    return false;
                }
            }
            else
            {
                // Check if value designates an enumerator of e
                string newVal = value;
                string::size_type lastColon = value.rfind(':');
                if (lastColon != string::npos && lastColon + 1 < value.length())
                {
                    newVal = value.substr(0, lastColon + 1) + e->name() + "::" + value.substr(lastColon + 1);
                }

                ContainedList clist = e->lookupContained(newVal, false);
                if (clist.empty())
                {
                    _unit->error("`" + value + "' does not designate an enumerator of `" + e->scoped() + "'");
                    return false;
                }

                if (EnumeratorPtr lte = EnumeratorPtr::dynamicCast(clist.front()))
                {
                    valueType = lte;
                    if (lastColon != string::npos)
                    {
                        _unit->warning(Deprecated, string("referencing enumerator `") + lte->name() +
                                       "' in its enumeration's enclosing scope is deprecated");
                    }
                }
                else
                {
                    _unit->error("type of initializer is incompatible with the type of " + desc + " `" + name + "'");
                    return false;
                }
            }
        }
    }
    return true;
}

// ----------------------------------------------------------------------
// DataMemberContainer
// ----------------------------------------------------------------------

void
Slice::DataMemberContainer::destroy()
{
    _dataMembers.clear();
    Container::destroy();
}

DataMemberPtr
Slice::DataMemberContainer::createDataMember(const string& name, const TypePtr& type, bool tagged, int tag,
                                             const SyntaxTreeBasePtr& defaultValueType, const string& defaultValue,
                                             const string& defaultLiteral)
{
    _unit->checkType(type);
    if (!checkForRedefinition(this, name,  "data member"))
    {
        return nullptr;
    }

    SyntaxTreeBasePtr dvt = defaultValueType;
    string dv = defaultValue;
    string dl = defaultLiteral;

    if (dvt || (EnumPtr::dynamicCast(type) && !dv.empty()))
    {
        // Validate the default value.
        if (!validateConstant(name, type, dvt, dv, false))
        {
            // Create the data member anyway, just without the default value.
            dvt = nullptr;
            dv.clear();
            dl.clear();
        }
    }

    if (tagged)
    {
        // Validate the tag.
        for (const auto& member : _dataMembers)
        {
            if (member->tagged() && tag == member->tag())
            {
                _unit->error("tag for data member `" + name + "' is already in use");
                break;
            }
        }
    }

    DataMemberPtr member = new DataMember(this, name, type, tagged, tag, dvt, dv, dl);
    _dataMembers.push_back(member);
    return member;
}

DataMemberList
Slice::DataMemberContainer::dataMembers() const
{
    return _dataMembers;
}

pair<DataMemberList, DataMemberList>
Slice::DataMemberContainer::sortedDataMembers() const
{
    return getSortedMembers(_dataMembers);
}

bool
Slice::DataMemberContainer::hasDataMembers() const
{
    return !_dataMembers.empty();
}

bool
Slice::DataMemberContainer::hasBaseDataMembers() const
{
    return false;
}

ContainedList
Slice::DataMemberContainer::contents() const
{
    ContainedList result;
    result.insert(result.end(), _dataMembers.begin(), _dataMembers.end());
    return result;
}

bool
Slice::DataMemberContainer::uses(const ContainedPtr&) const
{
    // No uses() implementation here. DataMember has its own uses().
    return false;
}

Slice::DataMemberContainer::DataMemberContainer(const ContainerPtr& container, const std::string& name) :
    SyntaxTreeBase(container->unit()),
    Container(container->unit()),
    Contained(container, name)
{
}

// ----------------------------------------------------------------------
// Module
// ----------------------------------------------------------------------

void
Slice::Module::destroy()
{
    for (const auto& content : _contents)
    {
        content->destroy();
    }
    _contents.clear();
    Container::destroy();
}

ContainedList
Slice::Module::contents() const
{
    return _contents;
}

bool
Slice::Module::uses(const ContainedPtr&) const
{
    return false;
}

string
Slice::Module::kindOf() const
{
    return "module";
}

void
Slice::Module::visit(ParserVisitor* visitor, bool all)
{
    if (visitor->visitModuleStart(this))
    {
        for (const auto& content : _contents)
        {
            if (all || content->includeLevel() == 0)
            {
                content->visit(visitor, all);
            }
        }
        visitor->visitModuleEnd(this);
    }
}

ModulePtr
Slice::Module::createModule(const string& name)
{
    // We use binary or here to avoid short-circuiting and ensure both checks are always run.
    if (!checkForRedefinition(this, name, "module") | !checkIdentifier(name))
    {
        return nullptr;
    }

    ModulePtr q = new Module(this, name);
    _contents.push_back(q);
    return q;
}

ClassDefPtr
Slice::Module::createClassDef(const string& name, int id, const ClassDefPtr& base)
{
    ContainedList matches = _unit->findContents(thisScope() + name);
    for (const auto& match : matches)
    {
        if (ClassDeclPtr::dynamicCast(match))
        {
            continue; // all good
        }

        bool differsOnlyInCase = match->name() != name;
        if (ClassDefPtr::dynamicCast(match))
        {
            if (differsOnlyInCase)
            {
                _unit->error("class definition `" + name
                             + "' is capitalized inconsistently with its previous name: `" + match->name() + "'");
                _unit->note(match, "class `" + match->name() + "' was originally defined here");
            }
            else
            {
                _unit->error("redefinition of class `" + name + "'");
                _unit->note(match, "class `" + name + "' was originally defined here");
            }
        }
        else if (differsOnlyInCase)
        {
            _unit->error("class definition `" + name + "' differs only in capitalization from the "
                        + match->kindOf() + " named `" + match->name() + "'");
            _unit->note(match, match->kindOf() + " `" + match->name() + "' is defined here");
        }
        else
        {
            bool declared = InterfaceDeclPtr::dynamicCast(match);
            _unit->error("class `" + name + "' was previously " + (declared ? "declared" : "defined") + " as "
                        + prependA(match->kindOf()));
            _unit->note(match, match->kindOf() + " `" + name + "' was originally defined here");
        }
        return nullptr;
    }

    if (!checkIdentifier(name))
    {
        return nullptr;
    }
    if (_name == "")
    {
        _unit->error("`" + name + "': a class can only be defined at module scope");
    }

    ClassDefPtr def = new ClassDef(this, name, id, base);
    _contents.push_back(def);

    for (const auto& match : matches)
    {
        if (ClassDeclPtr decl = ClassDeclPtr::dynamicCast(match))
        {
            decl->_definition = def;
        }
    }

    // Implicitly create a class declaration for each class
    // definition. This way the code generator can rely on always
    // having a class declaration available for lookup.
    def->_declaration = createClassDecl(name);

    return def;
}

ClassDeclPtr
Slice::Module::createClassDecl(const string& name)
{
    ContainedList matches = _unit->findContents(thisScope() + name);
    for (const auto& match : matches)
    {
        if (ClassDefPtr::dynamicCast(match) || ClassDeclPtr::dynamicCast(match))
        {
            continue;
        }

        if (match->name() != name)
        {
            _unit->error("class declaration `" + name + "' differs only in capitalization from the " + match->kindOf()
                        + " named `" + match->name() + "'");
            _unit->note(match, match->kindOf() + " `" + match->name() + "' is defined here");
        }
        else
        {
            bool declared = InterfaceDeclPtr::dynamicCast(match);
            _unit->error("class `" + name + "' was previously " + (declared ? "declared" : "defined") + " as "
                        + prependA(match->kindOf()));
            _unit->note(match, match->kindOf() + " `" + name + "' was originally defined here");
        }
        return nullptr;
    }

    if (!checkIdentifier(name))
    {
        return nullptr;
    }
    if (_name == "")
    {
        _unit->error("`" + name + "': a class can only be defined at module scope");
    }

    // Multiple declarations are permissible. But if we do already
    // have a declaration for the class in this container, we don't
    // create another one.
    ClassDefPtr def;
    for (const auto& content : _contents)
    {
        if (content->name() == name)
        {
            if (ClassDeclPtr decl = ClassDeclPtr::dynamicCast(content))
            {
                return decl;
            }

            def = ClassDefPtr::dynamicCast(content);
            assert(def);
        }
    }

    ClassDeclPtr decl = new ClassDecl(this, name);
    _contents.push_back(decl);

    if (def)
    {
        decl->_definition = def;
    }

    return decl;
}

InterfaceDefPtr
Slice::Module::createInterfaceDef(const string& name, const InterfaceList& bases)
{
    ContainedList matches = _unit->findContents(thisScope() + name);
    for (const auto& match : matches)
    {
        if (InterfaceDeclPtr::dynamicCast(match))
        {
            continue; // all good
        }

        bool differsOnlyInCase = match->name() != name;
        if (InterfaceDefPtr::dynamicCast(match))
        {
            if (differsOnlyInCase)
            {
                _unit->error("interface definition `" + name
                             + "' is capitalized inconsistently with its previous name: `" + match->name() + "'");
                _unit->note(match, "interface `" + match->name() + "' was originally defined here");
            }
            else
            {
                _unit->error("redefinition of interface `" + name + "'");
                _unit->note(match, "interface `" + name + "' was originally defined here");
            }
        }
        else if (differsOnlyInCase)
        {
            _unit->error("interface definition `" + name + "' differs only in capitalization from the "
                        + match->kindOf() + " named `" + match->name() + "'");
            _unit->note(match, match->kindOf() + " `" + match->name() + "' is defined here");
        }
        else
        {
            bool declared = ClassDeclPtr::dynamicCast(match);
            _unit->error("interface `" + name + "' was previously " + (declared ? "declared" : "defined") + " as "
                        + prependA(match->kindOf()));
            _unit->note(match, match->kindOf() + " `" + name + "' was originally defined here");
        }
        return nullptr;
    }

    if (!checkIdentifier(name))
    {
        return nullptr;
    }
    if (_name == "")
    {
        _unit->error("`" + name + "': an interface can only be defined at module scope");
    }

    InterfaceDecl::checkBasesAreLegal(name, bases, _unit);

    InterfaceDefPtr def = new InterfaceDef(this, name, bases);
    _contents.push_back(def);

    for (const auto& match : matches)
    {
        if (InterfaceDeclPtr decl = InterfaceDeclPtr::dynamicCast(match))
        {
            decl->_definition = def;
        }
    }

    // Implicitly create an interface declaration for each interface
    // definition. This way the code generator can rely on always
    // having an interface declaration available for lookup.
    def->_declaration = createInterfaceDecl(name);

    return def;
}

InterfaceDeclPtr
Slice::Module::createInterfaceDecl(const string& name)
{
    ContainedList matches = _unit->findContents(thisScope() + name);
    for (const auto& match : matches)
    {
        if (InterfaceDefPtr::dynamicCast(match) || InterfaceDeclPtr::dynamicCast(match))
        {
            continue;
        }

        if (match->name() != name)
        {
            _unit->error("interface declaration `" + name + "' differs only in capitalization from the "
                        + match->kindOf() + " named `" + match->name() + "'");
            _unit->note(match, match->kindOf() + " `" + match->name() + "' is defined here");
        }
        else
        {
            bool declared = ClassDeclPtr::dynamicCast(match);
            _unit->error("interface `" + name + "' was previously " + (declared ? "declared" : "defined") + " as "
                        + prependA(match->kindOf()));
            _unit->note(match, match->kindOf() + " `" + name + "' was originally defined here");
        }
        return nullptr;
    }

    if (!checkIdentifier(name))
    {
        return nullptr;
    }
    if (_name == "")
    {
        _unit->error("`" + name + "': an interface can only be defined at module scope");
    }

    // Multiple declarations are permissible. But if we do already have a declaration for the interface in this
    // container, we don't create another one.
    InterfaceDefPtr def;
    for (const auto& content : _contents)
    {
        if (content->name() == name)
        {
            if (InterfaceDeclPtr decl = InterfaceDeclPtr::dynamicCast(content))
            {
                return decl;
            }

            def = InterfaceDefPtr::dynamicCast(content);
            assert(def);
        }
    }

    InterfaceDeclPtr decl = new InterfaceDecl(this, name);
    _contents.push_back(decl);

    if (def)
    {
        decl->_definition = def;
    }

    return decl;
}

ExceptionPtr
Slice::Module::createException(const string& name, const ExceptionPtr& base, NodeType nt)
{
    if (!checkForRedefinition(this, name, "exception"))
    {
        return nullptr;
    }

    checkIdentifier(name); // Don't return here -- we create the exception anyway.
    if (nt == Real && _name == "")
    {
        _unit->error("`" + name + "': an exception can only be defined at module scope");
    }

    ExceptionPtr p = new Exception(this, name, base);
    _contents.push_back(p);
    return p;
}

StructPtr
Slice::Module::createStruct(const string& name, NodeType nt)
{
    if (!checkForRedefinition(this, name, "struct"))
    {
        return nullptr;
    }

    checkIdentifier(name); // Don't return here -- we create the struct anyway.
    if (nt == Real && _name == "")
    {
        _unit->error("`" + name + "': a structure can only be defined at module scope");
    }

    StructPtr p = new Struct(this, name);
    _contents.push_back(p);
    return p;
}

SequencePtr
Slice::Module::createSequence(const string& name, const TypePtr& type, const StringList& metaData, NodeType nt)
{
    _unit->checkType(type);
    if (!checkForRedefinition(this, name, "sequence"))
    {
        return nullptr;
    }

    checkIdentifier(name); // Don't return here -- we create the sequence anyway.
    if (nt == Real && _name == "")
    {
        _unit->error("`" + name + "': a sequence can only be defined at module scope");
    }

    SequencePtr p = new Sequence(this, name, type, metaData);
    _contents.push_back(p);
    return p;
}

DictionaryPtr
Slice::Module::createDictionary(const string& name, const TypePtr& keyType, const StringList& keyMetaData,
                                const TypePtr& valueType, const StringList& valueMetaData, NodeType nt)
{
    _unit->checkType(keyType);
    _unit->checkType(valueType);
    if (!checkForRedefinition(this, name, "dictionary"))
    {
        return nullptr;
    }

    checkIdentifier(name); // Don't return here -- we create the dictionary anyway.
    if (nt == Real)
    {
        if (_name == "")
        {
            _unit->error("`" + name + "': a dictionary can only be defined at module scope");
        }

        bool containsSequence = false;
        if (!Dictionary::legalKeyType(keyType, containsSequence))
        {
            _unit->error("dictionary `" + name + "' uses an illegal key type");
            return nullptr;
        }
        if (containsSequence)
        {
            _unit->warning(Deprecated, "use of sequences in dictionary keys has been deprecated");
        }
    }

    DictionaryPtr p = new Dictionary(this, name, keyType, keyMetaData, valueType, valueMetaData);
    _contents.push_back(p);
    return p;
}

EnumPtr
Slice::Module::createEnum(const string& name, bool unchecked, NodeType nt)
{
    if (!checkForRedefinition(this, name, "enumeration"))
    {
        return nullptr;
    }

    checkIdentifier(name); // Don't return here -- we create the enumeration anyway.
    if (nt == Real && _name == "")
    {
        _unit->error("`" + name + "': an enumeration can only be defined at module scope");
    }

    EnumPtr p = new Enum(this, name, unchecked);
    _contents.push_back(p);
    return p;
}

ConstPtr
Slice::Module::createConst(const string name, const TypePtr& constType, const StringList& metaData,
                           const SyntaxTreeBasePtr& valueType, const string& value, const string& literal,
                           NodeType nt)
{
    if (!checkForRedefinition(this, name, "constant"))
    {
        return nullptr;
    }

    checkIdentifier(name); // Don't return here -- we create the constant anyway.
    if (nt == Real && _name == "")
    {
        _unit->error("`" + name + "': a constant can only be defined at module scope");
    }

    // Validate the constant and its value; for enums, find enumerator
    SyntaxTreeBasePtr resolvedValueType = valueType;
    if (nt == Real && !validateConstant(name, constType, resolvedValueType, value, true))
    {
        return nullptr;
    }

    ConstPtr p = new Const(this, name, constType, metaData, resolvedValueType, value, literal);
    _contents.push_back(p);
    return p;
}

EnumList
Slice::Module::enums() const
{
    EnumList result;
    for (const auto& content : _contents)
    {
        if (EnumPtr e = EnumPtr::dynamicCast(content))
        {
            result.push_back(e);
        }
    }
    return result;
}

ConstList
Slice::Module::consts() const
{
    ConstList result;
    for (const auto& content : _contents)
    {
        if (ConstPtr c = ConstPtr::dynamicCast(content))
        {
            result.push_back(c);
        }
    }
    return result;
}

bool
Slice::Module::hasStructs() const
{
    for (const auto& content : _contents)
    {
        if (StructPtr::dynamicCast(content))
        {
            return true;
        }

        ModulePtr submodule = ModulePtr::dynamicCast(content);
        if (submodule && submodule->hasStructs())
        {
            return true;
        }
    }
    return false;
}

bool
Slice::Module::hasExceptions() const
{
    for (const auto& content : _contents)
    {
        if (ExceptionPtr::dynamicCast(content))
        {
            return true;
        }

        ModulePtr submodule = ModulePtr::dynamicCast(content);
        if (submodule && submodule->hasExceptions())
        {
            return true;
        }
    }
    return false;
}

bool
Slice::Module::hasEnums() const
{
    for (const auto& content : _contents)
    {
        if (EnumPtr::dynamicCast(content))
        {
            return true;
        }

        ModulePtr submodule = ModulePtr::dynamicCast(content);
        if (submodule && submodule->hasEnums())
        {
            return true;
        }
    }
    return false;
}

bool
Slice::Module::hasClassDecls() const
{
    for (const auto& content : _contents)
    {
        if (ClassDeclPtr::dynamicCast(content))
        {
            return true;
        }

        ModulePtr submodule = ModulePtr::dynamicCast(content);
        if (submodule && submodule->hasClassDecls())
        {
            return true;
        }
    }
    return false;
}

bool
Slice::Module::hasClassDefs() const
{
    for (const auto& content : _contents)
    {
        if (ClassDefPtr::dynamicCast(content))
        {
            return true;
        }

        ModulePtr submodule = ModulePtr::dynamicCast(content);
        if (submodule && submodule->hasClassDefs())
        {
            return true;
        }
    }
    return false;
}

bool
Slice::Module::hasInterfaceDecls() const
{
    for (const auto& content : _contents)
    {
        if (InterfaceDeclPtr::dynamicCast(content))
        {
            return true;
        }

        ModulePtr submodule = ModulePtr::dynamicCast(content);
        if (submodule && submodule->hasInterfaceDecls())
        {
            return true;
        }
    }
    return false;
}

bool
Slice::Module::hasInterfaceDefs() const
{
    for (const auto& content : _contents)
    {
        if (InterfaceDefPtr::dynamicCast(content))
        {
            return true;
        }

        ModulePtr submodule = ModulePtr::dynamicCast(content);
        if (submodule && submodule->hasInterfaceDefs())
        {
            return true;
        }
    }
    return false;
}

bool
Slice::Module::hasOnlyClassDecls() const
{
    for (const auto& content : _contents)
    {
        if (ModulePtr submodule = ModulePtr::dynamicCast(content))
        {
            if (!submodule->hasOnlyClassDecls())
            {
                return false;
            }
        }
        else if (!ClassDeclPtr::dynamicCast(content))
        {
            return false;
        }
    }
    return true;
}

bool
Slice::Module::hasOnlyInterfaces() const
{
    for (const auto& content : _contents)
    {
        if (ModulePtr submodule = ModulePtr::dynamicCast(content))
        {
            if (!submodule->hasOnlyInterfaces())
            {
                return false;
            }
        }
        else if (!InterfaceDeclPtr::dynamicCast(content) && !InterfaceDefPtr::dynamicCast(content))
        {
            return false;
        }
    }
    return true;
}

bool
Slice::Module::hasOtherConstructedOrExceptions() const
{
    for (const auto& content : _contents)
    {
        if (!ClassDeclPtr::dynamicCast(content) && !ClassDefPtr::dynamicCast(content)
            && ConstructedPtr::dynamicCast(content))
        {
            return true;
        }

        if (ExceptionPtr::dynamicCast(content) || ConstPtr::dynamicCast(content))
        {
            return true;
        }

        ModulePtr submodule = ModulePtr::dynamicCast(content);
        if (submodule && submodule->hasOtherConstructedOrExceptions())
        {
            return true;
        }
    }
    return false;
}

Slice::Module::Module(const ContainerPtr& container, const string& name) :
    SyntaxTreeBase(container->unit()),
    Container(container->unit()),
    Contained(container, name)
{
}

bool
Slice::Module::hasOnlySubModules() const
{
    for (const auto& contained : _contents)
    {
        if (!ModulePtr::dynamicCast(contained))
        {
            return false;
        }
    }
    return true;
}

// ----------------------------------------------------------------------
// Constructed
// ----------------------------------------------------------------------

string
Slice::Constructed::typeId() const
{
    return scoped();
}

ConstructedList
Slice::Constructed::dependencies()
{
    set<ConstructedPtr> resultSet;
    recDependencies(resultSet);
    return ConstructedList(resultSet.begin(), resultSet.end());
}

Slice::Constructed::Constructed(const ContainerPtr& container, const string& name) :
    SyntaxTreeBase(container->unit()),
    Type(container->unit()),
    Contained(container, name)
{
}

// ----------------------------------------------------------------------
// ClassDecl
// ----------------------------------------------------------------------

void
Slice::ClassDecl::destroy()
{
    _definition = nullptr;
    SyntaxTreeBase::destroy();
}

ClassDefPtr
Slice::ClassDecl::definition() const
{
    return _definition;
}

bool
Slice::ClassDecl::uses(const ContainedPtr&) const
{
    return false;
}

bool
Slice::ClassDecl::usesClasses() const
{
    return true;
}

size_t
Slice::ClassDecl::minWireSize() const
{
    return 1; // Can be a single byte when the instance is marshaled as an index.
}

string
Slice::ClassDecl::getTagFormat() const
{
    return "Class";
}

bool
Slice::ClassDecl::isVariableLength() const
{
    return true;
}

string
Slice::ClassDecl::kindOf() const
{
    return "class";
}

void
Slice::ClassDecl::visit(ParserVisitor* visitor, bool)
{
    visitor->visitClassDecl(this);
}

void
Slice::ClassDecl::recDependencies(set<ConstructedPtr>& dependencies)
{
    if (_definition)
    {
        _definition->containerRecDependencies(dependencies);
        ClassDefPtr base = _definition->base();
        if (base)
        {
            base->declaration()->recDependencies(dependencies);
        }
    }
}

Slice::ClassDecl::ClassDecl(const ContainerPtr& container, const string& name) :
    SyntaxTreeBase(container->unit()),
    Type(container->unit()),
    Contained(container, name),
    Constructed(container, name)
{
}

// ----------------------------------------------------------------------
// ClassDef
// ----------------------------------------------------------------------

void
Slice::ClassDef::destroy()
{
    _declaration = nullptr;
    _base = nullptr;
    DataMemberContainer::destroy();
}

DataMemberPtr
Slice::ClassDef::createDataMember(const string& name, const TypePtr& type, bool tagged, int tag,
                                  const SyntaxTreeBasePtr& defaultValueType, const string& defaultValue,
                                  const string& defaultLiteral)
{
<<<<<<< HEAD
=======
    _unit->checkType(type);
    if (!checkForRedefinition(this, name,  "data member"))
    {
        return nullptr;
    }

    // Check whether enclosing class has the same name.
    if (name == this->name())
    {
        _unit->error("data member `" + name + "' cannot have the same name as its enclosing class");
        _unit->note(this, "class `" + this->name() + "' is defined here");
        return nullptr;
    }

    if (ciequals(name, this->name()))
    {
        _unit->error("data member `" + name + "' differs only in capitalization from its enclosing class named `"
                     + this->name() + "'");
        _unit->note(this, "class `" + this->name() + "' is defined here");
        return nullptr;
    }

>>>>>>> 69b31950
    // Check whether any bases have defined something with the same name already.
    if (_base)
    {
        for (const auto& member : _base->allDataMembers())
        {
            if (member->name() == name)
            {
                ClassDefPtr container = ClassDefPtr::dynamicCast(member->container());
                _unit->error("data member `" + name + "' is already defined in a base class");
                _unit->note(member, "data member `" + name + "' was originally defined in class `" + container->name()
                            + "'");
                return nullptr;
            }

            if (ciequals(member->name(), name))
            {
                ClassDefPtr container = ClassDefPtr::dynamicCast(member->container());
                _unit->error("data member `" + name + "' differs only in capitalization from the data member named `"
                             + member->name() + "', which is defined in a base class");
                _unit->note(member, "data member `" + member->name() + "' is defined in the class `" + container->name()
                            + "'");
            }
        }
    }

    return DataMemberContainer::createDataMember(name, type, tagged, tag, defaultValueType, defaultValue,
                                                 defaultLiteral);
}

ClassDeclPtr
Slice::ClassDef::declaration() const
{
    return _declaration;
}

ClassDefPtr
Slice::ClassDef::base() const
{
    return _base;
}

ClassList
Slice::ClassDef::allBases() const
{
    ClassList result;
    if (_base)
    {
        result.push_back(_base);
        result.merge(_base->allBases());
    }
    return result;
}

// Return the data members of this class and its parent classes, in base-to-derived order.
DataMemberList
Slice::ClassDef::allDataMembers() const
{
    DataMemberList result = _dataMembers;
    // Check if we have a base class. If so, recursively get the data members of the base(s).
    if (_base)
    {
        result.splice(result.begin(), _base->allDataMembers());
    }
    return result;
}

bool
Slice::ClassDef::isA(const string& id) const
{
    if (id == _scoped)
    {
        return true;
    }
    return _base && _base->isA(id);
}

bool
Slice::ClassDef::inheritsMetaData(const string& meta) const
{
    return _base && (_base->hasMetaData(meta) || _base->inheritsMetaData(meta));
}

bool
Slice::ClassDef::hasBaseDataMembers() const
{
    return _base && !_base->allDataMembers().empty();
}

string
Slice::ClassDef::kindOf() const
{
    return "class";
}

void
Slice::ClassDef::visit(ParserVisitor* visitor, bool all)
{
    if (visitor->visitClassDefStart(this))
    {
        for (const auto& member : _dataMembers)
        {
            if (all || member->includeLevel() == 0)
            {
                member->visit(visitor, all);
            }
        }
        visitor->visitClassDefEnd(this);
    }
}

int
Slice::ClassDef::compactId() const
{
    return _compactId;
}

StringList
Slice::ClassDef::ids() const
{
    StringList ids;
    ClassList bases = allBases();
    transform(bases.begin(), bases.end(), back_inserter(ids), [](const auto& c) { return c->scoped(); });
    StringList other;
    other.push_back(scoped());
    other.push_back("::Ice::Object");
    other.sort();
    ids.merge(other);
    ids.unique();
    return ids;
}

Slice::ClassDef::ClassDef(const ContainerPtr& container, const string& name, int id, const ClassDefPtr& base) :
    SyntaxTreeBase(container->unit()),
    Container(container->unit()),
    Contained(container, name),
    DataMemberContainer(container, name),
    _base(base),
    _compactId(id)
{
    if (_compactId >= 0)
    {
        _unit->addTypeId(_compactId, scoped());
    }
}

// ----------------------------------------------------------------------
// InterfaceDecl
// ----------------------------------------------------------------------

void
Slice::InterfaceDecl::destroy()
{
    _definition = nullptr;
    SyntaxTreeBase::destroy();
}

InterfaceDefPtr
Slice::InterfaceDecl::definition() const
{
    return _definition;
}

bool
Slice::InterfaceDecl::uses(const ContainedPtr&) const
{
    return false;
}

bool
Slice::InterfaceDecl::usesClasses() const
{
    return false;
}

size_t
Slice::InterfaceDecl::minWireSize() const
{
    return 3; // See Object
}

string
Slice::InterfaceDecl::getTagFormat() const
{
    return "FSize"; // with the 1.1 encoding, the size of a proxy is encoded using a fixed-length size
}

bool
Slice::InterfaceDecl::isVariableLength() const
{
    return true;
}

string
Slice::InterfaceDecl::kindOf() const
{
    return "interface";
}

void
Slice::InterfaceDecl::visit(ParserVisitor* visitor, bool)
{
    visitor->visitInterfaceDecl(this);
}

void
Slice::InterfaceDecl::recDependencies(set<ConstructedPtr>& dependencies)
{
    if (_definition)
    {
        _definition->containerRecDependencies(dependencies);
        for (auto& base : _definition->bases())
        {
            base->declaration()->recDependencies(dependencies);
        }
    }
}

void
Slice::InterfaceDecl::checkBasesAreLegal(const string& name, const InterfaceList& bases,
                                     const UnitPtr& ut)
{
    // Check whether, for multiple inheritance, any of the bases define
    // the same operations.
    if (bases.size() > 1)
    {
        // We have multiple inheritance. Build a list of paths through the
        // inheritance graph, such that multiple inheritance is legal if
        // the union of the names defined in classes on each path are disjoint.
        GraphPartitionList gpl;
        for (const auto& base : bases)
        {
            InterfaceList cl;
            gpl.push_back(cl);
            addPartition(gpl, gpl.rbegin(), base);
        }

        // We now have a list of partitions, with each partition containing
        // a list of class definitions. Turn the list of partitions of class
        // definitions into a list of sets of strings, with each
        // set containing the names of operations and data members defined in
        // the classes in each partition.
        StringPartitionList spl = toStringPartitionList(gpl);

        // Multiple inheritance is legal if no two partitions contain a common
        // name (that is, if the union of the intersections of all possible pairs
        // of partitions is empty).
        checkPairIntersections(spl, name, ut);
    }
}

Slice::InterfaceDecl::InterfaceDecl(const ContainerPtr& container, const string& name) :
    SyntaxTreeBase(container->unit()),
    Type(container->unit()),
    Contained(container, name),
    Constructed(container, name)
{
}

// Return true if the interface definition cdp is on one of the interface lists in gpl, false otherwise.
bool
Slice::InterfaceDecl::isInList(const GraphPartitionList& gpl, const InterfaceDefPtr& cdp)
{
    for (const auto& i : gpl)
    {
        if (find(i.begin(), i.end(), cdp) != i.end())
        {
            return true;
        }
    }
    return false;
}

void
Slice::InterfaceDecl::addPartition(GraphPartitionList& gpl,
                               GraphPartitionList::reverse_iterator tail,
                               const InterfaceDefPtr& base)
{
    // If this base is on one of the partition lists already, do nothing.
    if (isInList(gpl, base))
    {
        return;
    }
    // Put the current base at the end of the current partition.
    tail->push_back(base);
    // If the base has bases in turn, recurse, adding the first base
    // of base (the left-most "grandbase") to the current partition.
    if (base->bases().size())
    {
        addPartition(gpl, tail, *(base->bases().begin()));
    }
    // If the base has multiple bases, each of the "grandbases"
    // except for the left-most (which we just dealt with)
    // adds a new partition.
    if (base->bases().size() > 1)
    {
        InterfaceList grandBases = base->bases();
        InterfaceList::const_iterator i = grandBases.begin();
        while (++i != grandBases.end())
        {
            InterfaceList cl;
            gpl.push_back(cl);
            addPartition(gpl, gpl.rbegin(), *i);
        }
    }
}

// Convert the list of partitions of interface definitions into a
// list of lists, with each member list containing the operation
// names defined by the interfaces in each partition.
Slice::InterfaceDecl::StringPartitionList
Slice::InterfaceDecl::toStringPartitionList(const GraphPartitionList& gpl)
{
    StringPartitionList spl;
    for (const auto& part : gpl)
    {
        StringList sl;
        spl.push_back(sl);
        for (const auto& interface : part)
        {
            for (const auto& operation : interface->operations())
            {
                spl.rbegin()->push_back(operation->name());
            }
        }
    }
    return spl;
}

// For all (unique) pairs of string lists, check whether an identifier in one list occurs
// in the other and, if so, complain.
void
Slice::InterfaceDecl::checkPairIntersections(const StringPartitionList& l, const string& name, const UnitPtr& ut)
{
    set<string> reported;
    for (StringPartitionList::const_iterator i = l.begin(); i != l.end(); ++i)
    {
        StringPartitionList::const_iterator cursor = i;
        ++cursor;
        for (StringPartitionList::const_iterator j = cursor; j != l.end(); ++j)
        {
            for (const auto& s1 : *i)
            {
                for (const auto& s2 : *j)
                {
                    if (s1 == s2 && reported.find(s1) == reported.end())
                    {
                        ut->error("ambiguous multiple inheritance: `" + name + "' inherits operation `" + s1
                                  + "' from two or more unrelated base interfaces");
                        reported.insert(s1);
                    }
                    else if (ciequals(s1, s2) && reported.find(s1) == reported.end()
                            && reported.find(s2) == reported.end())
                    {
                        ut->error("ambiguous multiple inheritance: `" + name + "' inherits operations `" + s1 + "' and `"
                                  + s2 + "', which differ only in capitalization, from unrelated base interfaces");
                        reported.insert(s1);
                        reported.insert(s2);
                    }
                }
            }
        }
    }
}

// ----------------------------------------------------------------------
// InterfaceDef
// ----------------------------------------------------------------------

void
Slice::InterfaceDef::destroy()
{
    _declaration = nullptr;
    _bases.clear();
    _operations.clear();
    Container::destroy();
}

OperationPtr
Slice::InterfaceDef::createOperation(const string& name,
                                 const TypePtr& returnType,
                                 bool tagged,
                                 int tag,
                                 Operation::Mode mode)
{
    _unit->checkType(returnType);
    if (!checkForRedefinition(this, name, "operation"))
    {
        return nullptr;
    }

    // Check whether enclosing interface has the same name.
    if (name == this->name())
    {
        _unit->error("interface name `" + name + "' cannot be used as operation name");
        return nullptr;
    }

    if (ciequals(name, this->name()))
    {
        _unit->error("operation `" + name + "' differs only in capitalization from enclosing interface name `"
                     + this->name() + "'");
        return nullptr;
    }

    // Check whether any base has an operation with the same name already
    for (const auto& base : _bases)
    {
        for (const auto& operation : base->allOperations())
        {
            if (operation->name() == name)
            {
                InterfaceDefPtr container = InterfaceDefPtr::dynamicCast(operation->container());
                _unit->error("operation `" + name + "' is already defined in a base interface");
                _unit->note(operation, "operation `" + name + "' was originally defined in interface `"
                            + container->name() + "'");
                return nullptr;
            }

            if (ciequals(operation->name(), name))
            {
                InterfaceDefPtr container = InterfaceDefPtr::dynamicCast(operation->container());
                _unit->error("operation `" + name + "' differs only in capitalization from the operation named `"
                             + operation->name() + "', which is defined in a base interface");
                _unit->note(operation, "operation `" + operation->name() + "' is defined in the interface `"
                            + container->name() + "'");
            }
        }
    }

    OperationPtr op = new Operation(this, name, returnType, tagged, tag, mode);
    _operations.push_back(op);
    return op;
}

InterfaceDeclPtr
Slice::InterfaceDef::declaration() const
{
    return _declaration;
}

InterfaceList
Slice::InterfaceDef::bases() const
{
    return _bases;
}

InterfaceList
Slice::InterfaceDef::allBases() const
{
    InterfaceList result = _bases;
    result.sort();
    result.unique();
    for (const auto& base : _bases)
    {
        result.merge(base->allBases());
        result.unique();
    }
    return result;
}

OperationList
Slice::InterfaceDef::operations() const
{
    return _operations;
}

OperationList
Slice::InterfaceDef::allOperations() const
{
    OperationList result;
    for (const auto& base : _bases)
    {
        for (const auto& operation : base->allOperations())
        {
            if (find(result.begin(), result.end(), operation) == result.end())
            {
                result.push_back(operation);
            }
        }
    }

    for (const auto& operation : _operations)
    {
        if (find(result.begin(), result.end(), operation) == result.end())
        {
            result.push_back(operation);
        }
    }

    return result;
}

bool
Slice::InterfaceDef::isA(const string& id) const
{
    if (id == _scoped)
    {
        return true;
    }
    for (const auto& base : _bases)
    {
        if (base->isA(id))
        {
            return true;
        }
    }
    return false;
}

bool
Slice::InterfaceDef::inheritsMetaData(const string& meta) const
{
    for (const auto& base : _bases)
    {
        if (base->hasMetaData(meta) || base->inheritsMetaData(meta))
        {
            return true;
        }
    }
    return false;
}

ContainedList
Slice::InterfaceDef::contents() const
{
    ContainedList result;
    result.insert(result.end(), _operations.begin(), _operations.end());
    return result;
}

bool
Slice::InterfaceDef::uses(const ContainedPtr&) const
{
    // No uses() implementation here.
    return false;
}

string
Slice::InterfaceDef::kindOf() const
{
    return "interface";
}

void
Slice::InterfaceDef::visit(ParserVisitor* visitor, bool all)
{
    if (visitor->visitInterfaceDefStart(this))
    {
        for (const auto& operation : _operations)
        {
            if (all || operation->includeLevel() == 0)
            {
                operation->visit(visitor, all);
            }
        }
        visitor->visitInterfaceDefEnd(this);
    }
}

StringList
Slice::InterfaceDef::ids() const
{
    StringList ids;
    InterfaceList bases = allBases();
    transform(bases.begin(), bases.end(), back_inserter(ids), [](const auto& c) { return c->scoped(); });
    StringList other;
    other.push_back(scoped());
    other.push_back("::Ice::Object");
    other.sort();
    ids.merge(other);
    ids.unique();
    return ids;
}

Slice::InterfaceDef::InterfaceDef(const ContainerPtr& container, const string& name, const InterfaceList& bases) :
    SyntaxTreeBase(container->unit()),
    Container(container->unit()),
    Contained(container, name),
    _bases(bases)
{
}

// ----------------------------------------------------------------------
// Optional
// ----------------------------------------------------------------------

Slice::Optional::Optional(const TypePtr& underlying) :
    SyntaxTreeBase(underlying->unit(), underlying->definitionContext()),
    Type(underlying->unit()),
    _underlying(underlying)
{
}

string
Slice::Optional::typeId() const
{
    return _underlying->typeId();
}

bool
Slice::Optional::usesClasses() const
{
    return _underlying->usesClasses();
}

bool
Slice::Optional::isClassType() const
{
    return _underlying->isClassType();
}

bool
Slice::Optional::isInterfaceType() const
{
    return _underlying->isInterfaceType();
}

size_t
Slice::Optional::minWireSize() const
{
    if (isClassType())
    {
        return 1;
    }
    else if (isInterfaceType())
    {
        return 2;
    }
    else
    {
        return 0;
    }
}

string
Slice::Optional::getTagFormat() const
{
    return _underlying->getTagFormat();
}

bool
Slice::Optional::isVariableLength() const
{
    return _underlying->isVariableLength();
}

// ----------------------------------------------------------------------
// Exception
// ----------------------------------------------------------------------

void
Slice::Exception::destroy()
{
    _base = nullptr;
    DataMemberContainer::destroy();
}

DataMemberPtr
Slice::Exception::createDataMember(const string& name, const TypePtr& type, bool tagged, int tag,
                                   const SyntaxTreeBasePtr& defaultValueType, const string& defaultValue,
                                   const string& defaultLiteral)
{
<<<<<<< HEAD
    if (_base)
=======
    _unit->checkType(type);
    if (!checkForRedefinition(this, name, "data member"))
    {
        return nullptr;
    }

    // Check whether enclosing exception has the same name.
    if (name == this->name())
    {
        _unit->error("data member `" + name + "' cannot have the same name as its enclosing exception");
        _unit->note(this, "exception `" + this->name() + "' is defined here");
        return nullptr;
    }

    if (ciequals(name, this->name()))
    {
        _unit->error("data member `" + name + "' differs only in capitalization from its enclosing exception named `"
                     + this->name() + "'");
        _unit->note(this, "exception `" + this->name() + "' is defined here");
        return nullptr;
    }

    // Check whether any bases have defined a member with the same name already.
    for (const auto& base : allBases())
>>>>>>> 69b31950
    {
        // Check whether any bases have defined a member with the same name already.
        for (const auto& member : _base->allDataMembers())
        {
            if (member->name() == name)
            {
                ExceptionPtr container = ExceptionPtr::dynamicCast(member->container());
                _unit->error("data member `" + name + "' is already defined in a base exception");
                _unit->note(member, "data member `" + name + "' was originally defined in exception `"
                            + container->name() + "'");
                return nullptr;
            }

            if (ciequals(member->name(), name))
            {
                ExceptionPtr container = ExceptionPtr::dynamicCast(member->container());
                _unit->error("data member `" + name + "' differs only in capitalization from the data member named `"
                                + member->name() + "', which is defined in a base exception");
                _unit->note(member, "data member `" + member->name() + "' is defined in the exception `"
                            + container->name() + "'");
            }
        }
    }

    return DataMemberContainer::createDataMember(name, type, tagged, tag, defaultValueType, defaultValue,
                                                 defaultLiteral);
}

// Return the data members of this exception and its parent exceptions, in base-to-derived order.
DataMemberList
Slice::Exception::allDataMembers() const
{
    DataMemberList result = _dataMembers;
    // Check if we have a base exception. If so, recursively get the data members of the base exception(s).
    if (_base)
    {
        result.splice(result.begin(), _base->allDataMembers());
    }
    return result;
}

ExceptionPtr
Slice::Exception::base() const
{
    return _base;
}

ExceptionList
Slice::Exception::allBases() const
{
    ExceptionList result;
    if (_base)
    {
        result = _base->allBases();
        result.push_front(_base);
    }
    return result;
}

bool
Slice::Exception::isBaseOf(const ExceptionPtr& other) const
{
    string scoped = this->scoped();
    if (scoped == other->scoped())
    {
        return false;
    }

    for (const auto& base : other->allBases())
    {
        if (scoped == base->scoped())
        {
            return true;
        }
    }
    return false;
}

bool
Slice::Exception::usesClasses(bool includeTagged) const
{
    for (const auto& member : _dataMembers)
    {
        if (member->type()->usesClasses() && (includeTagged || !member->tagged()))
        {
            return true;
        }
    }
    return (_base && _base->usesClasses(includeTagged));
}

bool
Slice::Exception::inheritsMetaData(const string& meta) const
{
    return (_base && (_base->hasMetaData(meta) || _base->inheritsMetaData(meta)));
}

bool
Slice::Exception::hasBaseDataMembers() const
{
    return _base && !_base->allDataMembers().empty();
}

string
Slice::Exception::kindOf() const
{
    return "exception";
}

void
Slice::Exception::visit(ParserVisitor* visitor, bool all)
{
    if (visitor->visitExceptionStart(this))
    {
        for (const auto& member : _dataMembers)
        {
            if (all || member->includeLevel() == 0)
            {
                member->visit(visitor, all);
            }
        }
        visitor->visitExceptionEnd(this);
    }
}

Slice::Exception::Exception(const ContainerPtr& container, const string& name, const ExceptionPtr& base) :
    SyntaxTreeBase(container->unit()),
    Container(container->unit()),
    Contained(container, name),
    DataMemberContainer(container, name),
    _base(base)
{
}

// ----------------------------------------------------------------------
// Struct
// ----------------------------------------------------------------------

DataMemberPtr
Slice::Struct::createDataMember(const string& name, const TypePtr& type, bool tagged, int tag,
                                const SyntaxTreeBasePtr& defaultValueType, const string& defaultValue,
                                const string& defaultLiteral)
{
<<<<<<< HEAD
=======
    _unit->checkType(type);
    if (!checkForRedefinition(this, name, "data member"))
    {
        return nullptr;
    }

    // Check whether enclosing struct has the same name.
    if (name == this->name())
    {
        _unit->error("data member `" + name + "' cannot have the same name as its enclosing struct");
        _unit->note(this, "struct `" + this->name() + "' is defined here");
        return nullptr;
    }

    if (ciequals(name, this->name()))
    {
        _unit->error("data member `" + name + "' differs only in capitalization from its enclosing struct named `"
                     + this->name() + "'");
        _unit->note(this, "struct `" + this->name() + "' is defined here");
        return nullptr;
    }

>>>>>>> 69b31950
    // Structs cannot contain themselves.
    if (type.get() == this)
    {
        _unit->error("struct `" + this->name() + "' cannot contain itself");
        return nullptr;
    }

    if (tagged)
    {
        _unit->error("tagged data members are not supported in structs");
    }

    return DataMemberContainer::createDataMember(name, type, tagged, tag, defaultValueType, defaultValue,
                                                 defaultLiteral);
}

bool
Slice::Struct::usesClasses() const
{
    for (const auto& member : _dataMembers)
    {
        if (member->type()->usesClasses())
        {
            return true;
        }
    }
    return false;
}

size_t
Slice::Struct::minWireSize() const
{
    // At least the sum of the minimum member sizes.
    size_t sz = 0;
    for (const auto& member : _dataMembers)
    {
        sz += member->type()->minWireSize();
    }
    return sz;
}

string
Slice::Struct::getTagFormat() const
{
    return isVariableLength() ? "FSize" : "VSize";
}

bool
Slice::Struct::isVariableLength() const
{
    for (const auto& member : _dataMembers)
    {
        if (member->type()->isVariableLength())
        {
            return true;
        }
    }
    return false;
}

string
Slice::Struct::kindOf() const
{
    return "struct";
}

void
Slice::Struct::visit(ParserVisitor* visitor, bool all)
{
    if (visitor->visitStructStart(this))
    {
        for (const auto& member : _dataMembers)
        {
            if (all || member->includeLevel() == 0)
            {
                member->visit(visitor, all);
            }
        }
        visitor->visitStructEnd(this);
    }
}

void
Slice::Struct::recDependencies(set<ConstructedPtr>& dependencies)
{
    containerRecDependencies(dependencies);
}

Slice::Struct::Struct(const ContainerPtr& container, const string& name) :
    SyntaxTreeBase(container->unit()),
    Container(container->unit()),
    Contained(container, name),
    DataMemberContainer(container, name),
    Type(container->unit()),
    Constructed(container, name)
{
}

// ----------------------------------------------------------------------
// Sequence
// ----------------------------------------------------------------------

TypePtr
Slice::Sequence::type() const
{
    return _type;
}

StringList
Slice::Sequence::typeMetaData() const
{
    return _typeMetaData;
}

bool
Slice::Sequence::uses(const ContainedPtr& contained) const
{
    ContainedPtr contained2 = ContainedPtr::dynamicCast(_type);
    return (contained2 && contained2 == contained);
}

bool
Slice::Sequence::usesClasses() const
{
    return _type->usesClasses();
}

size_t
Slice::Sequence::minWireSize() const
{
    return 1; // An empty sequence.
}

string
Slice::Sequence::getTagFormat() const
{
    return _type->isVariableLength() ? "FSize" : "VSize";
}

bool
Slice::Sequence::isVariableLength() const
{
    return true;
}

string
Slice::Sequence::kindOf() const
{
    return "sequence";
}

void
Slice::Sequence::visit(ParserVisitor* visitor, bool)
{
    visitor->visitSequence(this);
}

void
Slice::Sequence::recDependencies(set<ConstructedPtr>& dependencies)
{
    ConstructedPtr constructed = ConstructedPtr::dynamicCast(_type);
    if (constructed && dependencies.find(constructed) != dependencies.end())
    {
        dependencies.insert(constructed);
        constructed->recDependencies(dependencies);
    }
}

Slice::Sequence::Sequence(const ContainerPtr& container, const string& name, const TypePtr& type,
                          const StringList& typeMetaData) :
    SyntaxTreeBase(container->unit()),
    Type(container->unit()),
    Contained(container, name),
    Constructed(container, name),
    _type(type),
    _typeMetaData(typeMetaData)
{
}

// ----------------------------------------------------------------------
// Dictionary
// ----------------------------------------------------------------------

TypePtr
Slice::Dictionary::keyType() const
{
    return _keyType;
}

TypePtr
Slice::Dictionary::valueType() const
{
    return _valueType;
}

StringList
Slice::Dictionary::keyMetaData() const
{
    return _keyMetaData;
}

StringList
Slice::Dictionary::valueMetaData() const
{
    return _valueMetaData;
}

bool
Slice::Dictionary::uses(const ContainedPtr& contained) const
{
    {
        ContainedPtr contained2 = ContainedPtr::dynamicCast(_keyType);
        if (contained2 && contained2 == contained)
        {
            return true;
        }
    }

    {
        ContainedPtr contained2 = ContainedPtr::dynamicCast(_valueType);
        if (contained2 && contained2 == contained)
        {
            return true;
        }
    }

    return false;
}

bool
Slice::Dictionary::usesClasses() const
{
    return _valueType->usesClasses();
}

size_t
Slice::Dictionary::minWireSize() const
{
    return 1; // An empty dictionary.
}

string
Slice::Dictionary::getTagFormat() const
{
    return _keyType->isVariableLength() || _valueType->isVariableLength() ? "FSize" : "VSize";
}

bool
Slice::Dictionary::isVariableLength() const
{
    return true;
}

string
Slice::Dictionary::kindOf() const
{
    return "dictionary";
}

void
Slice::Dictionary::visit(ParserVisitor* visitor, bool)
{
    visitor->visitDictionary(this);
}

void
Slice::Dictionary::recDependencies(set<ConstructedPtr>& dependencies)
{
    {
        ConstructedPtr constructed = ConstructedPtr::dynamicCast(_keyType);
        if (constructed && dependencies.find(constructed) != dependencies.end())
        {
            dependencies.insert(constructed);
            constructed->recDependencies(dependencies);
        }
    }

    {
        ConstructedPtr constructed = ConstructedPtr::dynamicCast(_valueType);
        if (constructed && dependencies.find(constructed) != dependencies.end())
        {
            dependencies.insert(constructed);
            constructed->recDependencies(dependencies);
        }
    }
}

//
// Check that the key type of a dictionary is legal. Legal types are
// integral types, string, and sequences and structs containing only
// other legal key types.
//
// Note: Allowing sequences in dictionary keys has been deprecated as
//       of Ice 3.3.0.
//
bool
Slice::Dictionary::legalKeyType(const TypePtr& type, bool& containsSequence)
{
    if (BuiltinPtr builtin = BuiltinPtr::dynamicCast(type))
    {
        switch (builtin->kind())
        {
            case Builtin::KindBool:
            case Builtin::KindByte:
            case Builtin::KindShort:
            case Builtin::KindUShort:
            case Builtin::KindInt:
            case Builtin::KindUInt:
            case Builtin::KindVarInt:
            case Builtin::KindVarUInt:
            case Builtin::KindLong:
            case Builtin::KindULong:
            case Builtin::KindVarLong:
            case Builtin::KindVarULong:
            case Builtin::KindString:
                return true;
            default:
                return false;
        }
    }

    if (EnumPtr::dynamicCast(type))
    {
        return true;
    }

    if (SequencePtr seq = SequencePtr::dynamicCast(type))
    {
        containsSequence = true;
        if (legalKeyType(seq->type(), containsSequence))
        {
            return true;
        }
    }

    if (StructPtr str = StructPtr::dynamicCast(type))
    {
        for (const auto& member : str->dataMembers())
        {
            if (!legalKeyType(member->type(), containsSequence))
            {
                return false;
            }
        }
        return true;
    }

    return false;
}

Slice::Dictionary::Dictionary(const ContainerPtr& container, const string& name, const TypePtr& keyType,
                              const StringList& keyMetaData, const TypePtr& valueType,
                              const StringList& valueMetaData) :
    SyntaxTreeBase(container->unit()),
    Type(container->unit()),
    Contained(container, name),
    Constructed(container, name),
    _keyType(keyType),
    _valueType(valueType),
    _keyMetaData(keyMetaData),
    _valueMetaData(valueMetaData)
{
}

// ----------------------------------------------------------------------
// Enum
// ----------------------------------------------------------------------

void
Slice::Enum::destroy()
{
    _enumerators.clear();
    _underlying = nullptr;
    Container::destroy();
}

EnumeratorPtr
Slice::Enum::createEnumerator(const string& name)
{
    checkForRedefinition(this, name, "enumerator");
    checkIdentifier(name);
    EnumeratorPtr p = new Enumerator(this, name);
    _enumerators.push_back(p);
    return p;
}

EnumeratorPtr
Slice::Enum::createEnumerator(const string& name, int64_t value)
{
    checkForRedefinition(this, name, "enumerator");
    checkIdentifier(name);
    EnumeratorPtr p = new Enumerator(this, name, value);
    _enumerators.push_back(p);
    return p;
}

EnumeratorList
Slice::Enum::enumerators() const
{
    return _enumerators;
}

BuiltinPtr
Slice::Enum::underlying() const
{
    return _underlying;
}

bool
Slice::Enum::explicitValue() const
{
    return _explicitValue;
}

int64_t
Slice::Enum::minValue() const
{
    return _minValue;
}

int64_t
Slice::Enum::maxValue() const
{
    return _maxValue;
}

ContainedList
Slice::Enum::contents() const
{
    ContainedList result;
    result.insert(result.end(), _enumerators.begin(), _enumerators.end());
    return result;
}

bool
Slice::Enum::uses(const ContainedPtr&) const
{
    return false;
}

bool
Slice::Enum::usesClasses() const
{
    return false;
}

size_t
Slice::Enum::minWireSize() const
{
    return _underlying ? _underlying->minWireSize() : 1;
}

string
Slice::Enum::getTagFormat() const
{
    return _underlying ? _underlying->getTagFormat() : "Size";
}

bool
Slice::Enum::isVariableLength() const
{
    return !_underlying;
}

string
Slice::Enum::kindOf() const
{
    return "enumeration";
}

void
Slice::Enum::visit(ParserVisitor* visitor, bool)
{
    visitor->visitEnum(this);
}

void
Slice::Enum::recDependencies(set<ConstructedPtr>&)
{
    // An Enum does not have any dependencies.
}

void
Slice::Enum::initUnderlying(const TypePtr& type)
{
    assert(_enumerators.empty());

    // initUnderlying is called with a null parameter when the Slice definition does not specify an underlying type.
    if (type)
    {
        BuiltinPtr underlying = BuiltinPtr::dynamicCast(type);
        if (!underlying || !underlying->isIntegralType() || underlying->isVariableLength() ||
            underlying->minWireSize() > 4)
        {
            _unit->error("an enum's underlying type must be byte, short, ushort, int, or uint");
        }
        else
        {
            _underlying = underlying;
        }
    }
}

Slice::Enum::Enum(const ContainerPtr& container, const string& name, bool unchecked) :
    SyntaxTreeBase(container->unit()),
    Container(container->unit()),
    Type(container->unit()),
    Contained(container, name),
    Constructed(container, name),
    _unchecked(unchecked),
    _underlying(nullptr),
    _explicitValue(false),
    _minValue(INT64_MAX),
    _maxValue(INT64_MIN),
    _lastValue(-1)
{
}

int64_t
Slice::Enum::newEnumerator(const EnumeratorPtr& enumerator)
{
    int64_t rangeMin = 0;
    uint64_t rangeMax = INT32_MAX;
    if (_underlying)
    {
        tie(rangeMin, rangeMax) = _underlying->integralRange();
    }

    if (enumerator->explicitValue())
    {
        _explicitValue = true;
        _lastValue  = enumerator->value();
    }
    else
    {
        _lastValue++;
    }

    if (_lastValue < rangeMin || _lastValue > static_cast<int64_t>(rangeMax))
    {
        ostringstream oss;
        oss.imbue(underscoreSeparatorLocale);
        oss << "value " << _lastValue << " for enumerator `" << enumerator->name() << "'";

        oss << " is outside the range of " << (_underlying ? _underlying->kindAsString() : "its enum") << ": ["
            << rangeMin << ".." << rangeMax << "]";
        _unit->error(oss.str());
    }

    bool checkForDuplicates = true;
    if (_lastValue > _maxValue)
    {
        _maxValue = _lastValue;
        checkForDuplicates = false;
    }
    if (_lastValue < _minValue)
    {
        _minValue = _lastValue;
        checkForDuplicates = false;
    }

    if (checkForDuplicates)
    {
        for (const auto& en : _enumerators)
        {
            if (en != enumerator && en->value() == _lastValue)
            {
                _unit->error("enumerator `" + enumerator->name() + "' has the same value as enumerator `" +
                             en->name() + "'");
            }
        }
    }

    return _lastValue;
}

// ----------------------------------------------------------------------
// Enumerator
// ----------------------------------------------------------------------

EnumPtr
Slice::Enumerator::type() const
{
    return EnumPtr::dynamicCast(container());
}

bool
Slice::Enumerator::uses(const ContainedPtr&) const
{
    return false;
}

string
Slice::Enumerator::kindOf() const
{
    return "enumerator";
}

bool
Slice::Enumerator::explicitValue() const
{
    return _explicitValue;
}

int64_t
Slice::Enumerator::value() const
{
    return _value;
}

Slice::Enumerator::Enumerator(const EnumPtr& container, const string& name) :
    SyntaxTreeBase(container->unit()),
    Contained(container, name),
    _explicitValue(false),
    _value(-1)
{
    _value = container->newEnumerator(this);
}

Slice::Enumerator::Enumerator(const EnumPtr& container, const string& name, int64_t value) :
    SyntaxTreeBase(container->unit()),
    Contained(container, name),
    _explicitValue(true),
    _value(value)
{
    container->newEnumerator(this);
}

// ----------------------------------------------------------------------
// Const
// ----------------------------------------------------------------------

TypePtr
Slice::Const::type() const
{
    return _type;
}

StringList
Slice::Const::typeMetaData() const
{
    return _typeMetaData;
}

SyntaxTreeBasePtr
Slice::Const::valueType() const
{
    return _valueType;
}

string
Slice::Const::value() const
{
    return _value;
}

string
Slice::Const::literal() const
{
    return _literal;
}

bool
Slice::Const::uses(const ContainedPtr& contained) const
{
    ContainedPtr contained2 = ContainedPtr::dynamicCast(_type);
    return (contained2 && contained2 == contained);
}

string
Slice::Const::kindOf() const
{
    return "constant";
}

void
Slice::Const::visit(ParserVisitor* visitor, bool)
{
    visitor->visitConst(this);
}

Slice::Const::Const(const ContainerPtr& container, const string& name, const TypePtr& type,
                    const StringList& typeMetaData, const SyntaxTreeBasePtr& valueType, const string& value,
                    const string& literal) :
    SyntaxTreeBase(container->unit()),
    Contained(container, name),
    _type(type),
    _typeMetaData(typeMetaData),
    _valueType(valueType),
    _value(value),
    _literal(literal)
{
    if (!valueType)
    {
        cerr << "const " << name << " created with null valueType" << endl;
    }

}

// ----------------------------------------------------------------------
// Operation
// ----------------------------------------------------------------------

InterfaceDefPtr
Slice::Operation::interface() const
{
    return InterfaceDefPtr::dynamicCast(_container);
}

size_t
Slice::Operation::inBitSequenceSize() const
{
    size_t length = 0;
    for (const auto& param : _inParameters)
    {
        if (!param->tagged())
        {
            if (auto optional = OptionalPtr::dynamicCast(param->type()))
            {
                if (!optional->isClassType() && !optional->isInterfaceType())
                {
                    length++;
                }
            }
        }
    }
    return length;
}

size_t
Slice::Operation::returnBitSequenceSize() const
{
    size_t length = 0;
    for (const auto& param : _outParameters)
    {
        if (!param->tagged())
        {
            if (auto optional = OptionalPtr::dynamicCast(param->type()))
            {
                if (!optional->isClassType() && !optional->isInterfaceType())
                {
                    length++;
                }
            }
        }
    }

    if (_returnType && !_returnIsTagged)
    {
        if (auto optional = OptionalPtr::dynamicCast(_returnType))
        {
            if (!optional->isClassType() && !optional->isInterfaceType())
            {
                length++;
            }
        }
    }
    return length;
}

void
Slice::Operation::destroy()
{
    _inParameters.clear();
    _outParameters.clear();
    _throws.clear();
    Container::destroy();
}

TypePtr
Slice::Operation::returnType() const
{
    return _returnType;
}

bool
Slice::Operation::returnIsTagged() const
{
    return _returnIsTagged;
}

int
Slice::Operation::returnTag() const
{
    return _returnTag;
}

Operation::Mode
Slice::Operation::mode() const
{
    return _mode;
}

Operation::Mode
Slice::Operation::sendMode() const
{
    if (_mode == Operation::Idempotent && hasMetaData("nonmutating"))
    {
        return Operation::Nonmutating;
    }
    else
    {
        return _mode;
    }
}

bool
Slice::Operation::hasMarshaledResult() const
{
    InterfaceDefPtr interface = InterfaceDefPtr::dynamicCast(container());
    assert(interface);
    if (interface->hasMetaData("marshaled-result") || hasMetaData("marshaled-result"))
    {
        if (returnType() && isMutableAfterReturnType(returnType()))
        {
            return true;
        }
        for (const auto& param : _outParameters)
        {
            if (isMutableAfterReturnType(param->type()))
            {
                return true;
            }
        }
    }
    return false;
}

DataMemberPtr
Slice::Operation::createParameter(const string& name, const TypePtr& type, bool isOutParam, bool tagged, int tag)
{
    _unit->checkType(type);
    if (!checkForRedefinition(this, name, "parameter"))
    {
        return nullptr;
    }

    // Check that in parameters don't follow out parameters.
    if (!_outParameters.empty() && !isOutParam)
    {
        _unit->error("`" + name + "': in parameters cannot follow out parameters");
    }

    DataMemberList& params = isOutParam ? _outParameters : _inParameters;
    if (tagged)
    {
        // Check for a duplicate tag.
        const string msg = "tag for parameter `" + name + "' is already in use";
        if (_returnIsTagged && tag == _returnTag)
        {
            _unit->error(msg);
        }
        else
        {
            for (const auto& param : params)
            {
                if (param->tagged() && param->tag() == tag)
                {
                    _unit->error(msg);
                }
            }
        }
    }

    DataMemberPtr param = new DataMember(this, name, type, tagged, tag);
    params.push_back(param);
    return param;
}

DataMemberList
Slice::Operation::parameters() const
{
    DataMemberList result;
    result.insert(result.end(), _inParameters.begin(), _inParameters.end());
    result.insert(result.end(), _outParameters.begin(), _outParameters.end());
    return result;
}

DataMemberList
Slice::Operation::inParameters() const
{
    return _inParameters;
}

DataMemberList
Slice::Operation::outParameters() const
{
    return _outParameters;
}

ExceptionList
Slice::Operation::throws() const
{
    return _throws;
}

void
Slice::Operation::setExceptionList(const ExceptionList& el)
{
    _throws = el;

    // Check that no exception occurs more than once in the throws clause.
    ExceptionList uniqueExceptions = el;
    uniqueExceptions.sort();
    uniqueExceptions.unique();
    if (uniqueExceptions.size() != el.size())
    {
        // At least one exception appears twice.
        ExceptionList tmp = el;
        tmp.sort();
        ExceptionList duplicates;
        set_difference(tmp.begin(), tmp.end(),
                       uniqueExceptions.begin(), uniqueExceptions.end(),
                       back_inserter(duplicates));
        string msg = "operation `" + name() + "' has a throws clause with ";
        if (duplicates.size() == 1)
        {
            msg += "a ";
        }
        msg += "duplicate exception";
        if (duplicates.size() > 1)
        {
            msg += "s";
        }
        ExceptionList::const_iterator i = duplicates.begin();
        msg += ": `" + (*i)->name() + "'";
        for (i = ++i; i != duplicates.end(); ++i)
        {
            msg += ", `" + (*i)->name() + "'";
        }
        _unit->error(msg);
    }
}

ContainedList
Slice::Operation::contents() const
{
    ContainedList result;
    result.insert(result.end(), _inParameters.begin(), _inParameters.end());
    result.insert(result.end(), _outParameters.begin(), _outParameters.end());
    return result;

}

bool
Slice::Operation::uses(const ContainedPtr& contained) const
{
    {
        ContainedPtr contained2 = ContainedPtr::dynamicCast(_returnType);
        if (contained2 && contained2 == contained)
        {
            return true;
        }
    }

    if (ExceptionPtr exception2 = ExceptionPtr::dynamicCast(contained))
    {
        for (const auto& exception : _throws)
        {
            if (exception == exception2)
            {
                return true;
            }
        }
    }

    return false;
}

bool
Slice::Operation::sendsClasses(bool includeTagged) const
{
    for (const auto& param : _inParameters)
    {
        if (param->type()->usesClasses() && (includeTagged || !param->tagged()))
        {
            return true;
        }
    }
    return false;
}

bool
Slice::Operation::returnsClasses(bool includeTagged) const
{
    TypePtr type = returnType();
    if (type && type->usesClasses() && (includeTagged || !_returnIsTagged))
    {
        return true;
    }
    for (const auto& param : _outParameters)
    {
        if (param->type()->usesClasses() && (includeTagged || !param->tagged()))
        {
            return true;
        }
    }
    return false;
}

bool
Slice::Operation::returnsData() const
{
    return returnType() || !_outParameters.empty() || !_throws.empty();
}

bool
Slice::Operation::returnsMultipleValues() const
{
    return _outParameters.size() + (returnType() ? 1 : 0) > 1;
}

FormatType
Slice::Operation::format() const
{
    FormatType format = parseFormatMetaData();
    if (format == DefaultFormat)
    {
        ContainedPtr cont = ContainedPtr::dynamicCast(container());
        assert(cont);
        format = cont->parseFormatMetaData();
    }
    return format;
}

string
Slice::Operation::kindOf() const
{
    return "operation";
}

void
Slice::Operation::visit(ParserVisitor* visitor, bool)
{
    visitor->visitOperation(this);
}

Slice::Operation::Operation(const ContainerPtr& container,
                            const string& name,
                            const TypePtr& returnType,
                            bool returnIsTagged,
                            int returnTag,
                            Mode mode) :
    SyntaxTreeBase(container->unit()),
    Contained(container, name),
    Container(container->unit()),
    _returnType(returnType),
    _returnIsTagged(returnIsTagged),
    _returnTag(returnTag),
    _mode(mode)
{
}

// ----------------------------------------------------------------------
// DataMember
// ----------------------------------------------------------------------

TypePtr
Slice::DataMember::type() const
{
    return _type;
}

bool
Slice::DataMember::tagged() const
{
    return _tagged;
}

int
Slice::DataMember::tag() const
{
    return _tag;
}

string
Slice::DataMember::defaultValue() const
{
    return _defaultValue;
}

string
Slice::DataMember::defaultLiteral() const
{
    return _defaultLiteral;
}

SyntaxTreeBasePtr
Slice::DataMember::defaultValueType() const
{
    return _defaultValueType;
}

bool
Slice::DataMember::uses(const ContainedPtr& contained) const
{
    ContainedPtr contained2 = ContainedPtr::dynamicCast(_type);
    return (contained2 && contained2 == contained);
}

string
Slice::DataMember::kindOf() const
{
    if (OperationPtr::dynamicCast(this->container()))
    {
        return "parameter";
    }
    return "data member";
}

void
Slice::DataMember::visit(ParserVisitor* visitor, bool)
{
    assert(!OperationPtr::dynamicCast(this->container())); // Ensure this isn't being called for a parameter.
    visitor->visitDataMember(this);
}

Slice::DataMember::DataMember(const ContainerPtr& container, const string& name, const TypePtr& type,
                              bool tagged, int tag, const SyntaxTreeBasePtr& defaultValueType,
                              const string& defaultValue, const string& defaultLiteral) :
    SyntaxTreeBase(container->unit()),
    Contained(container, name),
    _type(type),
    _tagged(tagged),
    _tag(tag),
    _defaultValueType(defaultValueType),
    _defaultValue(defaultValue),
    _defaultLiteral(defaultLiteral)
{
}

// ----------------------------------------------------------------------
// Unit
// ----------------------------------------------------------------------

UnitPtr
Slice::Unit::createUnit(bool all, const StringList& defaultFileMetadata)
{
    return new Unit(all, defaultFileMetadata);
}

ModulePtr
Slice::Unit::createModule(const string& name)
{
    _unit->addTopLevelModule(_unit->currentFile(), name);

    // We use binary or here to avoid short-circuiting and ensure both checks are always run.
    if (!checkForRedefinition(this, name, "module") | !checkIdentifier(name))
    {
        return nullptr;
    }

    ModulePtr q = new Module(this, name);
    _modules.push_back(q);
    return q;
}

bool
Slice::Unit::compatMode() const
{
    return currentDefinitionContext()->compatMode();
}

void
Slice::Unit::checkType(const TypePtr& type)
{
    if (compatMode() && InterfaceDeclPtr::dynamicCast(type))
    {
        error("interface by value is no longer supported: remove [[3.7]] or specify an optional proxy");
    }
}

void
Slice::Unit::setComment(const string& comment)
{
    if (comment.empty() || comment[0] != '*')
    {
        return;
    }

    _currentComment = "";

    string::size_type end = 0;
    while (true)
    {
        string::size_type begin;
        if (end == 0)
        {
            // Skip past the initial whitespace.
            begin = comment.find_first_not_of(" \t\r\n*", end);
        }
        else
        {
            // Skip more whitespace but retain blank lines.
            begin = comment.find_first_not_of(" \t*", end);
        }

        if (begin == string::npos)
        {
            break;
        }

        end = comment.find('\n', begin);
        if (end != string::npos)
        {
            if (end + 1 > begin)
            {
                _currentComment += comment.substr(begin, end + 1 - begin);
            }
            ++end;
        }
        else
        {
            end = comment.find_last_not_of(" \t\r\n*");
            if (end != string::npos)
            {
                if (end + 1 > begin)
                {
                    _currentComment += comment.substr(begin, end + 1 - begin);
                }
            }
            break;
        }
    }
}

void
Slice::Unit::addToComment(const string& comment)
{
    if (!_currentComment.empty())
    {
        _currentComment += '\n';
    }
    _currentComment += comment;
}

string
Slice::Unit::currentComment()
{
    string comment = "";
    comment.swap(_currentComment);
    return comment;
}

string
Slice::Unit::currentFile() const
{
    if (DefinitionContextPtr dc = currentDefinitionContext())
    {
        return dc->filename();
    }
    else
    {
        return string();
    }
}

string
Slice::Unit::topLevelFile() const
{
    return _topLevelFile;
}

int
Slice::Unit::currentLine() const
{
    return slice_lineno;
}

int
Slice::Unit::setCurrentFile(const std::string& currentFile, int lineNumber)
{
    enum LineType { File, Push, Pop };
    LineType type = File;

    if (lineNumber == 0 && (_currentIncludeLevel > 0 || currentFile != _topLevelFile))
    {
        if (++_currentIncludeLevel == 1)
        {
            if (find(_includeFiles.begin(), _includeFiles.end(), currentFile) == _includeFiles.end())
            {
                _includeFiles.push_back(currentFile);
            }
        }
        pushDefinitionContext();
        _currentComment = "";
        type = Push;
    }
    else
    {
        DefinitionContextPtr dc = currentDefinitionContext();
        if (dc != 0 && !dc->filename().empty() && dc->filename() != currentFile)
        {
            --_currentIncludeLevel;
            popDefinitionContext();
            _currentComment = "";
            type = Pop;
        }
    }

    if (!currentFile.empty())
    {
        DefinitionContextPtr dc = currentDefinitionContext();
        assert(dc);
        dc->setFilename(currentFile);
        _definitionContextMap.insert(make_pair(currentFile, dc));
    }

    return static_cast<int>(type);
}

int
Slice::Unit::currentIncludeLevel() const
{
    return _all ? 0 : _currentIncludeLevel;
}

void
Slice::Unit::addFileMetaData(const StringList& metaData)
{
    DefinitionContextPtr dc = currentDefinitionContext();
    assert(dc);
    // Append the file metadata to any existing metadata (e.g., default file metadata).
    StringList l = dc->getMetaData();
    copy(metaData.begin(), metaData.end(), back_inserter(l));
    dc->setMetaData(l);
}

void
Slice::Unit::error(const string& s)
{
    emitError(currentFile(), currentLine(), s);
    _errors++;
}

void
Slice::Unit::warning(WarningCategory category, const string& msg) const
{
    if (_definitionContextStack.empty())
    {
        emitWarning(currentFile(), currentLine(), msg);
    }
    else
    {
        _definitionContextStack.top()->warning(category, currentFile(), currentLine(), msg);
    }
}

void
Slice::Unit::note(ContainedPtr contained, const string& msg) const
{
    emitNote(contained->file(), contained->line(), msg);
}

ContainerPtr
Slice::Unit::currentContainer() const
{
    assert(!_containerStack.empty());
    return _containerStack.top();
}

ModulePtr
Slice::Unit::currentModule() const
{
    ContainerPtr container = currentContainer();
    while (container)
    {
        if (UnitPtr ut = UnitPtr::dynamicCast(container))
        {
            return ut->_globalModule;
        }
        else if (ModulePtr module = ModulePtr::dynamicCast(container))
        {
            return module;
        }
        ContainedPtr contained = ContainedPtr::dynamicCast(container);
        container = contained->container();
    }
    assert(false);
    return nullptr;
}

void
Slice::Unit::pushContainer(const ContainerPtr& cont)
{
    _containerStack.push(cont);
}

void
Slice::Unit::popContainer()
{
    assert(!_containerStack.empty());
    _containerStack.pop();
}

DefinitionContextPtr
Slice::Unit::currentDefinitionContext() const
{
    DefinitionContextPtr dc;
    if (!_definitionContextStack.empty())
    {
        dc = _definitionContextStack.top();
    }
    return dc;
}

void
Slice::Unit::pushDefinitionContext()
{
    _definitionContextStack.push(new DefinitionContext(_currentIncludeLevel, _defaultFileMetaData));
}

void
Slice::Unit::popDefinitionContext()
{
    assert(!_definitionContextStack.empty());
    _definitionContextStack.pop();
}

DefinitionContextPtr
Slice::Unit::findDefinitionContext(const string& file) const
{
    const auto def = _definitionContextMap.find(file);
    if (def != _definitionContextMap.end())
    {
        return def->second;
    }
    return nullptr;
}

void
Slice::Unit::addContent(const ContainedPtr& contained)
{
    string scoped = IceUtilInternal::toLower(contained->scoped());
    _contentMap[scoped].push_back(contained);
}

void
Slice::Unit::removeContent(const ContainedPtr& contained)
{
    string scoped = IceUtilInternal::toLower(contained->scoped());
    auto def = _contentMap.find(scoped);
    assert(def != _contentMap.end());
    for (ContainedList::iterator q = def->second.begin(); q != def->second.end(); ++q)
    {
        if (q->get() == contained.get())
        {
            def->second.erase(q);
            return;
        }
    }
    assert(false);
}

ContainedList
Slice::Unit::findContents(const string& scoped) const
{
    assert(!scoped.empty());
    assert(scoped[0] == ':');

    string name = IceUtilInternal::toLower(scoped);
    const auto content = _contentMap.find(name);
    if (content != _contentMap.end())
    {
        return content->second;
    }
    else
    {
        return ContainedList();
    }
}

void
Slice::Unit::addTypeId(int compactId, const std::string& typeId)
{
    _typeIds.insert(make_pair(compactId, typeId));
}

std::string
Slice::Unit::getTypeId(int compactId) const
{
    const auto p = _typeIds.find(compactId);
    if (p != _typeIds.end())
    {
        return p->second;
    }
    return string();
}

bool
Slice::Unit::hasCompactTypeId() const
{
    return _typeIds.size() > 0;
}

StringList
Slice::Unit::includeFiles() const
{
    return _includeFiles;
}

StringList
Slice::Unit::allFiles() const
{
    StringList result;
    for (const auto& def : _definitionContextMap)
    {
        result.push_back(def.first);
    }
    return result;
}

int
Slice::Unit::parse(const string& filename, FILE* file, bool debug)
{
    slice_debug = debug ? 1 : 0;
    slice__flex_debug = debug ? 1 : 0;

    assert(!Slice::unit);
    Slice::unit = this;

    _currentComment = "";
    _currentIncludeLevel = 0;
    _topLevelFile = fullPath(filename);
    pushContainer(this);
    pushDefinitionContext();
    setCurrentFile(_topLevelFile, 0);

    slice_in = file;
    int status = slice_parse();
    if (_errors)
    {
        status = EXIT_FAILURE;
    }

    if (status == EXIT_FAILURE)
    {
        while (!_containerStack.empty())
        {
            popContainer();
        }
        while (!_definitionContextStack.empty())
        {
            popDefinitionContext();
        }
    }
    else
    {
        assert(_containerStack.size() == 1);
        popContainer();
        assert(_definitionContextStack.size() == 1);
        popDefinitionContext();
    }

    Slice::unit = nullptr;
    return status;
}

void
Slice::Unit::destroy()
{
    _contentMap.clear();
    _globalModule = nullptr;
    _modules.clear();
    _builtins.clear();
    Container::destroy();
}

void
Slice::Unit::visit(ParserVisitor* visitor, bool all)
{
    if (visitor->visitUnitStart(this))
    {
        for (const auto& module : _modules)
        {
            if (all || module->includeLevel() == 0)
            {
                module->visit(visitor, all);
            }
        }
        visitor->visitUnitEnd(this);
    }
}

ContainedList
Slice::Unit::contents() const
{
    ContainedList result;
    result.insert(result.end(), _modules.begin(), _modules.end());
    return result;
}

bool
Slice::Unit::hasExceptions() const
{
    for (const auto& module : _modules)
    {
        if (module->hasExceptions())
        {
            return true;
        }
    }
    return _globalModule->hasExceptions();
}

bool
Slice::Unit::hasClassDecls() const
{
    for (const auto& module : _modules)
    {
        if (module->hasClassDecls())
        {
            return true;
        }
    }
    return _globalModule->hasClassDecls();
}

bool
Slice::Unit::hasClassDefs() const
{
    for (const auto& module : _modules)
    {
        if (module->hasClassDefs())
        {
            return true;
        }
    }
    return _globalModule->hasClassDefs();
}

bool
Slice::Unit::hasInterfaceDecls() const
{
    for (const auto& module : _modules)
    {
        if (module->hasInterfaceDecls())
        {
            return true;
        }
    }
    return _globalModule->hasInterfaceDecls();
}

bool
Slice::Unit::hasInterfaceDefs() const
{
    for (const auto& module : _modules)
    {
        if (module->hasInterfaceDefs())
        {
            return true;
        }
    }
    return _globalModule->hasInterfaceDefs();
}

BuiltinPtr
Slice::Unit::builtin(Builtin::Kind kind)
{
    auto p = _builtins.find(kind);
    if (p != _builtins.end())
    {
        return p->second;
    }
    BuiltinPtr builtin = new Builtin(this, kind);
    _builtins.insert(make_pair(kind, builtin));
    return builtin;
}

OptionalPtr
Slice::Unit::optionalBuiltin(Builtin::Kind kind)
{
    auto p = _optionalBuiltins.find(kind);
    if (p != _optionalBuiltins.end())
    {
        return p->second;
    }
    OptionalPtr optionalBuiltin = new Optional(builtin(kind));
    _optionalBuiltins.insert(make_pair(kind, optionalBuiltin));
    return optionalBuiltin;
}

void
Slice::Unit::addTopLevelModule(const string& file, const string& module)
{
    auto i = _fileTopLevelModules.find(file);
    if (i == _fileTopLevelModules.end())
    {
        set<string> modules;
        modules.insert(module);
        _fileTopLevelModules.insert(make_pair(file, modules));
    }
    else
    {
        i->second.insert(module);
    }
}

set<string>
Slice::Unit::getTopLevelModules(const string& file) const
{
    const auto i = _fileTopLevelModules.find(file);
    if (i == _fileTopLevelModules.end())
    {
        return set<string>();
    }
    else
    {
        return i->second;
    }
}

Slice::Unit::Unit(bool all, const StringList& defaultFileMetadata) :
    SyntaxTreeBase(nullptr),
    Container(nullptr),
    _all(all),
    _defaultFileMetaData(defaultFileMetadata),
    _errors(0),
    _currentIncludeLevel(0)
{
    _unit = this;
    _globalModule = new Module(this, "");
}

// ----------------------------------------------------------------------
// CICompare
// ----------------------------------------------------------------------

bool
Slice::CICompare::operator()(const string& s1, const string& s2) const
{
    string::const_iterator p1 = s1.begin();
    string::const_iterator p2 = s2.begin();
    while (p1 != s1.end() && p2 != s2.end() &&
          ::tolower(static_cast<unsigned char>(*p1)) == ::tolower(static_cast<unsigned char>(*p2)))
    {
        ++p1;
        ++p2;
    }
    if (p1 == s1.end() && p2 == s2.end())
    {
        return false;
    }
    else if (p1 == s1.end())
    {
        return true;
    }
    else if (p2 == s2.end())
    {
        return false;
    }
    else
    {
        return ::tolower(static_cast<unsigned char>(*p1)) < ::tolower(static_cast<unsigned char>(*p2));
    }
}

// ----------------------------------------------------------------------
// DerivedToBaseCompare
// ----------------------------------------------------------------------

bool
Slice::DerivedToBaseCompare::operator()(const ExceptionPtr& e1, const ExceptionPtr& e2) const
{
    return e2->isBaseOf(e1);
}<|MERGE_RESOLUTION|>--- conflicted
+++ resolved
@@ -1637,6 +1637,23 @@
     {
         return nullptr;
     }
+  
+    // Check whether the data member has the same name as it's enclosing container.
+    const string typeName = this->kindOf();
+    if (name == this->name())
+    {
+        _unit->error("data member `" + name + "' cannot have the same name as its enclosing " + typeName);
+        _unit->note(this, typeName + " `" + this->name() + "' is defined here");
+        return nullptr;
+    }
+
+    if (ciequals(name, this->name()))
+    {
+        _unit->error("data member `" + name + "' differs only in capitalization from its enclosing " + typeName +
+                     " named `" + this->name() + "'");
+        _unit->note(this, typeName + " `" + this->name() + "' is defined here");
+        return nullptr;
+    }
 
     SyntaxTreeBasePtr dvt = defaultValueType;
     string dv = defaultValue;
@@ -2562,31 +2579,6 @@
                                   const SyntaxTreeBasePtr& defaultValueType, const string& defaultValue,
                                   const string& defaultLiteral)
 {
-<<<<<<< HEAD
-=======
-    _unit->checkType(type);
-    if (!checkForRedefinition(this, name,  "data member"))
-    {
-        return nullptr;
-    }
-
-    // Check whether enclosing class has the same name.
-    if (name == this->name())
-    {
-        _unit->error("data member `" + name + "' cannot have the same name as its enclosing class");
-        _unit->note(this, "class `" + this->name() + "' is defined here");
-        return nullptr;
-    }
-
-    if (ciequals(name, this->name()))
-    {
-        _unit->error("data member `" + name + "' differs only in capitalization from its enclosing class named `"
-                     + this->name() + "'");
-        _unit->note(this, "class `" + this->name() + "' is defined here");
-        return nullptr;
-    }
-
->>>>>>> 69b31950
     // Check whether any bases have defined something with the same name already.
     if (_base)
     {
@@ -3249,34 +3241,7 @@
                                    const SyntaxTreeBasePtr& defaultValueType, const string& defaultValue,
                                    const string& defaultLiteral)
 {
-<<<<<<< HEAD
     if (_base)
-=======
-    _unit->checkType(type);
-    if (!checkForRedefinition(this, name, "data member"))
-    {
-        return nullptr;
-    }
-
-    // Check whether enclosing exception has the same name.
-    if (name == this->name())
-    {
-        _unit->error("data member `" + name + "' cannot have the same name as its enclosing exception");
-        _unit->note(this, "exception `" + this->name() + "' is defined here");
-        return nullptr;
-    }
-
-    if (ciequals(name, this->name()))
-    {
-        _unit->error("data member `" + name + "' differs only in capitalization from its enclosing exception named `"
-                     + this->name() + "'");
-        _unit->note(this, "exception `" + this->name() + "' is defined here");
-        return nullptr;
-    }
-
-    // Check whether any bases have defined a member with the same name already.
-    for (const auto& base : allBases())
->>>>>>> 69b31950
     {
         // Check whether any bases have defined a member with the same name already.
         for (const auto& member : _base->allDataMembers())
@@ -3420,31 +3385,6 @@
                                 const SyntaxTreeBasePtr& defaultValueType, const string& defaultValue,
                                 const string& defaultLiteral)
 {
-<<<<<<< HEAD
-=======
-    _unit->checkType(type);
-    if (!checkForRedefinition(this, name, "data member"))
-    {
-        return nullptr;
-    }
-
-    // Check whether enclosing struct has the same name.
-    if (name == this->name())
-    {
-        _unit->error("data member `" + name + "' cannot have the same name as its enclosing struct");
-        _unit->note(this, "struct `" + this->name() + "' is defined here");
-        return nullptr;
-    }
-
-    if (ciequals(name, this->name()))
-    {
-        _unit->error("data member `" + name + "' differs only in capitalization from its enclosing struct named `"
-                     + this->name() + "'");
-        _unit->note(this, "struct `" + this->name() + "' is defined here");
-        return nullptr;
-    }
-
->>>>>>> 69b31950
     // Structs cannot contain themselves.
     if (type.get() == this)
     {
