--- conflicted
+++ resolved
@@ -287,19 +287,10 @@
                 {
                     _suppressedWarnings.insert(InvalidMetadata);
                 }
-<<<<<<< HEAD
-=======
                 else if (s == "invalid-comment")
                 {
                     _suppressedWarnings.insert(InvalidComment);
                 }
-                else
-                {
-                    ostringstream os;
-                    os << "invalid category '" << s << "' in file metadata suppress-warning";
-                    emitWarning(metadata->file(), metadata->line(), os.str());
-                }
->>>>>>> d3d0d1fe
             }
         }
     }
