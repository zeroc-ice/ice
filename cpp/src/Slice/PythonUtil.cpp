//
// Copyright (c) ZeroC, Inc. All rights reserved.
//

#include <Slice/PythonUtil.h>
#include <Slice/Util.h>
#include <IceUtil/IceUtil.h>
#include <IceUtil/StringUtil.h>
#include <climits>
#include <iterator>

using namespace std;
using namespace Slice;
using namespace IceUtil;
using namespace IceUtilInternal;

namespace
{

string
getEscapedParamName(const OperationPtr& p, const string& name)
{
    ParamDeclList params = p->parameters();

    for(ParamDeclList::const_iterator i = params.begin(); i != params.end(); ++i)
    {
        if((*i)->name() == name)
        {
            return name + "_";
        }
    }
    return name;
}

}

namespace Slice
{
namespace Python
{

class MetaDataVisitor : public ParserVisitor
{
public:

    virtual bool visitUnitStart(const UnitPtr&);
    virtual bool visitModuleStart(const ModulePtr&);
    virtual void visitClassDecl(const ClassDeclPtr&);
    virtual bool visitClassDefStart(const ClassDefPtr&);
    virtual void visitInterfaceDecl(const InterfaceDeclPtr&);
    virtual bool visitInterfaceDefStart(const InterfaceDefPtr&);
    virtual bool visitExceptionStart(const ExceptionPtr&);
    virtual bool visitStructStart(const StructPtr&);
    virtual void visitOperation(const OperationPtr&);
    virtual void visitDataMember(const DataMemberPtr&);
    virtual void visitSequence(const SequencePtr&);
    virtual void visitDictionary(const DictionaryPtr&);
    virtual void visitEnum(const EnumPtr&);
    virtual void visitConst(const ConstPtr&);

private:

    //
    // Validates sequence metadata.
    //
    StringList validateSequence(const string&, const string&, const TypePtr&, const StringList&);

    //
    // Checks a definition that doesn't currently support Python metadata.
    //
    void reject(const ContainedPtr&);

    StringSet _history;
};

//
// ModuleVisitor finds all of the Slice modules whose include level is greater
// than 0 and emits a statement of the following form:
//
// _M_Foo = Ice.openModule('Foo')
//
// This statement allows the code generated for this translation unit to refer
// to types residing in those included modules.
//
class ModuleVisitor : public ParserVisitor
{
public:

    ModuleVisitor(Output&, set<string>&);

    virtual bool visitModuleStart(const ModulePtr&);

private:

    Output& _out;
    set<string>& _history;
};

//
// CodeVisitor generates the Python mapping for a translation unit.
//
class CodeVisitor : public ParserVisitor
{
public:

    CodeVisitor(IceUtilInternal::Output&, set<string>&);

    virtual bool visitModuleStart(const ModulePtr&);
    virtual void visitModuleEnd(const ModulePtr&);
    virtual void visitClassDecl(const ClassDeclPtr&);
    virtual bool visitClassDefStart(const ClassDefPtr&);
    virtual void visitInterfaceDecl(const InterfaceDeclPtr&);
    virtual bool visitInterfaceDefStart(const InterfaceDefPtr&);
    virtual bool visitExceptionStart(const ExceptionPtr&);
    virtual bool visitStructStart(const StructPtr&);
    virtual void visitSequence(const SequencePtr&);
    virtual void visitDictionary(const DictionaryPtr&);
    virtual void visitEnum(const EnumPtr&);
    virtual void visitConst(const ConstPtr&);

private:

    //
    // Emit Python code for operations
    //
    void writeOperations(const InterfaceDefPtr&);

    //
    // Return a Python symbol for the given parser element.
    //
    string getSymbol(const ContainedPtr&, const string& = "", const string& = "");

    //
    // Emit Python code to assign the given symbol in the current module.
    //
    void registerName(const string&);

    //
    // Emit the tuple for a Slice type.
    //
    void writeType(const TypePtr&);

    //
    // Write an initializer value for a given type.
    //
    void writeInitializer(const DataMemberPtr&);

    //
    // Add a value to a hash code.
    //
    void writeHash(const string&, const TypePtr&, int&);

    //
    // Write Python metadata as a tuple.
    //
    void writeMetaData(const StringList&);

    //
    // Convert an operation mode into a string.
    //
    string getOperationMode(Slice::Operation::Mode);

    struct MemberInfo
    {
        string fixedName;
        bool inherited;
        DataMemberPtr dataMember;
    };
    typedef list<MemberInfo> MemberInfoList;

    //
    // Write a member assignment statement for a constructor.
    //
    void writeAssign(const MemberInfo&);

    //
    // Write a constant value.
    //
    void writeConstantValue(const TypePtr&, const SyntaxTreeBasePtr&, const string&);

    //
    // Write constructor parameters with default values.
    //
    void writeConstructorParams(const MemberInfoList&);

    void collectClassMembers(const ClassDefPtr&, MemberInfoList&, bool);
    void collectExceptionMembers(const ExceptionPtr&, MemberInfoList&, bool);

    typedef vector<string> StringVec;

    StringVec stripMarkup(const string&);

    void writeDocstring(const string&, const string& = "");
    void writeDocstring(const string&, const DataMemberList&);
    void writeDocstring(const string&, const EnumeratorList&);

    typedef map<string, string> StringMap;
    struct OpComment
    {
        StringVec description;
        StringMap params;
        string returns;
        StringMap exceptions;
    };
    bool parseOpComment(const string&, OpComment&);

    enum DocstringMode { DocSync, DocAsync, DocAsyncBegin, DocAsyncEnd, DocDispatch, DocAsyncDispatch };

    void writeDocstring(const OperationPtr&, DocstringMode);

    Output& _out;
    set<string>& _moduleHistory;
    list<string> _moduleStack;
    set<string> _classHistory;
};

}
}

static string
lookupKwd(const string& name)
{
    //
    // Keyword list. *Must* be kept in alphabetical order.
    //
    static const string keywordList[] =
    {
        "False",
        "None",
        "True",
        "and",
        "as",
        "assert",
        "async",
        "await",
        "break",
        "case",
        "class",
        "continue",
        "def",
        "del",
        "elif",
        "else",
        "except",
        "exec",
        "finally",
        "for",
        "from",
        "global",
        "if",
        "import",
        "in",
        "is",
        "lambda",
        "match",
        "nonlocal",
        "not",
        "or",
        "pass",
        "print",
        "raise",
        "return",
        "try",
        "while",
        "with",
        "yield"
    };
    bool found =  binary_search(&keywordList[0],
                                &keywordList[sizeof(keywordList) / sizeof(*keywordList)],
                                name);
    return found ? "_" + name : name;
}

static string
getDictLookup(const ContainedPtr& cont, const string& suffix = "", const string& prefix = "")
{
    string scope = Slice::Python::scopedToName(cont->scope());
    assert(!scope.empty());

    string package = Slice::Python::getPackageMetadata(cont);
    if(!package.empty())
    {
        scope = package + "." + scope;
    }

    return "'" + suffix + Slice::Python::fixIdent(cont->name() + prefix) + "' not in _M_" + scope + "__dict__";
}

//
// ModuleVisitor implementation.
//
Slice::Python::ModuleVisitor::ModuleVisitor(Output& out, set<string>& history) :
    _out(out), _history(history)
{
}

bool
Slice::Python::ModuleVisitor::visitModuleStart(const ModulePtr& p)
{
    if(p->includeLevel() > 0)
    {
        string abs = getAbsolute(p);
        if(_history.count(abs) == 0)
        {
            //
            // If this is a top-level module, then we check if it has package metadata.
            // If so, we need to emit statements to open each of the modules in the
            // package before we can open this module.
            //
            if(UnitPtr::dynamicCast(p->container()))
            {
                string pkg = getPackageMetadata(p);
                if(!pkg.empty())
                {
                    vector<string> v;
                    splitString(pkg, ".", v);
                    string mod;
                    for(vector<string>::iterator q = v.begin(); q != v.end(); ++q)
                    {
                        mod = mod.empty() ? *q : mod + "." + *q;
                        if(_history.count(mod) == 0)
                        {
                            _out << nl << "_M_" << mod << " = Ice.openModule('" << mod << "')";
                            _history.insert(mod);
                        }
                    }
                }
            }

            _out << sp << nl << "# Included module " << abs;
            _out << nl << "_M_" << abs << " = Ice.openModule('" << abs << "')";
            _history.insert(abs);
        }
    }

    return true;
}

//
// CodeVisitor implementation.
//
Slice::Python::CodeVisitor::CodeVisitor(Output& out, set<string>& moduleHistory) :
    _out(out),
    _moduleHistory(moduleHistory)
{
}

bool
Slice::Python::CodeVisitor::visitModuleStart(const ModulePtr& p)
{
    //
    // As each module is opened, we emit the statement
    //
    // __name__ = 'Foo'
    //
    // This renames the current module to 'Foo' so that subsequent
    // type definitions have the proper fully-qualified name.
    //
    // We also emit the statement
    //
    // _M_Foo = Ice.openModule('Foo')
    //
    // This allows us to create types in the module Foo.
    //
    string abs = getAbsolute(p);
    _out << sp << nl << "# Start of module " << abs;
    if(_moduleHistory.count(abs) == 0) // Don't emit this more than once for each module.
    {
        //
        // If this is a top-level module, then we check if it has package metadata.
        // If so, we need to emit statements to open each of the modules in the
        // package before we can open this module.
        //
        if(UnitPtr::dynamicCast(p->container()))
        {
            string pkg = getPackageMetadata(p);
            if(!pkg.empty())
            {
                vector<string> v;
                splitString(pkg, ".", v);
                string mod;
                for(vector<string>::iterator q = v.begin(); q != v.end(); ++q)
                {
                    mod = mod.empty() ? *q : mod + "." + *q;
                    if(_moduleHistory.count(mod) == 0) // Don't emit this more than once for each module.
                    {
                        _out << nl << "_M_" << mod << " = Ice.openModule('" << mod << "')";
                        _moduleHistory.insert(mod);
                    }
                }
            }
        }
        _out << nl << "_M_" << abs << " = Ice.openModule('" << abs << "')";
        _moduleHistory.insert(abs);
    }
    _out << nl << "__name__ = '" << abs << "'";

    writeDocstring(p->comment(), "_M_" + abs + ".__doc__ = ");

    _moduleStack.push_front(abs);
    return true;
}

void
Slice::Python::CodeVisitor::visitModuleEnd(const ModulePtr&)
{
    assert(!_moduleStack.empty());
    _out << sp << nl << "# End of module " << _moduleStack.front();
    _moduleStack.pop_front();

    if(!_moduleStack.empty())
    {
        _out << sp << nl << "__name__ = '" << _moduleStack.front() << "'";
    }
}

void
Slice::Python::CodeVisitor::visitClassDecl(const ClassDeclPtr& p)
{
    //
    // Emit forward declarations.
    //
    string scoped = p->scoped();
    if(_classHistory.count(scoped) == 0)
    {
        _out << sp << nl << "if " << getDictLookup(p) << ':';
        _out.inc();
        _out << nl << "_M_" << getAbsolute(p, "_t_") << " = IcePy.declareValue('" << scoped << "')";
        _out.dec();
        _classHistory.insert(scoped); // Avoid redundant declarations.
    }
}


void
Slice::Python::CodeVisitor::visitInterfaceDecl(const InterfaceDeclPtr& p)
{
    //
    // Emit forward declarations.
    //
    string scoped = p->scoped();
    if(_classHistory.count(scoped) == 0)
    {
        _out << sp << nl << "if " << getDictLookup(p) << ':';
        _out.inc();
        _out << nl << "_M_" << getAbsolute(p, "_t_", "Disp") << " = IcePy.declareClass('" << scoped << "')";
        _out << nl << "_M_" << getAbsolute(p, "_t_", "Prx") << " = IcePy.declareProxy('" << scoped << "')";
        _out.dec();
        _classHistory.insert(scoped); // Avoid redundant declarations.
    }
}

void
Slice::Python::CodeVisitor::writeOperations(const InterfaceDefPtr& p)
{
    OperationList ops = p->operations();
    if(!ops.empty())
    {
        //
        // Emit a placeholder for each operation.
        //
        for(OperationList::iterator oli = ops.begin(); oli != ops.end(); ++oli)
        {
            string fixedOpName = fixIdent((*oli)->name());

            if((*oli)->hasMarshaledResult())
            {
                string name = (*oli)->name();
                name[0] = static_cast<char>(toupper(static_cast<unsigned char>(name[0])));
                _out << sp;
                _out << nl << "\"\"\"";
                _out << nl << "Immediately marshals the result of an invocation of " << (*oli)->name() << nl
                     << "and returns an object that the servant implementation must return" << nl << "as its result."
                     << nl << "Arguments:" << nl << "result -- The result (or result tuple) of the invocation." << nl
                     << "current -- The Current object passed to the invocation." << nl
                     << "Returns: An object containing the marshaled result.";
                _out << nl << "\"\"\"";
                _out << nl << "@staticmethod";
                _out << nl << "def " << name << "MarshaledResult(result, current):";
                _out.inc();
                _out << nl << "return IcePy.MarshaledResult(result, _M_" << getAbsolute(p) << "._op_" << (*oli)->name()
                     << ", current.adapter.getCommunicator().getImpl(), current.encoding)";
                _out.dec();
            }

            _out << sp << nl << "def " << fixedOpName << "(self";

            ParamDeclList params = (*oli)->parameters();

            for(ParamDeclList::iterator pli = params.begin(); pli != params.end(); ++pli)
            {
                if(!(*pli)->isOutParam())
                {
                    _out << ", " << fixIdent((*pli)->name());
                }
            }

            const string currentParamName = getEscapedParamName(*oli, "current");
            _out << ", " << currentParamName << "=None";
            _out << "):";
            _out.inc();

            writeDocstring(*oli, DocAsyncDispatch);

            _out << nl << "raise NotImplementedError(\"servant method '" << fixedOpName << "' not implemented\")";
            _out.dec();
        }
    }
}

bool
Slice::Python::CodeVisitor::visitClassDefStart(const ClassDefPtr& p)
{
    string scoped = p->scoped();
    string type = getAbsolute(p, "_t_");
    string classType = getAbsolute(p, "_t_", "Disp");
    string abs = getAbsolute(p);
    string valueName = fixIdent(p->name());
    ClassDefPtr base = p->base();

    _out << sp << nl << "if " << getDictLookup(p) << ':';
    _out.inc();
    _out << nl << "_M_" << abs << " = Ice.createTempClass()";
    _out << nl << "class " << valueName << '(';
    if (!base)
    {
        _out << "Ice.Value";
    }
    else
    {
        _out << getSymbol(base);
    }
    _out << "):";

    _out.inc();

    writeDocstring(p->comment(), p->dataMembers());

    //
    // __init__
    //
    _out << nl << "def __init__(self";
    MemberInfoList allMembers;
    collectClassMembers(p, allMembers, false);
    writeConstructorParams(allMembers);
    _out << "):";
    _out.inc();
    if(!base && !p->hasDataMembers())
    {
        _out << nl << "pass";
    }
    else
    {
        if(base)
        {
            _out << nl << getSymbol(base) << ".__init__(self";
            for(MemberInfoList::iterator q = allMembers.begin(); q != allMembers.end(); ++q)
            {
                if(q->inherited)
                {
                    _out << ", " << q->fixedName;
                }
            }
            _out << ')';
        }
        for(MemberInfoList::iterator q = allMembers.begin(); q != allMembers.end(); ++q)
        {
            if(!q->inherited)
            {
                writeAssign(*q);
            }
        }
    }
    _out.dec();

    //
    // ice_id
    //
    _out << sp << nl << "def ice_id(self):";
    _out.inc();
    _out << nl << "return '" << scoped << "'";
    _out.dec();

    //
    // ice_staticId
    //
    _out << sp << nl << "@staticmethod";
    _out << nl << "def ice_staticId():";
    _out.inc();
    _out << nl << "return '" << scoped << "'";
    _out.dec();

    //
    // __str__
    //
    _out << sp << nl << "def __str__(self):";
    _out.inc();
    _out << nl << "return IcePy.stringify(self, _M_" << type << ")";
    _out.dec();
    _out << sp << nl << "__repr__ = __str__";

    _out.dec();

    if(_classHistory.count(scoped) == 0 && p->canBeCyclic())
    {
        //
        // Emit a forward declaration for the class in case a data member refers to this type.
        //
        _out << sp << nl << "_M_" << type << " = IcePy.declareValue('" << scoped << "')";
    }
    DataMemberList members = p->dataMembers();
    _out << sp << nl << "_M_" << type << " = IcePy.defineValue('" << scoped << "', " << valueName << ", "
         << p->compactId() << ", ";
    writeMetaData(p->getMetaData());
    const bool preserved = p->hasMetaData("preserve-slice") || p->inheritsMetaData("preserve-slice");
    _out << ", " << (preserved ? "True" : "False") << ", False, ";
    if(!base)
    {
        _out << "None";
    }
    else
    {
        _out << "_M_" << getAbsolute(base, "_t_");
    }
    _out << ", (";
    //
    // Members
    //
    // Data members are represented as a tuple:
    //
    //   ('MemberName', MemberMetaData, MemberType, Optional, Tag)
    //
    // where MemberType is either a primitive type constant (T_INT, etc.) or the id of a constructed type.
    //
    if(members.size() > 1)
    {
        _out.inc();
        _out << nl;
    }
    bool isProtected = p->hasMetaData("protected");
    for(DataMemberList::iterator r = members.begin(); r != members.end(); ++r)
    {
        if(r != members.begin())
        {
            _out << ',' << nl;
        }
        _out << "('";
        if(isProtected || (*r)->hasMetaData("protected"))
        {
            _out << '_';
        }
        _out << fixIdent((*r)->name()) << "', ";
        writeMetaData((*r)->getMetaData());
        _out << ", ";
        writeType((*r)->type());
        _out << ", " << ((*r)->optional() ? "True" : "False") << ", " << ((*r)->optional() ? (*r)->tag() : 0) << ')';
    }
    if(members.size() == 1)
    {
        _out << ',';
    }
    else if(members.size() > 1)
    {
        _out.dec();
        _out << nl;
    }
    _out << "))";
    _out << nl << valueName << "._ice_type = _M_" << type;

    registerName(valueName);

    _out.dec();

    if(_classHistory.count(scoped) == 0)
    {
        _classHistory.insert(scoped); // Avoid redundant declarations.
    }

    return false;
}

bool
Slice::Python::CodeVisitor::visitInterfaceDefStart(const InterfaceDefPtr& p)
{
    string scoped = p->scoped();
    string type = getAbsolute(p, "_t_");
    string classType = getAbsolute(p, "_t_", "Disp");
    string abs = getAbsolute(p);
    string className = fixIdent(p->name());
    string classAbs = getAbsolute(p);
    string prxAbs = getAbsolute(p, "", "Prx");
    string prxName = fixIdent(p->name() + "Prx");
    string prxType = getAbsolute(p, "_t_", "Prx");
    InterfaceList bases = p->bases();

    // TODO: remove this interface-by-value.
    _out << sp << nl << "_M_" << type << " = IcePy.defineValue('" << scoped << "', Ice.Value, -1, ";
    writeMetaData(p->getMetaData());
    _out << ", False, True, None, ())";

    _out << sp << nl << "if " << getDictLookup(p, "", "Prx") << ':';
    _out.inc();

    // Define the proxy class
    _out << nl << "_M_" << prxAbs << " = Ice.createTempClass()";
    _out << nl << "class " << prxName << '(';

    {
        vector<string> baseClasses;
        for(InterfaceList::const_iterator q = bases.begin(); q != bases.end(); ++q)
        {
            InterfaceDefPtr d = *q;
            baseClasses.push_back(getSymbol(*q, "", "Prx"));
        }

        if(baseClasses.empty())
        {
            _out << "Ice.ObjectPrx";
        }
        else
        {
            vector<string>::const_iterator q = baseClasses.begin();
            while(q != baseClasses.end())
            {
                _out << *q;

                if(++q != baseClasses.end())
                {
                    _out << ", ";
                }
            }
        }
    }
    _out << "):";
    _out.inc();

    OperationList ops = p->operations();
    for(OperationList::iterator oli = ops.begin(); oli != ops.end(); ++oli)
    {
        string fixedOpName = fixIdent((*oli)->name());
        if(fixedOpName == "checkedCast" || fixedOpName == "uncheckedCast")
        {
            fixedOpName.insert(0, "_");
        }
        TypePtr ret = (*oli)->returnType();
        ParamDeclList paramList = (*oli)->parameters();
        string inParams;
        string inParamsDecl;

        // Find the last required parameter, all optional parameters after the last required parameter will use
        // Ice.Unset as the default.
        ParamDeclPtr lastRequiredParameter;
        for(ParamDeclList::const_iterator q = paramList.begin(); q != paramList.end(); ++q)
        {
            if(!(*q)->isOutParam() && !(*q)->optional())
            {
                lastRequiredParameter = *q;
            }
        }

        bool afterLastRequiredParameter = lastRequiredParameter == ICE_NULLPTR;
        for(ParamDeclList::const_iterator q = paramList.begin(); q != paramList.end(); ++q)
        {
            if(!(*q)->isOutParam())
            {
                if(!inParams.empty())
                {
                    inParams.append(", ");
                    inParamsDecl.append(", ");
                }
                string param = fixIdent((*q)->name());
                inParams.append(param);
                if(afterLastRequiredParameter)
                {
                    param += "=Ice.Unset";
                }
                inParamsDecl.append(param);

                if(*q == lastRequiredParameter)
                {
                    afterLastRequiredParameter = true;
                }
            }
        }

        _out << sp;
        writeDocstring(*oli, DocSync);
        _out << nl << "def " << fixedOpName << "(self";
        if(!inParamsDecl.empty())
        {
            _out << ", " << inParamsDecl;
        }
        const string contextParamName = getEscapedParamName(*oli, "context");
        _out << ", " << contextParamName << "=None):";
        _out.inc();
        _out << nl << "return _M_" << classAbs << "._op_" << (*oli)->name() << ".invoke(self, ((" << inParams;
        if(!inParams.empty() && inParams.find(',') == string::npos)
        {
            _out << ", ";
        }
        _out << "), " << contextParamName << "))";
        _out.dec();

        //
        // Async operations.
        //
<<<<<<< HEAD
        _out << sp;
        writeDocstring(*oli, DocAsync);
        _out << nl << "def " << (*oli)->name() << "Async(self";
        if(!inParams.empty())
        {
            _out << ", " << inParams;
        }
        _out << ", " << contextParamName << "=None):";
=======
        ClassList allBases = p->allBases();
        StringList ids;
        transform(allBases.begin(), allBases.end(), back_inserter(ids),
                  [](const ContainedPtr& it)
                  {
                      return it->scoped();
                  });
        StringList other;
        other.push_back(scoped);
        other.push_back("::Ice::Object");
        other.sort();
        ids.merge(other);
        ids.unique();
        _out << sp << nl << "def ice_ids(self, current=None):";
>>>>>>> a3435d26
        _out.inc();
        _out << nl << "return _M_" << classAbs << "._op_" << (*oli)->name() << ".invokeAsync(self, ((" << inParams;
        if(!inParams.empty() && inParams.find(',') == string::npos)
        {
            _out << ", ";
        }
        _out << "), " << contextParamName << "))";
        _out.dec();

        _out << sp;
        writeDocstring(*oli, DocAsyncBegin);
        _out << nl << "def begin_" << (*oli)->name() << "(self";
        if(!inParams.empty())
        {
            _out << ", " << inParams;
        }
        _out << ", _response=None, _ex=None, _sent=None, " << contextParamName << "=None):";
        _out.inc();
        _out << nl << "return _M_" << classAbs << "._op_" << (*oli)->name() << ".begin(self, ((" << inParams;
        if(!inParams.empty() && inParams.find(',') == string::npos)
        {
            _out << ", ";
        }
        _out << "), _response, _ex, _sent, " << contextParamName << "))";
        _out.dec();

        _out << sp;
        writeDocstring(*oli, DocAsyncEnd);
        _out << nl << "def end_" << (*oli)->name() << "(self, _r):";
        _out.inc();
        _out << nl << "return _M_" << classAbs << "._op_" << (*oli)->name() << ".end(self, _r)";
        _out.dec();
    }

    _out << sp << nl << "@staticmethod";
    _out << nl << "def checkedCast(proxy, facetOrContext=None, context=None):";
    _out.inc();
    _out << nl << "return _M_" << prxAbs << ".ice_checkedCast(proxy, '" << scoped << "', facetOrContext, context)";
    _out.dec();

    _out << sp << nl << "@staticmethod";
    _out << nl << "def uncheckedCast(proxy, facet=None):";
    _out.inc();
    _out << nl << "return _M_" << prxAbs << ".ice_uncheckedCast(proxy, facet)";
    _out.dec();

    //
    // ice_staticId
    //
    _out << sp << nl << "@staticmethod";
    _out << nl << "def ice_staticId():";
    _out.inc();
    _out << nl << "return '" << scoped << "'";
    _out.dec();

    _out.dec(); // end prx class

    _out << nl << "_M_" << prxType << " = IcePy.defineProxy('" << scoped << "', " << prxName << ")";

    registerName(prxName);

    // Define the servant class
    _out << sp << nl << "_M_" << classAbs << " = Ice.createTempClass()";
    _out << nl << "class " << className << '(';
    {
        vector<string> baseClasses;
        for(InterfaceList::const_iterator q = bases.begin(); q != bases.end(); ++q)
        {
            InterfaceDefPtr d = *q;
            baseClasses.push_back(getSymbol(*q, "", ""));
        }

        if(baseClasses.empty())
        {
            _out << "Ice.Object";
        }
        else
        {
            vector<string>::const_iterator q = baseClasses.begin();
            while(q != baseClasses.end())
            {
                _out << *q;

                if(++q != baseClasses.end())
                {
                    _out << ", ";
                }
            }
        }
    }
    _out << "):";

    _out.inc();

    //
    // ice_ids
    //
    InterfaceList allBases = p->allBases();
    StringList ids;
#ifdef ICE_CPP11_COMPILER
    transform(
        allBases.begin(), allBases.end(), back_inserter(ids), [](const ContainedPtr& it) { return it->scoped(); });
#else
    transform(allBases.begin(), allBases.end(), back_inserter(ids), IceUtil::constMemFun(&Contained::scoped));
#endif
    StringList other;
    other.push_back(scoped);
    other.push_back("::Ice::Object");
    other.sort();
    ids.merge(other);
    ids.unique();
    _out << sp << nl << "def ice_ids(self, current=None):";
    _out.inc();
    _out << nl << "return (";
    for(StringList::iterator q = ids.begin(); q != ids.end(); ++q)
    {
        if(q != ids.begin())
        {
            _out << ", ";
        }
        _out << "'" << *q << "'";
    }
    _out << ')';
    _out.dec();

    //
    // ice_id
    //
    _out << sp << nl << "def ice_id(self, current=None):";
    _out.inc();
    _out << nl << "return '" << scoped << "'";
    _out.dec();

    //
    // ice_staticId
    //
    _out << sp << nl << "@staticmethod";
    _out << nl << "def ice_staticId():";
    _out.inc();
    _out << nl << "return '" << scoped << "'";
    _out.dec();

    writeOperations(p);

    //
    // __str__
    //
    _out << sp << nl << "def __str__(self):";
    _out.inc();
    _out << nl << "return IcePy.stringify(self, _M_" << getAbsolute(p, "_t_", "Disp") << ")";
    _out.dec();
    _out << sp << nl << "__repr__ = __str__";

    _out.dec();

    _out << sp << nl << "_M_" << classType << " = IcePy.defineClass('" << scoped << "', " << className << ", ";
    writeMetaData(p->getMetaData());
    _out << ", None, (";

    int interfaceCount = 0;
    for(InterfaceList::const_iterator q = bases.begin(); q != bases.end(); ++q)
    {
        if(interfaceCount > 0)
        {
            _out << ", ";
        }
        _out << "_M_" << getAbsolute(*q, "_t_", "Disp");
        ++interfaceCount;
    }
    if(interfaceCount == 1)
    {
        _out << ',';
    }
    _out << "))";
    _out << nl << className << "._ice_type = _M_" << classType;

    //
    // Define each operation. The arguments to the IcePy.Operation constructor are:
    //
    // 'opName', Mode, SendMode, AMD, Format, MetaData, (InParams), (OutParams), ReturnParam, (Exceptions)
    //
    // where InParams and OutParams are tuples of type descriptions, and Exceptions
    // is a tuple of exception type ids.
    //
    if(!ops.empty())
    {
        _out << sp;
    }
    for(OperationList::iterator s = ops.begin(); s != ops.end(); ++s)
    {
        ParamDeclList params = (*s)->parameters();
        ParamDeclList::iterator t;
        int count;
        string format;
        switch((*s)->format())
        {
            case DefaultFormat:
                format = "None";
                break;
            case CompactFormat:
                format = "Ice.FormatType.CompactFormat";
                break;
            case SlicedFormat:
                format = "Ice.FormatType.SlicedFormat";
                break;
        }

        _out << nl << className << "._op_" << (*s)->name() << " = IcePy.Operation('" << (*s)->name() << "', "
             << getOperationMode((*s)->mode()) << ", " << getOperationMode((*s)->sendMode()) << ", "
             << ((p->hasMetaData("amd") || (*s)->hasMetaData("amd")) ? "True" : "False") << ", " << format << ", ";
        writeMetaData((*s)->getMetaData());
        _out << ", (";
        for(t = params.begin(), count = 0; t != params.end(); ++t)
        {
            if(!(*t)->isOutParam())
            {
                if(count > 0)
                {
                    _out << ", ";
                }
                _out << '(';
                writeMetaData((*t)->getMetaData());
                _out << ", ";
                writeType((*t)->type());
                _out << ", " << ((*t)->optional() ? "True" : "False") << ", " << ((*t)->optional() ? (*t)->tag() : 0)
                     << ')';
                ++count;
            }
        }
        if(count == 1)
        {
            _out << ',';
        }
        _out << "), (";
        for(t = params.begin(), count = 0; t != params.end(); ++t)
        {
            if((*t)->isOutParam())
            {
                if(count > 0)
                {
                    _out << ", ";
                }
                _out << '(';
                writeMetaData((*t)->getMetaData());
                _out << ", ";
                writeType((*t)->type());
                _out << ", " << ((*t)->optional() ? "True" : "False") << ", " << ((*t)->optional() ? (*t)->tag() : 0)
                     << ')';
                ++count;
            }
        }
        if(count == 1)
        {
            _out << ',';
        }
        _out << "), ";
        TypePtr returnType = (*s)->returnType();
        if(returnType)
        {
            //
            // The return type has the same format as an in/out parameter:
            //
            // MetaData, Type, Optional?, OptionalTag
            //
            _out << "((), ";
            writeType(returnType);
            _out << ", " << ((*s)->returnIsOptional() ? "True" : "False") << ", "
                 << ((*s)->returnIsOptional() ? (*s)->returnTag() : 0) << ')';
        }
        else
        {
            _out << "None";
        }
        _out << ", (";
        ExceptionList exceptions = (*s)->throws();
        for(ExceptionList::iterator u = exceptions.begin(); u != exceptions.end(); ++u)
        {
            if(u != exceptions.begin())
            {
                _out << ", ";
            }
            _out << "_M_" << getAbsolute(*u, "_t_");
        }
        if(exceptions.size() == 1)
        {
            _out << ',';
        }
        _out << "))";

        string deprecateMetadata;
        if((*s)->findMetaData("deprecate", deprecateMetadata) || p->findMetaData("deprecate", deprecateMetadata))
        {
            string msg;
            string::size_type pos = deprecateMetadata.find(':');
            if(pos != string::npos && pos < deprecateMetadata.size() - 1)
            {
                msg = deprecateMetadata.substr(pos + 1);
            }
            _out << nl << className << "._op_" << (*s)->name() << ".deprecate(\"" << msg << "\")";
        }
    }

    registerName(className);
    _out.dec();

    if(_classHistory.count(scoped) == 0)
    {
        _classHistory.insert(scoped); // Avoid redundant declarations.
    }

    return false;
}

bool
Slice::Python::CodeVisitor::visitExceptionStart(const ExceptionPtr& p)
{
    string scoped = p->scoped();
    string abs = getAbsolute(p);
    string name = fixIdent(p->name());

    _out << sp << nl << "if " << getDictLookup(p) << ':';
    _out.inc();
    _out << nl << "_M_" << abs << " = Ice.createTempClass()";
    _out << nl << "class " << name << '(';
    ExceptionPtr base = p->base();
    string baseName;
    if(base)
    {
        baseName = getSymbol(base);
        _out << baseName;
    }
    else
    {
        _out << "Ice.UserException";
    }
    _out << "):";
    _out.inc();

    DataMemberList members = p->dataMembers();

    writeDocstring(p->comment(), members);

    //
    // __init__
    //
    _out << nl << "def __init__(self";
    MemberInfoList allMembers;
    collectExceptionMembers(p, allMembers, false);
    writeConstructorParams(allMembers);
    _out << "):";
    _out.inc();
    if(!base && members.empty())
    {
        _out << nl << "pass";
    }
    else
    {
        if(base)
        {
            _out << nl << baseName << ".__init__(self";
            for(MemberInfoList::iterator q = allMembers.begin(); q != allMembers.end(); ++q)
            {
                if(q->inherited)
                {
                    _out << ", " << q->fixedName;
                }
            }
            _out << ')';
        }
        for(MemberInfoList::iterator q = allMembers.begin(); q != allMembers.end(); ++q)
        {
            if(!q->inherited)
            {
                writeAssign(*q);
            }
        }
    }
    _out.dec();

    //
    // __str__
    //
    _out << sp << nl << "def __str__(self):";
    _out.inc();
    _out << nl << "return IcePy.stringifyException(self)";
    _out.dec();
    _out << sp << nl << "__repr__ = __str__";

    //
    // _ice_id
    //
    _out << sp << nl << "_ice_id = '" << scoped << "'";

    _out.dec();

    //
    // Emit the type information.
    //
    string type = getAbsolute(p, "_t_");
    _out << sp << nl << "_M_" << type << " = IcePy.defineException('" << scoped << "', " << name << ", ";
    writeMetaData(p->getMetaData());
    const bool preserved = p->hasMetaData("preserve-slice") || p->inheritsMetaData("preserve-slice");
    _out << ", " << (preserved ? "True" : "False") << ", ";
    if(!base)
    {
        _out << "None";
    }
    else
    {
         _out << "_M_" << getAbsolute(base, "_t_");
    }
    _out << ", (";
    if(members.size() > 1)
    {
        _out.inc();
        _out << nl;
    }
    //
    // Data members are represented as a tuple:
    //
    //   ('MemberName', MemberMetaData, MemberType, Optional, Tag)
    //
    // where MemberType is either a primitive type constant (T_INT, etc.) or the id of a constructed type.
    //
    for(DataMemberList::iterator dmli = members.begin(); dmli != members.end(); ++dmli)
    {
        if(dmli != members.begin())
        {
            _out << ',' << nl;
        }
        _out << "('" << fixIdent((*dmli)->name()) << "', ";
        writeMetaData((*dmli)->getMetaData());
        _out << ", ";
        writeType((*dmli)->type());
        _out << ", " << ((*dmli)->optional() ? "True" : "False") << ", "
             << ((*dmli)->optional() ? (*dmli)->tag() : 0) << ')';
    }
    if(members.size() == 1)
    {
        _out << ',';
    }
    else if(members.size() > 1)
    {
        _out.dec();
        _out << nl;
    }
    _out << "))";
    _out << nl << name << "._ice_type = _M_" << type;

    registerName(name);

    _out.dec();

    return false;
}

bool
Slice::Python::CodeVisitor::visitStructStart(const StructPtr& p)
{
    string scoped = p->scoped();
    string abs = getAbsolute(p);
    string name = fixIdent(p->name());
    DataMemberList members = p->dataMembers();
    MemberInfoList memberList;

    {
        for(DataMemberList::iterator q = members.begin(); q != members.end(); ++q)
        {
            memberList.push_back(MemberInfo());
            memberList.back().fixedName = fixIdent((*q)->name());
            memberList.back().inherited = false;
            memberList.back().dataMember = *q;
        }
    }

    _out << sp << nl << "if " << getDictLookup(p) << ':';
    _out.inc();
    _out << nl << "_M_" << abs << " = Ice.createTempClass()";
    _out << nl << "class " << name << "(object):";
    _out.inc();

    writeDocstring(p->comment(), members);

    _out << nl << "def __init__(self";
    writeConstructorParams(memberList);
    _out << "):";
    _out.inc();
    for(MemberInfoList::iterator r = memberList.begin(); r != memberList.end(); ++r)
    {
        writeAssign(*r);
    }
    _out.dec();

    //
    // Only generate __hash__ and the comparison operators if this structure type
    // is a legal dictionary key type.
    //
    bool containsSequence = false;
    if(Dictionary::legalKeyType(p, containsSequence))
    {
        _out << sp << nl << "def __hash__(self):";
        _out.inc();
        _out << nl << "_h = 0";
        int iter = 0;
        for(MemberInfoList::iterator r = memberList.begin(); r != memberList.end(); ++r)
        {
            string s = "self." + r->fixedName;
            writeHash(s, r->dataMember->type(), iter);
        }
        _out << nl << "return _h % 0x7fffffff";
        _out.dec();

        //
        // Rich operators.  __lt__, __le__, __eq__, __ne__, __gt__, __ge__
        //

        _out << sp << nl << "def __compare(self, other):";
        _out.inc();
        _out << nl << "if other is None:";
        _out.inc();
        _out << nl << "return 1";
        _out.dec();
        _out << nl << "elif not isinstance(other, _M_" << abs << "):";
        _out.inc();
        _out << nl << "return NotImplemented";
        _out.dec();
        _out << nl << "else:";
        _out.inc();
        for(MemberInfoList::iterator r = memberList.begin(); r != memberList.end(); ++r)
        {
            //
            // The None value is not orderable in Python 3.
            //
            _out << nl << "if self." << r->fixedName << " is None or other." << r->fixedName << " is None:";
            _out.inc();
            _out << nl << "if self." << r->fixedName << " != other." << r->fixedName << ':';
            _out.inc();
            _out << nl << "return (-1 if self." << r->fixedName << " is None else 1)";
            _out.dec();
            _out.dec();
            _out << nl << "else:";
            _out.inc();
            _out << nl << "if self." << r->fixedName << " < other." << r->fixedName << ':';
            _out.inc();
            _out << nl << "return -1";
            _out.dec();
            _out << nl << "elif self." << r->fixedName << " > other." << r->fixedName << ':';
            _out.inc();
            _out << nl << "return 1";
            _out.dec();
            _out.dec();
        }
        _out << nl << "return 0";
        _out.dec();
        _out.dec();

        _out << sp << nl << "def __lt__(self, other):";
        _out.inc();
        _out << nl << "r = self.__compare(other)";
        _out << nl << "if r is NotImplemented:";
        _out.inc();
        _out << nl << "return r";
        _out.dec();
        _out << nl << "else:";
        _out.inc();
        _out << nl << "return r < 0";
        _out.dec();
        _out.dec();

        _out << sp << nl << "def __le__(self, other):";
        _out.inc();
        _out << nl << "r = self.__compare(other)";
        _out << nl << "if r is NotImplemented:";
        _out.inc();
        _out << nl << "return r";
        _out.dec();
        _out << nl << "else:";
        _out.inc();
        _out << nl << "return r <= 0";
        _out.dec();
        _out.dec();

        _out << sp << nl << "def __gt__(self, other):";
        _out.inc();
        _out << nl << "r = self.__compare(other)";
        _out << nl << "if r is NotImplemented:";
        _out.inc();
        _out << nl << "return r";
        _out.dec();
        _out << nl << "else:";
        _out.inc();
        _out << nl << "return r > 0";
        _out.dec();
        _out.dec();

        _out << sp << nl << "def __ge__(self, other):";
        _out.inc();
        _out << nl << "r = self.__compare(other)";
        _out << nl << "if r is NotImplemented:";
        _out.inc();
        _out << nl << "return r";
        _out.dec();
        _out << nl << "else:";
        _out.inc();
        _out << nl << "return r >= 0";
        _out.dec();
        _out.dec();

        _out << sp << nl << "def __eq__(self, other):";
        _out.inc();
        _out << nl << "r = self.__compare(other)";
        _out << nl << "if r is NotImplemented:";
        _out.inc();
        _out << nl << "return r";
        _out.dec();
        _out << nl << "else:";
        _out.inc();
        _out << nl << "return r == 0";
        _out.dec();
        _out.dec();

        _out << sp << nl << "def __ne__(self, other):";
        _out.inc();
        _out << nl << "r = self.__compare(other)";
        _out << nl << "if r is NotImplemented:";
        _out.inc();
        _out << nl << "return r";
        _out.dec();
        _out << nl << "else:";
        _out.inc();
        _out << nl << "return r != 0";
        _out.dec();
        _out.dec();
    }
    else
    {
        //
        // Only generate the rich equality operators __eq__ and __ne__.
        //

        _out << sp << nl << "def __eq__(self, other):";
        _out.inc();
        _out << nl << "if other is None:";
        _out.inc();
        _out << nl << "return False";
        _out.dec();
        _out << nl << "elif not isinstance(other, _M_" << abs << "):";
        _out.inc();
        _out << nl << "return NotImplemented";
        _out.dec();
        _out << nl << "else:";
        _out.inc();
        for(MemberInfoList::iterator r = memberList.begin(); r != memberList.end(); ++r)
        {
            //
            // The None value is not orderable in Python 3.
            //
            _out << nl << "if self." << r->fixedName << " != other." << r->fixedName << ':';
            _out.inc();
            _out << nl << "return False";
            _out.dec();
        }
        _out << nl << "return True";
        _out.dec();
        _out.dec();

        _out << sp << nl << "def __ne__(self, other):";
        _out.inc();
        _out << nl << "return not self.__eq__(other)";
        _out.dec();
    }

    //
    // __str__
    //
    _out << sp << nl << "def __str__(self):";
    _out.inc();
    _out << nl << "return IcePy.stringify(self, _M_" << getAbsolute(p, "_t_") << ")";
    _out.dec();
    _out << sp << nl << "__repr__ = __str__";

    _out.dec();

    //
    // Emit the type information.
    //
    _out << sp << nl << "_M_" << getAbsolute(p, "_t_") << " = IcePy.defineStruct('" << scoped << "', " << name << ", ";
    writeMetaData(p->getMetaData());
    _out << ", (";
    //
    // Data members are represented as a tuple:
    //
    //   ('MemberName', MemberMetaData, MemberType)
    //
    // where MemberType is either a primitive type constant (T_INT, etc.) or the id of a constructed type.
    //
    if(memberList.size() > 1)
    {
        _out.inc();
        _out << nl;
    }
    for(MemberInfoList::iterator r = memberList.begin(); r != memberList.end(); ++r)
    {
        if(r != memberList.begin())
        {
            _out << ',' << nl;
        }
        _out << "('" << r->fixedName << "', ";
        writeMetaData(r->dataMember->getMetaData());
        _out << ", ";
        writeType(r->dataMember->type());
        _out << ')';
    }
    if(memberList.size() == 1)
    {
        _out << ',';
    }
    else if(memberList.size() > 1)
    {
        _out.dec();
        _out << nl;
    }
    _out << "))";

    registerName(name);

    _out.dec();

    return false;
}

void
Slice::Python::CodeVisitor::visitSequence(const SequencePtr& p)
{
    static const string protobuf = "python:protobuf:";
    StringList metaData = p->getMetaData();
    bool isCustom = false;
    string customType;
    for(StringList::const_iterator q = metaData.begin(); q != metaData.end(); ++q)
    {
        if(q->find(protobuf) == 0)
        {
            BuiltinPtr builtin = BuiltinPtr::dynamicCast(p->type());
            if(!builtin || builtin->kind() != Builtin::KindByte)
            {
                continue;
            }
            isCustom = true;
            customType = q->substr(protobuf.size());
            break;
        }
    }

    //
    // Emit the type information.
    //
    string scoped = p->scoped();
    _out << sp << nl << "if " << getDictLookup(p, "_t_") << ':';
    _out.inc();
    if(isCustom)
    {
        string package = customType.substr(0, customType.find('.'));
        _out << nl << "import " << package;
        _out << nl << "_M_" << getAbsolute(p, "_t_")
             << " = IcePy.defineCustom('" << scoped << "', " << customType << ")";
    }
    else
    {
        _out << nl << "_M_" << getAbsolute(p, "_t_") << " = IcePy.defineSequence('" << scoped << "', ";
        writeMetaData(metaData);
        _out << ", ";
        writeType(p->type());
        _out << ")";
    }
    _out.dec();
}

void
Slice::Python::CodeVisitor::visitDictionary(const DictionaryPtr& p)
{
    //
    // Emit the type information.
    //
    string scoped = p->scoped();
    _out << sp << nl << "if " << getDictLookup(p, "_t_") << ':';
    _out.inc();
    _out << nl << "_M_" << getAbsolute(p, "_t_") << " = IcePy.defineDictionary('" << scoped << "', ";
    writeMetaData(p->getMetaData());
    _out << ", ";
    writeType(p->keyType());
    _out << ", ";
    writeType(p->valueType());
    _out << ")";
    _out.dec();
}

void
Slice::Python::CodeVisitor::visitEnum(const EnumPtr& p)
{
    string scoped = p->scoped();
    string abs = getAbsolute(p);
    string name = fixIdent(p->name());
    EnumeratorList enums = p->enumerators();
    EnumeratorList::iterator q;

    _out << sp << nl << "if " << getDictLookup(p) << ':';
    _out.inc();
    _out << nl << "_M_" << abs << " = Ice.createTempClass()";
    _out << nl << "class " << name << "(Ice.EnumBase):";
    _out.inc();

    writeDocstring(p->comment(), enums);

    _out << sp << nl << "def __init__(self, _n, _v):";
    _out.inc();
    _out << nl << "Ice.EnumBase.__init__(self, _n, _v)";
    _out.dec();

    _out << sp << nl << "def valueOf(self, _n):";
    _out.inc();
    _out << nl << "if _n in self._enumerators:";
    _out.inc();
    _out << nl << "return self._enumerators[_n]";
    _out.dec();
    _out << nl << "return None";
    _out.dec();
    _out << nl << "valueOf = classmethod(valueOf)";

    _out.dec();

    _out << sp;
    for(q = enums.begin(); q != enums.end(); ++q)
    {
        string fixedEnum = fixIdent((*q)->name());
        _out << nl << name << '.' << fixedEnum << " = " << name << "(\"" << (*q)->name() << "\", " << (*q)->value()
             << ')';
    }
    _out << nl << name << "._enumerators = { ";
    for(q = enums.begin(); q != enums.end(); ++q)
    {
        if(q != enums.begin())
        {
            _out << ", ";
        }
        string fixedEnum = fixIdent((*q)->name());
        _out << (*q)->value() << ':' << name << '.' << fixedEnum;
    }
    _out << " }";

    //
    // Emit the type information.
    //
    _out << sp << nl << "_M_" << getAbsolute(p, "_t_") << " = IcePy.defineEnum('" << scoped << "', " << name
         << ", ";
    writeMetaData(p->getMetaData());
    _out << ", " << name << "._enumerators)";

    registerName(name);

    _out.dec();
}

void
Slice::Python::CodeVisitor::visitConst(const ConstPtr& p)
{
    Slice::TypePtr type = p->type();
    string name = fixIdent(p->name());

    _out << sp << nl << "_M_" << getAbsolute(p) << " = ";
    writeConstantValue(type, p->valueType(), p->value());
}

string
Slice::Python::CodeVisitor::getSymbol(const ContainedPtr& p, const string& prefix, const string& suffix)
{
    //
    // An explicit reference to another type must always be prefixed with "_M_".
    //
    return "_M_" + getAbsolute(p, prefix, suffix);
}

void
Slice::Python::CodeVisitor::registerName(const string& name)
{
    assert(!_moduleStack.empty());
    _out << sp << nl << "_M_" << _moduleStack.front() << '.' << name << " = " << name;
    _out << nl << "del " << name;
}

void
Slice::Python::CodeVisitor::writeType(const TypePtr& p)
{
    BuiltinPtr builtin = BuiltinPtr::dynamicCast(p);
    if(builtin)
    {
        switch(builtin->kind())
        {
            case Builtin::KindBool:
            {
                _out << "IcePy._t_bool";
                break;
            }
            case Builtin::KindByte:
            {
                _out << "IcePy._t_byte";
                break;
            }
            case Builtin::KindShort:
            {
                _out << "IcePy._t_short";
                break;
            }
            case Builtin::KindInt:
            {
                _out << "IcePy._t_int";
                break;
            }
            case Builtin::KindLong:
            {
                _out << "IcePy._t_long";
                break;
            }
            case Builtin::KindFloat:
            {
                _out << "IcePy._t_float";
                break;
            }
            case Builtin::KindDouble:
            {
                _out << "IcePy._t_double";
                break;
            }
            case Builtin::KindString:
            {
                _out << "IcePy._t_string";
                break;
            }
            case Builtin::KindObject:
            case Builtin::KindValue:
            {
                _out << "IcePy._t_Value";
                break;
            }
            case Builtin::KindObjectProxy:
            {
                _out << "IcePy._t_ObjectPrx";
                break;
            }
        }
        return;
    }

    InterfaceDeclPtr prx = InterfaceDeclPtr::dynamicCast(p);
    if(prx)
    {
        _out << "_M_" << getAbsolute(prx, "_t_", "Prx");
        return;
    }

    ContainedPtr cont = ContainedPtr::dynamicCast(p);
    assert(cont);
    _out << "_M_" << getAbsolute(cont, "_t_");
}

void
Slice::Python::CodeVisitor::writeInitializer(const DataMemberPtr& m)
{
    TypePtr p = m->type();
    BuiltinPtr builtin = BuiltinPtr::dynamicCast(p);
    if(builtin)
    {
        switch(builtin->kind())
        {
            case Builtin::KindBool:
            {
                _out << "False";
                break;
            }
            case Builtin::KindByte:
            case Builtin::KindShort:
            case Builtin::KindInt:
            case Builtin::KindLong:
            {
                _out << "0";
                break;
            }
            case Builtin::KindFloat:
            case Builtin::KindDouble:
            {
                _out << "0.0";
                break;
            }
            case Builtin::KindString:
            {
                _out << "''";
                break;
            }
            case Builtin::KindValue:
            case Builtin::KindObject:
            case Builtin::KindObjectProxy:
            {
                _out << "None";
                break;
            }
        }
        return;
    }

    EnumPtr en = EnumPtr::dynamicCast(p);
    if(en)
    {
        EnumeratorList enums = en->enumerators();
        _out << getSymbol(en) << "." << fixIdent(enums.front()->name());
        return;
    }

    StructPtr st = StructPtr::dynamicCast(p);
    if(st)
    {
        //
        // We cannot emit a call to the struct's constructor here because Python
        // only evaluates this expression once (see bug 3676). Instead, we emit
        // a marker that allows us to determine whether the application has
        // supplied a value.
        //
        _out << "Ice._struct_marker";
        return;
    }

    _out << "None";
}

void
Slice::Python::CodeVisitor::writeHash(const string& name, const TypePtr& p, int& iter)
{
    SequencePtr seq = SequencePtr::dynamicCast(p);
    if(seq)
    {
        _out << nl << "if " << name << ':';
        _out.inc();
        _out << nl << "for _i" << iter << " in " << name << ':';
        _out.inc();
        ostringstream elem;
        elem << "_i" << iter;
        iter++;
        writeHash(elem.str(), seq->type(), iter);
        _out.dec();
        _out.dec();
        return;
    }

    DictionaryPtr dict = DictionaryPtr::dynamicCast(p);
    if(dict)
    {
        _out << nl << "if " << name << ':';
        _out.inc();
        _out << nl << "for _i" << iter << " in " << name << ':';
        _out.inc();
        ostringstream key;
        key << "_i" << iter;
        ostringstream value;
        value << name << '[' << key.str() << ']';
        iter++;
        writeHash(key.str(), dict->keyType(), iter);
        writeHash(value.str(), dict->valueType(), iter);
        _out.dec();
        _out.dec();
        return;
    }

    _out << nl << "_h = 5 * _h + Ice.getHash(" << name << ")";
}

void
Slice::Python::CodeVisitor::writeMetaData(const StringList& meta)
{
    int i = 0;
    _out << '(';
    for(StringList::const_iterator p = meta.begin(); p != meta.end(); ++p)
    {
        if(p->find("python:") == 0)
        {
            if(i > 0)
            {
                _out << ", ";
            }
            _out << "'" << *p << "'";
            ++i;
        }
    }
    if(i == 1)
    {
        _out << ',';
    }
    _out << ')';
}

void
Slice::Python::CodeVisitor::writeAssign(const MemberInfo& info)
{
    string paramName = info.fixedName;
    string memberName = info.fixedName;

    //
    // Structures are treated differently (see bug 3676).
    //
    StructPtr st = StructPtr::dynamicCast(info.dataMember->type());
    if(st && !info.dataMember->optional())
    {
        _out << nl << "if " << paramName << " is Ice._struct_marker:";
        _out.inc();
        _out << nl << "self." << memberName << " = " << getSymbol(st) << "()";
        _out.dec();
        _out << nl << "else:";
        _out.inc();
        _out << nl << "self." << memberName << " = " << paramName;
        _out.dec();
    }
    else
    {
        _out << nl << "self." << memberName << " = " << paramName;
    }
}

void
Slice::Python::CodeVisitor::writeConstantValue(const TypePtr& type, const SyntaxTreeBasePtr& valueType,
                                               const string& value)
{
    ConstPtr constant = ConstPtr::dynamicCast(valueType);
    if(constant)
    {
        _out << "_M_" << getAbsolute(constant);
    }
    else
    {
        Slice::BuiltinPtr b = Slice::BuiltinPtr::dynamicCast(type);
        Slice::EnumPtr en = Slice::EnumPtr::dynamicCast(type);
        if(b)
        {
            switch(b->kind())
            {
            case Slice::Builtin::KindBool:
            {
                _out << (value == "true" ? "True" : "False");
                break;
            }
            case Slice::Builtin::KindByte:
            case Slice::Builtin::KindShort:
            case Slice::Builtin::KindInt:
            case Slice::Builtin::KindFloat:
            case Slice::Builtin::KindDouble:
            case Slice::Builtin::KindLong:
            {
                _out << value;
                break;
            }
            case Slice::Builtin::KindString:
            {
                string sv2 = toStringLiteral(value, "\a\b\f\n\r\t\v", "", Octal, 0);
                string sv3 = toStringLiteral(value, "\a\b\f\n\r\t\v", "", UCN, 0);

                _out << "\"" << sv2<< "\"";
                if(sv2 != sv3)
                {
                    _out << " if _version_info_[0] < 3 else \"" << sv3 << "\"";
                }
                break;
            }
            case Slice::Builtin::KindValue:
            case Slice::Builtin::KindObject:
            case Slice::Builtin::KindObjectProxy:
                assert(false);
            }
        }
        else if(en)
        {
            EnumeratorPtr lte = EnumeratorPtr::dynamicCast(valueType);
            assert(lte);
            _out << getSymbol(lte);
        }
        else
        {
            assert(false); // Unknown const type.
        }
    }
}

void
Slice::Python::CodeVisitor::writeConstructorParams(const MemberInfoList& members)
{
    for(MemberInfoList::const_iterator p = members.begin(); p != members.end(); ++p)
    {
        _out << ", " << p->fixedName << "=";

        const DataMemberPtr member = p->dataMember;
        if(member->defaultValueType())
        {
            writeConstantValue(member->type(), member->defaultValueType(), member->defaultValue());
        }
        else if(member->optional())
        {
            _out << "Ice.Unset";
        }
        else
        {
            writeInitializer(member);
        }
    }
}

string
Slice::Python::CodeVisitor::getOperationMode(Slice::Operation::Mode mode)
{
    string result;
    switch(mode)
    {
    case Operation::Normal:
        result = "Ice.OperationMode.Normal";
        break;
    case Operation::Nonmutating:
        result = "Ice.OperationMode.Nonmutating";
        break;
    case Operation::Idempotent:
        result = "Ice.OperationMode.Idempotent";
        break;
    }
    return result;
}

void
Slice::Python::CodeVisitor::collectClassMembers(const ClassDefPtr& p, MemberInfoList& allMembers, bool inherited)
{
    ClassDefPtr base = p->base();
    if (base)
    {
        collectClassMembers(base, allMembers, true);
    }

    DataMemberList members = p->dataMembers();

    for(DataMemberList::iterator q = members.begin(); q != members.end(); ++q)
    {
        MemberInfo m;
        if(p->hasMetaData("protected") || (*q)->hasMetaData("protected"))
        {
            m.fixedName = "_" + fixIdent((*q)->name());
        }
        else
        {
            m.fixedName = fixIdent((*q)->name());
        }
        m.inherited = inherited;
        m.dataMember = *q;
        allMembers.push_back(m);
    }
}

void
Slice::Python::CodeVisitor::collectExceptionMembers(const ExceptionPtr& p, MemberInfoList& allMembers, bool inherited)
{
    ExceptionPtr base = p->base();
    if(base)
    {
        collectExceptionMembers(base, allMembers, true);
    }

    DataMemberList members = p->dataMembers();

    for(DataMemberList::iterator q = members.begin(); q != members.end(); ++q)
    {
        MemberInfo m;
        m.fixedName = fixIdent((*q)->name());
        m.inherited = inherited;
        m.dataMember = *q;
        allMembers.push_back(m);
    }
}

Slice::Python::CodeVisitor::StringVec
Slice::Python::CodeVisitor::stripMarkup(const string& comment)
{
    //
    // Strip HTML markup and javadoc links.
    //
    string text = comment;
    string::size_type pos = 0;
    do
    {
        pos = text.find('<', pos);
        if(pos != string::npos)
        {
            string::size_type endpos = text.find('>', pos);
            if(endpos == string::npos)
            {
                break;
            }
            text.erase(pos, endpos - pos + 1);
        }
    } while(pos != string::npos);

    const string link = "{@link";
    pos = 0;
    do
    {
        pos = text.find(link, pos);
        if(pos != string::npos)
        {
            text.erase(pos, link.size());
            string::size_type endpos = text.find('}', pos);
            if(endpos != string::npos)
            {
                string::size_type identpos = text.find_first_not_of(" \t#", pos);
                if(identpos != string::npos && identpos < endpos)
                {
                    string ident = text.substr(identpos, endpos - identpos);
                    text.replace(pos, endpos - pos + 1, fixIdent(ident));
                }
            }
        }
    } while(pos != string::npos);

    //
    // Strip @see sections.
    //
    static const string seeTag = "@see";
    pos = 0;
    do
    {
        //
        // Look for the next @ and delete up to that, or
        // to the end of the string, if not found.
        //
        pos = text.find(seeTag, pos);
        if(pos != string::npos)
        {
            string::size_type next = text.find('@', pos + seeTag.size());
            if(next != string::npos)
            {
                text.erase(pos, next - pos);
            }
            else
            {
                text.erase(pos, string::npos);
            }
        }
    } while(pos != string::npos);

    //
    // Escape triple quotes.
    //
    static const string singleQuotes = "'''";
    pos = 0;
    while((pos = text.find(singleQuotes, pos)) != string::npos)
    {
        text.insert(pos, "\\");
        pos += singleQuotes.size() + 1;
    }
    static const string doubleQuotes = "\"\"\"";
    pos = 0;
    while((pos = text.find(doubleQuotes, pos)) != string::npos)
    {
        text.insert(pos, "\\");
        pos += doubleQuotes.size() + 1;
    }

    //
    // Fold multiple empty lines.
    //
    pos = 0;
    while(true)
    {
        pos = text.find('\n', pos);
        if(pos == string::npos)
        {
            break;
        }

        //
        // Skip the next LF or CR/LF, if present.
        //
        if(pos < text.size() - 1 && text[pos + 1] == '\n')
        {
            pos += 2;
        }
        else if(pos < text.size() - 2 && text[pos + 1] == '\r' && text[pos + 2] == '\n')
        {
            pos += 3;
        }
        else
        {
            ++pos;
            continue;
        }

        //
        // Erase any more CR/LF characters.
        //
        string::size_type next = text.find_first_not_of("\r\n", pos);
        if(next != string::npos)
        {
            text.erase(pos, next - pos);
        }
    }

    //
    // Remove trailing whitespace.
    //
    pos = text.find_last_not_of(" \t\r\n");
    if(pos != string::npos)
    {
        text.erase(pos + 1, text.size() - pos - 1);
    }

    //
    // Split text into lines.
    //
    StringVec lines;
    if(!text.empty())
    {
        string::size_type start = 0;
        while(start != string::npos)
        {
            string::size_type newline = text.find_first_of("\r\n", start);
            string line;
            if(newline != string::npos)
            {
                line = text.substr(start, newline - start);
                start = newline;
            }
            else
            {
                line = text.substr(start);
                start = text.size();
            }

            //
            // Remove trailing whitespace
            //
            pos = line.find_last_not_of(" \t");
            if(pos != string::npos)
            {
                line.erase(pos + 1, line.size() - pos - 1);
            }

            lines.push_back(line);

            start = text.find_first_not_of("\r\n", start);
        }
    }

    return lines;
}

void
Slice::Python::CodeVisitor::writeDocstring(const string& comment, const string& prefix)
{
    StringVec lines = stripMarkup(comment);
    if(lines.empty())
    {
        return;
    }

    _out << nl << prefix << "\"\"\"";

    for(StringVec::const_iterator q = lines.begin(); q != lines.end(); ++q)
    {
        _out << nl << *q;
    }

    _out << nl << "\"\"\"";
}

void
Slice::Python::CodeVisitor::writeDocstring(const string& comment, const DataMemberList& members)
{
    StringVec lines = stripMarkup(comment);
    if(lines.empty())
    {
        return;
    }

    _out << nl << "\"\"\"";

    for(StringVec::const_iterator q = lines.begin(); q != lines.end(); ++q)
    {
        _out << nl << *q;
    }

    if(!members.empty())
    {
        //
        // Collect docstrings (if any) for the members.
        //
        map<string, StringVec> docs;
        for(DataMemberList::const_iterator m = members.begin(); m != members.end(); ++m)
        {
            StringVec doc = stripMarkup((*m)->comment());
            if(!doc.empty())
            {
                docs[(*m)->name()] = doc;
            }
        }
        //
        // Only emit members if there's a docstring for at least one member.
        //
        if(!docs.empty())
        {
            _out << nl << "Members:";
            for(DataMemberList::const_iterator m = members.begin(); m != members.end(); ++m)
            {
                _out << nl << fixIdent((*m)->name()) << " -- ";
                map<string, StringVec>::iterator p = docs.find((*m)->name());
                if(p != docs.end())
                {
                    for(StringVec::const_iterator q = p->second.begin(); q != p->second.end(); ++q)
                    {
                        if(q != p->second.begin())
                        {
                            _out << nl;
                        }
                        _out << *q;
                    }
                }
            }
        }
    }

    _out << nl << "\"\"\"";
}

void
Slice::Python::CodeVisitor::writeDocstring(const string& comment, const EnumeratorList& enums)
{
    StringVec lines = stripMarkup(comment);
    if(lines.empty())
    {
        return;
    }

    _out << nl << "\"\"\"";

    for(StringVec::const_iterator q = lines.begin(); q != lines.end(); ++q)
    {
        _out << nl << *q;
    }

    if(!enums.empty())
    {
        //
        // Collect docstrings (if any) for the enumerators.
        //
        map<string, StringVec> docs;
        for(EnumeratorList::const_iterator e = enums.begin(); e != enums.end(); ++e)
        {
            StringVec doc = stripMarkup((*e)->comment());
            if(!doc.empty())
            {
                docs[(*e)->name()] = doc;
            }
        }
        //
        // Only emit enumerators if there's a docstring for at least one enumerator.
        //
        if(!docs.empty())
        {
            _out << nl << "Enumerators:";
            for(EnumeratorList::const_iterator e = enums.begin(); e != enums.end(); ++e)
            {
                _out << nl << fixIdent((*e)->name()) << " -- ";
                map<string, StringVec>::iterator p = docs.find((*e)->name());
                if(p != docs.end())
                {
                    for(StringVec::const_iterator q = p->second.begin(); q != p->second.end(); ++q)
                    {
                        if(q != p->second.begin())
                        {
                            _out << nl;
                        }
                        _out << *q;
                    }
                }
            }
        }
    }

    _out << nl << "\"\"\"";
}

bool
Slice::Python::CodeVisitor::parseOpComment(const string& comment, OpComment& c)
{
    //
    // Remove most javadoc & HTML markup.
    //
    StringVec lines = stripMarkup(comment);
    if(lines.empty())
    {
        return false;
    }

    //
    // Extract the descriptions of parameters, exceptions and return values.
    //
    string name;
    bool inParam = false, inException = false, inReturn = false;
    vector<string>::iterator i = lines.begin();
    while(i != lines.end())
    {
        string l = *i;
        string::size_type paramTag = l.find("@param");
        string::size_type throwTag = l.find("@throw");
        string::size_type returnTag = l.find("@return");

        if(paramTag != string::npos)
        {
            string::size_type pos = l.find_first_of(" \t", paramTag);
            if(pos != string::npos)
            {
                pos = l.find_first_not_of(" \t", pos);
            }
            if(pos != string::npos)
            {
                string::size_type namePos = pos;
                pos = l.find_first_of(" \t", pos);
                inParam = true;
                inException = false;
                inReturn = false;
                if(pos == string::npos)
                {
                    //
                    // Doc assumed to have the format
                    //
                    // @param foo
                    // Description of foo...
                    //
                    name = l.substr(namePos);
                    c.params[name] = "";
                }
                else
                {
                    name = l.substr(namePos, pos - namePos);
                    pos = l.find_first_not_of(" \t", pos);
                    if(pos != string::npos)
                    {
                        c.params[name] = l.substr(pos);
                    }
                    else
                    {
                        c.params[name] = "";
                    }
                }
            }
            i = lines.erase(i);
            continue;
        }
        else if(throwTag != string::npos)
        {
            string::size_type pos = l.find_first_of(" \t", throwTag);
            if(pos != string::npos)
            {
                pos = l.find_first_not_of(" \t", pos);
            }
            if(pos != string::npos)
            {
                string::size_type namePos = pos;
                pos = l.find_first_of(" \t", pos);
                inException = true;
                inParam = false;
                inReturn = false;
                if(pos == string::npos)
                {
                    //
                    // Doc assumed to have the format
                    //
                    // @throw foo
                    // Description of foo...
                    //
                    name = l.substr(namePos);
                    c.exceptions[name] = "";
                }
                else
                {
                    name = l.substr(namePos, pos - namePos);
                    pos = l.find_first_not_of(" \t", pos);
                    if(pos != string::npos)
                    {
                        c.exceptions[name] = l.substr(pos);
                    }
                    else
                    {
                        c.exceptions[name] = "";
                    }
                }
            }
            i = lines.erase(i);
            continue;
        }
        else if(returnTag != string::npos)
        {
            string::size_type pos = l.find_first_of(" \t", returnTag);
            if(pos != string::npos)
            {
                pos = l.find_first_not_of(" \t", pos);
            }
            if(pos != string::npos)
            {
                inReturn = true;
                inException = false;
                inParam = false;
                c.returns = l.substr(pos);
            }
            i = lines.erase(i);
            continue;
        }
        else
        {
            //
            // We didn't find a tag so we assume this line is a continuation of a
            // previous description.
            //
            string::size_type pos = l.find_first_not_of(" \t");
            if(pos != string::npos && l[pos] != '@')
            {
                if(inParam)
                {
                    assert(!name.empty());
                    if(!c.params[name].empty())
                    {
                        c.params[name] += " ";
                    }
                    c.params[name] += l.substr(pos);
                    i = lines.erase(i);
                    continue;
                }
                else if(inException)
                {
                    assert(!name.empty());
                    if(!c.exceptions[name].empty())
                    {
                        c.exceptions[name] += " ";
                    }
                    c.exceptions[name] += l.substr(pos);
                    i = lines.erase(i);
                    continue;
                }
                else if(inReturn)
                {
                    if(!c.returns.empty())
                    {
                        c.returns += " ";
                    }
                    c.returns += l.substr(pos);
                    i = lines.erase(i);
                    continue;
                }
            }
        }

        i++;
    }

    //
    // All remaining lines become the general description.
    //
    for(vector<string>::iterator p = lines.begin(); p != lines.end(); ++p)
    {
        if(p->find_first_not_of(" \t\n\r") != string::npos)
        {
            c.description.push_back(*p);
        }
    }

    return true;
}

void
Slice::Python::CodeVisitor::writeDocstring(const OperationPtr& op, DocstringMode mode)
{
    OpComment comment;
    if(!parseOpComment(op->comment(), comment))
    {
        return;
    }

    TypePtr ret = op->returnType();
    ParamDeclList params = op->parameters();
    vector<string> inParams, outParams;
    for(ParamDeclList::iterator p = params.begin(); p != params.end(); ++p)
    {
        if((*p)->isOutParam())
        {
            outParams.push_back((*p)->name());
        }
        else
        {
            inParams.push_back((*p)->name());
        }
    }

    if(comment.description.empty())
    {
        if((mode == DocSync || mode == DocDispatch) && comment.params.empty() && comment.exceptions.empty() &&
           comment.returns.empty())
        {
            return;
        }
        else if((mode == DocAsync || mode == DocAsyncBegin) && inParams.empty())
        {
            return;
        }
        else if(mode == DocAsyncEnd && outParams.empty() && comment.returns.empty())
        {
            return;
        }
        else if(mode == DocAsyncDispatch && inParams.empty() && comment.exceptions.empty())
        {
            return;
        }
    }

    //
    // Emit the general description.
    //
    _out << nl << "\"\"\"";
    if(!comment.description.empty())
    {
        for(StringVec::const_iterator q = comment.description.begin(); q != comment.description.end(); ++q)
        {
            _out << nl << *q;
        }
    }

    //
    // Emit arguments.
    //
    bool needArgs = false;
    switch(mode)
    {
    case DocSync:
    case DocAsync:
    case DocAsyncBegin:
    case DocDispatch:
        needArgs = true;
        break;
    case DocAsyncEnd:
    case DocAsyncDispatch:
        needArgs = true;
        break;
    }

    if(needArgs)
    {
        _out << nl << "Arguments:";
        for(vector<string>::iterator q = inParams.begin(); q != inParams.end(); ++q)
        {
            string fixed = fixIdent(*q);
            _out << nl << fixed << " -- ";
            StringMap::const_iterator r = comment.params.find(*q);
            if(r == comment.params.end())
            {
                r = comment.params.find(fixed); // Just in case.
            }
            if(r != comment.params.end())
            {
                _out << r->second;
            }
        }
        if(mode == DocAsyncBegin)
        {
            _out << nl << "_response -- The asynchronous response callback."
                 << nl << "_ex -- The asynchronous exception callback."
                 << nl << "_sent -- The asynchronous sent callback.";
        }
        if(mode == DocSync || mode == DocAsync || mode == DocAsyncBegin)
        {
             const string contextParamName = getEscapedParamName(op, "context");
            _out << nl << contextParamName << " -- The request context for the invocation.";
        }
        if(mode == DocDispatch || mode == DocAsyncDispatch)
        {
            const string currentParamName = getEscapedParamName(op, "current");
            _out << nl << currentParamName << " -- The Current object for the invocation.";
        }
    }
    else if(mode == DocAsyncEnd)
    {
        _out << nl << "Arguments:"
             << nl << "_r - The asynchronous result object for the invocation.";
    }

    //
    // Emit return value(s).
    //
    if(mode == DocAsync || mode == DocAsyncDispatch)
    {
        _out << nl << "Returns: A future object for the invocation.";
    }
    if(mode == DocAsyncBegin)
    {
        _out << nl << "Returns: An asynchronous result object for the invocation.";
    }

    if((mode == DocSync || mode == DocAsyncEnd || mode == DocDispatch) && (ret || !outParams.empty()))
    {
        if((outParams.size() + (ret ? 1 : 0)) > 1)
        {
            _out << nl << "Returns a tuple containing the following:";
            if(ret)
            {
                _out << nl << "_retval -- " << comment.returns;
            }
            for(vector<string>::iterator q = outParams.begin(); q != outParams.end(); ++q)
            {
                string fixed = fixIdent(*q);
                _out << nl << fixed << " -- ";
                StringMap::const_iterator r = comment.params.find(*q);
                if(r == comment.params.end())
                {
                    r = comment.params.find(fixed); // Just in case.
                }
                if(r != comment.params.end())
                {
                    _out << r->second;
                }
            }
        }
        else if(ret && !comment.returns.empty())
        {
            _out << nl << "Returns: " << comment.returns;
        }
        else if(!outParams.empty())
        {
            assert(outParams.size() == 1);
            _out << nl << "Returns:";
            string fixed = fixIdent(outParams[0]);
            _out << nl << fixed << " -- ";
            StringMap::const_iterator r = comment.params.find(outParams[0]);
            if(r == comment.params.end())
            {
                r = comment.params.find(fixed); // Just in case.
            }
            if(r != comment.params.end())
            {
                _out << r->second;
            }
        }
    }

    //
    // Emit exceptions.
    //
    if((mode == DocSync || mode == DocAsyncEnd || mode == DocDispatch || mode == DocAsyncDispatch) &&
       !comment.exceptions.empty())
    {
        _out << nl << "Throws:";
        for(StringMap::const_iterator r = comment.exceptions.begin(); r != comment.exceptions.end(); ++r)
        {
            _out << nl << r->first << " -- " << r->second;
        }
    }
    _out << nl << "\"\"\"";
}

string
Slice::Python::getPackageDirectory(const string& file, const UnitPtr& ut)
{
    //
    // file must be a fully-qualified path name.
    //

    //
    // Check if the file contains the python:pkgdir file metadata.
    //
    DefinitionContextPtr dc = ut->findDefinitionContext(file);
    assert(dc);
    const string prefix = "python:pkgdir:";
    string pkgdir = dc->findMetaData(prefix);
    if(!pkgdir.empty())
    {
        //
        // The metadata is present, so the generated file was placed in the specified directory.
        //
        pkgdir = pkgdir.substr(prefix.size());
        assert(!pkgdir.empty()); // This situation should have been caught by MetaDataVisitor.
    }
    return pkgdir;
}

string
Slice::Python::getImportFileName(const string& file, const UnitPtr& ut, const vector<string>& includePaths)
{
    //
    // The file and includePaths arguments must be fully-qualified path names.
    //

    //
    // Check if the file contains the python:pkgdir file metadata.
    //
    string pkgdir = getPackageDirectory(file, ut);
    if(!pkgdir.empty())
    {
        //
        // The metadata is present, so the generated file was placed in the specified directory.
        //
        vector<string> names;
        IceUtilInternal::splitString(pkgdir, "/", names);
        assert(!names.empty());
        pkgdir = "";
        for(vector<string>::iterator p = names.begin(); p != names.end(); ++p)
        {
            if(p != names.begin())
            {
                pkgdir += ".";
            }
            pkgdir += fixIdent(*p);
        }
        string::size_type pos = file.rfind('/');
        assert(pos != string::npos);
        string name = file.substr(pos + 1); // Get the name of the file without the leading path.
        assert(!name.empty());
        replace(name.begin(), name.end(), '.', '_'); // Convert .ice to _ice
        return pkgdir + "." + name;
    }
    else
    {
        //
        // The metadata is not present, so we transform the file name using the include paths (-I)
        // given to the compiler.
        //
        string name = changeInclude(file, includePaths);
        replace(name.begin(), name.end(), '/', '_');
        return name + "_ice";
    }
}

void
Slice::Python::generate(const UnitPtr& un, bool all, const vector<string>& includePaths,
                        Output& out)
{
    Slice::Python::MetaDataVisitor visitor;
    un->visit(&visitor, false);

    out << nl << "from sys import version_info as _version_info_";
    out << nl << "import Ice, IcePy";

    if(!all)
    {
        vector<string> paths = includePaths;
        for(vector<string>::iterator p = paths.begin(); p != paths.end(); ++p)
        {
            *p = fullPath(*p);
        }

        StringList includes = un->includeFiles();
        for(StringList::const_iterator q = includes.begin(); q != includes.end(); ++q)
        {
            out << nl << "import " << getImportFileName(*q, un, paths);
        }
    }

    set<string> moduleHistory;

    ModuleVisitor moduleVisitor(out, moduleHistory);
    un->visit(&moduleVisitor, true);

    CodeVisitor codeVisitor(out, moduleHistory);
    un->visit(&codeVisitor, false);

    out << nl; // Trailing newline.
}

string
Slice::Python::scopedToName(const string& scoped)
{
    string result = fixIdent(scoped);
    if(result.find("::") == 0)
    {
        result.erase(0, 2);
    }

    string::size_type pos;
    while((pos = result.find("::")) != string::npos)
    {
        result.replace(pos, 2, ".");
    }

    return result;
}

string
Slice::Python::fixIdent(const string& ident)
{
    if(ident[0] != ':')
    {
        return lookupKwd(ident);
    }
    vector<string> ids = splitScopedName(ident);
    transform(ids.begin(), ids.end(), ids.begin(), [](const string& id) -> string { return lookupKwd(id); });
    stringstream result;
    for(vector<string>::const_iterator i = ids.begin(); i != ids.end(); ++i)
    {
        result << "::" + *i;
    }
    return result.str();
}

string
Slice::Python::getPackageMetadata(const ContainedPtr& cont)
{
    //
    // Traverse to the top-level module.
    //
    ModulePtr m;
    ContainedPtr p = cont;
    while(true)
    {
        if(ModulePtr::dynamicCast(p))
        {
            m = ModulePtr::dynamicCast(p);
        }

        ContainerPtr c = p->container();
        p = ContainedPtr::dynamicCast(c); // This cast fails for Unit.
        if(!p)
        {
            break;
        }
    }

    assert(m);

    //
    // The python:package metadata can be defined as file metadata or applied to a top-level module.
    // We check for the metadata at the top-level module first and then fall back to the global scope.
    //
    static const string prefix = "python:package:";

    string q;
    if(!m->findMetaData(prefix, q))
    {
        UnitPtr ut = cont->unit();
        string file = cont->file();
        assert(!file.empty());

        DefinitionContextPtr dc = ut->findDefinitionContext(file);
        assert(dc);
        q = dc->findMetaData(prefix);
    }

    if(!q.empty())
    {
        q = q.substr(prefix.size());
    }

    return q;
}

string
Slice::Python::getAbsolute(const ContainedPtr& cont, const string& suffix, const string& nameSuffix)
{
    string scope = scopedToName(cont->scope());

    string package = getPackageMetadata(cont);
    if(!package.empty())
    {
        if(!scope.empty())
        {
            scope = package + "." + scope;
        }
        else
        {
            scope = package + ".";
        }
    }

    return scope + suffix + fixIdent(cont->name() + nameSuffix);
}

void
Slice::Python::printHeader(IceUtilInternal::Output& out)
{
    static const char* header =
"#\n"
"# Copyright (c) ZeroC, Inc. All rights reserved.\n"
"#\n"
        ;

    out << header;
    out << "#\n";
    out << "# Ice version " << ICE_STRING_VERSION << "\n";
    out << "#\n";
}

bool
Slice::Python::MetaDataVisitor::visitUnitStart(const UnitPtr& p)
{
    static const string prefix = "python:";

    //
    // Validate file metadata in the top-level file and all included files.
    //
    StringList files = p->allFiles();
    for(StringList::iterator q = files.begin(); q != files.end(); ++q)
    {
        string file = *q;
        DefinitionContextPtr dc = p->findDefinitionContext(file);
        assert(dc);
        StringList globalMetaData = dc->getMetaData();
        for(StringList::const_iterator r = globalMetaData.begin(); r != globalMetaData.end();)
        {
            string s = *r++;
            if(s.find(prefix) == 0)
            {
                static const string packagePrefix = "python:package:";
                if(s.find(packagePrefix) == 0 && s.size() > packagePrefix.size())
                {
                    continue;
                }
                static const string pkgdirPrefix = "python:pkgdir:";
                if(s.find(pkgdirPrefix) == 0 && s.size() > pkgdirPrefix.size())
                {
                    continue;
                }

                dc->warning(InvalidMetaData, file, "", "ignoring invalid file metadata `" + s + "'");
                globalMetaData.remove(s);
            }
        }
        dc->setMetaData(globalMetaData);
    }
    return true;
}

bool
Slice::Python::MetaDataVisitor::visitModuleStart(const ModulePtr& p)
{
    static const string prefix = "python:package:";

    StringList metaData = p->getMetaData();
    for(StringList::const_iterator r = metaData.begin(); r != metaData.end();)
    {
        string s = *r++;
        if(s.find(prefix) == 0)
        {
            //
            // Must be a top-level module.
            //
            if(UnitPtr::dynamicCast(p->container()))
            {
                continue;
            }
        }

        if(s.find("python:") == 0)
        {
            p->definitionContext()->warning(InvalidMetaData, p->file(), "", "ignoring invalid metadata `" + s + "'");
            metaData.remove(s);
        }
    }

    p->setMetaData(metaData);
    return true;
}

void
Slice::Python::MetaDataVisitor::visitClassDecl(const ClassDeclPtr& p)
{
    reject(p);
}

bool
Slice::Python::MetaDataVisitor::visitClassDefStart(const ClassDefPtr& p)
{
    reject(p);
    return true;
}

void
Slice::Python::MetaDataVisitor::visitInterfaceDecl(const InterfaceDeclPtr& p)
{
    reject(p);
}

bool
Slice::Python::MetaDataVisitor::visitInterfaceDefStart(const InterfaceDefPtr& p)
{
    reject(p);
    return true;
}

bool
Slice::Python::MetaDataVisitor::visitExceptionStart(const ExceptionPtr& p)
{
    reject(p);
    return true;
}

bool
Slice::Python::MetaDataVisitor::visitStructStart(const StructPtr& p)
{
    reject(p);
    return true;
}

void
Slice::Python::MetaDataVisitor::visitOperation(const OperationPtr& p)
{
    TypePtr ret = p->returnType();
    if(ret)
    {
        validateSequence(p->file(), p->line(), ret, p->getMetaData());
    }

    ParamDeclList params = p->parameters();
    for(ParamDeclList::iterator q = params.begin(); q != params.end(); ++q)
    {
        validateSequence(p->file(), (*q)->line(), (*q)->type(), (*q)->getMetaData());
    }
}

void
Slice::Python::MetaDataVisitor::visitDataMember(const DataMemberPtr& p)
{
    validateSequence(p->file(), p->line(), p->type(), p->getMetaData());
}

void
Slice::Python::MetaDataVisitor::visitSequence(const SequencePtr& p)
{
    static const string protobuf = "python:protobuf:";
    StringList metaData = p->getMetaData();
    const string file = p->file();
    const string line = p->line();
    StringList protobufMetaData;
    const UnitPtr ut = p->unit();
    const DefinitionContextPtr dc = ut->findDefinitionContext(file);
    assert(dc);

    for(StringList::const_iterator q = metaData.begin(); q != metaData.end(); )
    {
        string s = *q++;
        if(s.find(protobuf) == 0)
        {
            //
            // Remove from list so validateSequence does not try to handle as well.
            //
            metaData.remove(s);
            BuiltinPtr builtin = BuiltinPtr::dynamicCast(p->type());
            if(!builtin || builtin->kind() != Builtin::KindByte)
            {
                dc->warning(InvalidMetaData, file, line, "ignoring invalid metadata `" + s + ": " +
                            "`protobuf' encoding must be a byte sequence");
            }
            else
            {
                protobufMetaData.push_back(s);
            }
        }
    }

    metaData = validateSequence(file, line, p, metaData);
    metaData.insert(metaData.end(), protobufMetaData.begin(), protobufMetaData.end());
    p->setMetaData(metaData);
}

void
Slice::Python::MetaDataVisitor::visitDictionary(const DictionaryPtr& p)
{
    reject(p);
}

void
Slice::Python::MetaDataVisitor::visitEnum(const EnumPtr& p)
{
    reject(p);
}

void
Slice::Python::MetaDataVisitor::visitConst(const ConstPtr& p)
{
    reject(p);
}

StringList
Slice::Python::MetaDataVisitor::validateSequence(const string& file, const string& line,
                                                 const TypePtr& type, const StringList& metaData)
{
    const UnitPtr ut = type->unit();
    const DefinitionContextPtr dc = ut->findDefinitionContext(file);
    assert(dc);

    static const string prefix = "python:";
    StringList newMetaData = metaData;
    for(StringList::const_iterator p = newMetaData.begin(); p != newMetaData.end();)
    {
        string s = *p++;
        if(s.find(prefix) == 0)
        {
            SequencePtr seq = SequencePtr::dynamicCast(type);
            if(seq)
            {
                static const string seqPrefix = "python:seq:";
                if(s.find(seqPrefix) == 0)
                {
                    string arg = s.substr(seqPrefix.size());
                    if(arg == "tuple" || arg == "list" || arg == "default")
                    {
                        continue;
                    }
                }
                else if(s.size() > prefix.size())
                {
                    string arg = s.substr(prefix.size());
                    if(arg == "tuple" || arg == "list" || arg == "default")
                    {
                        continue;
                    }
                    else if(arg == "array.array" || arg == "numpy.ndarray" || arg.find("memoryview:") == 0)
                    {
                        //
                        // The memoryview sequence metadata is only valid for integral builtin
                        // types excluding strings.
                        //
                        BuiltinPtr builtin = BuiltinPtr::dynamicCast(seq->type());
                        if(builtin)
                        {
                            switch(builtin->kind())
                            {
                            case Builtin::KindBool:
                            case Builtin::KindByte:
                            case Builtin::KindShort:
                            case Builtin::KindInt:
                            case Builtin::KindLong:
                            case Builtin::KindFloat:
                            case Builtin::KindDouble:
                                {
                                    continue;
                                }
                            default:
                                {
                                    break;
                                }
                            }
                        }
                    }
                }
            }
            dc->warning(InvalidMetaData, file, line, "ignoring invalid metadata `" + s + "'");
            newMetaData.remove(s);
        }
    }
    return newMetaData;
}

void
Slice::Python::MetaDataVisitor::reject(const ContainedPtr& cont)
{
    StringList localMetaData = cont->getMetaData();
    static const string prefix = "python:";

    const UnitPtr ut = cont->unit();
    const DefinitionContextPtr dc = ut->findDefinitionContext(cont->file());
    assert(dc);

    for(StringList::const_iterator p = localMetaData.begin(); p != localMetaData.end();)
    {
        string s = *p++;
        if(s.find(prefix) == 0)
        {
            dc->warning(InvalidMetaData, cont->file(), cont->line(), "ignoring invalid metadata `" + s + "'");
            localMetaData.remove(s);
        }
    }
    cont->setMetaData(localMetaData);
}<|MERGE_RESOLUTION|>--- conflicted
+++ resolved
@@ -804,7 +804,6 @@
         //
         // Async operations.
         //
-<<<<<<< HEAD
         _out << sp;
         writeDocstring(*oli, DocAsync);
         _out << nl << "def " << (*oli)->name() << "Async(self";
@@ -813,22 +812,6 @@
             _out << ", " << inParams;
         }
         _out << ", " << contextParamName << "=None):";
-=======
-        ClassList allBases = p->allBases();
-        StringList ids;
-        transform(allBases.begin(), allBases.end(), back_inserter(ids),
-                  [](const ContainedPtr& it)
-                  {
-                      return it->scoped();
-                  });
-        StringList other;
-        other.push_back(scoped);
-        other.push_back("::Ice::Object");
-        other.sort();
-        ids.merge(other);
-        ids.unique();
-        _out << sp << nl << "def ice_ids(self, current=None):";
->>>>>>> a3435d26
         _out.inc();
         _out << nl << "return _M_" << classAbs << "._op_" << (*oli)->name() << ".invokeAsync(self, ((" << inParams;
         if(!inParams.empty() && inParams.find(',') == string::npos)
@@ -928,12 +911,8 @@
     //
     InterfaceList allBases = p->allBases();
     StringList ids;
-#ifdef ICE_CPP11_COMPILER
     transform(
         allBases.begin(), allBases.end(), back_inserter(ids), [](const ContainedPtr& it) { return it->scoped(); });
-#else
-    transform(allBases.begin(), allBases.end(), back_inserter(ids), IceUtil::constMemFun(&Contained::scoped));
-#endif
     StringList other;
     other.push_back(scoped);
     other.push_back("::Ice::Object");
