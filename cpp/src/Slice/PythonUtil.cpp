--- conflicted
+++ resolved
@@ -435,8 +435,6 @@
 void
 Slice::Python::CodeVisitor::visitInterfaceDecl(const InterfaceDeclPtr& p)
 {
-<<<<<<< HEAD
-=======
     //
     // Emit forward declarations.
     //
@@ -455,7 +453,6 @@
 void
 Slice::Python::CodeVisitor::writeOperations(const InterfaceDefPtr& p)
 {
->>>>>>> 06ac1b78
     OperationList ops = p->operations();
     if(!ops.empty())
     {
@@ -514,12 +511,6 @@
 bool
 Slice::Python::CodeVisitor::visitClassDefStart(const ClassDefPtr& p)
 {
-<<<<<<< HEAD
-    bool isInterface = p->isInterface();
-    bool isAbstract = isInterface || p->allOperations().size() > 0; // Don't use isAbstract() - see bug 3739
-
-=======
->>>>>>> 06ac1b78
     string scoped = p->scoped();
     string type = getAbsolute(p, "_t_");
     string classType = getAbsolute(p, "_t_", "Disp");
@@ -535,15 +526,7 @@
     {
         _out << "Ice.Value";
     }
-<<<<<<< HEAD
-
-    //
-    // Define a class type for Value types.
-    //
-    if(!isInterface)
-=======
     else
->>>>>>> 06ac1b78
     {
         _out << getSymbol(base);
     }
@@ -684,70 +667,6 @@
     _out << "))";
     _out << nl << valueName << "._ice_type = _M_" << type;
 
-<<<<<<< HEAD
-            _out << sp;
-            writeDocstring(*oli, DocSync);
-            _out << nl << "def " << fixedOpName << "(self";
-            if(!inParamsDecl.empty())
-            {
-                _out << ", " << inParamsDecl;
-            }
-            const string contextParamName = getEscapedParamName(*oli, "context");
-            _out << ", " << contextParamName << "=None):";
-            _out.inc();
-            _out << nl << "return _M_" << classAbs << "._op_" << (*oli)->name() << ".invoke(self, ((" << inParams;
-            if(!inParams.empty() && inParams.find(',') == string::npos)
-            {
-                _out << ", ";
-            }
-            _out << "), " << contextParamName << "))";
-            _out.dec();
-
-            //
-            // Async operations.
-            //
-            _out << sp;
-            writeDocstring(*oli, DocAsync);
-            _out << nl << "def " << (*oli)->name() << "Async(self";
-            if(!inParams.empty())
-            {
-                _out << ", " << inParams;
-            }
-            _out << ", " << contextParamName << "=None):";
-            _out.inc();
-            _out << nl << "return _M_" << classAbs << "._op_" << (*oli)->name() << ".invokeAsync(self, ((" << inParams;
-            if(!inParams.empty() && inParams.find(',') == string::npos)
-            {
-                _out << ", ";
-            }
-            _out << "), " << contextParamName << "))";
-            _out.dec();
-
-            _out << sp;
-            writeDocstring(*oli, DocAsyncBegin);
-            _out << nl << "def begin_" << (*oli)->name() << "(self";
-            if(!inParams.empty())
-            {
-                _out << ", " << inParams;
-            }
-            _out << ", _response=None, _ex=None, _sent=None, " << contextParamName << "=None):";
-            _out.inc();
-            _out << nl << "return _M_" << classAbs << "._op_" << (*oli)->name() << ".begin(self, ((" << inParams;
-            if(!inParams.empty() && inParams.find(',') == string::npos)
-            {
-                _out << ", ";
-            }
-            _out << "), _response, _ex, _sent, " << contextParamName << "))";
-            _out.dec();
-
-            _out << sp;
-            writeDocstring(*oli, DocAsyncEnd);
-            _out << nl << "def end_" << (*oli)->name() << "(self, _r):";
-            _out.inc();
-            _out << nl << "return _M_" << classAbs << "._op_" << (*oli)->name() << ".end(self, _r)";
-            _out.dec();
-        }
-=======
     registerName(valueName);
 
     _out.dec();
@@ -756,7 +675,6 @@
     {
         _classHistory.insert(scoped); // Avoid redundant declarations.
     }
->>>>>>> 06ac1b78
 
     return false;
 }
@@ -3171,8 +3089,6 @@
 bool
 Slice::Python::MetaDataVisitor::visitClassDefStart(const ClassDefPtr& p)
 {
-<<<<<<< HEAD
-=======
     reject(p);
     return true;
 }
@@ -3186,7 +3102,6 @@
 bool
 Slice::Python::MetaDataVisitor::visitInterfaceDefStart(const InterfaceDefPtr& p)
 {
->>>>>>> 06ac1b78
     reject(p);
     return true;
 }
