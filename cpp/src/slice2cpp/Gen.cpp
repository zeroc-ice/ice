// **********************************************************************
//
// Copyright (c) 2003-2012 ZeroC, Inc. All rights reserved.
//
// This copy of Ice is licensed to you under the terms described in the
// ICE_LICENSE file included in this distribution.
//
// **********************************************************************

#include <IceUtil/DisableWarnings.h>
#include <Gen.h>
#include <Slice/Util.h>
#include <Slice/CPlusPlusUtil.h>
#include <IceUtil/Functional.h>
#include <IceUtil/Iterator.h>
#include <Slice/Checksum.h>
#include <Slice/FileTracker.h>

#include <limits>

#include <sys/stat.h>
#include <string.h>

using namespace std;
using namespace Slice;
using namespace IceUtil;
using namespace IceUtilInternal;

namespace
{

string
getDeprecateSymbol(const ContainedPtr& p1, const ContainedPtr& p2)
{
    string deprecateMetadata, deprecateSymbol;
    if(p1->findMetaData("deprecate", deprecateMetadata) ||
       (p2 != 0 && p2->findMetaData("deprecate", deprecateMetadata)))
    {
        deprecateSymbol = "ICE_DEPRECATED_API ";
    }
    return deprecateSymbol;
}

void
writeConstantValue(IceUtilInternal::Output& out, const TypePtr& type, const SyntaxTreeBasePtr& valueType,
                   const string& value, int useWstring, const StringList& metaData)
{
    ConstPtr constant = ConstPtr::dynamicCast(valueType);
    if(constant)
    {
        out << fixKwd(constant->scoped());
    }
    else
    {
        BuiltinPtr bp = BuiltinPtr::dynamicCast(type);
        if(bp && bp->kind() == Builtin::KindString)
        {
            //
            // Expand strings into the basic source character set. We can't use isalpha() and the like
            // here because they are sensitive to the current locale.
            //
            static const string basicSourceChars = "abcdefghijklmnopqrstuvwxyz"
                                                   "ABCDEFGHIJKLMNOPQRSTUVWXYZ"
                                                   "0123456789"
                                                   "_{}[]#()<>%:;.?*+-/^&|~!=,\\\"' ";
            static const set<char> charSet(basicSourceChars.begin(), basicSourceChars.end());

            if((useWstring & TypeContextUseWstring) || findMetaData(metaData) == "wstring")
            {
                out << 'L';
            }
            out << "\"";                                    // Opening "

            for(string::const_iterator c = value.begin(); c != value.end(); ++c)
            {
                if(charSet.find(*c) == charSet.end())
                {
                    unsigned char uc = *c;                  // char may be signed, so make it positive
                    ostringstream s;
                    s << "\\";                              // Print as octal if not in basic source character set
                    s.width(3);
                    s.fill('0');
                    s << oct;
                    s << static_cast<unsigned>(uc);
                    out << s.str();
                }
                else
                {
                    switch(*c)
                    {
                        case '\\':
                        case '"':
                        {
                            out << "\\";
                            break;
                        }
                    }
                    out << *c;                              // Print normally if in basic source character set
                }
            }

            out << "\"";                                    // Closing "
        }
        else if(bp && bp->kind() == Builtin::KindLong)
        {
            out << "ICE_INT64(" << value << ")";
        }
        else if(bp && bp->kind() == Builtin::KindFloat)
        {
            out << value;
            if(value.find(".") == string::npos)
            {
                out << ".0";
            }
            out << "F";
        }
        else
        {
            EnumPtr ep = EnumPtr::dynamicCast(type);
            if(ep)
            {
                out << fixKwd(value);
            }
            else
            {
                out << value;
            }
        }
    }
}

void
writeMarshalUnmarshalDataMember(IceUtilInternal::Output& C, const DataMemberPtr& p, bool marshal)
{
    writeMarshalUnmarshalCode(C, p->type(), p->optional(), p->tag(), fixKwd(p->name()), marshal, p->getMetaData());
}

void
writeMarshalUnmarshalDataMembers(IceUtilInternal::Output& C, 
                                 const DataMemberList& dataMembers, 
                                 const DataMemberList& optionalDataMembers, 
                                 bool marshal)
{
    for(DataMemberList::const_iterator q = dataMembers.begin(); q != dataMembers.end(); ++q)
    {
        if(!(*q)->optional())
        {
            writeMarshalUnmarshalDataMember(C, *q, marshal);
        }
    }
    for(DataMemberList::const_iterator q = optionalDataMembers.begin(); q != optionalDataMembers.end(); ++q)
    {
        writeMarshalUnmarshalDataMember(C, *q, marshal);
    }
}

void
writeDataMemberInitializers(IceUtilInternal::Output& C, const DataMemberList& members, int useWstring)
{
    bool first = true;
    for(DataMemberList::const_iterator p = members.begin(); p != members.end(); ++p)
    {
        if((*p)->defaultValueType())
        {
            string memberName = fixKwd((*p)->name());

            if(first)
            {
                first = false;
            }
            else
            {
                C << ',';
            }
            C << nl << memberName << '(';
            writeConstantValue(C, (*p)->type(), (*p)->defaultValueType(), (*p)->defaultValue(), useWstring,
                               (*p)->getMetaData());
            C << ')';
        }
    }
}

}

Slice::Gen::Gen(const string& base, const string& headerExtension, const string& sourceExtension,
                const vector<string>& extraHeaders, const string& include,
                const vector<string>& includePaths, const string& dllExport, const string& dir,
                bool imp, bool checksum, bool stream, bool ice) :
    _base(base),
    _headerExtension(headerExtension),
    _implHeaderExtension(headerExtension),
    _sourceExtension(sourceExtension),
    _extraHeaders(extraHeaders),
    _include(include),
    _includePaths(includePaths),
    _dllExport(dllExport),
    _dir(dir),
    _impl(imp),
    _checksum(checksum),
    _stream(stream),
    _ice(ice)
{
    for(vector<string>::iterator p = _includePaths.begin(); p != _includePaths.end(); ++p)
    {
        *p = fullPath(*p);
    }

    string::size_type pos = _base.find_last_of("/\\");
    if(pos != string::npos)
    {
        _base.erase(0, pos + 1);
    }
}

Slice::Gen::~Gen()
{
    H << '\n';
    C << '\n';

    if(_impl)
    {
        implH << '\n';
        implC << '\n';
    }
}

void
Slice::Gen::generate(const UnitPtr& p)
{
    string file = p->topLevelFile();

    //
    // Give precedence to header-ext global metadata.
    //
    string headerExtension = getHeaderExt(file, p);
    if(!headerExtension.empty())
    {
        _headerExtension = headerExtension;
    }

    if(_impl)
    {
        string fileImplH = _base + "I." + _implHeaderExtension;
        string fileImplC = _base + "I." + _sourceExtension;
        if(!_dir.empty())
        {
            fileImplH = _dir + '/' + fileImplH;
            fileImplC = _dir + '/' + fileImplC;
        }

        struct stat st;
        if(stat(fileImplH.c_str(), &st) == 0)
        {
            ostringstream os;
            os << fileImplH << "' already exists - will not overwrite";
            throw FileException(__FILE__, __LINE__, os.str());
        }
        if(stat(fileImplC.c_str(), &st) == 0)
        {
            ostringstream os;
            os << fileImplC << "' already exists - will not overwrite";
            throw FileException(__FILE__, __LINE__, os.str());
        }

        implH.open(fileImplH.c_str());
        if(!implH)
        {
            ostringstream os;
            os << "cannot open `" << fileImplH << "': " << strerror(errno);
            throw FileException(__FILE__, __LINE__, os.str());
        }
        FileTracker::instance()->addFile(fileImplH);

        implC.open(fileImplC.c_str());
        if(!implC)
        {
            ostringstream os;
            os << "cannot open `" << fileImplC << "': " << strerror(errno);
            throw FileException(__FILE__, __LINE__, os.str());
        }
        FileTracker::instance()->addFile(fileImplC);

        implH << "#pragma once\n";
    }

    string fileH = _base + "." + _headerExtension;
    string fileC = _base + "." + _sourceExtension;
    if(!_dir.empty())
    {
        fileH = _dir + '/' + fileH;
        fileC = _dir + '/' + fileC;
    }

    H.open(fileH.c_str());
    if(!H)
    {
        ostringstream os;
        os << "cannot open `" << fileH << "': " << strerror(errno);
        throw FileException(__FILE__, __LINE__, os.str());
    }
    FileTracker::instance()->addFile(fileH);

    C.open(fileC.c_str());
    if(!C)
    {
        ostringstream os;
        os << "cannot open `" << fileC << "': " << strerror(errno);
        throw FileException(__FILE__, __LINE__, os.str());
    }
    FileTracker::instance()->addFile(fileC);

    printHeader(H);
    printGeneratedHeader(H, _base + ".ice");
    printHeader(C);
    printGeneratedHeader(C, _base + ".ice");

    H << "#pragma once\n";

    validateMetaData(p);

    writeExtraHeaders(C);

    if(_dllExport.size())
    {
        C << "\n#ifndef " << _dllExport << "_EXPORTS";
        C << "\n#   define " << _dllExport << "_EXPORTS";
        C << "\n#endif";
    }

    C << "\n#include <";
    if(_include.size())
    {
        C << _include << '/';
    }
    C << _base << "." << _headerExtension << ">";


    H << "\n#include <Ice/LocalObjectF.h>";
    H << "\n#include <Ice/ProxyF.h>";
    H << "\n#include <Ice/ObjectF.h>";
    H << "\n#include <Ice/Exception.h>";
    H << "\n#include <Ice/LocalObject.h>";
    H << "\n#include <Ice/StreamTraits.h>";

    if(p->usesProxies())
    {
        H << "\n#include <Ice/Proxy.h>";
    }

    if(p->hasNonLocalClassDefs())
    {
        H << "\n#include <Ice/Object.h>";
        H << "\n#include <Ice/Outgoing.h>";
	H << "\n#include <Ice/OutgoingAsync.h>";
        H << "\n#include <Ice/Incoming.h>";
        if(p->hasContentsWithMetaData("amd"))
        {
            H << "\n#include <Ice/IncomingAsync.h>";
        }
        H << "\n#include <Ice/Direct.h>";

        C << "\n#include <Ice/LocalException.h>";
        C << "\n#include <Ice/ObjectFactory.h>";
    }
    else if(p->hasNonLocalClassDecls())
    {

        H << "\n#include <Ice/Object.h>";
    }

    if(p->hasNonLocalDataOnlyClasses() || p->hasNonLocalExceptions())
    {
        H << "\n#include <Ice/FactoryTableInit.h>";
    }
    
    H << "\n#include <IceUtil/ScopedArray.h>";
    H << "\n#include <IceUtil/Optional.h>";

    if(p->usesNonLocals())
    {
        C << "\n#include <Ice/BasicStream.h>";

        if(!p->hasNonLocalClassDefs() && !p->hasNonLocalClassDecls())
        {
            C << "\n#include <Ice/Object.h>";
        }
    }

    if(_stream || p->hasNonLocalClassDefs() || p->hasNonLocalExceptions())
    {
        if(!p->hasNonLocalClassDefs())
        {
            C << "\n#include <Ice/LocalException.h>";
        }

        if(_stream)
        {
            H << "\n#include <Ice/Stream.h>";
        }
        else
        {
            H << "\n#include <Ice/StreamF.h>";
        }
    }

    if(p->hasContentsWithMetaData("preserve-slice"))
    {
        H << "\n#include <Ice/SlicedDataF.h>";
        C << "\n#include <Ice/SlicedData.h>";
    }

    if(_checksum)
    {
        C << "\n#include <Ice/SliceChecksums.h>";
    }

    C << "\n#include <IceUtil/Iterator.h>";

    StringList includes = p->includeFiles();

    for(StringList::const_iterator q = includes.begin(); q != includes.end(); ++q)
    {
        string extension = getHeaderExt((*q), p);
        if(extension.empty())
        {
            extension = _headerExtension;
        }
        H << "\n#include <" << changeInclude(*q, _includePaths) << "." << extension << ">";
    }

    H << "\n#include <Ice/UndefSysMacros.h>";

    if(_ice)
    {
        C << "\n#include <IceUtil/DisableWarnings.h>";
    }

    //
    // Emit #include statements for any cpp:include metadata directives
    // in the top-level Slice file.
    //
    {
        DefinitionContextPtr dc = p->findDefinitionContext(file);
        assert(dc);
        StringList globalMetaData = dc->getMetaData();
        for(StringList::const_iterator q = globalMetaData.begin(); q != globalMetaData.end(); ++q)
        {
            string s = *q;
            static const string includePrefix = "cpp:include:";
            if(s.find(includePrefix) == 0 && s.size() > includePrefix.size())
            {
                H << nl << "#include <" << s.substr(includePrefix.size()) << ">";
            }
        }
    }

    printVersionCheck(H);
    printVersionCheck(C);

    printDllExportStuff(H, _dllExport);
    if(_dllExport.size())
    {
        _dllExport += " ";
    }

    ProxyDeclVisitor proxyDeclVisitor(H, C, _dllExport);
    p->visit(&proxyDeclVisitor, false);

    ObjectDeclVisitor objectDeclVisitor(H, C, _dllExport);
    p->visit(&objectDeclVisitor, false);

    TypesVisitor typesVisitor(H, C, _dllExport, _stream);
    p->visit(&typesVisitor, false);

    StreamVisitor streamVistor(H, C);
    p->visit(&streamVistor, false);

    AsyncVisitor asyncVisitor(H, C, _dllExport);
    p->visit(&asyncVisitor, false);

    AsyncImplVisitor asyncImplVisitor(H, C, _dllExport);
    p->visit(&asyncImplVisitor, false);

    //
    // The templates are emitted before the proxy definition
    // so the derivation hierarchy is known to the proxy:
    // the proxy relies on knowing the hierarchy to make the begin_
    // methods type-safe.
    //
    AsyncCallbackVisitor asyncCallbackVisitor(H, C, _dllExport);
    p->visit(&asyncCallbackVisitor, false);

    ProxyVisitor proxyVisitor(H, C, _dllExport);
    p->visit(&proxyVisitor, false);

    DelegateVisitor delegateVisitor(H, C, _dllExport);
    p->visit(&delegateVisitor, false);

    DelegateMVisitor delegateMVisitor(H, C, _dllExport);
    p->visit(&delegateMVisitor, false);

    DelegateDVisitor delegateDVisitor(H, C, _dllExport);
    p->visit(&delegateDVisitor, false);

    ObjectVisitor objectVisitor(H, C, _dllExport, _stream);
    p->visit(&objectVisitor, false);

    //
    // We need to delay generating the template after the proxy
    // definition, because __completed calls the begin_ method in the
    // proxy.
    //
    AsyncCallbackTemplateVisitor asyncCallbackTemplateVisitor(H, C, _dllExport);
    p->visit(&asyncCallbackTemplateVisitor, false);

    if(_impl)
    {
        implH << "\n#include <";
        if(_include.size())
        {
            implH << _include << '/';
        }
        implH << _base << "." << _headerExtension << ">";

        writeExtraHeaders(implC);

        implC << "\n#include <";
        if(_include.size())
        {
            implC << _include << '/';
        }
        implC << _base << "I." << _implHeaderExtension << ">";

        ImplVisitor implVisitor(implH, implC, _dllExport);
        p->visit(&implVisitor, false);
    }

    if(_checksum)
    {
        ChecksumMap map = createChecksums(p);
        if(!map.empty())
        {
            C << sp << nl << "namespace";
            C << nl << "{";
            C << sp << nl << "const char* __sliceChecksums[] =";
            C << sb;
            for(ChecksumMap::const_iterator q = map.begin(); q != map.end(); ++q)
            {
                C << nl << "\"" << q->first << "\", \"";
                ostringstream str;
                str.flags(ios_base::hex);
                str.fill('0');
                for(vector<unsigned char>::const_iterator r = q->second.begin(); r != q->second.end(); ++r)
                {
                    str << (int)(*r);
                }
                C << str.str() << "\",";
            }
            C << nl << "0";
            C << eb << ';';
            C << nl << "const IceInternal::SliceChecksumInit __sliceChecksumInit(__sliceChecksums);";
            C << sp << nl << "}";
        }
    }
}

void
Slice::Gen::closeOutput()
{
    H.close();
    C.close();
    implH.close();
    implC.close();
}

void
Slice::Gen::writeExtraHeaders(IceUtilInternal::Output& out)
{
    for(vector<string>::const_iterator i = _extraHeaders.begin(); i != _extraHeaders.end(); ++i)
    {
        string hdr = *i;
        string guard;
        string::size_type pos = hdr.rfind(',');
        if(pos != string::npos)
        {
            hdr = i->substr(0, pos);
            guard = i->substr(pos + 1);
        }
        if(!guard.empty())
        {
            out << "\n#ifndef " << guard;
            out << "\n#define " << guard;
        }
        out << "\n#include <";
        out << hdr << '>';
        if(!guard.empty())
        {
            out << "\n#endif";
        }
    }
}

Slice::Gen::TypesVisitor::TypesVisitor(Output& h, Output& c, const string& dllExport, bool stream) :
    H(h), C(c), _dllExport(dllExport), _stream(stream), _doneStaticSymbol(false), _useWstring(false)
{
}

bool
Slice::Gen::TypesVisitor::visitModuleStart(const ModulePtr& p)
{
    if(!p->hasOtherConstructedOrExceptions())
    {
        return false;
    }

    _useWstring = setUseWstring(p, _useWstringHist, _useWstring);

    H << sp << nl << "namespace " << fixKwd(p->name()) << nl << '{';

    return true;
}

void
Slice::Gen::TypesVisitor::visitModuleEnd(const ModulePtr& p)
{
    H << sp << nl << '}';

    _useWstring = resetUseWstring(_useWstringHist);
}

bool
Slice::Gen::TypesVisitor::visitClassDefStart(const ClassDefPtr& p)
{
    return false;
}

bool
Slice::Gen::TypesVisitor::visitExceptionStart(const ExceptionPtr& p)
{
    _useWstring = setUseWstring(p, _useWstringHist, _useWstring);

    string name = fixKwd(p->name());
    string scoped = fixKwd(p->scoped());
    ExceptionPtr base = p->base();
    DataMemberList dataMembers = p->dataMembers();
    DataMemberList allDataMembers = p->allDataMembers();
    bool hasDefaultValues = p->hasDefaultValues();
    DataMemberList::const_iterator q;

    vector<string> params;
    vector<string> allTypes;
    vector<string> allParamDecls;
    vector<string> baseParams;
    vector<string>::const_iterator pi;

    for(q = dataMembers.begin(); q != dataMembers.end(); ++q)
    {
        params.push_back(fixKwd((*q)->name()));
    }

    for(q = allDataMembers.begin(); q != allDataMembers.end(); ++q)
    {
        string typeName = inputTypeToString((*q)->type(), (*q)->optional(), (*q)->getMetaData(), _useWstring);
        allTypes.push_back(typeName);
        allParamDecls.push_back(typeName + " __ice_" + fixKwd((*q)->name()));
    }

    if(base)
    {
        DataMemberList baseDataMembers = base->allDataMembers();
        for(q = baseDataMembers.begin(); q != baseDataMembers.end(); ++q)
        {
            baseParams.push_back("__ice_" + fixKwd((*q)->name()));
        }
    }

    H << sp << nl << "class " << _dllExport << name << " : ";
    H.useCurrentPosAsIndent();
    H << "public ";
    if(!base)
    {
        H << (p->isLocal() ? "::Ice::LocalException" : "::Ice::UserException");
    }
    else
    {
        H << fixKwd(base->scoped());
    }
    H.restoreIndent();
    H << sb;

    H.dec();
    H << nl << "public:";
    H.inc();

    H << sp << nl << name << spar;
    if(p->isLocal())
    {
        H << "const char*" << "int";
    }
    H << epar;
    if(!p->isLocal() && !hasDefaultValues)
    {
        H << " {}";
    }
    else
    {
        H << ';';
    }
    if(!allTypes.empty())
    {
        H << nl;
        if(!p->isLocal() && allTypes.size() == 1)
        {
            H << "explicit ";
        }
        H << name << spar;
        if(p->isLocal())
        {
            H << "const char*" << "int";
        }
        H << allTypes << epar << ';';
    }
    H << nl << "virtual ~" << name << "() throw();";
    H << sp;

    if(p->isLocal())
    {
        C << sp << nl << scoped.substr(2) << "::" << name << spar << "const char* __file" << "int __line" << epar
          << " :";
        C.inc();
        emitUpcall(base, "(__file, __line)", true);
        if(p->hasDefaultValues())
        {
            C << nl << ", ";
            writeDataMemberInitializers(C, dataMembers, _useWstring);
        }
        C.dec();
        C << sb;
        C << eb;
    }
    else if(hasDefaultValues)
    {
        C << sp << nl << scoped.substr(2) << "::" << name << "() :";
        C.inc();
        writeDataMemberInitializers(C, dataMembers, _useWstring);
        C.dec();
        C << sb;
        C << eb;
    }

    if(!allTypes.empty())
    {
        C << sp << nl;
        C << scoped.substr(2) << "::" << name << spar;
        if(p->isLocal())
        {
            C << "const char* __file" << "int __line";
        }
        C << allParamDecls << epar;
        if(p->isLocal() || !baseParams.empty() || !params.empty())
        {
            C << " :";
            C.inc();
            string upcall;
            if(!allParamDecls.empty())
            {
                upcall = "(";
                if(p->isLocal())
                {
                    upcall += "__file, __line";
                }
                for(pi = baseParams.begin(); pi != baseParams.end(); ++pi)
                {
                    if(p->isLocal() || pi != baseParams.begin())
                    {
                        upcall += ", ";
                    }
                    upcall += *pi;
                }
                upcall += ")";
            }
            if(!params.empty())
            {
                upcall += ",";
            }
            emitUpcall(base, upcall, p->isLocal());
        }
        for(pi = params.begin(); pi != params.end(); ++pi)
        {
            if(pi != params.begin())
            {
                C << ",";
            }
            C << nl << *pi << "(__ice_" << *pi << ')';
        }
        if(p->isLocal() || !baseParams.empty() || !params.empty())
        {
            C.dec();
        }
        C << sb;
        C << eb;
    }

    C << sp << nl;
    C << scoped.substr(2) << "::~" << name << "() throw()";
    C << sb;
    C << eb;

    H << nl << "virtual ::std::string ice_name() const;";

    string flatName = p->flattenedScope() + p->name() + "_name";

    C << sp << nl << "namespace";
    C << nl << "{";
    C << sp << nl << "const char* " << flatName << " = \"" << p->scoped().substr(2) << "\";";
    C << sp << nl << "}";
    C << sp << nl << "::std::string" << nl << scoped.substr(2) << "::ice_name() const";
    C << sb;
    C << nl << "return " << flatName << ';';
    C << eb;

    StringList metaData = p->getMetaData();
    if(find(metaData.begin(), metaData.end(), "cpp:ice_print") != metaData.end())
    {
        H << nl << "virtual void ice_print(::std::ostream&) const;";
    }

    H << nl << "virtual ::Ice::Exception* ice_clone() const;";
    C << sp << nl << "::Ice::Exception*" << nl << scoped.substr(2) << "::ice_clone() const";
    C << sb;
    C << nl << "return new " << name << "(*this);";
    C << eb;

    H << nl << "virtual void ice_throw() const;";
    C << sp << nl << "void" << nl << scoped.substr(2) << "::ice_throw() const";
    C << sb;
    C << nl << "throw *this;";
    C << eb;

    if(!p->isLocal())
    {
        H << sp << nl << "static const ::IceInternal::UserExceptionFactoryPtr& ice_factory();";
    }
    if(!dataMembers.empty())
    {
        H << sp;
    }
    return true;
}

void
Slice::Gen::TypesVisitor::visitExceptionEnd(const ExceptionPtr& p)
{
    string name = fixKwd(p->name());
    string scope = fixKwd(p->scope());
    string scoped = fixKwd(p->scoped());
    string factoryName;

    if(!p->isLocal())
    {
        ExceptionPtr base = p->base();
        bool basePreserved = p->inheritsMetaData("preserve-slice");
        bool preserved = basePreserved || p->hasMetaData("preserve-slice");

        H << sp << nl << "virtual void __write(::IceInternal::BasicStream*) const;";
        H << nl << "virtual void __writeImpl(::IceInternal::BasicStream*) const;";
        H << nl << "virtual void __read(::IceInternal::BasicStream*);";
        H << nl << "virtual void __readImpl(::IceInternal::BasicStream*);";
        
        H << nl << "virtual void __write(const ::Ice::OutputStreamPtr&) const;";
        H << nl << "virtual void __read(const ::Ice::InputStreamPtr&);";
        if(_stream)
        {
            H << nl << "virtual void __writeImpl(const ::Ice::OutputStreamPtr&) const;";
            H << nl << "virtual void __readImpl(const ::Ice::InputStreamPtr&);";
        }

        C << sp << nl << "void" << nl << scoped.substr(2) << "::__write(::IceInternal::BasicStream* __os) const";
        C << sb;
        if(preserved)
        {
            C << nl << "__os->startWriteException(__slicedData);";
        }
        else
        {
            C << nl << "__os->startWriteException(0);";
        }
        C << nl << "__writeImpl(__os);";
        C << nl << "__os->endWriteException();";
        C << eb;

        C << sp << nl << "void" << nl << scoped.substr(2) << "::__writeImpl(::IceInternal::BasicStream* __os) const";
        C << sb;
        C << nl << "__os->startWriteSlice(\"" << p->scoped() << "\", " << (!base ? "true" : "false") << ");";
        writeMarshalUnmarshalDataMembers(C, p->dataMembers(), p->orderedOptionalDataMembers(), true);
        C << nl << "__os->endWriteSlice();";
        if(base)
        {
            emitUpcall(base, "::__writeImpl(__os);");
        }
        C << eb;

        C << sp << nl << "void" << nl << scoped.substr(2) << "::__read(::IceInternal::BasicStream* __is)";
        C << sb;
        C << nl << "__is->startReadException();";
        C << nl << "__readImpl(__is);";
        if(preserved)
        {
            C << nl << "__slicedData = __is->endReadException(true);";
        }
        else
        {
            C << nl << "__is->endReadException(false);";
        }
        C << eb;

        C << sp << nl << "void" << nl << scoped.substr(2) << "::__readImpl(::IceInternal::BasicStream* __is)";
        C << sb;
        C << nl << "__is->startReadSlice();";
        writeMarshalUnmarshalDataMembers(C, p->dataMembers(), p->orderedOptionalDataMembers(), false);
        C << nl << "__is->endReadSlice();";
        if(base)
        {
            emitUpcall(base, "::__readImpl(__is);");
        }
        C << eb;

        if(_stream)
        {
            C << sp << nl << "void" << nl << scoped.substr(2) << "::__write(const ::Ice::OutputStreamPtr& __os) const";
            C << sb;
            if(preserved)
            {
                C << nl << "__os->startException(__slicedData);";
            }
            else
            {
                C << nl << "__os->startException(0);";
            }
            C << nl << "__writeImpl(__os);";
            C << nl << "__os->endException();";
            C << eb;

            C << sp << nl << "void" << nl << scoped.substr(2) 
              << "::__writeImpl(const ::Ice::OutputStreamPtr& __os) const";
            C << sb;
            C << nl << "__os->startSlice(\"" << p->scoped() << "\", " << (!base ? "true" : "false") << ");";
            writeMarshalUnmarshalDataMembers(C, p->dataMembers(), p->orderedOptionalDataMembers(), true);
            C << nl << "__os->endSlice();";
            if(base)
            {
                emitUpcall(base, "::__writeImpl(__os);");
            }
            C << eb;

            C << sp << nl << "void" << nl << scoped.substr(2) << "::__read(const ::Ice::InputStreamPtr& __is)";
            C << sb;
            C << nl << "__is->startException();";
            C << nl << "__readImpl(__is);";
            if(preserved)
            {
                C << nl << "__slicedData = __is->endException(true);";
            }
            else
            {
                C << nl << "__is->endException(false);";
            }
            C << eb;

            C << sp << nl << "void" << nl << scoped.substr(2)
              << "::__readImpl(const ::Ice::InputStreamPtr& __is)";
            C << sb;
            C << nl << "__is->startSlice();";
            writeMarshalUnmarshalDataMembers(C, p->dataMembers(), p->orderedOptionalDataMembers(), false);
            C << nl << "__is->endSlice();";
            if(base)
            {
                emitUpcall(base, "::__readImpl(__is);");
            }
            C << eb;
        }
        else
        {
            //
            // Emit placeholder functions to catch errors.
            //
            C << sp << nl << "void" << nl << scoped.substr(2) << "::__write(const ::Ice::OutputStreamPtr&) const";
            C << sb;
            C << nl << "::Ice::MarshalException ex(__FILE__, __LINE__);";
            C << nl << "ex.reason = \"exception " << scoped.substr(2) << " was not generated with stream support\";";
            C << nl << "throw ex;";
            C << eb;

            C << sp << nl << "void" << nl << scoped.substr(2) << "::__read(const ::Ice::InputStreamPtr&)";
            C << sb;
            C << nl << "::Ice::MarshalException ex(__FILE__, __LINE__);";
            C << nl << "ex.reason = \"exception " << scoped .substr(2)<< " was not generated with stream support\";";
            C << nl << "throw ex;";
            C << eb;
        }

        if(preserved && !basePreserved)
        {
            H.zeroIndent();
            H << sp << nl << "protected:";
            H.restoreIndent();
            H << sp << nl << "::Ice::SlicedDataPtr __slicedData;";
        }

        factoryName = "__F" + p->flattenedScope() + p->name();

        C << sp << nl << "struct " << factoryName << " : public ::IceInternal::UserExceptionFactory";
        C << sb;
        C << sp << nl << "virtual void";
        C << nl << "createAndThrow(const ::std::string&)";
        C << sb;
        C << nl << "throw " << scoped << "();";
        C << eb;
        C << eb << ';';

        C << sp << nl << "namespace";
        C << nl << "{";
        C << sp << nl << "const ::IceInternal::UserExceptionFactoryPtr " << factoryName
          << "__Ptr = new " << factoryName << ';';
        C << sp << nl << "}";

        C << sp << nl << "const ::IceInternal::UserExceptionFactoryPtr&";
        C << nl << scoped.substr(2) << "::ice_factory()";
        C << sb;
        C << nl << "return " << factoryName << "__Ptr;";
        C << eb;

        C << sp << nl << "class " << factoryName << "__Init";
        C << sb;
        C.dec();
        C << nl << "public:";
        C.inc();
        C << sp << nl << factoryName << "__Init()";
        C << sb;
        C << nl << "::IceInternal::factoryTable->addExceptionFactory(\"" << p->scoped() << "\", " << scoped
          << "::ice_factory());";
        C << eb;
        C << sp << nl << "~" << factoryName << "__Init()";
        C << sb;
        C << nl << "::IceInternal::factoryTable->removeExceptionFactory(\"" << p->scoped() << "\");";
        C << eb;
        C << eb << ';';
        C << sp << nl << "namespace";
        C << nl << "{";
        C << sp << nl << "const " << factoryName << "__Init "<< factoryName << "__i;";
        C << sp << nl << "}";
        C << sp << nl << "#ifdef __APPLE__";

        string initfuncname = "__F" + p->flattenedScope() + p->name() + "__initializer";
        C << nl << "extern \"C\" {";
        C.inc();
        C << nl << "void " << initfuncname << "();";
        C << nl << "void " << initfuncname << "() {}";
        C.dec();
        C << nl << "}";
        C << nl << "#endif";
    }
    H << eb << ';';

    if(!p->isLocal())
    {
        //
        // We need an instance here to trigger initialization if the implementation is in a shared libarry.
        // But we do this only once per source file, because a single instance is sufficient to initialize
        // all of the globals in a shared library.
        //
        if(!_doneStaticSymbol)
        {
            _doneStaticSymbol = true;
            H << sp << nl << "static " << name << " __" << p->name() << "_init;";
        }
    }

    _useWstring = resetUseWstring(_useWstringHist);
}

bool
Slice::Gen::TypesVisitor::visitStructStart(const StructPtr& p)
{
    DataMemberList dataMembers = p->dataMembers();
    _useWstring = setUseWstring(p, _useWstringHist, _useWstring);

    string name = fixKwd(p->name());

    bool classMetaData = findMetaData(p->getMetaData()) == "class";
    if(classMetaData)
    {
        H << sp << nl << "class " << _dllExport << name << " : public IceUtil::Shared";
        H << sb;
        H.dec();
        H << nl << "public:";
        H.inc();
        H << nl;
        if(p->hasDefaultValues())
        {
            H << nl << name << "() :";
            H.inc();
            writeDataMemberInitializers(H, dataMembers, _useWstring);
            H.dec();
            H << sb;
            H << eb;
        }
        else
        {
            H << nl << name << "() {}";
        }
    }
    else
    {
        H << sp << nl << "struct " << name;
        H << sb;
        if(p->hasDefaultValues())
        {
            H << nl << name << "() :";

            H.inc();
            writeDataMemberInitializers(H, dataMembers, _useWstring);
            H.dec();
            H << sb;
            H << eb << nl;
        }
    }

    //
    // Generate a one-shot constructor if the struct uses the class mapping, or if at least
    // one of its members has a default value.
    //
    if(!dataMembers.empty() && (findMetaData(p->getMetaData()) == "class" || p->hasDefaultValues()))
    {
        DataMemberList::const_iterator q;
        vector<string> paramDecls;
        vector<string> types;
        for(q = dataMembers.begin(); q != dataMembers.end(); ++q)
        {
            string typeName = inputTypeToString((*q)->type(), (*q)->optional(), (*q)->getMetaData(), _useWstring);
            types.push_back(typeName);
            paramDecls.push_back(typeName + " __ice_" + (*q)->name());
        }

        H << nl;
        if(!classMetaData)
        {
            H << _dllExport;
        }
        if(paramDecls.size() == 1)
        {
            H << "explicit ";
        }
        H << fixKwd(p->name()) << spar << paramDecls << epar << " :";
        H.inc();

        for(q = dataMembers.begin(); q != dataMembers.end(); ++q)
        {
            if(q != dataMembers.begin())
            {
                H << ',';
            }
            string memberName = fixKwd((*q)->name());
            H << nl << memberName << '(' << "__ice_" << (*q)->name() << ')';
        }

        H.dec();
        H << sb;
        H << eb;
        H << nl;
    }

    H << sp;

    return true;
}

void
Slice::Gen::TypesVisitor::visitStructEnd(const StructPtr& p)
{
    string name = fixKwd(p->name());
    string scoped = fixKwd(p->scoped());
    string scope = fixKwd(p->scope());

    DataMemberList dataMembers = p->dataMembers();
    DataMemberList::const_iterator q;

    vector<string> params;
    vector<string>::const_iterator pi;

    for(q = dataMembers.begin(); q != dataMembers.end(); ++q)
    {
        params.push_back(fixKwd((*q)->name()));
    }

    string dllExport;
    if(findMetaData(p->getMetaData()) != "class")
    {
        dllExport = _dllExport;
    }

    H << sp << nl << "bool operator==(const " << name << "& __rhs) const";
    H << sb;
    H << nl << "if(this == &__rhs)";
    H << sb;
    H << nl << "return true;";
    H << eb;
    for(pi = params.begin(); pi != params.end(); ++pi)
    {
        H << nl << "if(" << *pi << " != __rhs." << *pi << ')';
        H << sb;
        H << nl << "return false;";
        H << eb;
    }
    H << nl << "return true;";
    H << eb;
    H << sp << nl << "bool operator<(const " << name << "& __rhs) const";
    H << sb;
    H << nl << "if(this == &__rhs)";
    H << sb;
    H << nl << "return false;";
    H << eb;
    for(pi = params.begin(); pi != params.end(); ++pi)
    {
        H << nl << "if(" << *pi << " < __rhs." << *pi << ')';
        H << sb;
        H << nl << "return true;";
        H << eb;
        H << nl << "else if(__rhs." << *pi << " < " << *pi << ')';
        H << sb;
        H << nl << "return false;";
        H << eb;
    }
    H << nl << "return false;";
    H << eb;

    H << sp << nl << "bool operator!=(const " << name << "& __rhs) const";
    H << sb;
    H << nl << "return !operator==(__rhs);";
    H << eb;
    H << nl << "bool operator<=(const " << name << "& __rhs) const";
    H << sb;
    H << nl << "return operator<(__rhs) || operator==(__rhs);";
    H << eb;
    H << nl << "bool operator>(const " << name << "& __rhs) const";
    H << sb;
    H << nl << "return !operator<(__rhs) && !operator==(__rhs);";
    H << eb;
    H << nl << "bool operator>=(const " << name << "& __rhs) const";
    H << sb;
    H << nl << "return !operator<(__rhs);";
    H << eb;

    if(!p->isLocal())
    {
        //
        // None of these member functions are virtual!
        //
        H << sp << nl << dllExport << "void __write(::IceInternal::BasicStream*) const;";
        H << nl << dllExport << "void __read(::IceInternal::BasicStream*);";

        if(_stream)
        {
            H << nl << dllExport << "void __write(const ::Ice::OutputStreamPtr&) const;";
            H << nl << dllExport << "void __read(const ::Ice::InputStreamPtr&);";
        }

        C << sp << nl << "void" << nl << scoped.substr(2) << "::__write(::IceInternal::BasicStream* __os) const";
        C << sb;
        for(q = dataMembers.begin(); q != dataMembers.end(); ++q)
        {
            writeMarshalUnmarshalDataMember(C, *q, true);
        }
        C << eb;

        C << sp << nl << "void" << nl << scoped.substr(2) << "::__read(::IceInternal::BasicStream* __is)";
        C << sb;
        for(q = dataMembers.begin(); q != dataMembers.end(); ++q)
        {
            writeMarshalUnmarshalDataMember(C, *q, false);
        }
        C << eb;

        if(_stream)
        {
            C << sp << nl << "void" << nl << scoped.substr(2) << "::__write(const ::Ice::OutputStreamPtr& __os) const";
            C << sb;
            for(q = dataMembers.begin(); q != dataMembers.end(); ++q)
            {
                C << nl << "__os->write(" << fixKwd((*q)->name()) << ");";
            }
            C << eb;

            C << sp << nl << "void" << nl << scoped.substr(2) << "::__read(const ::Ice::InputStreamPtr& __is)";
            C << sb;
            for(q = dataMembers.begin(); q != dataMembers.end(); ++q)
            {
                C << nl << "__is->read(" << fixKwd((*q)->name()) << ");";
            }
            C << eb;
        }
    }

    H << eb << ';';

    if(findMetaData(p->getMetaData()) == "class")
    {
        H << sp << nl << "typedef ::IceUtil::Handle< " << scoped << "> " << p->name() + "Ptr;";
    }

    _useWstring = resetUseWstring(_useWstringHist);
}

void
Slice::Gen::TypesVisitor::visitDataMember(const DataMemberPtr& p)
{
    string name = fixKwd(p->name());
    TypePtr type = p->type();
    if(p->container() != 0 && 
       (StructPtr::dynamicCast(p->container()) || ExceptionPtr::dynamicCast(p->container())) &&
       SequencePtr::dynamicCast(type))
    {
        SequencePtr s = SequencePtr::dynamicCast(type);
        BuiltinPtr builtin = BuiltinPtr::dynamicCast(s->type());
        if(builtin && builtin->kind() == Builtin::KindByte)
        {
            StringList metaData = s->getMetaData();
            bool protobuf;
            findMetaData(s, metaData, protobuf);
            if(protobuf)
            {
                emitWarning(p->file(), p->line(), string("protobuf cannot be used as a ") + 
                                                  (StructPtr::dynamicCast(p->container()) ? "struct" : "exception") +
                                                  " member in C++");
            }
        }
    }

    H << nl << typeToString(p->type(), p->optional(), p->getMetaData(), _useWstring) << ' ' << name << ';';
}

void
Slice::Gen::TypesVisitor::visitSequence(const SequencePtr& p)
{
    string name = fixKwd(p->name());
    TypePtr type = p->type();
    string s = typeToString(type, p->typeMetaData(), _useWstring);
    StringList metaData = p->getMetaData();

    bool protobuf;
    string seqType = findMetaData(p, metaData, protobuf);
    H << sp;
    if(!protobuf)
    {
        if(!seqType.empty())
        {
            H << nl << "typedef " << seqType << ' ' << name << ';';
        }
        else
        {
            H << nl << "typedef ::std::vector<" << (s[0] == ':' ? " " : "") << s << "> " << name << ';';
        }
    }
}

void
Slice::Gen::TypesVisitor::visitDictionary(const DictionaryPtr& p)
{
    string name = fixKwd(p->name());
    TypePtr keyType = p->keyType();
    if(SequencePtr::dynamicCast(keyType))
    {
        SequencePtr s = SequencePtr::dynamicCast(keyType);
        BuiltinPtr builtin = BuiltinPtr::dynamicCast(s->type());
        if(builtin && builtin->kind() == Builtin::KindByte)
        {
            StringList metaData = s->getMetaData();
            bool protobuf;
            findMetaData(s, metaData, protobuf);
            if(protobuf)
            {
                emitWarning(p->file(), p->line(), "protobuf cannot be used as a dictionary key in C++");
            }
        }
    }

    TypePtr valueType = p->valueType();
    string ks = typeToString(keyType, p->keyMetaData(), _useWstring);
    if(ks[0] == ':')
    {
        ks.insert(0, " ");
    }
    string vs = typeToString(valueType, p->valueMetaData(), _useWstring);
    H << sp << nl << "typedef ::std::map<" << ks << ", " << vs << "> " << name << ';';
}

void
Slice::Gen::TypesVisitor::visitEnum(const EnumPtr& p)
{
    string name = fixKwd(p->name());
    EnumeratorList enumerators = p->getEnumerators();
    H << sp << nl << "enum " << name;
    H << sb;
    EnumeratorList::const_iterator en = enumerators.begin();
    while(en != enumerators.end())
    {
        H << nl << fixKwd((*en)->name());
        if(++en != enumerators.end())
        {
            H << ',';
        }
    }
    H << eb << ';';
}

void
Slice::Gen::TypesVisitor::visitConst(const ConstPtr& p)
{
    H << sp;
    H << nl << "const " << typeToString(p->type(), p->typeMetaData(), _useWstring) << " " << fixKwd(p->name())
      << " = ";
    writeConstantValue(H, p->type(), p->valueType(), p->value(), _useWstring, p->typeMetaData());
    H << ';';
}

void
Slice::Gen::TypesVisitor::emitUpcall(const ExceptionPtr& base, const string& call, bool isLocal)
{
    C.zeroIndent();
    C << nl << "#if defined(_MSC_VER) && (_MSC_VER < 1300) // VC++ 6 compiler bug"; // COMPILERFIX
    C.restoreIndent();
    C << nl << (base ? fixKwd(base->name()) : string(isLocal ? "LocalException" : "UserException")) << call;
    C.zeroIndent();
    C << nl << "#else";
    C.restoreIndent();
    C << nl << (base ? fixKwd(base->scoped()) : string(isLocal ? "::Ice::LocalException" : "::Ice::UserException"))
      << call;
    C.zeroIndent();
    C << nl << "#endif";
    C.restoreIndent();
}

Slice::Gen::ProxyDeclVisitor::ProxyDeclVisitor(Output& h, Output& c, const string& dllExport) :
    H(h), C(c), _dllExport(dllExport)
{
}

bool
Slice::Gen::ProxyDeclVisitor::visitUnitStart(const UnitPtr& p)
{
    if(!p->hasNonLocalClassDecls())
    {
        return false;
    }

    H << sp << nl << "namespace IceProxy" << nl << '{';

    return true;
}

void
Slice::Gen::ProxyDeclVisitor::visitUnitEnd(const UnitPtr& p)
{
    H << sp << nl << '}';
}

bool
Slice::Gen::ProxyDeclVisitor::visitModuleStart(const ModulePtr& p)
{
    if(!p->hasNonLocalClassDecls())
    {
        return false;
    }

    string name = fixKwd(p->name());

    H << sp << nl << "namespace " << name << nl << '{';

    return true;
}

void
Slice::Gen::ProxyDeclVisitor::visitModuleEnd(const ModulePtr& p)
{
    H << sp << nl << '}';
}

void
Slice::Gen::ProxyDeclVisitor::visitClassDecl(const ClassDeclPtr& p)
{
    if(p->isLocal())
    {
        return;
    }

    string name = fixKwd(p->name());
    string scoped = fixKwd(p->scoped());

    H << sp << nl << "class " << name << ';';
    H << nl << _dllExport << "void __read(::IceInternal::BasicStream*, ::IceInternal::ProxyHandle< ::IceProxy" 
      << scoped << ">&);";
    H << nl << _dllExport << "::IceProxy::Ice::Object* upCast(::IceProxy" << scoped << "*);";
}

Slice::Gen::ProxyVisitor::ProxyVisitor(Output& h, Output& c, const string& dllExport) :
    H(h), C(c), _dllExport(dllExport), _useWstring(false)
{
}

bool
Slice::Gen::ProxyVisitor::visitUnitStart(const UnitPtr& p)
{
    if(!p->hasNonLocalClassDefs())
    {
        return false;
    }

    H << sp << nl << "namespace IceProxy" << nl << '{';

    return true;
}

void
Slice::Gen::ProxyVisitor::visitUnitEnd(const UnitPtr& p)
{
    H << sp << nl << '}';
}

bool
Slice::Gen::ProxyVisitor::visitModuleStart(const ModulePtr& p)
{
    if(!p->hasNonLocalClassDefs())
    {
        return false;
    }

    _useWstring = setUseWstring(p, _useWstringHist, _useWstring);

    string name = fixKwd(p->name());

    H << sp << nl << "namespace " << name << nl << '{';

    return true;
}

void
Slice::Gen::ProxyVisitor::visitModuleEnd(const ModulePtr& p)
{
    H << sp << nl << '}';

    _useWstring = resetUseWstring(_useWstringHist);
}

bool
Slice::Gen::ProxyVisitor::visitClassDefStart(const ClassDefPtr& p)
{
    if(p->isLocal())
    {
        return false;
    }

    _useWstring = setUseWstring(p, _useWstringHist, _useWstring);

    string name = fixKwd(p->name());
    string scope = fixKwd(p->scope());
    string scoped = fixKwd(p->scoped());
    ClassList bases = p->bases();

    H << sp << nl << "class " << name << " : ";
    if(bases.empty())
    {
        H << "virtual public ::IceProxy::Ice::Object";
    }
    else
    {
        H.useCurrentPosAsIndent();
        ClassList::const_iterator q = bases.begin();
        while(q != bases.end())
        {
            H << "virtual public ::IceProxy" << fixKwd((*q)->scoped());
            if(++q != bases.end())
            {
                H << ',' << nl;
            }
        }
        H.restoreIndent();
    }

    H << sb;
    H.dec();
    H << nl << "public:";
    H.inc();

    if(_dllExport != "")
    {
	//
	// To export the virtual table
	//
	C << nl << "#ifdef __SUNPRO_CC";
	C << nl << "class "
	    << (_dllExport.empty() ? "" : "ICE_DECLSPEC_EXPORT ")
	    << "IceProxy" << scoped << ";";
	C << nl << "#endif";
    }

    C << nl
      << (_dllExport.empty() ? "" : "ICE_DECLSPEC_EXPORT ")
      << "::IceProxy::Ice::Object* ::IceProxy" << scope << "upCast(::IceProxy" << scoped
      << "* p) { return p; }";

    C << sp;
    C << nl << "void" << nl << "::IceProxy" << scope << "__read(::IceInternal::BasicStream* __is, "
      << "::IceInternal::ProxyHandle< ::IceProxy" << scoped << ">& v)";
    C << sb;
    C << nl << "::Ice::ObjectPrx proxy;";
    C << nl << "__is->read(proxy);";
    C << nl << "if(!proxy)";
    C << sb;
    C << nl << "v = 0;";
    C << eb;
    C << nl << "else";
    C << sb;
    C << nl << "v = new ::IceProxy" << scoped << ';';
    C << nl << "v->__copyFrom(proxy);";
    C << eb;
    C << eb;

    return true;
}

void
Slice::Gen::ProxyVisitor::visitClassDefEnd(const ClassDefPtr& p)
{
    string name = fixKwd(p->name());
    string scoped = fixKwd(p->scoped());
    string scope = fixKwd(p->scope());

    //
    // "Overwrite" various non-virtual functions in ::IceProxy::Ice::Object that return an ObjectPrx and
    // are more usable when they return a <name>Prx
    //

    //
    // No identity!
    //

    H << nl << nl << "::IceInternal::ProxyHandle<" << name << "> ice_context(const ::Ice::Context& __context) const";
    H << sb;
    H.dec();
    H << nl << "#if defined(_MSC_VER) && (_MSC_VER < 1300) // VC++ 6 compiler bug"; // COMPILERFIX
    H.inc();
    H << nl << "typedef ::IceProxy::Ice::Object _Base;";
    H << nl << "return dynamic_cast<" << name << "*>(_Base::ice_context(__context).get());";
    H.dec();
    H << nl << "#else";
    H.inc();
    H << nl << "return dynamic_cast<" << name << "*>(::IceProxy::Ice::Object::ice_context(__context).get());";
    H.dec();
    H << nl << "#endif";
    H.inc();
    H << eb;

    //
    // No facet!
    //

    H << nl << nl << "::IceInternal::ProxyHandle<" << name << "> ice_adapterId(const ::std::string& __id) const";
    H << sb;
    H.dec();
    H << nl << "#if defined(_MSC_VER) && (_MSC_VER < 1300) // VC++ 6 compiler bug"; // COMPILERFIX
    H.inc();
    H << nl << "typedef ::IceProxy::Ice::Object _Base;";
    H << nl << "return dynamic_cast<" << name << "*>(_Base::ice_adapterId(__id).get());";
    H.dec();
    H << nl << "#else";
    H.inc();
    H << nl << "return dynamic_cast<" << name << "*>(::IceProxy::Ice::Object::ice_adapterId(__id).get());";
    H.dec();
    H << nl << "#endif";
    H.inc();
    H << eb;

    H << nl << nl << "::IceInternal::ProxyHandle<" << name << "> ice_endpoints(const ::Ice::EndpointSeq& __endpoints) const";
    H << sb;
    H.dec();
    H << nl << "#if defined(_MSC_VER) && (_MSC_VER < 1300) // VC++ 6 compiler bug"; // COMPILERFIX
    H.inc();
    H << nl << "typedef ::IceProxy::Ice::Object _Base;";
    H << nl << "return dynamic_cast<" << name << "*>(_Base::ice_endpoints(__endpoints).get());";
    H.dec();
    H << nl << "#else";
    H.inc();
    H << nl << "return dynamic_cast<" << name << "*>(::IceProxy::Ice::Object::ice_endpoints(__endpoints).get());";
    H.dec();
    H << nl << "#endif";
    H.inc();
    H << eb;

    H << nl << nl << "::IceInternal::ProxyHandle<" << name << "> ice_locatorCacheTimeout(int __timeout) const";
    H << sb;
    H.dec();
    H << nl << "#if defined(_MSC_VER) && (_MSC_VER < 1300) // VC++ 6 compiler bug"; // COMPILERFIX
    H.inc();
    H << nl << "typedef ::IceProxy::Ice::Object _Base;";
    H << nl << "return dynamic_cast<" << name << "*>(_Base::ice_locatorCacheTimeout(__timeout).get());";
    H.dec();
    H << nl << "#else";
    H.inc();
    H << nl << "return dynamic_cast<" << name << "*>(::IceProxy::Ice::Object::ice_locatorCacheTimeout(__timeout).get());";
    H.dec();
    H << nl << "#endif";
    H.inc();
    H << eb;

    H << nl << nl << "::IceInternal::ProxyHandle<" << name << "> ice_connectionCached(bool __cached) const";
    H << sb;
    H.dec();
    H << nl << "#if defined(_MSC_VER) && (_MSC_VER < 1300) // VC++ 6 compiler bug"; // COMPILERFIX
    H.inc();
    H << nl << "typedef ::IceProxy::Ice::Object _Base;";
    H << nl << "return dynamic_cast<" << name << "*>(_Base::ice_connectionCached(__cached).get());";
    H.dec();
    H << nl << "#else";
    H.inc();
    H << nl << "return dynamic_cast<" << name << "*>(::IceProxy::Ice::Object::ice_connectionCached(__cached).get());";
    H.dec(); H << nl << "#endif"; H.inc();
    H << eb;

    H << nl << nl << "::IceInternal::ProxyHandle<" << name << "> ice_endpointSelection(::Ice::EndpointSelectionType __est) const";
    H << sb;
    H.dec();
    H << nl << "#if defined(_MSC_VER) && (_MSC_VER < 1300) // VC++ 6 compiler bug"; // COMPILERFIX
    H.inc();
    H << nl << "typedef ::IceProxy::Ice::Object _Base;";
    H << nl << "return dynamic_cast<" << name << "*>(_Base::ice_endpointSelection(__est).get());";
    H.dec();
    H << nl << "#else";
    H.inc();
    H << nl << "return dynamic_cast<" << name << "*>(::IceProxy::Ice::Object::ice_endpointSelection(__est).get());";
    H.dec();
    H << nl << "#endif";
    H.inc();
    H << eb;

    H << nl << nl << "::IceInternal::ProxyHandle<" << name << "> ice_secure(bool __secure) const";
    H << sb;
    H.dec();
    H << nl << "#if defined(_MSC_VER) && (_MSC_VER < 1300) // VC++ 6 compiler bug"; // COMPILERFIX
    H.inc();
    H << nl << "typedef ::IceProxy::Ice::Object _Base;";
    H << nl << "return dynamic_cast<" << name << "*>(_Base::ice_secure(__secure).get());";
    H.dec();
    H << nl << "#else";
    H.inc();
    H << nl << "return dynamic_cast<" << name << "*>(::IceProxy::Ice::Object::ice_secure(__secure).get());";
    H.dec();
    H << nl << "#endif";
    H.inc();
    H << eb;

    H << nl << nl << "::IceInternal::ProxyHandle<" << name << "> ice_preferSecure(bool __preferSecure) const";
    H << sb;
    H.dec();
    H << nl << "#if defined(_MSC_VER) && (_MSC_VER < 1300) // VC++ 6 compiler bug"; // COMPILERFIX
    H.inc();
    H << nl << "typedef ::IceProxy::Ice::Object _Base;";
    H << nl << "return dynamic_cast<" << name << "*>(_Base::ice_preferSecure(__preferSecure).get());";
    H.dec();
    H << nl << "#else";
    H.inc();
    H << nl << "return dynamic_cast<" << name << "*>(::IceProxy::Ice::Object::ice_preferSecure(__preferSecure).get());";
    H.dec();
    H << nl << "#endif";
    H.inc();
    H << eb;

    H << nl << nl << "::IceInternal::ProxyHandle<" << name << "> ice_router(const ::Ice::RouterPrx& __router) const";
    H << sb;
    H.dec();
    H << nl << "#if defined(_MSC_VER) && (_MSC_VER < 1300) // VC++ 6 compiler bug"; // COMPILERFIX
    H.inc();
    H << nl << "typedef ::IceProxy::Ice::Object _Base;";
    H << nl << "return dynamic_cast<" << name << "*>(_Base::ice_router(__router).get());";
    H.dec();
    H << nl << "#else";
    H.inc();
    H << nl << "return dynamic_cast<" << name << "*>(::IceProxy::Ice::Object::ice_router(__router).get());";
    H.dec();
    H << nl << "#endif";
    H.inc();
    H << eb;

    H << nl << nl << "::IceInternal::ProxyHandle<" << name << "> ice_locator(const ::Ice::LocatorPrx& __locator) const";
    H << sb;
    H.dec(); H << nl << "#if defined(_MSC_VER) && (_MSC_VER < 1300) // VC++ 6 compiler bug"; // COMPILERFIX
    H.inc();
    H << nl << "typedef ::IceProxy::Ice::Object _Base;";
    H << nl << "return dynamic_cast<" << name << "*>(_Base::ice_locator(__locator).get());";
    H.dec();
    H << nl << "#else";
    H.inc();
    H << nl << "return dynamic_cast<" << name << "*>(::IceProxy::Ice::Object::ice_locator(__locator).get());";
    H.dec();
    H << nl << "#endif";
    H.inc();
    H << eb;

    H << nl << nl << "::IceInternal::ProxyHandle<" << name << "> ice_collocationOptimized(bool __co) const";
    H << sb;
    H.dec(); H << nl << "#if defined(_MSC_VER) && (_MSC_VER < 1300) // VC++ 6 compiler bug"; // COMPILERFIX
    H.inc();
    H << nl << "typedef ::IceProxy::Ice::Object _Base;";
    H << nl << "return dynamic_cast<" << name << "*>(_Base::ice_collocationOptimized(__co).get());";
    H.dec(); H << nl << "#else"; H.inc();
    H << nl << "return dynamic_cast<" << name << "*>(::IceProxy::Ice::Object::ice_collocationOptimized(__co).get());";
    H.dec(); H << nl << "#endif"; H.inc();
    H << eb;

    H << nl << nl << "::IceInternal::ProxyHandle<" << name << "> ice_twoway() const";
    H << sb;
    H.dec();
    H << nl << "#if defined(_MSC_VER) && (_MSC_VER < 1300) // VC++ 6 compiler bug"; // COMPILERFIX
    H.inc();
    H << nl << "typedef ::IceProxy::Ice::Object _Base;";
    H << nl << "return dynamic_cast<" << name << "*>(_Base::ice_twoway().get());";
    H.dec();
    H << nl << "#else";
    H.inc();
    H << nl << "return dynamic_cast<" << name << "*>(::IceProxy::Ice::Object::ice_twoway().get());";
    H.dec();
    H << nl << "#endif";
    H.inc();
    H << eb;

    H << nl << nl << "::IceInternal::ProxyHandle<" << name << "> ice_oneway() const";
    H << sb;
    H.dec();
    H << nl << "#if defined(_MSC_VER) && (_MSC_VER < 1300) // VC++ 6 compiler bug"; // COMPILERFIX
    H.inc();
    H << nl << "typedef ::IceProxy::Ice::Object _Base;";
    H << nl << "return dynamic_cast<" << name << "*>(_Base::ice_oneway().get());";
    H.dec();
    H << nl << "#else"; H.inc();
    H << nl << "return dynamic_cast<" << name << "*>(::IceProxy::Ice::Object::ice_oneway().get());";
    H.dec();
    H << nl << "#endif";
    H.inc();
    H << eb;

    H << nl << nl << "::IceInternal::ProxyHandle<" << name << "> ice_batchOneway() const";
    H << sb;
    H.dec();
    H << nl << "#if defined(_MSC_VER) && (_MSC_VER < 1300) // VC++ 6 compiler bug"; // COMPILERFIX
    H.inc();
    H << nl << "typedef ::IceProxy::Ice::Object _Base;";
    H << nl << "return dynamic_cast<" << name << "*>(_Base::ice_batchOneway().get());";
    H.dec();
    H << nl << "#else";
    H.inc();
    H << nl << "return dynamic_cast<" << name << "*>(::IceProxy::Ice::Object::ice_batchOneway().get());";
    H.dec();
    H << nl << "#endif";
    H.inc();
    H << eb;

    H << nl << nl << "::IceInternal::ProxyHandle<" << name << "> ice_datagram() const";
    H << sb;
    H.dec();
    H << nl << "#if defined(_MSC_VER) && (_MSC_VER < 1300) // VC++ 6 compiler bug"; // COMPILERFIX
    H.inc();
    H << nl << "typedef ::IceProxy::Ice::Object _Base;";
    H << nl << "return dynamic_cast<" << name << "*>(_Base::ice_datagram().get());";
    H.dec();
    H << nl << "#else";
    H.inc();
    H << nl << "return dynamic_cast<" << name << "*>(::IceProxy::Ice::Object::ice_datagram().get());";
    H.dec();
    H << nl << "#endif";
    H.inc();
    H << eb;

    H << nl << nl << "::IceInternal::ProxyHandle<" << name << "> ice_batchDatagram() const";
    H << sb;
    H.dec();
    H << nl << "#if defined(_MSC_VER) && (_MSC_VER < 1300) // VC++ 6 compiler bug"; // COMPILERFIX
    H.inc();
    H << nl << "typedef ::IceProxy::Ice::Object _Base;";
    H << nl << "return dynamic_cast<" << name << "*>(_Base::ice_batchDatagram().get());";
    H.dec();
    H << nl << "#else";
    H.inc();
    H << nl << "return dynamic_cast<" << name << "*>(::IceProxy::Ice::Object::ice_batchDatagram().get());";
    H.dec();
    H << nl << "#endif";
    H.inc();
    H << eb;

    H << nl << nl << "::IceInternal::ProxyHandle<" << name << "> ice_compress(bool __compress) const";
    H << sb;
    H.dec();
    H << nl << "#if defined(_MSC_VER) && (_MSC_VER < 1300) // VC++ 6 compiler bug"; // COMPILERFIX
    H.inc();
    H << nl << "typedef ::IceProxy::Ice::Object _Base;";
    H << nl << "return dynamic_cast<" << name << "*>(_Base::ice_compress(__compress).get());";
    H.dec();
    H << nl << "#else";
    H.inc();
    H << nl << "return dynamic_cast<" << name << "*>(::IceProxy::Ice::Object::ice_compress(__compress).get());";
    H.dec();
    H << nl << "#endif";
    H.inc();
    H << eb;

    H << nl << nl << "::IceInternal::ProxyHandle<" << name << "> ice_timeout(int __timeout) const";
    H << sb;
    H.dec();
    H << nl << "#if defined(_MSC_VER) && (_MSC_VER < 1300) // VC++ 6 compiler bug"; // COMPILERFIX
    H.inc();
    H << nl << "typedef ::IceProxy::Ice::Object _Base;";
    H << nl << "return dynamic_cast<" << name << "*>(_Base::ice_timeout(__timeout).get());";
    H.dec();
    H << nl << "#else";
    H.inc();
    H << nl << "return dynamic_cast<" << name << "*>(::IceProxy::Ice::Object::ice_timeout(__timeout).get());";
    H.dec();
    H << nl << "#endif";
    H.inc();
    H << eb;

    H << nl << nl << "::IceInternal::ProxyHandle<" << name << "> ice_connectionId(const ::std::string& __id) const";
    H << sb;
    H.dec();
    H << nl << "#if defined(_MSC_VER) && (_MSC_VER < 1300) // VC++ 6 compiler bug"; // COMPILERFIX
    H.inc();
    H << nl << "typedef ::IceProxy::Ice::Object _Base;";
    H << nl << "return dynamic_cast<" << name << "*>(_Base::ice_connectionId(__id).get());";
    H.dec();
    H << nl << "#else";
    H.inc();
    H << nl << "return dynamic_cast<" << name << "*>(::IceProxy::Ice::Object::ice_connectionId(__id).get());";
    H.dec();
    H << nl << "#endif";
    H.inc();
    H << eb;

    H << nl << nl << "::IceInternal::ProxyHandle<" << name
      << "> ice_encodingVersion(const ::Ice::EncodingVersion& __v) const";
    H << sb;
    H.dec();
    H << nl << "#if defined(_MSC_VER) && (_MSC_VER < 1300) // VC++ 6 compiler bug"; // COMPILERFIX
    H.inc();
    H << nl << "typedef ::IceProxy::Ice::Object _Base;";
    H << nl << "return dynamic_cast<" << name << "*>(_Base::ice_encodingVersion(__v).get());";
    H.dec();
    H << nl << "#else";
    H.inc();
    H << nl << "return dynamic_cast<" << name << "*>(::IceProxy::Ice::Object::ice_encodingVersion(__v).get());";
    H.dec();
    H << nl << "#endif";
    H.inc();
    H << eb;

    H << nl << nl << _dllExport << "static const ::std::string& ice_staticId();";

    H.dec();
    H << sp << nl << "private: ";
    H.inc();
    H << sp << nl << _dllExport << "virtual ::IceInternal::Handle< ::IceDelegateM::Ice::Object> __createDelegateM();";
    H << nl <<  _dllExport << "virtual ::IceInternal::Handle< ::IceDelegateD::Ice::Object> __createDelegateD();";
    H << nl <<  _dllExport << "virtual ::IceProxy::Ice::Object* __newInstance() const;";
    H << eb << ';';

    C << sp;
    C << nl << "const ::std::string&" << nl << "IceProxy" << scoped << "::ice_staticId()";
    C << sb;
    C << nl << "return "<< scoped << "::ice_staticId();";
    C << eb;

    C << sp << nl << "::IceInternal::Handle< ::IceDelegateM::Ice::Object>";
    C << nl << "IceProxy" << scoped << "::__createDelegateM()";
    C << sb;
    C << nl << "return ::IceInternal::Handle< ::IceDelegateM::Ice::Object>(new ::IceDelegateM" << scoped << ");";
    C << eb;
    C << sp << nl << "::IceInternal::Handle< ::IceDelegateD::Ice::Object>";
    C << nl << "IceProxy" << scoped << "::__createDelegateD()";
    C << sb;
    C << nl << "return ::IceInternal::Handle< ::IceDelegateD::Ice::Object>(new ::IceDelegateD" << scoped << ");";
    C << eb;
    C << sp << nl << "::IceProxy::Ice::Object*";
    C << nl << "IceProxy" << scoped << "::__newInstance() const";
    C << sb;
    C << nl << "return new " << name << ";";
    C << eb;

    _useWstring = resetUseWstring(_useWstringHist);
}

void
Slice::Gen::ProxyVisitor::visitOperation(const OperationPtr& p)
{
    string name = p->name();
    string scoped = fixKwd(p->scoped());
    string scope = fixKwd(p->scope());

    TypePtr ret = p->returnType();
    bool retIsOpt = p->returnIsOptional();
    string retS = returnTypeToString(ret, retIsOpt, p->getMetaData(), _useWstring | TypeContextAMIEnd);
    string retSEndAMI = returnTypeToString(ret, retIsOpt, p->getMetaData(), _useWstring | TypeContextAMIPrivateEnd);

    ContainerPtr container = p->container();
    ClassDefPtr cl = ClassDefPtr::dynamicCast(container);
    string clScope = fixKwd(cl->scope());
    string delName = "Callback_" + cl->name() + "_" + name;
    string delNameScoped = clScope + delName;

    vector<string> params;
    vector<string> paramsDecl;
    vector<string> args;

    vector<string> paramsAMI;
    vector<string> paramsDeclAMI;
    vector<string> argsAMI;
    vector<string> outParamsAMI;
    vector<string> outParamsDeclAMI;
    vector<string> outParamsDeclEndAMI;

    ParamDeclList paramList = p->parameters();
    ParamDeclList inParams;
    ParamDeclList outParams;
    for(ParamDeclList::const_iterator q = paramList.begin(); q != paramList.end(); ++q)
    {
        string paramName = fixKwd((*q)->name());

        StringList metaData = (*q)->getMetaData();
        string typeString;
        string typeStringEndAMI;
        if((*q)->isOutParam())
        {
            typeString = outputTypeToString((*q)->type(), (*q)->optional(), metaData, _useWstring | TypeContextAMIEnd);
            typeStringEndAMI = outputTypeToString((*q)->type(), (*q)->optional(), metaData,
                                                  _useWstring | TypeContextAMIPrivateEnd);
        }
        else
        {
            typeString = inputTypeToString((*q)->type(), (*q)->optional(), metaData, _useWstring);
        }

        params.push_back(typeString);
        paramsDecl.push_back(typeString + ' ' + paramName);
        args.push_back(paramName);

        if(!(*q)->isOutParam())
        {
            paramsAMI.push_back(typeString);
            paramsDeclAMI.push_back(typeString + ' ' + paramName);
            argsAMI.push_back(paramName);
            inParams.push_back(*q);
        }
        else
        {
            outParamsAMI.push_back(typeString);
            outParamsDeclAMI.push_back(typeString + ' ' + paramName);
            outParamsDeclEndAMI.push_back(typeStringEndAMI + ' ' + paramName);
            outParams.push_back(*q);
        }
    }

    //
    // Check if we need to generate a private ___end_ method. This is the case if the
    // when using certain mapping features such as cpp:array or cpp:range:array. While
    // the regular end_ method can't return pair<const TYPE*, const TYPE*> because the 
    // pointers would be invalid once end_ returns, we still want to allow using this
    // alternate mapping with AMI response callbacks (to allow zero-copy for instance).
    // For this purpose, we generate a special ___end method which is used by the 
    // __completed implementation of the generated Callback_Inft_opName operation 
    // delegate.
    //
    bool generatePrivateEnd = retS != retSEndAMI || outParamsDeclAMI != outParamsDeclEndAMI;
    if(ret && generatePrivateEnd)
    {
        string typeStringEndAMI = outputTypeToString(ret, p->returnIsOptional(), p->getMetaData(), 
                                                     _useWstring | TypeContextAMIPrivateEnd);
        outParamsDeclEndAMI.push_back(typeStringEndAMI + ' ' + "__ret");
    }

    string thisPointer = fixKwd(scope.substr(0, scope.size() - 2)) + "*";

    string deprecateSymbol = getDeprecateSymbol(p, cl);
    H << sp << nl << deprecateSymbol << retS << ' ' << fixKwd(name) << spar << paramsDecl << epar;
    H << sb;
    H << nl;
    if(ret)
    {
        H << "return ";
    }
    H << fixKwd(name) << spar << args << "0" << epar << ';';
    H << eb;
    H << nl << deprecateSymbol << retS << ' ' << fixKwd(name) << spar << paramsDecl << "const ::Ice::Context& __ctx"
      << epar;
    H << sb;
    H << nl;
    if(ret)
    {
        H << "return ";
    }
    H << fixKwd(name) << spar << args << "&__ctx" << epar << ';';
    H << eb;

    H << sp << nl << "::Ice::AsyncResultPtr begin_" << name << spar << paramsDeclAMI << epar;
    H << sb;
    H << nl << "return begin_" << name << spar << argsAMI << "0" << "::IceInternal::__dummyCallback" << "0" 
      << epar << ';';
    H << eb;

    H << sp << nl << "::Ice::AsyncResultPtr begin_" << name << spar << paramsDeclAMI
      << "const ::Ice::Context& __ctx" << epar;
    H << sb;
    H << nl << "return begin_" << name << spar << argsAMI << "&__ctx" << "::IceInternal::__dummyCallback" << "0"
      << epar << ';';
    H << eb;

    H << sp << nl << "::Ice::AsyncResultPtr begin_" << name << spar << paramsDeclAMI
      << "const ::Ice::CallbackPtr& __del"
      << "const ::Ice::LocalObjectPtr& __cookie = 0" << epar;
    H << sb;
    H << nl << "return begin_" << name << spar << argsAMI << "0" << "__del" << "__cookie" << epar << ';';
    H << eb;

    H << sp << nl << "::Ice::AsyncResultPtr begin_" << name << spar << paramsDeclAMI
      << "const ::Ice::Context& __ctx"
      << "const ::Ice::CallbackPtr& __del"
      << "const ::Ice::LocalObjectPtr& __cookie = 0" << epar;
    H << sb;
    H << nl << "return begin_" << name << spar << argsAMI << "&__ctx" << "__del" << "__cookie" << epar << ';';
    H << eb;

    H << sp << nl << "::Ice::AsyncResultPtr begin_" << name << spar << paramsDeclAMI
      << "const " + delNameScoped + "Ptr& __del"
      << "const ::Ice::LocalObjectPtr& __cookie = 0" << epar;
    H << sb;
    H << nl << "return begin_" << name << spar << argsAMI << "0" << "__del" << "__cookie" << epar << ';';
    H << eb;
    
    H << sp << nl << "::Ice::AsyncResultPtr begin_" << name << spar << paramsDeclAMI
      << "const ::Ice::Context& __ctx"
      << "const " + delNameScoped + "Ptr& __del"
      << "const ::Ice::LocalObjectPtr& __cookie = 0" << epar;
    H << sb;
    H << nl << "return begin_" << name << spar << argsAMI << "&__ctx" << "__del" << "__cookie" << epar << ';';
    H << eb;

    H << sp << nl << _dllExport << retS << " end_" << name << spar << outParamsDeclAMI
      << "const ::Ice::AsyncResultPtr&" << epar << ';';
    if(generatePrivateEnd)
    {
        H << sp << nl << "void ___end_" << name << spar << outParamsDeclEndAMI;
        H << "const ::Ice::AsyncResultPtr&" << epar << ';';
    }

    H << nl;
    H.dec();
    H << nl << "private:";
    H.inc();
    H << sp << nl << _dllExport << retS << ' ' << fixKwd(name) << spar << params << "const ::Ice::Context*" << epar
      << ';';
    H << nl << _dllExport <<  "::Ice::AsyncResultPtr begin_" << name << spar << paramsAMI << "const ::Ice::Context*"
      << "const ::IceInternal::CallbackBasePtr&"
      << "const ::Ice::LocalObjectPtr& __cookie = 0" << epar << ';';
    H << nl;
    H.dec();
    H << nl << "public:";
    H.inc();

    C << sp << nl << retS << nl << "IceProxy" << scoped << spar << paramsDecl << "const ::Ice::Context* __ctx" << epar;
    C << sb;
    C << nl << "int __cnt = 0;";
    C << nl << "while(true)";
    C << sb;
    C << nl << "::IceInternal::Handle< ::IceDelegate::Ice::Object> __delBase;";
    C << nl << "try";
    C << sb;

    if(p->returnsData())
    {
        C << nl << "__checkTwowayOnly(" << p->flattenedScope() + p->name() + "_name);";
    }
    C << nl << "__delBase = __getDelegate(false);";
    C << nl << "::IceDelegate" << thisPointer << " __del = dynamic_cast< ::IceDelegate"
      << thisPointer << ">(__delBase.get());";
    C << nl;
    if(ret)
    {
        C << "return ";
    }
    C << "__del->" << fixKwd(name) << spar << args << "__ctx" << epar << ';';
    if(!ret)
    {
        C << nl << "return;";
    }
    C << eb;
    C << nl << "catch(const ::IceInternal::LocalExceptionWrapper& __ex)";
    C << sb;
    if(p->mode() == Operation::Idempotent || p->mode() == Operation::Nonmutating)
    {
        C << nl << "__handleExceptionWrapperRelaxed(__delBase, __ex, true, __cnt);";
    }
    else
    {
        C << nl << "__handleExceptionWrapper(__delBase, __ex);";
    }
    C << eb;
    C << nl << "catch(const ::Ice::LocalException& __ex)";
    C << sb;
    C << nl << "__handleException(__delBase, __ex, true, __cnt);";
    C << eb;
    C << eb;
    C << eb;

    C << sp << nl << "::Ice::AsyncResultPtr" << nl << "IceProxy" << scope << "begin_" << name << spar << paramsDeclAMI
      << "const ::Ice::Context* __ctx" << "const ::IceInternal::CallbackBasePtr& __del"
      << "const ::Ice::LocalObjectPtr& __cookie" << epar;
    C << sb;
    string flatName = p->flattenedScope() + name + "_name";
    if(p->returnsData())
    {
	C << nl << "__checkAsyncTwowayOnly(" << flatName <<  ");";
    }
    C << nl << "::IceInternal::OutgoingAsyncPtr __result = new ::IceInternal::OutgoingAsync(this, ";
    C << flatName << ", __del, __cookie);";
    C << nl << "try";
    C << sb;
    C << nl << "__result->__prepare(" << flatName << ", " << operationModeToString(p->sendMode()) << ", __ctx);";
    if(inParams.empty())
    {
        C << nl << "__result->__writeEmptyParams();";
    }
    else 
    {
<<<<<<< HEAD
        C << nl << "::IceInternal::BasicStream* __os = __result->__startWriteParams(" << formatTypeToString(p->format()) << ");";
        FormatType format = p->format();
        if(p->sendsClasses() && format != DefaultFormat)
        {
            C << nl << "__os->format(" << formatTypeToString(format) << ");";
        }
=======
        C << nl << "::IceInternal::BasicStream* __os = __result->__startWriteParams(" << opFormatTypeToString(p) <<");";
>>>>>>> 4f9a1392
        writeMarshalCode(C, inParams, 0, TypeContextInParam);
        C << nl << "__result->__endWriteParams();";
    }
    C << nl << "__result->__send(true);";
    C << eb;
    C << nl << "catch(const ::Ice::LocalException& __ex)";
    C << sb;
    C << nl << "__result->__exceptionAsync(__ex);";
    C << eb;
    C << nl << "return __result;";
    C << eb;

    C << sp << nl << retS << nl << "IceProxy" << scope << "end_" << name << spar << outParamsDeclAMI
      << "const ::Ice::AsyncResultPtr& __result" << epar;
    C << sb;
    if(p->returnsData())
    {
        C << nl << "::Ice::AsyncResult::__check(__result, this, " << flatName << ");";

        //
        // COMPILERFIX: It's necessary to generate the allocate code here before 
        // this if(!__result->wait()). If generated after this if block, we get
        // access violations errors with the test/Ice/slicing/objects test on VC9 
        // and Windows 64 bits when compiled with optimization (see bug 4400).
        //
        writeAllocateCode(C, ParamDeclList(), p, _useWstring | TypeContextAMIEnd);

        C << nl << "if(!__result->__wait())";
        C << sb;
        C << nl << "try";
        C << sb;
        C << nl << "__result->__throwUserException();";
        C << eb;
        //
        // Generate a catch block for each legal user exception.
        // (See comment in DelegateMVisitor::visitOperation() for details.)
        //
        ExceptionList throws = p->throws();
        throws.sort();
        throws.unique();
#if defined(__SUNPRO_CC)
        throws.sort(derivedToBaseCompare);
#else
        throws.sort(Slice::DerivedToBaseCompare());
#endif
        for(ExceptionList::const_iterator i = throws.begin(); i != throws.end(); ++i)
        {
            string scoped = (*i)->scoped();
            C << nl << "catch(const " << fixKwd((*i)->scoped()) << "&)";
            C << sb;
            C << nl << "throw;";
            C << eb;
        }
        C << nl << "catch(const ::Ice::UserException& __ex)";
        C << sb;
        C << nl << "throw ::Ice::UnknownUserException(__FILE__, __LINE__, __ex.ice_name());";
        C << eb;
        C << eb;
        if(ret || !outParams.empty())
        {
            C << nl << "::IceInternal::BasicStream* __is = __result->__startReadParams();";
            writeUnmarshalCode(C, outParams, p, _useWstring | TypeContextAMIEnd);
            C << nl << "__result->__endReadParams();";
        }
        else
        {
            C << nl << "__result->__readEmptyParams();";
        }
        if(ret)
        {
            C << nl << "return __ret;";
        }
    }
    else
    {
        C << nl << "__end(__result, " << flatName << ");";
    }
    C << eb;

    if(generatePrivateEnd)
    {
        assert(p->returnsData());

        C << sp << nl << "void IceProxy" << scope << "___end_" << name << spar << outParamsDeclEndAMI
          << "const ::Ice::AsyncResultPtr& __result" << epar;
        C << sb;
        C << nl << "::Ice::AsyncResult::__check(__result, this, " << flatName << ");";
        C << nl << "if(!__result->__wait())";
        C << sb;
        C << nl << "try";
        C << sb;
        C << nl << "__result->__throwUserException();";
        C << eb;
        //
        // Generate a catch block for each legal user exception.
        // (See comment in DelegateMVisitor::visitOperation() for details.)
        //
        ExceptionList throws = p->throws();
        throws.sort();
        throws.unique();
#if defined(__SUNPRO_CC)
        throws.sort(derivedToBaseCompare);
#else
        throws.sort(Slice::DerivedToBaseCompare());
#endif
        for(ExceptionList::const_iterator i = throws.begin(); i != throws.end(); ++i)
        {
            string scoped = (*i)->scoped();
            C << nl << "catch(const " << fixKwd((*i)->scoped()) << "&)";
            C << sb;
            C << nl << "throw;";
            C << eb;
        }
        C << nl << "catch(const ::Ice::UserException& __ex)";
        C << sb;
        C << nl << "throw ::Ice::UnknownUserException(__FILE__, __LINE__, __ex.ice_name());";
        C << eb;
        C << eb;
        if(ret || !outParams.empty())
        {
            C << nl << "::IceInternal::BasicStream* __is = __result->__startReadParams();";
            writeUnmarshalCode(C, outParams, p, _useWstring | TypeContextAMIPrivateEnd);
            C << nl << "__result->__endReadParams();";
        }
        else
        {
            C << nl << "__result->__readEmptyParams();";
        }
        C << eb;
    }

    if(cl->hasMetaData("ami") || p->hasMetaData("ami"))
    {
        string classNameAMI = "AMI_" + cl->name();
        string classScope = fixKwd(cl->scope());
        string classScopedAMI = classScope + classNameAMI;
        string opScopedAMI = classScopedAMI + "_" + name;

        H << nl << _dllExport << "bool " << name << "_async" << spar << ("const " + opScopedAMI + "Ptr&")
          << paramsAMI << epar << ';';
        H << nl << _dllExport << "bool " << name << "_async" << spar << ("const " + opScopedAMI + "Ptr&")
          << paramsAMI << "const ::Ice::Context&" << epar << ';';

        C << sp << nl << "bool" << nl << "IceProxy" << scope << name << "_async" << spar
          << ("const " + opScopedAMI + "Ptr& __cb") << paramsDeclAMI << epar;
        C << sb;
        if(p->returnsData())
        {
            C << nl << delNameScoped << "Ptr __del;";
            C << nl << "if(dynamic_cast< ::Ice::AMISentCallback*>(__cb.get()))";
            C << sb;
            C << nl << " __del = " << classScope << "new" << delName << "(__cb, &" << opScopedAMI << "::__response, &"
              << opScopedAMI << "::__exception, &" << opScopedAMI << "::__sent);";
            C << eb;
            C << nl << "else";
            C << sb;
            C << nl << " __del = " << classScope << "new" << delName << "(__cb, &" << opScopedAMI << "::__response, &"
              << opScopedAMI << "::__exception);";
            C << eb;
        }
        else
        {
            C << nl << "::IceInternal::CallbackBasePtr __del;";
            C << nl << "if(dynamic_cast< ::Ice::AMISentCallback*>(__cb.get()))";
            C << sb;
            C << nl << " __del = " << classScope << "new" << delName << "(__cb, &" << opScopedAMI << "::__response, &"
              << opScopedAMI << "::__exception, &" << opScopedAMI << "::__sent);";
            C << eb;
            C << nl << "else";
            C << sb;
            C << nl << " __del = " << classScope << "new" << delName << "(__cb, &" << opScopedAMI << "::__response, &"
              << opScopedAMI << "::__exception);";
            C << eb;
        }

        if(p->returnsData())
        {
            C << nl << "::Ice::AsyncResultPtr __ar;";
            C << nl << "try";
            C << sb;
            C << nl << "__checkTwowayOnly(" << flatName <<  ");"; 
            C << nl << "__ar = begin_" << name << spar << argsAMI << "0, __del" << epar << ';';
            C << eb;
            C << nl << "catch(const ::Ice::TwowayOnlyException& ex)";
            C << sb;
            C << nl << "__ar = new ::IceInternal::OutgoingAsync(this, " << flatName << ", __del, 0);";
            C << nl << "__ar->__exceptionAsync(ex);";
            C << eb;
        }
        else
        {
            C << nl << "::Ice::AsyncResultPtr __ar = begin_" << name << spar << argsAMI << "0, __del" << epar << ';';
        }
        C << nl << "return __ar->sentSynchronously();";
        C << eb;

        C << sp << nl << "bool" << nl << "IceProxy" << scope << name << "_async" << spar
          << ("const " + opScopedAMI + "Ptr& __cb") << paramsDeclAMI << "const ::Ice::Context& __ctx"
          << epar;
        C << sb;
        if(p->returnsData())
        {
            C << nl << delNameScoped << "Ptr __del;";
            C << nl << "if(dynamic_cast< ::Ice::AMISentCallback*>(__cb.get()))";
            C << sb;
            C << nl << " __del = " << classScope << "new" << delName << "(__cb, &" << opScopedAMI << "::__response, &"
              << opScopedAMI << "::__exception, &" << opScopedAMI << "::__sent);";
            C << eb;
            C << nl << "else";
            C << sb;
            C << nl << " __del = " << classScope << "new" << delName << "(__cb, &" << opScopedAMI << "::__response, &"
              << opScopedAMI << "::__exception);";
            C << eb;
        }
        else
        {
            C << nl << "::IceInternal::CallbackBasePtr __del;";
            C << nl << "if(dynamic_cast< ::Ice::AMISentCallback*>(__cb.get()))";
            C << sb;
            C << nl << " __del = " << classScope << "new" << delName << "(__cb, &" << opScopedAMI << "::__response, &"
              << opScopedAMI << "::__exception, &" << opScopedAMI << "::__sent);";
            C << eb;
            C << nl << "else";
            C << sb;
            C << nl << " __del = " << classScope << "new" << delName << "(__cb, &" << opScopedAMI << "::__response, &"
              << opScopedAMI << "::__exception);";
            C << eb;
        }

        if(p->returnsData())
        {
            C << nl << "::Ice::AsyncResultPtr __ar;";
            C << nl << "try";
            C << sb;
            C << nl << "__checkTwowayOnly(" << flatName <<  ");"; 
            C << nl << "__ar = begin_" << name << spar << argsAMI << "&__ctx" << "__del" << epar << ';';
            C << eb;
            C << nl << "catch(const ::Ice::TwowayOnlyException& ex)";
            C << sb;
            C << nl << "__ar = new ::IceInternal::OutgoingAsync(this, " << flatName << ", __del, 0);";
            C << nl << "__ar->__exceptionAsync(ex);";
            C << eb;
        }
        else
        {
            C << nl << "::Ice::AsyncResultPtr __ar = begin_" << name << spar << argsAMI << "&__ctx" << "__del" << epar
              << ';';
        }
        C << nl << "return __ar->sentSynchronously();";
        C << eb;
    }
}

Slice::Gen::DelegateVisitor::DelegateVisitor(Output& h, Output& c, const string& dllExport) :
    H(h), C(c), _dllExport(dllExport), _useWstring(false)
{
}

bool
Slice::Gen::DelegateVisitor::visitUnitStart(const UnitPtr& p)
{
    if(!p->hasNonLocalClassDefs())
    {
        return false;
    }

    H << sp << nl << "namespace IceDelegate" << nl << '{';

    return true;
}

void
Slice::Gen::DelegateVisitor::visitUnitEnd(const UnitPtr& p)
{
    H << sp << nl << '}';
}

bool
Slice::Gen::DelegateVisitor::visitModuleStart(const ModulePtr& p)
{
    if(!p->hasNonLocalClassDefs())
    {
        return false;
    }

    _useWstring = setUseWstring(p, _useWstringHist, _useWstring);

    string name = fixKwd(p->name());

    H << sp << nl << "namespace " << name << nl << '{';

    return true;
}

void
Slice::Gen::DelegateVisitor::visitModuleEnd(const ModulePtr& p)
{
    H << sp << nl << '}';

    _useWstring = resetUseWstring(_useWstringHist);
}

bool
Slice::Gen::DelegateVisitor::visitClassDefStart(const ClassDefPtr& p)
{
    if(p->isLocal())
    {
        return false;
    }

    _useWstring = setUseWstring(p, _useWstringHist, _useWstring);

    string name = fixKwd(p->name());
    ClassList bases = p->bases();

    H << sp << nl << "class " << _dllExport << name << " : ";
    if(bases.empty())
    {
        H << "virtual public ::IceDelegate::Ice::Object";
    }
    else
    {
        H.useCurrentPosAsIndent();
        ClassList::const_iterator q = bases.begin();
        while(q != bases.end())
        {
            H << "virtual public ::IceDelegate" << fixKwd((*q)->scoped());
            if(++q != bases.end())
            {
                H << ',' << nl;
            }
        }
        H.restoreIndent();
    }
    H << sb;
    H.dec();
    H << nl << "public:";
    H.inc();

    return true;
}

void
Slice::Gen::DelegateVisitor::visitClassDefEnd(const ClassDefPtr& p)
{
    H << eb << ';';

    _useWstring = resetUseWstring(_useWstringHist);
}

void
Slice::Gen::DelegateVisitor::visitOperation(const OperationPtr& p)
{
    string name = fixKwd(p->name());

    TypePtr ret = p->returnType();
    string retS = returnTypeToString(ret, p->returnIsOptional(), p->getMetaData(), _useWstring);

    vector<string> params;

    ParamDeclList paramList = p->parameters();
    for(ParamDeclList::const_iterator q = paramList.begin(); q != paramList.end(); ++q)
    {
        StringList metaData = (*q)->getMetaData();
        string typeString;
        if((*q)->isOutParam())
        {
            typeString = outputTypeToString((*q)->type(), (*q)->optional(), metaData, _useWstring);
        }
        else
        {
            typeString = inputTypeToString((*q)->type(), (*q)->optional(), metaData, _useWstring);
        }
        params.push_back(typeString);
    }

    params.push_back("const ::Ice::Context*");

    H << sp << nl << "virtual " << retS << ' ' << name << spar << params << epar << " = 0;";
}

Slice::Gen::DelegateMVisitor::DelegateMVisitor(Output& h, Output& c, const string& dllExport) :
    H(h), C(c), _dllExport(dllExport), _useWstring(false)
{
}

bool
Slice::Gen::DelegateMVisitor::visitUnitStart(const UnitPtr& p)
{
    if(!p->hasNonLocalClassDefs())
    {
        return false;
    }

    H << sp << nl << "namespace IceDelegateM" << nl << '{';

    return true;
}

void
Slice::Gen::DelegateMVisitor::visitUnitEnd(const UnitPtr& p)
{
    H << sp << nl << '}';
}

bool
Slice::Gen::DelegateMVisitor::visitModuleStart(const ModulePtr& p)
{
    if(!p->hasNonLocalClassDefs())
    {
        return false;
    }

    _useWstring = setUseWstring(p, _useWstringHist, _useWstring);

    string name = fixKwd(p->name());

    H << sp << nl << "namespace " << name << nl << '{';

    return true;
}

void
Slice::Gen::DelegateMVisitor::visitModuleEnd(const ModulePtr& p)
{
    H << sp << nl << '}';

    _useWstring = resetUseWstring(_useWstringHist);
}

bool
Slice::Gen::DelegateMVisitor::visitClassDefStart(const ClassDefPtr& p)
{
    if(p->isLocal())
    {
        return false;
    }

    _useWstring = setUseWstring(p, _useWstringHist, _useWstring);

    string name = fixKwd(p->name());
    string scoped = fixKwd(p->scoped());
    ClassList bases = p->bases();

    H << sp << nl << "class " << _dllExport << name << " : ";
    H.useCurrentPosAsIndent();
    H << "virtual public ::IceDelegate" << scoped << ',';
    if(bases.empty())
    {
        H << nl << "virtual public ::IceDelegateM::Ice::Object";
    }
    else
    {
        ClassList::const_iterator q = bases.begin();
        while(q != bases.end())
        {
            H << nl << "virtual public ::IceDelegateM" << fixKwd((*q)->scoped());
            if(++q != bases.end())
            {
                H << ',';
            }
        }
    }
    H.restoreIndent();
    H << sb;
    H.dec();
    H << nl << "public:";
    H.inc();

    return true;
}

void
Slice::Gen::DelegateMVisitor::visitClassDefEnd(const ClassDefPtr& p)
{
    H << eb << ';';

    _useWstring = resetUseWstring(_useWstringHist);
}

void
Slice::Gen::DelegateMVisitor::visitOperation(const OperationPtr& p)
{
    string name = fixKwd(p->name());
    string scoped = fixKwd(p->scoped());

    TypePtr ret = p->returnType();
    string retS = returnTypeToString(ret, p->returnIsOptional(), p->getMetaData(), _useWstring);

    vector<string> params;
    vector<string> paramsDecl;

    ParamDeclList inParams;
    ParamDeclList outParams;
    ParamDeclList paramList = p->parameters();
    for(ParamDeclList::const_iterator q = paramList.begin(); q != paramList.end(); ++q)
    {
        string paramName = fixKwd((*q)->name());
        TypePtr type = (*q)->type();
        bool isOutParam = (*q)->isOutParam();
        StringList metaData = (*q)->getMetaData();
        string typeString;
        if(isOutParam)
        {
            outParams.push_back(*q);
            typeString = outputTypeToString(type, (*q)->optional(), metaData, _useWstring);
        }
        else
        {
            inParams.push_back(*q);
            typeString = inputTypeToString(type, (*q)->optional(), metaData, _useWstring);
        }

        params.push_back(typeString);
        paramsDecl.push_back(typeString + ' ' + paramName);
    }

    params.push_back("const ::Ice::Context*");
    paramsDecl.push_back("const ::Ice::Context* __context");

    string flatName = p->flattenedScope() + p->name() + "_name";

    H << sp << nl << "virtual " << retS << ' ' << name << spar << params << epar << ';';
    C << sp << nl << retS << nl << "IceDelegateM" << scoped << spar << paramsDecl << epar;
    C << sb;
    C << nl << "::IceInternal::Outgoing __og(__handler.get(), " << flatName << ", "
      << operationModeToString(p->sendMode()) << ", __context);";
    if(inParams.empty())
    {
        C << nl << "__og.writeEmptyParams();";
    }
    else
    {
        C << nl << "try";
        C << sb;
        C << nl<< "::IceInternal::BasicStream* __os = __og.startWriteParams(" << opFormatTypeToString(p) << ");";
        writeMarshalCode(C, inParams, 0, TypeContextInParam);
        C << nl << "__og.endWriteParams();";
        C << eb;
        C << nl << "catch(const ::Ice::LocalException& __ex)";
        C << sb;
        C << nl << "__og.abort(__ex);";
        C << eb;
    }

    C << nl << "bool __ok = __og.invoke();";

    //
    // Declare the return __ret variable at the top-level scope to
    // enable NRVO with GCC (see also bug #3619).
    //
    writeAllocateCode(C, ParamDeclList(), p, _useWstring);
    if(!p->returnsData())
    {
        C << nl << "if(__og.hasResponse())";
        C << sb;
    }
    C << nl << "try";
    C << sb;
    C << nl << "if(!__ok)";
    C << sb;
    C << nl << "try";
    C << sb;
    C << nl << "__og.throwUserException();";
    C << eb;
    
    //
    // Generate a catch block for each legal user exception. This is necessary
    // to prevent an "impossible" user exception to be thrown if client and
    // and server use different exception specifications for an operation. For
    // example:
    //
    // Client compiled with:
    // exception A {};
    // exception B {};
    // interface I {
    //     void op() throws A;
    // };
    //
    // Server compiled with:
    // exception A {};
    // exception B {};
    // interface I {
    //     void op() throws B; // Differs from client
    // };
    //
    // We need the catch blocks so, if the server throws B from op(), the
    // client receives UnknownUserException instead of B.
    //
    ExceptionList throws = p->throws();
    throws.sort();
    throws.unique();
#if defined(__SUNPRO_CC)
    throws.sort(derivedToBaseCompare);
#else
    throws.sort(Slice::DerivedToBaseCompare());
#endif
    for(ExceptionList::const_iterator i = throws.begin(); i != throws.end(); ++i)
    {
        C << nl << "catch(const " << fixKwd((*i)->scoped()) << "&)";
        C << sb;
        C << nl << "throw;";
        C << eb;
    }
    C << nl << "catch(const ::Ice::UserException& __ex)";
    C << sb;
    //
    // COMPILERFIX: Don't throw UnknownUserException directly. This is causing access
    // violation errors with Visual C++ 64bits optimized builds. See bug #2962.
    //
    C << nl << "::Ice::UnknownUserException __uue(__FILE__, __LINE__, __ex.ice_name());";
    C << nl << "throw __uue;";
    C << eb;
    C << eb;

    if(ret || !outParams.empty())
    {
        C << nl << "::IceInternal::BasicStream* __is = __og.startReadParams();";
        writeUnmarshalCode(C, outParams, p);
        C << nl << "__og.endReadParams();";
    }
    else
    {
        C << nl << "__og.readEmptyParams();";
    }

    if(ret)
    {
        C << nl << "return __ret;";
    }
    C << eb;
    C << nl << "catch(const ::Ice::LocalException& __ex)";
    C << sb;
    C << nl << "throw ::IceInternal::LocalExceptionWrapper(__ex, false);";
    C << eb;
    if(!p->returnsData())
    {
        C << eb;
    }
    C << eb;
}

Slice::Gen::DelegateDVisitor::DelegateDVisitor(Output& h, Output& c, const string& dllExport) :
    H(h), C(c), _dllExport(dllExport), _useWstring(false)
{
}

bool
Slice::Gen::DelegateDVisitor::visitUnitStart(const UnitPtr& p)
{
    if(!p->hasNonLocalClassDefs())
    {
        return false;
    }

    H << sp << nl << "namespace IceDelegateD" << nl << '{';

    return true;
}

void
Slice::Gen::DelegateDVisitor::visitUnitEnd(const UnitPtr& p)
{
    H << sp << nl << '}';
}

bool
Slice::Gen::DelegateDVisitor::visitModuleStart(const ModulePtr& p)
{
    if(!p->hasNonLocalClassDefs())
    {
        return false;
    }

    _useWstring = setUseWstring(p, _useWstringHist, _useWstring);

    string name = fixKwd(p->name());

    H << sp << nl << "namespace " << name << nl << '{';

    return true;
}

void
Slice::Gen::DelegateDVisitor::visitModuleEnd(const ModulePtr& p)
{
    H << sp << nl << '}';

    _useWstring = resetUseWstring(_useWstringHist);
}

bool
Slice::Gen::DelegateDVisitor::visitClassDefStart(const ClassDefPtr& p)
{
    if(p->isLocal())
    {
        return false;
    }

    _useWstring = setUseWstring(p, _useWstringHist, _useWstring);

    string name = fixKwd(p->name());
    string scoped = fixKwd(p->scoped());
    ClassList bases = p->bases();

    H << sp << nl << "class " << _dllExport << name << " : ";
    H.useCurrentPosAsIndent();
    H << "virtual public ::IceDelegate" << scoped << ',';
    if(bases.empty())
    {
        H << nl << "virtual public ::IceDelegateD::Ice::Object";
    }
    else
    {
        ClassList::const_iterator q = bases.begin();
        while(q != bases.end())
        {
            H << nl << "virtual public ::IceDelegateD" << fixKwd((*q)->scoped());
            if(++q != bases.end())
            {
                H << ',';
            }
        }
    }
    H.restoreIndent();
    H << sb;
    H.dec();
    H << nl << "public:";
    H.inc();

    return true;
}

void
Slice::Gen::DelegateDVisitor::visitClassDefEnd(const ClassDefPtr& p)
{
    H << eb << ';';

    _useWstring = resetUseWstring(_useWstringHist);
}

void
Slice::Gen::DelegateDVisitor::visitOperation(const OperationPtr& p)
{
    string name = fixKwd(p->name());
    string scoped = fixKwd(p->scoped());

    TypePtr ret = p->returnType();
    string retS = returnTypeToString(ret, p->returnIsOptional(), p->getMetaData(), _useWstring);

    vector<string> params;
    vector<string> paramsDecl;
    vector<string> directParamsDecl;
    vector<string> args;
    vector<string> argMembers;

    ParamDeclList paramList = p->parameters();
    for(ParamDeclList::const_iterator q = paramList.begin(); q != paramList.end(); ++q)
    {
        string paramName = fixKwd((*q)->name());

        StringList metaData = (*q)->getMetaData();
        string typeString;
        if((*q)->isOutParam())
        {
            typeString = outputTypeToString((*q)->type(), (*q)->optional(), metaData, _useWstring);
        }
        else
        {
            typeString = inputTypeToString((*q)->type(), (*q)->optional(), metaData, _useWstring);
        }

        params.push_back(typeString);
        paramsDecl.push_back(typeString + ' ' + paramName);
        directParamsDecl.push_back(typeString + " __p_" + paramName);
        args.push_back(paramName);
        argMembers.push_back("_m_" + paramName);
    }

    params.push_back("const ::Ice::Context*");
    args.push_back("__current");
    argMembers.push_back("_current");

    ContainerPtr container = p->container();
    ClassDefPtr cl = ClassDefPtr::dynamicCast(container);
    string thisPointer = fixKwd(cl->scoped()) + "*";

    H << sp;

    H << nl << "virtual " << retS << ' ' << name << spar << params << epar << ';';
    bool amd = !cl->isLocal() && (cl->hasMetaData("amd") || p->hasMetaData("amd"));
    if(amd)
    {
        C << sp << nl << retS << nl << "IceDelegateD" << scoped << spar << params << epar;
        C << sb;
        C << nl << "throw ::Ice::CollocationOptimizationException(__FILE__, __LINE__);";
        if(ret != 0)
        {
            C << nl << "return " << retS << "(); // to avoid a warning with some compilers;";
        }
        C << eb;
    }
    else
    {
        C << sp << nl << retS << nl << "IceDelegateD" << scoped << spar << paramsDecl
          << "const ::Ice::Context* __context" << epar;
        C << sb;
        C << nl << "class _DirectI : public ::IceInternal::Direct";
        C << sb;
        C.dec();
        C << nl << "public:";
        C.inc();

        //
        // Constructor
        //
        C << sp << nl << "_DirectI" << spar;
        if(ret)
        {
            string resultRef = outputTypeToString(ret, p->returnIsOptional(), p->getMetaData(), _useWstring);
            C << resultRef + " __result";
        }
        C << directParamsDecl << "const ::Ice::Current& __current" << epar << " : ";
        C.inc();
        C << nl << "::IceInternal::Direct(__current)";

        if(ret)
        {
            C << "," << nl << "_result(__result)";
        }

        for(size_t i = 0; i < args.size(); ++i)
        {
            if(args[i] != "__current")
            {
                C << "," << nl << argMembers[i] + "(__p_" + args[i] + ")";
            }
        }
        C.dec();
        C << sb;
        C << eb;

        //
        // run
        //
        C << nl << nl << "virtual ::Ice::DispatchStatus";
        C << nl << "run(::Ice::Object* object)";
        C << sb;
        C << nl << thisPointer << " servant = dynamic_cast< " << thisPointer << ">(object);";
        C << nl << "if(!servant)";
        C << sb;
        C << nl << "throw ::Ice::OperationNotExistException(__FILE__, __LINE__, _current.id, _current.facet, _current.operation);";
        C << eb;

        ExceptionList throws = p->throws();

        if(!throws.empty())
        {
            C << nl << "try";
            C << sb;
        }
        C << nl;
        if(ret)
        {
            C << "_result = ";
        }
        C << "servant->" << name << spar << argMembers << epar << ';';
        C << nl << "return ::Ice::DispatchOK;";

        if(!throws.empty())
        {
            C << eb;
            C << nl << "catch(const ::Ice::UserException& __ex)";
            C << sb;
            C << nl << "setUserException(__ex);";
            C << nl << "return ::Ice::DispatchUserException;";
            C << eb;
            throws.sort();
            throws.unique();
#if defined(__SUNPRO_CC)
            throws.sort(derivedToBaseCompare);
#else
            throws.sort(Slice::DerivedToBaseCompare());
#endif

        }

        C << eb;
        C << nl;

        C.dec();
        C << nl << "private:";
        C.inc();
        C << nl;
        if(ret)
        {
            string resultRef= outputTypeToString(ret, p->returnIsOptional(), p->getMetaData(), _useWstring);
            C << nl << resultRef << " _result;";
        }

        for(size_t j = 0; j < argMembers.size(); ++j)
        {
            if(argMembers[j] != "_current")
            {
                C << nl << params[j] + " " + argMembers[j] << ";";
            }
        }

        C << eb << ";";

        C << nl << nl << "::Ice::Current __current;";
        C << nl << "__initCurrent(__current, " << p->flattenedScope() + p->name() + "_name, "
          << operationModeToString(p->sendMode()) << ", __context);";

        if(ret)
        {
            C << nl << retS << " __result;";
        }

        C << nl << "try";
        C << sb;

        C << nl << "_DirectI __direct" << spar;
        if(ret)
        {
            C << "__result";
        }
        C << args << epar << ";";

        C << nl << "try";
        C << sb;
        C << nl << "__direct.getServant()->__collocDispatch(__direct);";
        C << eb;
#if 0
        C << nl << "catch(const ::std::exception& __ex)";
        C << sb;
        C << nl << "__direct.destroy();";
        C << nl << "::IceInternal::LocalExceptionWrapper::throwWrapper(__ex);";
        C << eb;
        C << nl << "catch(...)";
        C << sb;
        C << nl << "__direct.destroy();";
        C << nl << "throw ::Ice::UnknownException(__FILE__, __LINE__, \"unknown c++ exception\");";
        C << eb;
#else
        C << nl << "catch(...)";
        C << sb;
        C << nl << "__direct.destroy();";
        C << nl << "throw;";
        C << eb;
#endif
        C << nl << "__direct.destroy();";
        C << eb;
        for(ExceptionList::const_iterator k = throws.begin(); k != throws.end(); ++k)
        {
            C << nl << "catch(const " << fixKwd((*k)->scoped()) << "&)";
            C << sb;
            C << nl << "throw;";
            C << eb;
        }
        C << nl << "catch(const ::Ice::SystemException&)";
        C << sb;
        C << nl << "throw;";
        C << eb;
        C << nl << "catch(const ::IceInternal::LocalExceptionWrapper&)";
        C << sb;
        C << nl << "throw;";
        C << eb;
        C << nl << "catch(const ::std::exception& __ex)";
        C << sb;
        C << nl << "::IceInternal::LocalExceptionWrapper::throwWrapper(__ex);";
        C << eb;
        C << nl << "catch(...)";
        C << sb;
        C << nl << "throw ::IceInternal::LocalExceptionWrapper("
          << "::Ice::UnknownException(__FILE__, __LINE__, \"unknown c++ exception\"), false);";
        C << eb;
        if(ret)
        {
            C << nl << "return __result;";
        }

        C << eb;
    }
}

Slice::Gen::ObjectDeclVisitor::ObjectDeclVisitor(Output& h, Output& c, const string& dllExport) :
    H(h), C(c), _dllExport(dllExport)
{
}

bool
Slice::Gen::ObjectDeclVisitor::visitModuleStart(const ModulePtr& p)
{
    if(!p->hasClassDecls())
    {
        return false;
    }

    string name = fixKwd(p->name());

    H << sp << nl << "namespace " << name << nl << '{';
    C << sp << nl << "namespace" << nl << "{";
    return true;
}

void
Slice::Gen::ObjectDeclVisitor::visitModuleEnd(const ModulePtr& p)
{
    H << sp << nl << '}';
    C << sp << nl << "}";
}

void
Slice::Gen::ObjectDeclVisitor::visitClassDecl(const ClassDeclPtr& p)
{
    string name = fixKwd(p->name());
    string scoped = fixKwd(p->scoped());

    H << sp << nl << "class " << name << ';';
    H << nl << "bool operator==(const " << name << "&, const " << name << "&);";
    H << nl << "bool operator<(const " << name << "&, const " << name << "&);";
    if(!p->isLocal())
    {
        H << nl << _dllExport << "::Ice::Object* upCast(" << scoped << "*);";
        H << nl << "typedef ::IceInternal::Handle< " << scoped << "> " << p->name() << "Ptr;";
        H << nl << "typedef ::IceInternal::ProxyHandle< ::IceProxy" << scoped << "> " << p->name() << "Prx;";
        H << nl << _dllExport << "void __patch(" << p->name() << "Ptr&, ::Ice::ObjectPtr&);";
    }
    else
    {
        H << nl << _dllExport << "::Ice::LocalObject* upCast(" << scoped << "*);";
        H << nl << "typedef ::IceInternal::Handle< " << scoped << "> " << p->name() << "Ptr;";
    }
}

void
Slice::Gen::ObjectDeclVisitor::visitOperation(const OperationPtr& p)
{
    ClassDefPtr cl = ClassDefPtr::dynamicCast(p->container());
    if(cl && !cl->isLocal())
    {
        string flatName = p->flattenedScope() + p->name() + "_name";
        C << sp << nl << "const ::std::string " << flatName << " = \"" << p->name() << "\";";
    }
}

Slice::Gen::ObjectVisitor::ObjectVisitor(Output& h, Output& c, const string& dllExport, bool stream) :
    H(h), C(c), _dllExport(dllExport), _stream(stream), _doneStaticSymbol(false), _useWstring(false)
{
}

bool
Slice::Gen::ObjectVisitor::visitModuleStart(const ModulePtr& p)
{
    if(!p->hasClassDefs())
    {
        return false;
    }

    _useWstring = setUseWstring(p, _useWstringHist, _useWstring);

    string name = fixKwd(p->name());

    H << sp << nl << "namespace " << name << nl << '{';

    return true;
}

void
Slice::Gen::ObjectVisitor::visitModuleEnd(const ModulePtr& p)
{
    H << sp;
    H << nl << '}';

    _useWstring = resetUseWstring(_useWstringHist);
}

bool
Slice::Gen::ObjectVisitor::visitClassDefStart(const ClassDefPtr& p)
{
    _useWstring = setUseWstring(p, _useWstringHist, _useWstring);

    string name = fixKwd(p->name());
    string scope = fixKwd(p->scope());
    string scoped = fixKwd(p->scoped());
    ClassList bases = p->bases();
    ClassDefPtr base;
    if(!bases.empty() && !bases.front()->isInterface())
    {
        base = bases.front();
    }
    DataMemberList dataMembers = p->dataMembers();
    DataMemberList allDataMembers = p->allDataMembers();
    bool basePreserved = p->inheritsMetaData("preserve-slice");
    bool preserved = basePreserved || p->hasMetaData("preserve-slice");

    H << sp << nl << "class " << _dllExport << name << " : ";
    H.useCurrentPosAsIndent();
    if(bases.empty())
    {
        if(p->isLocal())
        {
            H << "virtual public ::Ice::LocalObject";
        }
        else
        {
            H << "virtual public ::Ice::Object";
        }
    }
    else
    {
        ClassList::const_iterator q = bases.begin();
        bool virtualInheritance = p->hasMetaData("cpp:virtual") || p->isInterface();
        while(q != bases.end())
        {
            if(virtualInheritance || (*q)->isInterface())
            {
                H << "virtual ";
            }

            H << "public " << fixKwd((*q)->scoped());
            if(++q != bases.end())
            {
                H << ',' << nl;
            }
        }
    }

    bool hasBaseClass = !bases.empty() && !bases.front()->isInterface();
    bool override = p->canBeCyclic() && (!hasBaseClass || !bases.front()->canBeCyclic());
    if(!basePreserved && (override || preserved))
    {
        H << ", private IceInternal::GCShared";
    }

    H.restoreIndent();
    H << sb;
    H.dec();
    H << nl << "public:" << sp;
    H.inc();

    if(!p->isLocal())
    {
        H << nl << "typedef " << p->name() << "Prx ProxyType;";
    }
    H << nl << "typedef " << p->name() << "Ptr PointerType;";

    vector<string> params;
    vector<string> allTypes;
    vector<string> allParamDecls;
    DataMemberList::const_iterator q;

    for(q = dataMembers.begin(); q != dataMembers.end(); ++q)
    {
        params.push_back(fixKwd((*q)->name()));
    }

    for(q = allDataMembers.begin(); q != allDataMembers.end(); ++q)
    {
        string typeName = inputTypeToString((*q)->type(), (*q)->optional(), (*q)->getMetaData(), _useWstring);
        allTypes.push_back(typeName);
        allParamDecls.push_back(typeName + " __ice_" + (*q)->name());
    }

    if(!p->isInterface())
    {
        if(p->hasDefaultValues())
        {
            H << sp << nl << name << "() :";
            H.inc();
            writeDataMemberInitializers(H, dataMembers, _useWstring);
            H.dec();
            H << sb;
            H << eb;
        }
        else
        {
            H << sp << nl << name << "()";
            H << sb << eb;
        }

        /*
         * Strong guarantee: commented-out code marked "Strong guarantee" generates
         * a copy-assignment operator that provides the strong exception guarantee.
         * For now, this is commented out, and we use the compiler-generated
         * copy-assignment operator. However, that one does not provide the strong
         * guarantee.

        H << ';';
        if(!p->isAbstract())
        {
            H << nl << name << "& operator=(const " << name << "&)";
            if(allDataMembers.empty())
            {
                H << " { return *this; }";
            }
            H << ';';
        }

        //
        // __swap() is static because classes may be abstract, so we
        // can't use a non-static member function when we do an upcall
        // from a non-abstract derived __swap to the __swap in an abstract base.
        //
        H << sp << nl << "static void __swap(" << name << "&, " << name << "&) throw()";
        if(allDataMembers.empty())
        {
            H << " {}";
        }
        H << ';';
        H << nl << "void swap(" << name << "& rhs) throw()";
        H << sb;
        if(!allDataMembers.empty())
        {
            H << nl << "__swap(*this, rhs);";
        }
        H << eb;

         * Strong guarantee
         */

        emitOneShotConstructor(p);
        H << sp;
        
        /*
         * Strong guarantee

        if(!allDataMembers.empty())
        {
            C << sp << nl << "void";
            C << nl << scoped.substr(2) << "::__swap(" << name << "& __lhs, " << name << "& __rhs) throw()";
            C << sb;

            if(base)
            {
                emitUpcall(base, "::__swap(__lhs, __rhs);");
            }

            //
            // We use a map to remember for which types we have already declared
            // a temporary variable and reuse that variable if a class has
            // more than one member of the same type. That way, we don't use more
            // temporaries than necessary. (::std::swap() instantiates a new temporary
            // each time it is used.)
            //
            map<string, int> tmpMap;
            map<string, int>::iterator pos;
            int tmpCount = 0;

            for(q = dataMembers.begin(); q != dataMembers.end(); ++q)
            {
                string memberName = fixKwd((*q)->name());
                TypePtr type = (*q)->type();
                BuiltinPtr builtin = BuiltinPtr::dynamicCast(type);
                if(builtin && builtin->kind() != Builtin::KindString
                   || EnumPtr::dynamicCast(type) || ProxyPtr::dynamicCast(type)
                   || ClassDeclPtr::dynamicCast(type) || StructPtr::dynamicCast(type))
                {
                    //
                    // For built-in types (except string), enums, proxies, structs, and classes,
                    // do the swap via a temporary variable.
                    //
                    string typeName = typeToString(type);
                    pos = tmpMap.find(typeName);
                    if(pos == tmpMap.end())
                    {
                        pos = tmpMap.insert(pos, make_pair(typeName, tmpCount));
                        C << nl << typeName << " __tmp" << tmpCount << ';';
                        tmpCount++;
                    }
                    C << nl << "__tmp" << pos->second << " = __rhs." << memberName << ';';
                    C << nl << "__rhs." << memberName << " = __lhs." << memberName << ';';
                    C << nl << "__lhs." << memberName << " = __tmp" << pos->second << ';';
                }
                else
                {
                    //
                    // For dictionaries, vectors, and maps, use the standard container's
                    // swap() (which is usually optimized).
                    //
                    C << nl << "__lhs." << memberName << ".swap(__rhs." << memberName << ");";
                }
            }
            C << eb;

            if(!p->isAbstract())
            {
                C << sp << nl << scoped << "&";
                C << nl << scoped.substr(2) << "::operator=(const " << name << "& __rhs)";
                C << sb;
                C << nl << name << " __tmp(__rhs);";
                C << nl << "__swap(*this, __tmp);";
                C << nl << "return *this;";
                C << eb;
            }
        }

         * Strong guarantee
         */
    }

    if(!p->isLocal())
    {
        H << nl << "virtual ::Ice::ObjectPtr ice_clone() const;";

        C << sp << nl
	  << (_dllExport.empty() ? "" : "ICE_DECLSPEC_EXPORT ")
	  << "::Ice::Object* " << scope.substr(2) << "upCast(" << scoped << "* p) { return p; }";

        C << sp;
        C << nl << "::Ice::ObjectPtr";
        C << nl << scoped.substr(2) << "::ice_clone() const";
        C << sb;
        if(!p->isAbstract())
        {
            C << nl << fixKwd(p->scope()) << p->name() << "Ptr __p = new " << scoped << "(*this);";
            C << nl << "return __p;";
        }
        else
        {
            C << nl << "throw ::Ice::CloneNotImplementedException(__FILE__, __LINE__);";
            C << nl << "return 0; // to avoid a warning with some compilers";
        }
        C << eb;

        ClassList allBases = p->allBases();
        StringList ids;
#if defined(__IBMCPP__) && defined(NDEBUG)
//
// VisualAge C++ 6.0 does not see that ClassDef is a Contained,
// when inlining is on. The code below issues a warning: better
// than an error!
//
        transform(allBases.begin(), allBases.end(), back_inserter(ids), ::IceUtil::constMemFun<string,ClassDef>(&Contained::scoped));
#else
        transform(allBases.begin(), allBases.end(), back_inserter(ids), ::IceUtil::constMemFun(&Contained::scoped));
#endif
        StringList other;
        other.push_back(p->scoped());
        other.push_back("::Ice::Object");
        other.sort();
        ids.merge(other);
        ids.unique();
        StringList::const_iterator firstIter = ids.begin();
        StringList::const_iterator scopedIter = find(ids.begin(), ids.end(), p->scoped());
        assert(scopedIter != ids.end());
        StringList::difference_type scopedPos = IceUtilInternal::distance(firstIter, scopedIter);

        H << sp;
        H << nl << "virtual bool ice_isA"
          << "(const ::std::string&, const ::Ice::Current& = ::Ice::Current()) const;";
        H << nl << "virtual ::std::vector< ::std::string> ice_ids"
          << "(const ::Ice::Current& = ::Ice::Current()) const;";
        H << nl << "virtual const ::std::string& ice_id(const ::Ice::Current& = ::Ice::Current()) const;";
        H << nl << "static const ::std::string& ice_staticId();";
        
        if(!dataMembers.empty())
        {
            H << sp;
        }

        string flatName = p->flattenedScope() + p->name() + "_ids";

        C << sp << nl << "namespace";
        C << nl << "{";
        C << nl << "const ::std::string " << flatName << '[' << ids.size() << "] =";
        C << sb;

        StringList::const_iterator r = ids.begin();
        while(r != ids.end())
        {
            C << nl << '"' << *r << '"';
            if(++r != ids.end())
            {
                C << ',';
            }
        }
        C << eb << ';';
        C << sp << nl << "}";

        C << sp;
        C << nl << "bool" << nl << scoped.substr(2)
          << "::ice_isA(const ::std::string& _s, const ::Ice::Current&) const";
        C << sb;
        C << nl << "return ::std::binary_search(" << flatName << ", " << flatName << " + " << ids.size() << ", _s);";
        C << eb;

        C << sp;
        C << nl << "::std::vector< ::std::string>" << nl << scoped.substr(2)
          << "::ice_ids(const ::Ice::Current&) const";
        C << sb;
        C << nl << "return ::std::vector< ::std::string>(&" << flatName << "[0], &" << flatName
          << '[' << ids.size() << "]);";
        C << eb;

        C << sp;
        C << nl << "const ::std::string&" << nl << scoped.substr(2)
          << "::ice_id(const ::Ice::Current&) const";
        C << sb;
        C << nl << "return " << flatName << '[' << scopedPos << "];";
        C << eb;

        C << sp;
        C << nl << "const ::std::string&" << nl << scoped.substr(2) << "::ice_staticId()";
        C << sb;
        C << nl << "return " << flatName << '[' << scopedPos << "];";
        C << eb;

        emitGCFunctions(p);
    }
    else
    {
        C << sp << nl
	  << (_dllExport.empty() ? "" : "ICE_DECLSPEC_EXPORT ")
	  << "::Ice::LocalObject* " << scope.substr(2) << "upCast(" << scoped << "* p) { return p; }";
    }

    return true;
}

void
Slice::Gen::ObjectVisitor::visitClassDefEnd(const ClassDefPtr& p)
{
    string scoped = fixKwd(p->scoped());
    string scope = fixKwd(p->scope());
    ClassList bases = p->bases();
    ClassDefPtr base;
    if(!bases.empty() && !bases.front()->isInterface())
    {
        base = bases.front();
    }
    bool basePreserved = p->inheritsMetaData("preserve-slice");
    bool preserved = basePreserved || p->hasMetaData("preserve-slice");

    if(!p->isLocal())
    {
        OperationList allOps = p->allOperations();
        if(!allOps.empty())
        {
            StringList allOpNames;
#if defined(__IBMCPP__) && defined(NDEBUG)
//
// See comment for transform above
//
            transform(allOps.begin(), allOps.end(), back_inserter(allOpNames),
                      ::IceUtil::constMemFun<string,Operation>(&Contained::name));
#else
            transform(allOps.begin(), allOps.end(), back_inserter(allOpNames),
                      ::IceUtil::constMemFun(&Contained::name));
#endif
            allOpNames.push_back("ice_id");
            allOpNames.push_back("ice_ids");
            allOpNames.push_back("ice_isA");
            allOpNames.push_back("ice_ping");
            allOpNames.sort();
            allOpNames.unique();

            StringList::const_iterator q;

            H << sp;
            H << nl
              << "virtual ::Ice::DispatchStatus __dispatch(::IceInternal::Incoming&, const ::Ice::Current&);";

            string flatName = p->flattenedScope() + p->name() + "_all";
            C << sp << nl << "namespace";
            C << nl << "{";
            C << nl << "const ::std::string " << flatName << "[] =";
            C << sb;
            q = allOpNames.begin();
            while(q != allOpNames.end())
            {
                C << nl << '"' << *q << '"';
                if(++q != allOpNames.end())
                {
                    C << ',';
                }
            }
            C << eb << ';';
            C << sp << nl << "}";
            C << sp;
            C << nl << "::Ice::DispatchStatus" << nl << scoped.substr(2)
              << "::__dispatch(::IceInternal::Incoming& in, const ::Ice::Current& current)";
            C << sb;

            C << nl << "::std::pair< const ::std::string*, const ::std::string*> r = "
              << "::std::equal_range(" << flatName << ", " << flatName << " + " << allOpNames.size()
              << ", current.operation);";
            C << nl << "if(r.first == r.second)";
            C << sb;
            C << nl << "throw ::Ice::OperationNotExistException(__FILE__, __LINE__, current.id, "
              << "current.facet, current.operation);";
            C << eb;
            C << sp;
            C << nl << "switch(r.first - " << flatName << ')';
            C << sb;
            int i = 0;
            for(q = allOpNames.begin(); q != allOpNames.end(); ++q)
            {
                C << nl << "case " << i++ << ':';
                C << sb;
                C << nl << "return ___" << *q << "(in, current);";
                C << eb;
            }
            C << eb;
            C << sp;
            C << nl << "assert(false);";
            C << nl << "throw ::Ice::OperationNotExistException(__FILE__, __LINE__, current.id, "
              << "current.facet, current.operation);";
            C << eb;

            //
            // Check if we need to generate ice_operationAttributes()
            //
            map<string, int> attributesMap;
            for(OperationList::iterator r = allOps.begin(); r != allOps.end(); ++r)
            {
                int attributes = (*r)->attributes();
                if(attributes != 0)
                {
                    attributesMap.insert(map<string, int>::value_type((*r)->name(), attributes));
                }
            }

            if(!attributesMap.empty())
            {
                H << sp;
                H << nl
                  << "virtual ::Ice::Int ice_operationAttributes(const ::std::string&) const;";

                string opAttrFlatName = p->flattenedScope() + p->name() + "_operationAttributes";

                C << sp << nl << "namespace";
                C << nl << "{";
                C << nl << "const int " << opAttrFlatName << "[] = ";
                C << sb;

                q = allOpNames.begin();
                while(q != allOpNames.end())
                {
                    int attributes = 0;
                    string opName = *q;
                    map<string, int>::iterator it = attributesMap.find(opName);
                    if(it != attributesMap.end())
                    {
                        attributes = it->second;
                    }
                    C << nl << attributes;

                    if(++q != allOpNames.end())
                    {
                        C << ',';
                    }
                    C << " // " << opName;
                }

                C << eb << ';';
                C << sp << nl << "}";
                
                C << sp;

                C << nl << "::Ice::Int" << nl << scoped.substr(2)
                  << "::ice_operationAttributes(const ::std::string& opName) const";
                C << sb;

                C << nl << "::std::pair< const ::std::string*, const ::std::string*> r = "
                  << "::std::equal_range(" << flatName << ", " << flatName << " + " << allOpNames.size()
                  << ", opName);";
                C << nl << "if(r.first == r.second)";
                C << sb;
                C << nl << "return -1;";
                C << eb;

                C << nl << "return " << opAttrFlatName << "[r.first - " << flatName << "];";
                C << eb;
            }
        }

        H << sp;
        H << nl << "virtual void __write(::IceInternal::BasicStream*) const;";
        H << nl << "virtual void __writeImpl(::IceInternal::BasicStream*) const;";
        H << nl << "virtual void __read(::IceInternal::BasicStream*);";
        H << nl << "virtual void __readImpl(::IceInternal::BasicStream*);";

        H << nl << "virtual void __write(const ::Ice::OutputStreamPtr&) const;";
        H << nl << "virtual void __read(const ::Ice::InputStreamPtr&);";
        if(_stream)
        {
            H << nl << "virtual void __writeImpl(const ::Ice::OutputStreamPtr&) const;";
            H << nl << "virtual void __readImpl(const ::Ice::InputStreamPtr&);";
        }

        C << sp;
        C << nl << "void" << nl << scoped.substr(2)
          << "::__write(::IceInternal::BasicStream* __os) const";
        C << sb;
        if(preserved)
        {
            C << nl << "__os->startWriteObject(__slicedData);";
        }
        else
        {
            C << nl << "__os->startWriteObject(0);";
        }
        C << nl << "__writeImpl(__os);";
        C << nl << "__os->endWriteObject();";
        C << eb;

        C << sp;
        C << nl << "void" << nl << scoped.substr(2)
          << "::__writeImpl(::IceInternal::BasicStream* __os) const";
        C << sb;
        C << nl << "__os->startWriteSlice(ice_staticId(), " << (!base ? "true" : "false") << ");";
        writeMarshalUnmarshalDataMembers(C, p->dataMembers(), p->orderedOptionalDataMembers(), true);
        C << nl << "__os->endWriteSlice();";
        if(base)
        {
            emitUpcall(base, "::__writeImpl(__os);");
        }
        C << eb;

        C << sp;
        C << nl << "void" << nl << scoped.substr(2) << "::__read(::IceInternal::BasicStream* __is)";
        C << sb;
        C << nl << "__is->startReadObject();";
        C << nl << "__readImpl(__is);";
        if(preserved)
        {
            C << nl << "__slicedData = __is->endReadObject(true);";
        }
        else
        {
            C << nl << "__is->endReadObject(false);";
        }
        C << eb;

        C << sp;
        C << nl << "void" << nl << scoped.substr(2) << "::__readImpl(::IceInternal::BasicStream* __is)";
        C << sb;
        C << nl << "__is->startReadSlice();";
        writeMarshalUnmarshalDataMembers(C, p->dataMembers(), p->orderedOptionalDataMembers(), false);
        C << nl << "__is->endReadSlice();";
        if(base)
        {
            emitUpcall(base, "::__readImpl(__is);");
        }
        C << eb;

        if(_stream)
        {
            C << sp << nl << "void" << nl << scoped.substr(2) << "::__write(const ::Ice::OutputStreamPtr& __os) const";
            C << sb;
            if(preserved)
            {
                C << nl << "__os->startObject(__slicedData);";
            }
            else
            {
                C << nl << "__os->startObject(0);";
            }
            C << nl << "__writeImpl(__os);";
            C << nl << "__os->endObject();";
            C << eb;

            C << sp << nl << "void" << nl << scoped.substr(2)
              << "::__writeImpl(const ::Ice::OutputStreamPtr& __os) const";
            C << sb;
            C << nl << "__os->startSlice(ice_staticId(), " << (!base ? "true" : "false") << ");";
            writeMarshalUnmarshalDataMembers(C, p->dataMembers(), p->orderedOptionalDataMembers(), true);
            C << nl << "__os->endSlice();";
            if(base)
            {
                emitUpcall(base, "::__writeImpl(__os);");
            }
            C << eb;

            C << sp << nl << "void" << nl << scoped.substr(2) << "::__read(const ::Ice::InputStreamPtr& __is)";
            C << sb;
            C << nl << "__is->startObject();";
            C << nl << "__readImpl(__is);";
            if(preserved)
            {
                C << nl << "__slicedData = __is->endObject(true);";
            }
            else
            {
                C << nl << "__is->endObject(false);";
            }
            C << eb;

            C << sp << nl << "void" << nl << scoped.substr(2) << "::__readImpl(const ::Ice::InputStreamPtr& __is)";
            C << sb;
            C << nl << "__is->startSlice();";
            writeMarshalUnmarshalDataMembers(C, p->dataMembers(), p->orderedOptionalDataMembers(), false);
            C << nl << "__is->endSlice();";
            if(base)
            {
                emitUpcall(base, "::__readImpl(__is);");
            }
            C << eb;
        }
        else
        {
            //
            // Emit placeholder functions to catch errors.
            //
            C << sp << nl << "void" << nl << scoped.substr(2) << "::__write(const ::Ice::OutputStreamPtr&) const";
            C << sb;
            C << nl << "::Ice::MarshalException ex(__FILE__, __LINE__);";
            C << nl << "ex.reason = \"type " << scoped.substr(2) << " was not generated with stream support\";";
            C << nl << "throw ex;";
            C << eb;

            C << sp;
            C << nl << "void" << nl << scoped.substr(2) << "::__read(const ::Ice::InputStreamPtr&)";
            C << sb;
            C << nl << "::Ice::MarshalException ex(__FILE__, __LINE__);";
            C << nl << "ex.reason = \"type " << scoped.substr(2) << " was not generated with stream support\";";
            C << nl << "throw ex;";
            C << eb;
        }

        if(!p->isAbstract())
        {
            H << sp << nl << "static const ::Ice::ObjectFactoryPtr& ice_factory();";

            string factoryName = "__F" + p->flattenedScope() + p->name();
            C << sp;
            C << nl << "class " << factoryName << " : public ::Ice::ObjectFactory";
            C << sb;
            C.dec();
            C << nl << "public:";
            C.inc();
            C << sp << nl << "virtual ::Ice::ObjectPtr" << nl << "create(const ::std::string& type)";
            C << sb;
            C << nl << "assert(type == " << scoped << "::ice_staticId());";
            C << nl << "return new " << scoped << ';';
            C << eb;
            C << sp << nl << "virtual void" << nl << "destroy()";
            C << sb;
            C << eb;
            C << eb << ';';

            string flatName = factoryName + "_Ptr";
            C << sp << nl << "namespace";
            C << nl << "{";
            C << nl << "const ::Ice::ObjectFactoryPtr " << flatName << " = new " << factoryName << ';';
            C << sp << nl << "}";

            C << sp << nl << "const ::Ice::ObjectFactoryPtr&" << nl << scoped.substr(2) << "::ice_factory()";
            C << sb;
            C << nl << "return " << flatName << ';';
            C << eb;

            C << sp;
            C << nl << "class " << factoryName << "__Init";
            C << sb;
            C.dec();
            C << nl << "public:";
            C.inc();
            C << sp << nl << factoryName << "__Init()";
            C << sb;
            C << nl << "::IceInternal::factoryTable->addObjectFactory(" << scoped << "::ice_staticId(), "
              << scoped << "::ice_factory());";
            C << eb;
            C << sp << nl << "~" << factoryName << "__Init()";
            C << sb;
            C << nl << "::IceInternal::factoryTable->removeObjectFactory(" << scoped << "::ice_staticId());";
            C << eb;
            C << eb << ';';

            C << sp << nl << "namespace";
            C << nl << "{";
            C << nl << "const " << factoryName << "__Init " << factoryName << "__i;";
            C << sp << nl << "}";
            C << sp << nl << "#ifdef __APPLE__";
            string initfuncname = "__F" + p->flattenedScope() + p->name() + "__initializer";
            C << nl << "extern \"C\" {";
            C.inc();
            C << nl << "void " << initfuncname << "();";
            C << nl << "void " << initfuncname << "() {}";
            C.dec();
            C << nl << "}";
            C << nl << "#endif";
        }
    }

    //
    // Emit data members. Access visibility may be specified by metadata.
    //
    bool inProtected = false;
    DataMemberList dataMembers = p->dataMembers();
    DataMemberList::const_iterator q;
    bool prot = p->hasMetaData("protected");
    for(q = dataMembers.begin(); q != dataMembers.end(); ++q)
    {
        if(prot || (*q)->hasMetaData("protected"))
        {
            if(!inProtected)
            {
                H.dec();
                H << sp << nl << "protected:";
                H.inc();
                inProtected = true;
            }
        }
        else
        {
            if(inProtected)
            {
                H.dec();
                H << sp << nl << "public:";
                H.inc();
                inProtected = false;
            }
        }

        emitDataMember(*q);
    }

    if(!p->isAbstract())
    {
        //
        // We add a protected destructor to force heap instantiation of the class.
        //
        if(!inProtected)
        {
            H.dec();
            H << sp << nl << "protected:";
            H.inc();
            inProtected = true;
        }
        H << sp << nl << "virtual ~" << fixKwd(p->name()) << "() {}";

        if(!_doneStaticSymbol)
        {
            H << sp << nl << "friend class " << p->name() << "__staticInit;";
        }
    }

    if(!p->isLocal() && preserved && !basePreserved)
    {
        if(!inProtected)
        {
            H.dec();
            H << sp << nl << "protected:";
            H.inc();
            inProtected = true;
        }
        H << sp << nl << "::Ice::SlicedDataPtr __slicedData;";
    }

    H << eb << ';';

    if(!p->isAbstract() && !_doneStaticSymbol)
    {
        //
        // We need an instance here to trigger initialization if the implementation is in a shared library.
        // But we do this only once per source file, because a single instance is sufficient to initialize
        // all of the globals in a shared library.
        //
        // For a Slice class Foo, we instantiate a dummy class Foo__staticInit instead of using a static
        // Foo instance directly because Foo has a protected destructor.
        //
        H << sp << nl << "class " << p->name() << "__staticInit";
        H << sb;
        H.dec();
        H << nl << "public:";
        H.inc();
        H << sp << nl << scoped << " _init;";
        H << eb << ';';
        _doneStaticSymbol = true;
        H << sp << nl << "static " << p->name() << "__staticInit _" << p->name() << "_init;";
    }

    if(p->isLocal())
    {
        H << sp;
        H << nl << "inline bool operator==(const " << fixKwd(p->name()) << "& l, const " << fixKwd(p->name()) << "& r)";
        H << sb;
        H << nl << "return static_cast<const ::Ice::LocalObject&>(l) == static_cast<const ::Ice::LocalObject&>(r);";
        H << eb;
        H << sp;
        H << nl << "inline bool operator<(const " << fixKwd(p->name()) << "& l, const " << fixKwd(p->name()) << "& r)";
        H << sb;
        H << nl << "return static_cast<const ::Ice::LocalObject&>(l) < static_cast<const ::Ice::LocalObject&>(r);";
        H << eb;
    }
    else
    {
        C << sp << nl << "void "
	  << (_dllExport.empty() ? "" : "ICE_DECLSPEC_EXPORT ");
        C << nl << scope.substr(2) << "__patch(" << p->name() << "Ptr& handle, ::Ice::ObjectPtr& v)";
        C << sb;
        C << nl << "handle = " << scope << p->name() << "Ptr::dynamicCast(v);";
        C << nl << "if(v && !handle)";
        C << sb;
        C << nl << "IceInternal::Ex::throwUOE(" << scoped << "::ice_staticId(), v);";
        C << eb;
        C << eb;

        H << sp;
        H << nl << "inline bool operator==(const " << fixKwd(p->name()) << "& l, const " << fixKwd(p->name()) << "& r)";
        H << sb;
        H << nl << "return static_cast<const ::Ice::Object&>(l) == static_cast<const ::Ice::Object&>(r);";
        H << eb;
        H << sp;
        H << nl << "inline bool operator<(const " << fixKwd(p->name()) << "& l, const " << fixKwd(p->name()) << "& r)";
        H << sb;
        H << nl << "return static_cast<const ::Ice::Object&>(l) < static_cast<const ::Ice::Object&>(r);";
        H << eb;
    }

    _useWstring = resetUseWstring(_useWstringHist);
}

bool
Slice::Gen::ObjectVisitor::visitExceptionStart(const ExceptionPtr&)
{
    return false;
}

bool
Slice::Gen::ObjectVisitor::visitStructStart(const StructPtr&)
{
    return false;
}

void
Slice::Gen::ObjectVisitor::visitOperation(const OperationPtr& p)
{
    string name = p->name();
    string scoped = fixKwd(p->scoped());
    string scope = fixKwd(p->scope());

    TypePtr ret = p->returnType();
    string retS = returnTypeToString(ret, p->returnIsOptional(), p->getMetaData(), _useWstring);

    string params = "(";
    string paramsDecl = "(";
    string args = "(";

    ContainerPtr container = p->container();
    ClassDefPtr cl = ClassDefPtr::dynamicCast(container);
    string classNameAMD = "AMD_" + cl->name();
    string classScope = fixKwd(cl->scope());
    string classScopedAMD = classScope + classNameAMD;

    string paramsAMD = "(const " + classScopedAMD + '_' + name + "Ptr&, ";
    string paramsDeclAMD = "(const " + classScopedAMD + '_' + name + "Ptr& __cb, ";
    string argsAMD = "(__cb, ";

    ParamDeclList inParams;
    ParamDeclList outParams;
    ParamDeclList paramList = p->parameters();
    for(ParamDeclList::const_iterator q = paramList.begin(); q != paramList.end(); ++q)
    {
        string paramName = fixKwd((*q)->name());
        TypePtr type = (*q)->type();
        bool isOutParam = (*q)->isOutParam();
        string typeString;
        if(isOutParam)
        {
            outParams.push_back(*q);
            typeString = outputTypeToString(type, (*q)->optional(), (*q)->getMetaData(), _useWstring);
        }
        else
        {
            inParams.push_back(*q);
            typeString = inputTypeToString((*q)->type(), (*q)->optional(), (*q)->getMetaData(), _useWstring);
        }

        if(q != paramList.begin())
        {
            params += ", ";
            paramsDecl += ", ";
            args += ", ";
        }

        params += typeString;
        paramsDecl += typeString;
        paramsDecl += ' ';
        paramsDecl += paramName;
        args += paramName;

        if(!isOutParam)
        {
            paramsAMD += typeString;
            paramsAMD += ", ";
            paramsDeclAMD += typeString;
            paramsDeclAMD += ' ';
            paramsDeclAMD += paramName;
            paramsDeclAMD += ", ";
            argsAMD += paramName;
            argsAMD += ", ";
        }
    }

    if(!cl->isLocal())
    {
        if(!paramList.empty())
        {
            params += ", ";
            paramsDecl += ", ";
            args += ", ";
        }

        params += "const ::Ice::Current& = ::Ice::Current())";
        paramsDecl += "const ::Ice::Current& __current)";
        args += "__current)";
    }
    else
    {
        params += ')';
        paramsDecl += ')';
        args += ')';
    }

    paramsAMD += "const ::Ice::Current& = ::Ice::Current())";
    paramsDeclAMD += "const ::Ice::Current& __current)";
    argsAMD += "__current)";

    bool isConst = (p->mode() == Operation::Nonmutating) || p->hasMetaData("cpp:const");
    bool amd = !cl->isLocal() && (cl->hasMetaData("amd") || p->hasMetaData("amd"));

    string deprecateSymbol = getDeprecateSymbol(p, cl);

    H << sp;
    if(!amd)
    {
        H << nl << deprecateSymbol << "virtual " << retS << ' ' << fixKwd(name) << params
          << (isConst ? " const" : "") << " = 0;";
    }
    else
    {
        H << nl << deprecateSymbol << "virtual void " << name << "_async" << paramsAMD
          << (isConst ? " const" : "") << " = 0;";
    }

    if(!cl->isLocal())
    {
        H << nl << "::Ice::DispatchStatus ___" << name
          << "(::IceInternal::Incoming&, const ::Ice::Current&)" << (isConst ? " const" : "") << ';';

        C << sp;
        C << nl << "::Ice::DispatchStatus" << nl << scope.substr(2) << "___" << name
          << "(::IceInternal::Incoming& __inS";
        C << ", const ::Ice::Current& __current)" << (isConst ? " const" : "");
        C << sb;
        if(!amd)
        {
            ExceptionList throws = p->throws();
            throws.sort();
            throws.unique();

            //
            // Arrange exceptions into most-derived to least-derived order. If we don't
            // do this, a base exception handler can appear before a derived exception
            // handler, causing compiler warnings and resulting in the base exception
            // being marshaled instead of the derived exception.
            //

#if defined(__SUNPRO_CC)
            throws.sort(derivedToBaseCompare);
#else
            throws.sort(Slice::DerivedToBaseCompare());
#endif

            C << nl << "__checkMode(" << operationModeToString(p->mode()) << ", __current.mode);";

            if(!inParams.empty())
            {
                C << nl << "::IceInternal::BasicStream* __is = __inS.startReadParams();";
                writeAllocateCode(C, inParams, 0, _useWstring | TypeContextInParam);
                writeUnmarshalCode(C, inParams, 0, TypeContextInParam);
                C << nl << "__inS.endReadParams();";
            }
            else
            {
                C << nl << "__inS.readEmptyParams();";
            }

            writeAllocateCode(C, outParams, 0, _useWstring);
            if(!throws.empty())
            {
                C << nl << "try";
                C << sb;
            }
            C << nl;
            if(ret)
            {
                C << retS << " __ret = ";
            }
            C << fixKwd(name) << args << ';';
            if(ret || !outParams.empty())
            {
                C << nl << "::IceInternal::BasicStream* __os = __inS.__startWriteParams("
                  << opFormatTypeToString(p) << ");";
                writeMarshalCode(C, outParams, p);
                C << nl << "__inS.__endWriteParams(true);";
            }
            else
            {
                C << nl << "__inS.__writeEmptyParams();";
            }
            C << nl << "return ::Ice::DispatchOK;";
            if(!throws.empty())
            {
                C << eb;
                ExceptionList::const_iterator r;
                for(r = throws.begin(); r != throws.end(); ++r)
                {
                    C << nl << "catch(const " << fixKwd((*r)->scoped()) << "& __ex)";
                    C << sb;
                    C << nl << "__inS.__writeUserException(__ex, " << opFormatTypeToString(p) << ");";
                    C << eb;
                }
                C << nl << "return ::Ice::DispatchUserException;";
            }
        }
        else
        {
            C << nl << "__checkMode(" << operationModeToString(p->mode()) << ", __current.mode);";

            if(!inParams.empty())
            {
                C << nl << "::IceInternal::BasicStream* __is = __inS.startReadParams();";
                writeAllocateCode(C, inParams, 0, _useWstring | TypeContextInParam);
                writeUnmarshalCode(C, inParams, 0, TypeContextInParam);
                C << nl << "__inS.endReadParams();";
            }
            else
            {
                C << nl << "__inS.readEmptyParams();";
            }

            C << nl << classScopedAMD << '_' << name << "Ptr __cb = new IceAsync" << classScopedAMD << '_' << name
              << "(__inS);";
            C << nl << "try";
            C << sb;
            C << nl << name << "_async" << argsAMD << ';';
            C << eb;
            C << nl << "catch(const ::std::exception& __ex)";
            C << sb;
            C << nl << "__cb->ice_exception(__ex);";
            C << eb;
            C << nl << "catch(...)";
            C << sb;
            C << nl << "__cb->ice_exception();";
            C << eb;
            C << nl << "return ::Ice::DispatchAsync;";
        }
        C << eb;
    }

    if(cl->isLocal() && (cl->hasMetaData("async") || p->hasMetaData("async")))
    {
        vector<string> paramsDeclAMI;
        vector<string> outParamsDeclAMI;

        ParamDeclList paramList = p->parameters();
        for(ParamDeclList::const_iterator r = paramList.begin(); r != paramList.end(); ++r)
        {
            string paramName = fixKwd((*r)->name());

            StringList metaData = (*r)->getMetaData();
            string typeString;
            if((*r)->isOutParam())
            {
                typeString = outputTypeToString((*r)->type(), (*r)->optional(), metaData, 
                                                _useWstring | TypeContextAMIEnd);
            }
            else
            {
                typeString = inputTypeToString((*r)->type(), (*r)->optional(), metaData, _useWstring);
            }

            if(!(*r)->isOutParam())
            {
                paramsDeclAMI.push_back(typeString + ' ' + paramName);
            }
            else
            {
                outParamsDeclAMI.push_back(typeString + ' ' + paramName);
            }
        }

        H << sp << nl << "virtual ::Ice::AsyncResultPtr begin_" << name << spar << paramsDeclAMI << epar << " = 0;";

        H << sp << nl << "virtual ::Ice::AsyncResultPtr begin_" << name << spar << paramsDeclAMI
          << "const ::Ice::CallbackPtr& __del"
          << "const ::Ice::LocalObjectPtr& __cookie = 0" << epar << " = 0;";

        string clScope = fixKwd(cl->scope());
        string delName = "Callback_" + cl->name() + "_" + name;
        string delNameScoped = clScope + delName;

        H << sp << nl << "virtual ::Ice::AsyncResultPtr begin_" << name << spar << paramsDeclAMI
          << "const " + delNameScoped + "Ptr& __del"
          << "const ::Ice::LocalObjectPtr& __cookie = 0" << epar << " = 0;";

        H << sp << nl << "virtual " << retS << " end_" << name << spar << outParamsDeclAMI
          << "const ::Ice::AsyncResultPtr&" << epar << " = 0;";
    }
}

void
Slice::Gen::ObjectVisitor::emitDataMember(const DataMemberPtr& p)
{
    TypePtr type = p->type();
    if(SequencePtr::dynamicCast(type))
    {
        SequencePtr s = SequencePtr::dynamicCast(type);
        BuiltinPtr builtin = BuiltinPtr::dynamicCast(s->type());
        if(builtin && builtin->kind() == Builtin::KindByte)
        {
            StringList metaData = s->getMetaData();
            bool protobuf;
            findMetaData(s, metaData, protobuf);
            if(protobuf)
            {
                emitWarning(p->file(), p->line(), "protobuf cannot be used as a class member in C++");
            }
        }
    }

    string name = fixKwd(p->name());
    H << sp << nl << typeToString(p->type(), p->optional(), p->getMetaData(), _useWstring) << ' ' << name << ';';
}

void
Slice::Gen::ObjectVisitor::emitGCFunctions(const ClassDefPtr& p)
{
    string scoped = fixKwd(p->scoped());
    ClassList bases = p->bases();
    ClassDefPtr base;
    if(!bases.empty() && !bases.front()->isInterface())
    {
        base = bases.front();
    }
    DataMemberList dataMembers = p->dataMembers();

    //
    // A class can potentially be part of a cycle if it (recursively) contains class
    // members. If so, we override __incRef(), __decRef(), and __addObject() and, hence, consider
    // instances of the class as candidates for collection by the garbage collector.
    // We override __incRef(), __decRef(), and __addObject() only once, in the basemost potentially
    // cyclic class in an inheritance hierarchy.
    //
    bool canBeCyclic = p->canBeCyclic();
    bool override = canBeCyclic && (!base || !base->canBeCyclic());
    bool basePreserved = p->inheritsMetaData("preserve-slice");
    bool preserved = basePreserved || p->hasMetaData("preserve-slice");

    //
    // We also override __addObject and __usesGC if this is the initial preserved
    // class in the hierarchy.
    //
    if(!basePreserved && (override || preserved))
    {
        H << nl << "virtual void __addObject(::IceInternal::GCCountMap&);";

        C << sp << nl << "void" << nl << scoped.substr(2) << "::__addObject(::IceInternal::GCCountMap& _c)";
        C << sb;
        C << nl << "::IceInternal::GCCountMap::iterator pos = _c.find(this);";
        C << nl << "if(pos == _c.end())";
        C << sb;
        C << nl << "_c[this] = 1;";
        C << eb;
        C << nl << "else";
        C << sb;
        C << nl << "++pos->second;";
        C << eb;
        C << eb;

        H << nl << "virtual bool __usesGC();";

        C << sp << nl << "bool" << nl << scoped.substr(2) << "::__usesGC()";
        C << sb;
        C << nl << "return true;";
        C << eb;
    }

    //
    // __gcReachable() and __gcClear() are overridden by the basemost class that
    // can be cyclic, plus all classes derived from that class.
    //
    // We also override these methods for the initial preserved class in a
    // hierarchy, regardless of whether the class itself is cyclic.
    //
    if(canBeCyclic || (preserved && !basePreserved))
    {
        H << nl << "virtual void __gcReachable(::IceInternal::GCCountMap&) const;";

        C << sp << nl << "void" << nl << scoped.substr(2) << "::__gcReachable(::IceInternal::GCCountMap& _c) const";
        C << sb;

        bool hasCyclicBase = base && base->canBeCyclic();
        if(hasCyclicBase || basePreserved)
        {
            emitUpcall(bases.front(), "::__gcReachable(_c);");
        }

        if(preserved && !basePreserved)
        {
            C << nl << "if(__slicedData)";
            C << sb;
            C << nl << "__slicedData->__addObject(_c);";
            C << eb;
        }

        for(DataMemberList::const_iterator i = dataMembers.begin(); i != dataMembers.end(); ++i)
        {
            if((*i)->type()->usesClasses())
            {
                emitGCInsertCode((*i)->type(), getDataMemberRef(*i), "", 0);
            }
        }
        C << eb;

        H << nl << "virtual void __gcClear();";

        C << sp << nl << "void" << nl << scoped.substr(2) << "::__gcClear()";
        C << sb;

        if(hasCyclicBase || basePreserved)
        {
            emitUpcall(bases.front(), "::__gcClear();");
        }

        //
        // Clear the reference to the SlicedData object (if any).
        //
        // Note that this member is treated differently than regular class data
        // members. The SlicedData class inherits from GCShared and therefore its
        // instances are always registered with the GC. As a result, we must never
        // assign 0 to the __slicedData member to clear the reference.
        //
        if(preserved && !basePreserved)
        {
            C << nl << "if(__slicedData)";
            C << sb;
            C << nl << "__slicedData->__decRefUnsafe();";
            C << nl << "__slicedData.__clearHandleUnsafe();";
            C << eb;
        }

        for(DataMemberList::const_iterator j = dataMembers.begin(); j != dataMembers.end(); ++j)
        {
            if((*j)->type()->usesClasses())
            {
                emitGCClearCode((*j)->type(), getDataMemberRef(*j), "", 0);
            }
        }
        C << eb;
    }
}

void
Slice::Gen::ObjectVisitor::emitGCInsertCode(const TypePtr& p, const string& prefix, const string& name, int level)
{
    BuiltinPtr builtin = BuiltinPtr::dynamicCast(p);
    if((builtin && BuiltinPtr::dynamicCast(p)->kind() == Builtin::KindObject) || ClassDeclPtr::dynamicCast(p))
    {
        C << nl << "if(" << prefix << name << ')';
        C << sb;
        ClassDeclPtr decl = ClassDeclPtr::dynamicCast(p);
        if(decl)
        {
            string scope = fixKwd(decl->scope());
            C << nl << scope << "upCast(" << prefix << name << ".get())->__addObject(_c);";
        }
        else
        {
            C << nl << prefix << name << "->__addObject(_c);";
        }
        C << eb;
    }
    else if(StructPtr::dynamicCast(p))
    {
        StructPtr s = StructPtr::dynamicCast(p);
        DataMemberList dml = s->dataMembers();
        for(DataMemberList::const_iterator i = dml.begin(); i != dml.end(); ++i)
        {
            if((*i)->type()->usesClasses())
            {
                emitGCInsertCode((*i)->type(), prefix + name + ".", fixKwd((*i)->name()), ++level);
            }
        }
    }
    else if(DictionaryPtr::dynamicCast(p))
    {
        DictionaryPtr d = DictionaryPtr::dynamicCast(p);
        string scoped = fixKwd(d->scoped());
        ostringstream tmp;
        tmp << "_i" << level;
        string iterName = tmp.str();
        C << sb;
        C << nl << "for(" << scoped << "::const_iterator " << iterName << " = " << prefix + name
          << ".begin(); " << iterName << " != " << prefix + name << ".end(); ++" << iterName << ")";
        C << sb;
        emitGCInsertCode(d->valueType(), "", string("(*") + iterName + ").second", ++level);
        C << eb;
        C << eb;
    }
    else if(SequencePtr::dynamicCast(p))
    {
        SequencePtr s = SequencePtr::dynamicCast(p);
        string scoped = fixKwd(s->scoped());
        ostringstream tmp;
        tmp << "_i" << level;
        string iterName = tmp.str();
        C << sb;
        C << nl << "for(" << scoped << "::const_iterator " << iterName << " = " << prefix + name
          << ".begin(); " << iterName << " != " << prefix + name << ".end(); ++" << iterName << ")";
        C << sb;
        emitGCInsertCode(s->type(), string("(*") + iterName + ")", "", ++level);
        C << eb;
        C << eb;
    }
}

void
Slice::Gen::ObjectVisitor::emitGCClearCode(const TypePtr& p, const string& prefix, const string& name, int level)
{
    BuiltinPtr builtin = BuiltinPtr::dynamicCast(p);
    if((builtin && BuiltinPtr::dynamicCast(p)->kind() == Builtin::KindObject) || ClassDeclPtr::dynamicCast(p))
    {
        C << nl << "if(" << prefix << name << ")";
        C << sb;
        ClassDeclPtr decl = ClassDeclPtr::dynamicCast(p);
        if(decl)
        {
            string scope = fixKwd(decl->scope());
            C << nl << "if(" <<  scope << "upCast(" << prefix << name << ".get())->__usesGC())";
            C << sb;
            C << nl << scope << "upCast(" << prefix << name << ".get())->__decRefUnsafe();";
            C << nl << prefix << name << ".__clearHandleUnsafe();";

        }
        else
        {
            C << nl << "if(" << prefix << name << "->__usesGC())";
            C << sb;
            C << nl << prefix << name << "->__decRefUnsafe();";
            C << nl << prefix << name << ".__clearHandleUnsafe();";
        }
        C << eb;
        C << nl << "else";
        C << sb;
        C << nl << prefix << name << " = 0;";
        C << eb;
        C << eb;
    }
    else if(StructPtr::dynamicCast(p))
    {
        StructPtr s = StructPtr::dynamicCast(p);
        DataMemberList dml = s->dataMembers();
        for(DataMemberList::const_iterator i = dml.begin(); i != dml.end(); ++i)
        {
            if((*i)->type()->usesClasses())
            {
                emitGCClearCode((*i)->type(), prefix + name + ".", fixKwd((*i)->name()), ++level);
            }
        }
    }
    else if(DictionaryPtr::dynamicCast(p))
    {
        DictionaryPtr d = DictionaryPtr::dynamicCast(p);
        string scoped = fixKwd(d->scoped());
        ostringstream tmp;
        tmp << "_i" << level;
        string iterName = tmp.str();
        C << sb;
        C << nl << "for(" << scoped << "::iterator " << iterName << " = " << prefix + name
          << ".begin(); " << iterName << " != " << prefix + name << ".end(); ++" << iterName << ")";
        C << sb;
        emitGCClearCode(d->valueType(), "", string("(*") + iterName + ").second", ++level);
        C << eb;
        C << eb;
    }
    else if(SequencePtr::dynamicCast(p))
    {
        SequencePtr s = SequencePtr::dynamicCast(p);
        string scoped = fixKwd(s->scoped());
        ostringstream tmp;
        tmp << "_i" << level;
        string iterName = tmp.str();
        C << sb;
        C << nl << "for(" << scoped << "::iterator " << iterName << " = " << prefix + name
          << ".begin(); " << iterName << " != " << prefix + name << ".end(); ++" << iterName << ")";
        C << sb;
        emitGCClearCode(s->type(), "", string("(*") + iterName + ")", ++level);
        C << eb;
        C << eb;;
    }
}

bool
Slice::Gen::ObjectVisitor::emitVirtualBaseInitializers(const ClassDefPtr& p, bool virtualInheritance)
{
    DataMemberList allDataMembers = p->allDataMembers();
    if(allDataMembers.empty())
    {
        return false;
    }

    if(virtualInheritance)
    {
        ClassList bases = p->bases();
        if(!bases.empty() && !bases.front()->isInterface())
        {
            if(emitVirtualBaseInitializers(bases.front(), virtualInheritance))
            {
                H << ',';
            }
        }
    }

    string upcall = "(";
    DataMemberList::const_iterator q;
    for(q = allDataMembers.begin(); q != allDataMembers.end(); ++q)
    {
        if(q != allDataMembers.begin())
        {
            upcall += ", ";
        }
        upcall += "__ice_" + (*q)->name();
    }
    upcall += ")";

    H.zeroIndent();
    H << nl << "#if defined(_MSC_VER) && (_MSC_VER < 1300) // VC++ 6 compiler bug";
    H.restoreIndent();
    H << nl << fixKwd(p->name()) << upcall;
    H.zeroIndent();
    H << nl << "#else";
    H.restoreIndent();
    H << nl << fixKwd(p->scoped()) << upcall;
    H.zeroIndent();
    H << nl << "#endif";
    H << nl;
    H.restoreIndent();

    return true;
}

void
Slice::Gen::ObjectVisitor::emitOneShotConstructor(const ClassDefPtr& p)
{
    DataMemberList allDataMembers = p->allDataMembers();

    if(!allDataMembers.empty())
    {
        DataMemberList::const_iterator q;
        vector<string> allParamDecls;

        for(q = allDataMembers.begin(); q != allDataMembers.end(); ++q)
        {
            string typeName = inputTypeToString((*q)->type(), (*q)->optional(), (*q)->getMetaData(), _useWstring);
            allParamDecls.push_back(typeName + " __ice_" + (*q)->name());
        }

        H << sp << nl;
        if(allParamDecls.size() == 1)
        {
            H << "explicit ";
        }
        H << fixKwd(p->name()) << spar << allParamDecls << epar << " :";
        H.inc();

        DataMemberList dataMembers = p->dataMembers();

        ClassList bases = p->bases();
        ClassDefPtr base;
        if(!bases.empty() && !bases.front()->isInterface())
        {
            if(emitVirtualBaseInitializers(bases.front(), p->hasMetaData("cpp:virtual")))
            {
                if(!dataMembers.empty())
                {
                    H << ',';
                }
            }
        }

        if(!dataMembers.empty())
        {
            H << nl;
        }
        for(q = dataMembers.begin(); q != dataMembers.end(); ++q)
        {
            if(q != dataMembers.begin())
            {
                H << ',' << nl;
            }
            string memberName = fixKwd((*q)->name());
            H << memberName << '(' << "__ice_" << (*q)->name() << ')';
        }

        H.dec();
        H << sb;
        H << eb;
    }
}

void
Slice::Gen::ObjectVisitor::emitUpcall(const ClassDefPtr& base, const string& call)
{
    C << nl << (base ? fixKwd(base->scoped()) : string("::Ice::Object")) << call;
}

Slice::Gen::AsyncCallbackVisitor::AsyncCallbackVisitor(Output& h, Output& c, const string& dllExport) :
    H(h), C(c), _dllExport(dllExport), _useWstring(false)
{
}

bool
Slice::Gen::AsyncCallbackVisitor::visitModuleStart(const ModulePtr& p)
{
    if(!p->hasNonLocalClassDefs() && !p->hasContentsWithMetaData("async"))
    {
        return false;
    }

    _useWstring = setUseWstring(p, _useWstringHist, _useWstring);

    H << sp << nl << "namespace " << fixKwd(p->name())  << nl << '{';

    return true;
}

void
Slice::Gen::AsyncCallbackVisitor::visitModuleEnd(const ModulePtr& p)
{
    _useWstring = resetUseWstring(_useWstringHist);

    H << sp << nl << '}';
}

bool
Slice::Gen::AsyncCallbackVisitor::visitClassDefStart(const ClassDefPtr& p)
{
    _useWstring = setUseWstring(p, _useWstringHist, _useWstring);
    return true;
}

void
Slice::Gen::AsyncCallbackVisitor::visitClassDefEnd(const ClassDefPtr& p)
{
    _useWstring = resetUseWstring(_useWstringHist);
}

void
Slice::Gen::AsyncCallbackVisitor::visitOperation(const OperationPtr& p)
{
    ClassDefPtr cl = ClassDefPtr::dynamicCast(p->container());

    if(cl->isLocal() && !(cl->hasMetaData("async") || p->hasMetaData("async")))
    {
        return;
    }

    //
    // Write the callback base class and callback smart pointer.
    //
    string delName = "Callback_" + cl->name() + "_" + p->name();
    H << sp << nl << "class " << delName << "_Base : virtual public ::IceInternal::CallbackBase { };";
    H << nl << "typedef ::IceUtil::Handle< " << delName << "_Base> " << delName << "Ptr;";
}

Slice::Gen::AsyncCallbackTemplateVisitor::AsyncCallbackTemplateVisitor(Output& h, 
                                                                       Output& c,
                                                                       const string& dllExport)
    : H(h), C(c), _dllExport(dllExport), _useWstring(false)
{
}

bool
Slice::Gen::AsyncCallbackTemplateVisitor::visitUnitStart(const UnitPtr& p)
{
    return p->hasNonLocalClassDefs();
}

void
Slice::Gen::AsyncCallbackTemplateVisitor::visitUnitEnd(const UnitPtr&)
{
}

bool
Slice::Gen::AsyncCallbackTemplateVisitor::visitModuleStart(const ModulePtr& p)
{
    if(!p->hasNonLocalClassDefs())
    {
        return false;
    }

    _useWstring = setUseWstring(p, _useWstringHist, _useWstring);

    H << sp << nl << "namespace " << fixKwd(p->name())  << nl << '{';
    return true;
}

void
Slice::Gen::AsyncCallbackTemplateVisitor::visitModuleEnd(const ModulePtr& p)
{
    _useWstring = resetUseWstring(_useWstringHist);

    H << sp << nl << '}';
}

bool
Slice::Gen::AsyncCallbackTemplateVisitor::visitClassDefStart(const ClassDefPtr& p)
{
    _useWstring = setUseWstring(p, _useWstringHist, _useWstring);
    return true;
}

void
Slice::Gen::AsyncCallbackTemplateVisitor::visitClassDefEnd(const ClassDefPtr& p)
{
    _useWstring = resetUseWstring(_useWstringHist);
}

namespace
{

bool
usePrivateEnd(const OperationPtr& p)
{
    TypePtr ret = p->returnType();
    bool retIsOpt = p->returnIsOptional();
    string retSEnd = returnTypeToString(ret, retIsOpt, p->getMetaData(), TypeContextAMIEnd);
    string retSPrivateEnd = returnTypeToString(ret, retIsOpt, p->getMetaData(), TypeContextAMIPrivateEnd);
        
    ParamDeclList outParams;
    vector<string> outDeclsEnd;
    vector<string> outDeclsPrivateEnd;

    ParamDeclList paramList = p->parameters();
    for(ParamDeclList::const_iterator q = paramList.begin(); q != paramList.end(); ++q)
    {
        if((*q)->isOutParam())
        {
            outDeclsEnd.push_back(outputTypeToString((*q)->type(), (*q)->optional(), (*q)->getMetaData(), 
                                                     TypeContextAMIEnd));
            outDeclsPrivateEnd.push_back(outputTypeToString((*q)->type(), (*q)->optional(), (*q)->getMetaData(),
                                                            TypeContextAMIPrivateEnd));
        }
    }
    
    return retSEnd != retSPrivateEnd || outDeclsEnd != outDeclsPrivateEnd;
}

}

void
Slice::Gen::AsyncCallbackTemplateVisitor::visitOperation(const OperationPtr& p)
{
    generateOperation(p, false);
    generateOperation(p, true);
}

void
Slice::Gen::AsyncCallbackTemplateVisitor::generateOperation(const OperationPtr& p, bool withCookie)
{
    ClassDefPtr cl = ClassDefPtr::dynamicCast(p->container());
    if(cl->isLocal() || cl->operations().empty())
    {
        return;
    }

    string clName = cl->name();
    string clScope = fixKwd(cl->scope());
    string delName = "Callback_" + clName + "_" + p->name();
    string delTmplName = (withCookie ? "Callback_" : "CallbackNC_") + clName + "_" + p->name();

    TypePtr ret = p->returnType();
    string retS = inputTypeToString(ret, p->returnIsOptional(), p->getMetaData(), _useWstring);
    string retEndArg = getEndArg(ret, p->getMetaData(), "__ret");
        
    ParamDeclList outParams;
    vector<string> outArgs;
    vector<string> outDecls;
    vector<string> outDeclsEnd;
    vector<string> outEndArgs;
        
    ParamDeclList paramList = p->parameters();
    for(ParamDeclList::const_iterator q = paramList.begin(); q != paramList.end(); ++q)
    {
        if((*q)->isOutParam())
        {
            outParams.push_back(*q);
            outArgs.push_back(fixKwd((*q)->name()));
            outEndArgs.push_back(getEndArg((*q)->type(), (*q)->getMetaData(), outArgs.back()));
            outDecls.push_back(inputTypeToString((*q)->type(), (*q)->optional(), (*q)->getMetaData(), _useWstring));
        }
    }

    string baseD;
    string inheritD;
    if(withCookie)
    {
        baseD = "::IceInternal::Callback<T, CT>";
        H << sp << nl << "template<class T, typename CT>";
        inheritD = p->returnsData() ? "::IceInternal::TwowayCallback<T, CT>" : "::IceInternal::OnewayCallback<T, CT>";
    }
    else
    {
        baseD = "::IceInternal::CallbackNC<T>";
        H << sp << nl << "template<class T>";
        inheritD = p->returnsData() ? "::IceInternal::TwowayCallbackNC<T>" : "::IceInternal::OnewayCallbackNC<T>";
    }

    H << nl << "class " << delTmplName << " : public " << delName << "_Base, public " << inheritD;
    H << sb;
    H.dec();
    H << nl << "public:";
    H.inc();

    H << sp << nl << "typedef IceUtil::Handle<T> TPtr;";

    string cookieT;
    string comCookieT;
    if(withCookie)
    {
        cookieT = "const CT&";
        comCookieT = " , const CT&";
    }

    H << sp << nl << "typedef void (T::*Exception)(const ::Ice::Exception&" << comCookieT << ");";
    H << nl << "typedef void (T::*Sent)(bool" << comCookieT << ");";
    if(p->returnsData())
    {
        //
        // typedefs for callbacks.
        //
        H << nl << "typedef void (T::*Response)" << spar;
        if(ret)
        {
            H << retS;
        }
        H << outDecls;
        if(withCookie)
        {
            H << cookieT;
        }
        H << epar << ';';
    }
    else
    {
        H << nl << "typedef void (T::*Response)(" << cookieT << ");";
    }

    //
    // constructor.
    //
    H << sp;
    H << nl << delTmplName << spar << "const TPtr& obj";
    H << "Response cb";
    H << "Exception excb";
    H << "Sent sentcb" << epar;
    H.inc();
    if(p->returnsData())
    {
        H << nl << ": " << inheritD + "(obj, cb != 0, excb, sentcb), response(cb)";
    }
    else
    {
        H << nl << ": " << inheritD + "(obj, cb, excb, sentcb)";
    }
    H.dec();
    H << sb;
    H << eb;

    if(p->returnsData())
    {
        //
        // completed.
        //
        H << sp << nl << "virtual void __completed(const ::Ice::AsyncResultPtr& __result) const";
        H << sb;
        H << nl << clScope << clName << "Prx __proxy = " << clScope << clName
          << "Prx::uncheckedCast(__result->getProxy());";
        writeAllocateCode(H, outParams, p, _useWstring | TypeContextInParam | TypeContextAMICallPrivateEnd);
        H << nl << "try";
        H << sb;
        H << nl;
        if(!usePrivateEnd(p))
        {
            if(ret)
            {
                H << retEndArg << " = ";
            }
            H << "__proxy->end_" << p->name() << spar << outEndArgs << "__result" << epar << ';';
        }
        else
        {
            H << "__proxy->___end_" << p->name() << spar << outEndArgs;
            if(ret)
            {
                H << retEndArg;
            }
            H << "__result" << epar << ';';
        }
        writeEndCode(H, outParams, p);
        H << eb;
        H << nl << "catch(::Ice::Exception& ex)";
        H << sb;
	H.zeroIndent();
	H << nl << "#if defined(_MSC_VER) && (_MSC_VER < 1300) // VC++ 6 compiler bug"; // COMPILERFIX
	H.restoreIndent();
        H << nl << "__exception(__result, ex);";
	H.zeroIndent();
	H << nl << "#else";
	H.restoreIndent();
        H << nl << "" << baseD << "::__exception(__result, ex);";
	H.zeroIndent();
	H << nl << "#endif";
	H.restoreIndent();
        H << nl << "return;";
        H << eb;
        H << nl << "if(response)";
        H << sb;
	H.zeroIndent();
	H << nl << "#if defined(_MSC_VER) && (_MSC_VER < 1300) // VC++ 6 compiler bug"; // COMPILERFIX
	H.restoreIndent();
        H << nl << "(callback.get()->*response)" << spar;
        if(ret)
        {
            H << "__ret";
        }
        H << outArgs;
        if(withCookie)
        {
            H << "CT::dynamicCast(__result->getCookie())";
        }
        H << epar << ';';
	H.zeroIndent();
	H << nl << "#else";
	H.restoreIndent();
        H << nl << "(" << baseD << "::callback.get()->*response)" << spar;
        if(ret)
        {
            H << "__ret";
        }
        H << outArgs;
        if(withCookie)
        {
            H << "CT::dynamicCast(__result->getCookie())";
        }
        H << epar << ';';
	H.zeroIndent();
	H << nl << "#endif";
	H.restoreIndent();
        H << eb;
        H << eb;
        
        H << sp << nl << "Response response;";
    }
    H << eb << ';';

    // Factory method
    for(int i = 0; i < 2; i++)
    {
        string callbackT = i == 0 ? "const IceUtil::Handle<T>&" : "T*";

        if(withCookie)
        {
            cookieT = "const CT&";
            comCookieT = ", const CT&";
            H << sp << nl << "template<class T, typename CT> " << delName << "Ptr"; 
        }
        else
        {
            H << sp << nl << "template<class T> " << delName << "Ptr"; 
        }

        H << nl << "new" << delName << "(" << callbackT << " instance, ";
        if(p->returnsData())
        {
            H  << "void (T::*cb)" << spar;
            if(ret)
            {
                H << retS;
            }
            H << outDecls;
            if(withCookie)
            {
                H << cookieT;
            }
            H << epar << ", ";
        }
        else
        {
            H  << "void (T::*cb)(" << cookieT << "), ";
        }
        H << "void (T::*excb)(" << "const ::Ice::Exception&" << comCookieT << "), ";
        H << "void (T::*sentcb)(bool" << comCookieT << ") = 0)";
        H << sb;
        if(withCookie)
        {
            H << nl << "return new " << delTmplName << "<T, CT>(instance, cb, excb, sentcb);";
        }
        else
        {
            H << nl << "return new " << delTmplName << "<T>(instance, cb, excb, sentcb);";
        }
        H << eb;

        if(!ret && outParams.empty())
        {
            if(withCookie)
            {
                H << sp << nl << "template<class T, typename CT> " << delName << "Ptr"; 
            }
            else
            {
                H << sp << nl << "template<class T> " << delName << "Ptr"; 
            }
            H << nl << "new" << delName << "(" << callbackT << " instance, ";
            H << "void (T::*excb)(" << "const ::Ice::Exception&" << comCookieT << "), ";
            H << "void (T::*sentcb)(bool" << comCookieT << ") = 0)";
            H << sb;
            if(withCookie)
            {
                H << nl << "return new " << delTmplName << "<T, CT>(instance, 0, excb, sentcb);";
            }
            else
            {
                H << nl << "return new " << delTmplName << "<T>(instance, 0, excb, sentcb);";
            }
            H << eb;
        }
    }
}

Slice::Gen::ImplVisitor::ImplVisitor(Output& h, Output& c, const string& dllExport) :
    H(h), C(c), _dllExport(dllExport), _useWstring(false)
{
}

void
Slice::Gen::ImplVisitor::writeDecl(Output& out, const string& name, const TypePtr& type, const StringList& metaData)
{
    out << nl << typeToString(type, metaData, _useWstring) << ' ' << name;

    BuiltinPtr builtin = BuiltinPtr::dynamicCast(type);
    if(builtin)
    {
        switch(builtin->kind())
        {
            case Builtin::KindBool:
            {
                out << " = false";
                break;
            }
            case Builtin::KindByte:
            case Builtin::KindShort:
            case Builtin::KindInt:
            case Builtin::KindLong:
            {
                out << " = 0";
                break;
            }
            case Builtin::KindFloat:
            case Builtin::KindDouble:
            {
                out << " = 0.0";
                break;
            }
            case Builtin::KindString:
            case Builtin::KindObject:
            case Builtin::KindObjectProxy:
            case Builtin::KindLocalObject:
            {
                break;
            }
        }
    }

    EnumPtr en = EnumPtr::dynamicCast(type);
    if(en)
    {
        EnumeratorList enumerators = en->getEnumerators();
        out << " = " << fixKwd(en->scope()) << fixKwd(enumerators.front()->name());
    }

    out << ';';
}

void
Slice::Gen::ImplVisitor::writeReturn(Output& out, const TypePtr& type, const StringList& metaData)
{
    BuiltinPtr builtin = BuiltinPtr::dynamicCast(type);
    if(builtin)
    {
        switch(builtin->kind())
        {
            case Builtin::KindBool:
            {
                out << nl << "return false;";
                break;
            }
            case Builtin::KindByte:
            case Builtin::KindShort:
            case Builtin::KindInt:
            case Builtin::KindLong:
            {
                out << nl << "return 0;";
                break;
            }
            case Builtin::KindFloat:
            case Builtin::KindDouble:
            {
                out << nl << "return 0.0;";
                break;
            }
            case Builtin::KindString:
            {
                out << nl << "return ::std::string();";
                break;
            }
            case Builtin::KindObject:
            case Builtin::KindObjectProxy:
            case Builtin::KindLocalObject:
            {
                out << nl << "return 0;";
                break;
            }
        }
    }
    else
    {
        ProxyPtr prx = ProxyPtr::dynamicCast(type);
        if(prx)
        {
            out << nl << "return 0;";
        }
        else
        {
            ClassDeclPtr cl = ClassDeclPtr::dynamicCast(type);
            if(cl)
            {
                out << nl << "return 0;";
            }
            else
            {
                StructPtr st = StructPtr::dynamicCast(type);
                if(st)
                {
                    out << nl << "return " << fixKwd(st->scoped()) << "();";
                }
                else
                {
                    EnumPtr en = EnumPtr::dynamicCast(type);
                    if(en)
                    {
                        EnumeratorList enumerators = en->getEnumerators();
                        out << nl << "return " << fixKwd(en->scope()) << fixKwd(enumerators.front()->name()) << ';';
                    }
                    else
                    {
                        SequencePtr seq = SequencePtr::dynamicCast(type);
                        if(seq)
                        {
                            out << nl << "return " << typeToString(seq, metaData, _useWstring) << "();";
                        }
                        else
                        {
                            DictionaryPtr dict = DictionaryPtr::dynamicCast(type);
                            assert(dict);
                            out << nl << "return " << fixKwd(dict->scoped()) << "();";
                        }
                    }
                }
            }
        }
    }
}

bool
Slice::Gen::ImplVisitor::visitModuleStart(const ModulePtr& p)
{
    if(!p->hasClassDefs())
    {
        return false;
    }

    _useWstring = setUseWstring(p, _useWstringHist, _useWstring);

    set<string> includes;
    ClassList classes = p->classes();
    for(ClassList::const_iterator q = classes.begin(); q != classes.end(); ++q)
    {
        ClassList bases = (*q)->bases();
        for(ClassList::const_iterator r = bases.begin(); r != bases.end(); ++r)
        {
            if((*r)->isAbstract())
            {
                includes.insert((*r)->name());
            }
        }
    }

    for(set<string>::const_iterator it = includes.begin(); it != includes.end(); ++it)
    {
        H << nl << "#include <" << *it << "I.h>";
    }
    
    string name = fixKwd(p->name());

    H << sp << nl << "namespace " << name << nl << '{';

    return true;
}

void
Slice::Gen::ImplVisitor::visitModuleEnd(const ModulePtr& p)
{
    H << sp;
    H << nl << '}';

    _useWstring = resetUseWstring(_useWstringHist);
}

bool
Slice::Gen::ImplVisitor::visitClassDefStart(const ClassDefPtr& p)
{
    if(!p->isAbstract())
    {
        return false;
    }

    _useWstring = setUseWstring(p, _useWstringHist, _useWstring);

    string name = p->name();
    string scope = fixKwd(p->scope());
    string cls = scope.substr(2) + name + "I";
    string classScopedAMD = scope + "AMD_" + name;
    ClassList bases = p->bases();

    H << sp;
    H << nl << "class " << name << "I : ";
    H.useCurrentPosAsIndent();
    H << "virtual public " << fixKwd(name);
    for(ClassList::const_iterator q = bases.begin(); q != bases.end(); ++q)
    {
        H << ',' << nl << "virtual public " << fixKwd((*q)->scope());
        if((*q)->isAbstract())
        {
            H << (*q)->name() << "I";
        }
        else
        {
            H << fixKwd((*q)->name());
        }
    }
    H.restoreIndent();

    H << sb;
    H.dec();
    H << nl << "public:";
    H.inc();

    OperationList ops = p->operations();
    OperationList::const_iterator r;

    for(r = ops.begin(); r != ops.end(); ++r)
    {
        OperationPtr op = (*r);
        string opName = op->name();

        TypePtr ret = op->returnType();
        string retS = returnTypeToString(ret, op->returnIsOptional(), op->getMetaData(), _useWstring);

        if(!p->isLocal() && (p->hasMetaData("amd") || op->hasMetaData("amd")))
        {
            H << sp << nl << "virtual void " << opName << "_async(";
            H.useCurrentPosAsIndent();
            H << "const " << classScopedAMD << '_' << opName << "Ptr&";
            ParamDeclList paramList = op->parameters();
            ParamDeclList::const_iterator q;
            for(q = paramList.begin(); q != paramList.end(); ++q)
            {
                if(!(*q)->isOutParam())
                {
                    H << ',' << nl << inputTypeToString((*q)->type(), (*q)->optional(), (*q)->getMetaData(), 
                                                        _useWstring);
                }
            }
            H << ',' << nl << "const Ice::Current&";
            H.restoreIndent();

            bool isConst = (op->mode() == Operation::Nonmutating) || op->hasMetaData("cpp:const");

            H << ")" << (isConst ? " const" : "") << ';';

            C << sp << nl << "void" << nl << scope << name << "I::" << opName << "_async(";
            C.useCurrentPosAsIndent();
            C << "const " << classScopedAMD << '_' << opName << "Ptr& " << opName << "CB";
            for(q = paramList.begin(); q != paramList.end(); ++q)
            {
                if(!(*q)->isOutParam())
                {
                    C << ',' << nl << inputTypeToString((*q)->type(), (*q)->optional(), (*q)->getMetaData(), 
                                                        _useWstring) << ' ' << fixKwd((*q)->name());
                }
            }
            C << ',' << nl << "const Ice::Current& current";
            C.restoreIndent();
            C << ")" << (isConst ? " const" : "");
            C << sb;

            string result = "r";
            for(q = paramList.begin(); q != paramList.end(); ++q)
            {
                if((*q)->name() == result)
                {
                    result = "_" + result;
                    break;
                }
            }
            if(ret)
            {
                writeDecl(C, result, ret, op->getMetaData());
            }
            for(q = paramList.begin(); q != paramList.end(); ++q)
            {
                if((*q)->isOutParam())
                {
                    writeDecl(C, fixKwd((*q)->name()), (*q)->type(), (*q)->getMetaData());
                }
            }

            C << nl << opName << "CB->ice_response(";
            if(ret)
            {
                C << result;
            }
            for(q = paramList.begin(); q != paramList.end(); ++q)
            {
                if((*q)->isOutParam())
                {
                    if(ret || q != paramList.begin())
                    {
                        C << ", ";
                    }
                    C << fixKwd((*q)->name());
                }
            }
            C << ");";

            C << eb;
        }
        else
        {
            H << sp << nl << "virtual " << retS << ' ' << fixKwd(opName) << '(';
            H.useCurrentPosAsIndent();
            ParamDeclList paramList = op->parameters();
            ParamDeclList::const_iterator q;
            for(q = paramList.begin(); q != paramList.end(); ++q)
            {
                if(q != paramList.begin())
                {
                    H << ',' << nl;
                }
                StringList metaData = (*q)->getMetaData();
                string typeString;
                if((*q)->isOutParam())
                {
                    typeString = outputTypeToString((*q)->type(), (*q)->optional(), metaData, _useWstring);
                }
                else
                {
                    typeString = inputTypeToString((*q)->type(), (*q)->optional(), metaData, _useWstring);
                }
                H << typeString;
            }
            if(!p->isLocal())
            {
                if(!paramList.empty())
                {
                    H << ',' << nl;
                }
                H << "const Ice::Current&";
            }
            H.restoreIndent();

            bool isConst = (op->mode() == Operation::Nonmutating) || op->hasMetaData("cpp:const");

            H << ")" << (isConst ? " const" : "") << ';';

            C << sp << nl << retS << nl;
            C << scope.substr(2) << name << "I::" << fixKwd(opName) << '(';
            C.useCurrentPosAsIndent();
            for(q = paramList.begin(); q != paramList.end(); ++q)
            {
                if(q != paramList.begin())
                {
                    C << ',' << nl;
                }
                StringList metaData = (*q)->getMetaData();
                string typeString;
                if((*q)->isOutParam())
                {
                    typeString = outputTypeToString((*q)->type(), (*q)->optional(), metaData, _useWstring);
                }
                else
                {
                    typeString = inputTypeToString((*q)->type(), (*q)->optional(), metaData, _useWstring);
                }
                C << typeString << ' ' << fixKwd((*q)->name());
            }
            if(!p->isLocal())
            {
                if(!paramList.empty())
                {
                    C << ',' << nl;
                }
                C << "const Ice::Current& current";
            }
            C.restoreIndent();
            C << ')';
            C << (isConst ? " const" : "");
            C << sb;

            if(ret)
            {
                writeReturn(C, ret, op->getMetaData());
            }

            C << eb;
        }
    }

    H << eb << ';';

    _useWstring = resetUseWstring(_useWstringHist);

    return true;
}

Slice::Gen::AsyncVisitor::AsyncVisitor(Output& h, Output& c, const string& dllExport) :
    H(h), C(c), _dllExport(dllExport), _useWstring(false)
{
}

bool
Slice::Gen::AsyncVisitor::visitModuleStart(const ModulePtr& p)
{
    if(!p->hasNonLocalClassDecls() || (!p->hasContentsWithMetaData("ami") && !p->hasContentsWithMetaData("amd")))
    {
        return false;
    }

    _useWstring = setUseWstring(p, _useWstringHist, _useWstring);

    string name = fixKwd(p->name());

    H << sp << nl << "namespace " << name << nl << '{';

    return true;
}

void
Slice::Gen::AsyncVisitor::visitModuleEnd(const ModulePtr& p)
{
    H << sp << nl << '}';

    _useWstring = resetUseWstring(_useWstringHist);
}

bool
Slice::Gen::AsyncVisitor::visitClassDefStart(const ClassDefPtr& p)
{
    _useWstring = setUseWstring(p, _useWstringHist, _useWstring);
    return true;
}

void
Slice::Gen::AsyncVisitor::visitClassDefEnd(const ClassDefPtr&)
{
    _useWstring = resetUseWstring(_useWstringHist);
}

void
Slice::Gen::AsyncVisitor::visitOperation(const OperationPtr& p)
{
    ContainerPtr container = p->container();
    ClassDefPtr cl = ClassDefPtr::dynamicCast(container);

    if(cl->isLocal() ||
       (!cl->hasMetaData("ami") && !p->hasMetaData("ami") && !cl->hasMetaData("amd") && !p->hasMetaData("amd")))
    {
        return;
    }

    string name = p->name();

    string className = cl->name();
    string classNameAMI = "AMI_" + className;
    string classNameAMD = "AMD_" + className;
    string classScope = fixKwd(cl->scope());
    string classScopedAMI = classScope + classNameAMI;
    string classScopedAMD = classScope + classNameAMD;
    string proxyName = classScope + className + "Prx";

    vector<string> params;
    vector<string> paramsAMD;
    vector<string> paramsDecl;
    vector<string> args;

    vector<string> paramsInvoke;
    vector<string> paramsDeclInvoke;

    paramsInvoke.push_back("const " + proxyName + "&");
    paramsDeclInvoke.push_back("const " + proxyName + "& __prx");

    TypePtr ret = p->returnType();
    string retS = inputTypeToString(ret, p->returnIsOptional(), p->getMetaData(), _useWstring);

    if(ret)
    {
        params.push_back(retS);
        paramsAMD.push_back(inputTypeToString(ret, p->returnIsOptional(), p->getMetaData(), _useWstring));
        paramsDecl.push_back(retS + " __ret");
        args.push_back("__ret");
    }

    ParamDeclList inParams;
    ParamDeclList outParams;
    ParamDeclList paramList = p->parameters();
    for(ParamDeclList::const_iterator q = paramList.begin(); q != paramList.end(); ++q)
    {
        string paramName = fixKwd((*q)->name());
        TypePtr type = (*q)->type();
        string typeString = inputTypeToString(type, (*q)->optional(), (*q)->getMetaData(), _useWstring);

        if((*q)->isOutParam())
        {
            params.push_back(typeString);
            paramsAMD.push_back(inputTypeToString(type, (*q)->optional(), (*q)->getMetaData(), _useWstring));
            paramsDecl.push_back(typeString + ' ' + paramName);
            args.push_back(paramName);

            outParams.push_back(*q);
        }
        else
        {
            paramsInvoke.push_back(typeString);
            paramsDeclInvoke.push_back(typeString + ' ' + paramName);

            inParams.push_back(*q);
        }
    }

    paramsInvoke.push_back("const ::Ice::Context*");
    paramsDeclInvoke.push_back("const ::Ice::Context* __ctx");

    if(cl->hasMetaData("ami") || p->hasMetaData("ami"))
    {
        H << sp << nl << "class " << _dllExport << classNameAMI << '_' << name <<" : public ::Ice::AMICallbackBase";
        H << sb;
        H.dec();
        H << nl << "public:";
        H.inc();
        H << sp;
        H << nl << "virtual void ice_response" << spar << params << epar << " = 0;";
        H << sp;
        H << nl << "void __response" << spar << paramsDecl << epar;
        H << sb;
        H << nl << "ice_response" << spar << args << epar << ';';
        H << eb;
        H << nl << "void __exception(const ::Ice::Exception& ex)";
        H << sb;
        H << nl << "ice_exception(ex);";
        H << eb;
        H << nl << "void __sent(bool sentSynchronously)";
        H << sb;
        H.zeroIndent();
        H << nl << "#if defined(_MSC_VER) && (_MSC_VER < 1300) // VC++ 6 compiler bug"; // COMPILERFIX
        H.restoreIndent();
        H << nl << "AMICallbackBase::__sent(sentSynchronously);";
        H.zeroIndent();
        H << nl << "#else";
        H.restoreIndent();
        H << nl << "::Ice::AMICallbackBase::__sent(sentSynchronously);";
        H.zeroIndent();
        H << nl << "#endif";
        H.restoreIndent();
        H << eb;
        H << eb << ';';
        H << sp << nl << "typedef ::IceUtil::Handle< " << classScopedAMI << '_' << name << "> " << classNameAMI
          << '_' << name  << "Ptr;";
    }

    if(cl->hasMetaData("amd") || p->hasMetaData("amd"))
    {
        H << sp << nl << "class " << _dllExport << classNameAMD << '_' << name
          << " : virtual public ::Ice::AMDCallback";
        H << sb;
        H.dec();
        H << nl << "public:";
        H.inc();
        H << sp;
        H << nl << "virtual void ice_response" << spar << paramsAMD << epar << " = 0;";
        H << eb << ';';
        H << sp << nl << "typedef ::IceUtil::Handle< " << classScopedAMD << '_' << name << "> "
          << classNameAMD << '_' << name  << "Ptr;";
    }
}

Slice::Gen::AsyncImplVisitor::AsyncImplVisitor(Output& h, Output& c, const string& dllExport) :
    H(h), C(c), _dllExport(dllExport), _useWstring(false)
{
}

bool
Slice::Gen::AsyncImplVisitor::visitUnitStart(const UnitPtr& p)
{
    if(!p->hasNonLocalClassDecls() || !p->hasContentsWithMetaData("amd"))
    {
        return false;
    }

    H << sp << nl << "namespace IceAsync" << nl << '{';

    return true;
}

void
Slice::Gen::AsyncImplVisitor::visitUnitEnd(const UnitPtr& p)
{
    H << sp << nl << '}';
}

bool
Slice::Gen::AsyncImplVisitor::visitModuleStart(const ModulePtr& p)
{
    if(!p->hasNonLocalClassDecls() || !p->hasContentsWithMetaData("amd"))
    {
        return false;
    }

    _useWstring = setUseWstring(p, _useWstringHist, _useWstring);

    string name = fixKwd(p->name());

    H << sp << nl << "namespace " << name << nl << '{';

    return true;
}

void
Slice::Gen::AsyncImplVisitor::visitModuleEnd(const ModulePtr& p)
{
    H << sp << nl << '}';

    _useWstring = resetUseWstring(_useWstringHist);
}

bool
Slice::Gen::AsyncImplVisitor::visitClassDefStart(const ClassDefPtr& p)
{
    _useWstring = setUseWstring(p, _useWstringHist, _useWstring);
    return true;
}

void
Slice::Gen::AsyncImplVisitor::visitClassDefEnd(const ClassDefPtr&)
{
    _useWstring = resetUseWstring(_useWstringHist);
}

void
Slice::Gen::AsyncImplVisitor::visitOperation(const OperationPtr& p)
{
    ContainerPtr container = p->container();
    ClassDefPtr cl = ClassDefPtr::dynamicCast(container);

    if(cl->isLocal() || (!cl->hasMetaData("amd") && !p->hasMetaData("amd")))
    {
        return;
    }

    string name = p->name();

    string classNameAMD = "AMD_" + cl->name();
    string classScope = fixKwd(cl->scope());
    string classScopedAMD = classScope + classNameAMD;

    string params;
    string paramsDecl;
    string args;

    ExceptionList throws = p->throws();
    throws.sort();
    throws.unique();

    //
    // Arrange exceptions into most-derived to least-derived order. If we don't
    // do this, a base exception handler can appear before a derived exception
    // handler, causing compiler warnings and resulting in the base exception
    // being marshaled instead of the derived exception.
    //
#if defined(__SUNPRO_CC)
    throws.sort(derivedToBaseCompare);
#else
    throws.sort(Slice::DerivedToBaseCompare());
#endif

    TypePtr ret = p->returnType();
    string retS = inputTypeToString(ret, p->returnIsOptional(), p->getMetaData(), _useWstring);

    if(ret)
    {
        params += retS;
        paramsDecl += retS;
        paramsDecl += ' ';
        paramsDecl += "__ret";
        args += "__ret";
    }

    ParamDeclList outParams;
    ParamDeclList paramList = p->parameters();
    for(ParamDeclList::const_iterator q = paramList.begin(); q != paramList.end(); ++q)
    {
        if((*q)->isOutParam())
        {
            string paramName = fixKwd((*q)->name());
            TypePtr type = (*q)->type();
            string typeString = inputTypeToString(type, (*q)->optional(), (*q)->getMetaData(), _useWstring);

            if(ret || !outParams.empty())
            {
                params += ", ";
                paramsDecl += ", ";
                args += ", ";
            }

            params += typeString;
            paramsDecl += typeString;
            paramsDecl += ' ';
            paramsDecl += paramName;
            args += paramName;

            outParams.push_back(*q);
        }
    }

    H << sp << nl << "class " << _dllExport << classNameAMD << '_' << name
      << " : public " << classScopedAMD  << '_' << name << ", public ::IceInternal::IncomingAsync";
    H << sb;
    H.dec();
    H << nl << "public:";
    H.inc();

    H << sp;
    H << nl << classNameAMD << '_' << name << "(::IceInternal::Incoming&);";

    H << sp;
    H << nl << "virtual void ice_response(" << params << ");";
    if(!throws.empty())
    {
        H << nl << "// COMPILERFIX: The using directive avoid compiler warnings with -Woverloaded-virtual";
        H << nl << "using ::IceInternal::IncomingAsync::ice_exception;";
        H << nl << "virtual void ice_exception(const ::std::exception&);";
    }
    H << eb << ';';

    C << sp << nl << "IceAsync" << classScopedAMD << '_' << name << "::" << classNameAMD << '_' << name
      << "(::IceInternal::Incoming& in) :";
    C.inc();
    C << nl << "::IceInternal::IncomingAsync(in)";
    C.dec();
    C << sb;
    C << eb;

    C << sp << nl << "void" << nl << "IceAsync" << classScopedAMD << '_' << name << "::ice_response("
      << paramsDecl << ')';
    C << sb;
    C << nl << "if(__validateResponse(true))";
    C << sb;
    if(ret || !outParams.empty())
    {
        C << nl << "try";
        C << sb;
        C << nl << "::IceInternal::BasicStream* __os = __startWriteParams(" << opFormatTypeToString(p) << ");";
        writeMarshalCode(C, outParams, p, TypeContextInParam);
        C << nl << "__endWriteParams(true);";
        C << eb;
        C << nl << "catch(const ::Ice::Exception& __ex)";
        C << sb;
        C << nl << "__exception(__ex);";
        C << nl << "return;";
        C << eb;
    }
    else
    {
        C << nl << "__writeEmptyParams();";
    }
    C << nl << "__response();";
    C << eb;
    C << eb;

    if(!throws.empty())
    {
        C << sp << nl << "void" << nl << "IceAsync" << classScopedAMD << '_' << name
            << "::ice_exception(const ::std::exception& ex)";
        C << sb;
        ExceptionList::const_iterator r;
        for(r = throws.begin(); r != throws.end(); ++r)
        {
            C << nl;
            if(r != throws.begin())
            {
                C << "else ";
            }
            C << "if(const " << fixKwd((*r)->scoped()) << "* __ex = dynamic_cast<const " << fixKwd((*r)->scoped())
            << "*>(&ex))";
            C << sb;
            C << nl <<"if(__validateResponse(false))";
            C << sb;
            C << nl << "__writeUserException(*__ex, " << opFormatTypeToString(p) << ");";
            C << nl << "__response();";
            C << eb;
            C << eb;
        }
        C << nl << "else";
        C << sb;
        C.zeroIndent();
        C << nl << "#if defined(_MSC_VER) && (_MSC_VER < 1300) // VC++ 6 compiler bug"; // COMPILERFIX
        C.restoreIndent();
        C << nl << "IncomingAsync::ice_exception(ex);";
        C.zeroIndent();
        C << nl << "#else";
        C.restoreIndent();
        C << nl << "::IceInternal::IncomingAsync::ice_exception(ex);";
        C.zeroIndent();
        C << nl << "#endif";
        C.restoreIndent();
        C << eb;
        C << eb;
    }
}

Slice::Gen::StreamVisitor::StreamVisitor(Output& h, Output& c) :
    H(h), C(c)
{

}

bool
Slice::Gen::StreamVisitor::visitModuleStart(const ModulePtr& m)
{
    if(!m->hasNonLocalContained(Contained::ContainedTypeStruct) &&
       !m->hasNonLocalContained(Contained::ContainedTypeEnum) &&
       !m->hasNonLocalContained(Contained::ContainedTypeException))
    {
        return false;
    }

    if(UnitPtr::dynamicCast(m->container()))
    {
        //
        // Only emit this for the top-level module.
        //
        H << sp;
        H << nl << "namespace Ice" << nl << '{';
    }

    return true;
}

void
Slice::Gen::StreamVisitor::visitModuleEnd(const ModulePtr& m)
{
    if(UnitPtr::dynamicCast(m->container()))
    {
        //
        // Only emit this for the top-level module.
        //
        H << nl << '}';
    }
}

bool
Slice::Gen::StreamVisitor::visitExceptionStart(const ExceptionPtr& p)
{
    if(!p->isLocal())
    {
        string scoped = p->scoped();
        H << nl << "template<>";
        H << nl << "struct StreamTrait< " << fixKwd(scoped) << ">";
        H << sb;
        H << nl << "static const ::Ice::StreamTraitType type = ::Ice::StreamTraitTypeUserException;";
        H << eb << ";" << nl;
    }
    return false;
}

bool
Slice::Gen::StreamVisitor::visitStructStart(const StructPtr& p)
{
    if(!p->isLocal())
    {
        bool classMetaData = findMetaData(p->getMetaData(), false) == "class";
        string scoped = p->scoped();
        H << nl << "template<>";
        if(classMetaData)
        {
            H << nl << "struct StreamTrait< " << fixKwd(scoped + "Ptr") << ">";
        }
        else
        {
            H << nl << "struct StreamTrait< " << fixKwd(scoped) << ">";
        }
        H << sb;
        if(classMetaData)
        {
            H << nl << "static const ::Ice::StreamTraitType type = ::Ice::StreamTraitTypeStructClass;";
        }
        else
        {
            H << nl << "static const ::Ice::StreamTraitType type = ::Ice::StreamTraitTypeStruct;";
        }
        H << nl << "static const int minWireSize = " << p->minWireSize() << ";";
        H << nl << "static const bool isVariableLength = " << p->isVariableLength() << ";";
        if(p->isVariableLength())
        {
            H << nl << "static const ::Ice::OptionalType optionalType = ::Ice::OptionalTypeFSize;";
        }
        else
        {
            H << nl << "static const ::Ice::OptionalType optionalType = ::Ice::OptionalTypeVSize;";
        }
        H << eb << ";" << nl;
    }
    return false;
}

void
Slice::Gen::StreamVisitor::visitEnum(const EnumPtr& p)
{
    string scoped = fixKwd(p->scoped());
    H << nl << "template<>";
    H << nl << "struct StreamTrait< " << scoped << ">";
    H << sb;
    H << nl << "static const ::Ice::StreamTraitType type = ::Ice::StreamTraitTypeEnum;";
    H << nl << "static const int enumLimit = " << p->getEnumerators().size() << ";";
    H << nl << "static const int minWireSize = " << p->minWireSize() << ";";
    H << nl << "static const bool isVariableLength = true;";
    H << nl << "static const ::Ice::OptionalType optionalType = ::Ice::OptionalTypeSize;";
    H << eb << ";" << nl;
}

void
Slice::Gen::validateMetaData(const UnitPtr& u)
{
    MetaDataVisitor visitor;
    u->visit(&visitor, false);
}

bool
Slice::Gen::MetaDataVisitor::visitUnitStart(const UnitPtr& p)
{
    static const string prefix = "cpp:";

    //
    // Validate global metadata in the top-level file and all included files.
    //
    StringList files = p->allFiles();

    for(StringList::iterator q = files.begin(); q != files.end(); ++q)
    {
        string file = *q;
        DefinitionContextPtr dc = p->findDefinitionContext(file);
        assert(dc);
        StringList globalMetaData = dc->getMetaData();
        int headerExtension = 0;
        for(StringList::const_iterator r = globalMetaData.begin(); r != globalMetaData.end(); ++r)
        {
            string s = *r;
            if(_history.count(s) == 0)
            {
                if(s.find(prefix) == 0)
                {
                    static const string cppIncludePrefix = "cpp:include:";
                    static const string cppHeaderExtPrefix = "cpp:header-ext:";
                    if(s.find(cppIncludePrefix) == 0 && s.size() > cppIncludePrefix.size())
                    {
                        continue;
                    }
                    else if(s.find(cppHeaderExtPrefix) == 0 && s.size() > cppHeaderExtPrefix.size())
                    {
                        headerExtension++;
                        if(headerExtension > 1)
                        {
                            ostringstream ostr;
                            ostr << "ignoring invalid global metadata `" << s
                                << "': directive can appear only once per file";
                            emitWarning(file, -1, ostr.str());
                            _history.insert(s);
                        }
                        continue;
                    }
                    ostringstream ostr;
                    ostr << "ignoring invalid global metadata `" << s << "'";
                    emitWarning(file, -1, ostr.str());
                }
                _history.insert(s);
            }
        }
    }

    return true;
}

bool
Slice::Gen::MetaDataVisitor::visitModuleStart(const ModulePtr& p)
{
    validate(p, p->getMetaData(), p->file(), p->line());
    return true;
}

void
Slice::Gen::MetaDataVisitor::visitModuleEnd(const ModulePtr&)
{
}

void
Slice::Gen::MetaDataVisitor::visitClassDecl(const ClassDeclPtr& p)
{
    validate(p, p->getMetaData(), p->file(), p->line());
}

bool
Slice::Gen::MetaDataVisitor::visitClassDefStart(const ClassDefPtr& p)
{
    validate(p, p->getMetaData(), p->file(), p->line());
    return true;
}

void
Slice::Gen::MetaDataVisitor::visitClassDefEnd(const ClassDefPtr&)
{
}

bool
Slice::Gen::MetaDataVisitor::visitExceptionStart(const ExceptionPtr& p)
{
    validate(p, p->getMetaData(), p->file(), p->line());
    return true;
}

void
Slice::Gen::MetaDataVisitor::visitExceptionEnd(const ExceptionPtr&)
{
}

bool
Slice::Gen::MetaDataVisitor::visitStructStart(const StructPtr& p)
{
    validate(p, p->getMetaData(), p->file(), p->line());
    return true;
}

void
Slice::Gen::MetaDataVisitor::visitStructEnd(const StructPtr&)
{
}

void
Slice::Gen::MetaDataVisitor::visitOperation(const OperationPtr& p)
{

    bool ami = false;
    ClassDefPtr cl = ClassDefPtr::dynamicCast(p->container());
    if(cl->hasMetaData("ami") || p->hasMetaData("ami") || cl->hasMetaData("amd") || p->hasMetaData("amd"))
    {
        ami = true;
    }

    if(p->hasMetaData("UserException"))
    {
        if(!cl->isLocal())
        {
            ostringstream ostr;
            ostr << "ignoring invalid metadata `UserException': directive applies only to local operations "
                 << "but enclosing " << (cl->isInterface() ? "interface" : "class") << "`" << cl->name()
                 << "' is not local";
            emitWarning(p->file(), p->line(), ostr.str());
        }
    }

    StringList metaData = p->getMetaData();
    metaData.remove("cpp:const");

    TypePtr returnType = p->returnType();
    if(!metaData.empty())
    {
        if(!returnType)
        {
            for(StringList::const_iterator q = metaData.begin(); q != metaData.end(); ++q)
            {
                if(q->find("cpp:type:", 0) == 0 || q->find("cpp:array", 0) == 0 || q->find("cpp:range", 0) == 0)
                {
                    emitWarning(p->file(), p->line(), "ignoring invalid metadata `" + *q +
                                "' for operation with void return type");
                    break;
                }
            }
        }
        else
        {
            validate(returnType, metaData, p->file(), p->line(), ami);
        }
    }

    ParamDeclList params = p->parameters();
    for(ParamDeclList::iterator q = params.begin(); q != params.end(); ++q)
    {
        validate((*q)->type(), (*q)->getMetaData(), p->file(), (*q)->line(), ami || !(*q)->isOutParam());
    }
}

void
Slice::Gen::MetaDataVisitor::visitDataMember(const DataMemberPtr& p)
{
    validate(p->type(), p->getMetaData(), p->file(), p->line());
}

void
Slice::Gen::MetaDataVisitor::visitSequence(const SequencePtr& p)
{
    StringList metaData = p->getMetaData();
    const string file = p->file();
    const string line = p->line();
    static const string prefix = "cpp:protobuf";
    for(StringList::const_iterator q = metaData.begin(); q != metaData.end(); )
    {
        string s = *q++;
        if(_history.count(s) == 0)
        {
            if(s.find(prefix) == 0)
            {
                //
                // Remove from list so validate does not try to handle as well.
                //
                metaData.remove(s);

                BuiltinPtr builtin = BuiltinPtr::dynamicCast(p->type());
                if(!builtin || builtin->kind() != Builtin::KindByte)
                {
                    _history.insert(s);
                    emitWarning(file, line, "ignoring invalid metadata `" + s + "':\n"+
                                "`protobuf' encoding must be a byte sequence.");
                }
            }
        }
    }

    validate(p, metaData, file, line);
}

void
Slice::Gen::MetaDataVisitor::visitDictionary(const DictionaryPtr& p)
{
    validate(p, p->getMetaData(), p->file(), p->line());
}

void
Slice::Gen::MetaDataVisitor::visitEnum(const EnumPtr& p)
{
    validate(p, p->getMetaData(), p->file(), p->line());
}

void
Slice::Gen::MetaDataVisitor::visitConst(const ConstPtr& p)
{
    validate(p, p->getMetaData(), p->file(), p->line());
}

void
Slice::Gen::MetaDataVisitor::validate(const SyntaxTreeBasePtr& cont, const StringList& metaData,
                                      const string& file, const string& line, bool inParam)
{
    static const string prefix = "cpp:";
    for(StringList::const_iterator p = metaData.begin(); p != metaData.end(); ++p)
    {
        string s = *p;
        if(_history.count(s) == 0)
        {
            if(s.find(prefix) == 0)
            {
                string ss = s.substr(prefix.size());
                if(ss.find("type:wstring") == 0 || ss.find("type:string") == 0)
                {
                    BuiltinPtr builtin = BuiltinPtr::dynamicCast(cont);
                    ModulePtr module = ModulePtr::dynamicCast(cont);
                    ClassDefPtr clss = ClassDefPtr::dynamicCast(cont);
                    StructPtr strct = StructPtr::dynamicCast(cont);
                    ExceptionPtr exception = ExceptionPtr::dynamicCast(cont);
                    if((builtin && builtin->kind() == Builtin::KindString) || module || clss || strct || exception)
                    {
                        continue;
                    }
                }
                if(SequencePtr::dynamicCast(cont))
                {
                    if(ss.find("type:") == 0 || ss == "array" || ss.find("range") == 0)
                    {
                        continue;
                    }
                }
                if(StructPtr::dynamicCast(cont) && ss.find("class") == 0)
                {
                    continue;
                }
                if(ClassDefPtr::dynamicCast(cont) && ss.find("virtual") == 0)
                {
                    continue;
                }
                if(ExceptionPtr::dynamicCast(cont) && ss == "ice_print")
                {
                    continue;
                }
                emitWarning(file, line, "ignoring invalid metadata `" + s + "'");
            }
            _history.insert(s);
        }
    }
}

int
Slice::Gen::setUseWstring(ContainedPtr p, list<int>& hist, int use)
{
    hist.push_back(use);
    StringList metaData = p->getMetaData();
    if(find(metaData.begin(), metaData.end(), "cpp:type:wstring") != metaData.end())
    {
        use = TypeContextUseWstring;
    }
    else if(find(metaData.begin(), metaData.end(), "cpp:type:string") != metaData.end())
    {
        use = 0;
    }
    return use;
}

int
Slice::Gen::resetUseWstring(list<int>& hist)
{
    int use = hist.back();
    hist.pop_back();
    return use;
}

string
Slice::Gen::getHeaderExt(const string& file, const UnitPtr& unit)
{
    string ext;
    static const string headerExtPrefix = "cpp:header-ext:";
    DefinitionContextPtr dc = unit->findDefinitionContext(file);
    assert(dc);
    string meta = dc->findMetaData(headerExtPrefix);
    if(meta.size() > headerExtPrefix.size())
    {
        ext = meta.substr(headerExtPrefix.size());
    }
    return ext;
}<|MERGE_RESOLUTION|>--- conflicted
+++ resolved
@@ -2236,16 +2236,7 @@
     }
     else 
     {
-<<<<<<< HEAD
-        C << nl << "::IceInternal::BasicStream* __os = __result->__startWriteParams(" << formatTypeToString(p->format()) << ");";
-        FormatType format = p->format();
-        if(p->sendsClasses() && format != DefaultFormat)
-        {
-            C << nl << "__os->format(" << formatTypeToString(format) << ");";
-        }
-=======
         C << nl << "::IceInternal::BasicStream* __os = __result->__startWriteParams(" << opFormatTypeToString(p) <<");";
->>>>>>> 4f9a1392
         writeMarshalCode(C, inParams, 0, TypeContextInParam);
         C << nl << "__result->__endWriteParams();";
     }
