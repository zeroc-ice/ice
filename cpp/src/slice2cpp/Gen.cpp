--- conflicted
+++ resolved
@@ -1878,7 +1878,6 @@
     }
 }
 
-<<<<<<< HEAD
 void
 Slice::Gen::ProxyVisitor::emitOperationImpl(
     const OperationPtr& p,
@@ -1888,10 +1887,6 @@
     string name = p->name();
     InterfaceDefPtr interface = p->interface();
     string interfaceScope = fixKwd(interface->scope());
-=======
-        C << nl << "static constexpr ::std::string_view operationName = \"" << name << "\";";
-        C << sp;
->>>>>>> 1762a967
 
     TypePtr ret = p->returnType();
 
