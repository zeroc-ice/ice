--- conflicted
+++ resolved
@@ -245,21 +245,12 @@
         }
     }
 
-<<<<<<< HEAD
     void writeSeeAlso(Output& out, const StringList& lines)
     {
         for (const string& line : lines)
         {
             out << nl << "/// " << line;
         }
-=======
-    void writeSeeAlso(
-        [[maybe_unused]] Output& out,
-        [[maybe_unused]] const StringList& lines,
-        [[maybe_unused]] const string& space = " ")
-    {
-        // See #4543
->>>>>>> 420781c7
     }
 
     struct DocSummaryOptions
