// **********************************************************************
//
// Copyright (c) 2003-2012 ZeroC, Inc. All rights reserved.
//
// This copy of Ice is licensed to you under the terms described in the
// ICE_LICENSE file included in this distribution.
//
// **********************************************************************

#include <IceUtil/DisableWarnings.h>
#include <Gen.h>
#include <Slice/Util.h>
#include <Slice/CPlusPlusUtil.h>
#include <IceUtil/Functional.h>
#include <IceUtil/Iterator.h>
#include <Slice/Checksum.h>
#include <Slice/FileTracker.h>

#include <limits>

#include <sys/stat.h>
#include <string.h>

using namespace std;
using namespace Slice;
using namespace IceUtil;
using namespace IceUtilInternal;

namespace
{

string
getDeprecateSymbol(const ContainedPtr& p1, const ContainedPtr& p2)
{
    string deprecateMetadata, deprecateSymbol;
    if(p1->findMetaData("deprecate", deprecateMetadata) ||
       (p2 != 0 && p2->findMetaData("deprecate", deprecateMetadata)))
    {
        deprecateSymbol = "ICE_DEPRECATED_API ";
    }
    return deprecateSymbol;
}

void
writeConstantValue(IceUtilInternal::Output& out, const TypePtr& type, const SyntaxTreeBasePtr& valueType,
                   const string& value, int useWstring, const StringList& metaData)
{
    ConstPtr constant = ConstPtr::dynamicCast(valueType);
    if(constant)
    {
        out << fixKwd(constant->scoped());
    }
    else
    {
        BuiltinPtr bp = BuiltinPtr::dynamicCast(type);
        if(bp && bp->kind() == Builtin::KindString)
        {
            //
            // Expand strings into the basic source character set. We can't use isalpha() and the like
            // here because they are sensitive to the current locale.
            //
            static const string basicSourceChars = "abcdefghijklmnopqrstuvwxyz"
                                                   "ABCDEFGHIJKLMNOPQRSTUVWXYZ"
                                                   "0123456789"
                                                   "_{}[]#()<>%:;.?*+-/^&|~!=,\\\"' ";
            static const set<char> charSet(basicSourceChars.begin(), basicSourceChars.end());

            if((useWstring & TypeContextUseWstring) || findMetaData(metaData) == "wstring")
            {
                out << 'L';
            }
            out << "\"";                                    // Opening "

            for(string::const_iterator c = value.begin(); c != value.end(); ++c)
            {
                if(charSet.find(*c) == charSet.end())
                {
                    unsigned char uc = *c;                  // char may be signed, so make it positive
                    ostringstream s;
                    s << "\\";                              // Print as octal if not in basic source character set
                    s.width(3);
                    s.fill('0');
                    s << oct;
                    s << static_cast<unsigned>(uc);
                    out << s.str();
                }
                else
                {
                    switch(*c)
                    {
                        case '\\':
                        case '"':
                        {
                            out << "\\";
                            break;
                        }
                    }
                    out << *c;                              // Print normally if in basic source character set
                }
            }

            out << "\"";                                    // Closing "
        }
        else if(bp && bp->kind() == Builtin::KindLong)
        {
            out << "ICE_INT64(" << value << ")";
        }
        else if(bp && bp->kind() == Builtin::KindFloat)
        {
            out << value;
            if(value.find(".") == string::npos)
            {
                out << ".0";
            }
            out << "F";
        }
        else
        {
            EnumPtr ep = EnumPtr::dynamicCast(type);
            if(ep)
            {
                out << fixKwd(value);
            }
            else
            {
                out << value;
            }
        }
    }
}

void
writeMarshalUnmarshalDataMember(IceUtilInternal::Output& C, const DataMemberPtr& p, bool marshal)
{
    writeMarshalUnmarshalCode(C, p->type(), p->optional(), p->tag(), fixKwd(p->name()), marshal, p->getMetaData());
}

void
writeMarshalUnmarshalDataMembers(IceUtilInternal::Output& C, 
                                 const DataMemberList& dataMembers, 
                                 const DataMemberList& optionalDataMembers, 
                                 bool marshal)
{
    for(DataMemberList::const_iterator q = dataMembers.begin(); q != dataMembers.end(); ++q)
    {
        if(!(*q)->optional())
        {
            writeMarshalUnmarshalDataMember(C, *q, marshal);
        }
    }
    for(DataMemberList::const_iterator q = optionalDataMembers.begin(); q != optionalDataMembers.end(); ++q)
    {
        writeMarshalUnmarshalDataMember(C, *q, marshal);
    }
}

void
writeDataMemberInitializers(IceUtilInternal::Output& C, const DataMemberList& members, int useWstring)
{
    bool first = true;
    for(DataMemberList::const_iterator p = members.begin(); p != members.end(); ++p)
    {
        if((*p)->defaultValueType())
        {
            string memberName = fixKwd((*p)->name());

            if(first)
            {
                first = false;
            }
            else
            {
                C << ',';
            }
            C << nl << memberName << '(';
            writeConstantValue(C, (*p)->type(), (*p)->defaultValueType(), (*p)->defaultValue(), useWstring,
                               (*p)->getMetaData());
            C << ')';
        }
    }
}

}

Slice::Gen::Gen(const string& base, const string& headerExtension, const string& sourceExtension,
                const vector<string>& extraHeaders, const string& include,
                const vector<string>& includePaths, const string& dllExport, const string& dir,
                bool imp, bool checksum, bool stream, bool ice) :
    _base(base),
    _headerExtension(headerExtension),
    _implHeaderExtension(headerExtension),
    _sourceExtension(sourceExtension),
    _extraHeaders(extraHeaders),
    _include(include),
    _includePaths(includePaths),
    _dllExport(dllExport),
    _dir(dir),
    _impl(imp),
    _checksum(checksum),
    _stream(stream),
    _ice(ice)
{
    for(vector<string>::iterator p = _includePaths.begin(); p != _includePaths.end(); ++p)
    {
        *p = fullPath(*p);
    }

    string::size_type pos = _base.find_last_of("/\\");
    if(pos != string::npos)
    {
        _base.erase(0, pos + 1);
    }
}

Slice::Gen::~Gen()
{
    H << "\n\n#endif\n";
    C << '\n';

    if(_impl)
    {
        implH << "\n\n#endif\n";
        implC << '\n';
    }
}

void
Slice::Gen::generate(const UnitPtr& p)
{
    string file = p->topLevelFile();

    //
    // Give precedence to header-ext global metadata.
    //
    string headerExtension = getHeaderExt(file, p);
    if(!headerExtension.empty())
    {
        _headerExtension = headerExtension;
    }

    if(_impl)
    {
        string fileImplH = _base + "I." + _implHeaderExtension;
        string fileImplC = _base + "I." + _sourceExtension;
        if(!_dir.empty())
        {
            fileImplH = _dir + '/' + fileImplH;
            fileImplC = _dir + '/' + fileImplC;
        }

        struct stat st;
        if(stat(fileImplH.c_str(), &st) == 0)
        {
            ostringstream os;
            os << fileImplH << "' already exists - will not overwrite";
            throw FileException(__FILE__, __LINE__, os.str());
        }
        if(stat(fileImplC.c_str(), &st) == 0)
        {
            ostringstream os;
            os << fileImplC << "' already exists - will not overwrite";
            throw FileException(__FILE__, __LINE__, os.str());
        }

        implH.open(fileImplH.c_str());
        if(!implH)
        {
            ostringstream os;
            os << "cannot open `" << fileImplH << "': " << strerror(errno);
            throw FileException(__FILE__, __LINE__, os.str());
        }
        FileTracker::instance()->addFile(fileImplH);

        implC.open(fileImplC.c_str());
        if(!implC)
        {
            ostringstream os;
            os << "cannot open `" << fileImplC << "': " << strerror(errno);
            throw FileException(__FILE__, __LINE__, os.str());
        }
        FileTracker::instance()->addFile(fileImplC);

        string s = fileImplH;
        if(_include.size())
        {
            s = _include + '/' + s;
        }
        transform(s.begin(), s.end(), s.begin(), ToIfdef());
        implH << "#ifndef __" << s << "__";
        implH << "\n#define __" << s << "__";
        implH << '\n';
    }

    string fileH = _base + "." + _headerExtension;
    string fileC = _base + "." + _sourceExtension;
    if(!_dir.empty())
    {
        fileH = _dir + '/' + fileH;
        fileC = _dir + '/' + fileC;
    }

    H.open(fileH.c_str());
    if(!H)
    {
        ostringstream os;
        os << "cannot open `" << fileH << "': " << strerror(errno);
        throw FileException(__FILE__, __LINE__, os.str());
    }
    FileTracker::instance()->addFile(fileH);

    C.open(fileC.c_str());
    if(!C)
    {
        ostringstream os;
        os << "cannot open `" << fileC << "': " << strerror(errno);
        throw FileException(__FILE__, __LINE__, os.str());
    }
    FileTracker::instance()->addFile(fileC);

    printHeader(H);
    printGeneratedHeader(H, _base + ".ice");
    printHeader(C);
    printGeneratedHeader(C, _base + ".ice");


    string s = fileH;
    if(_include.size())
    {
        s = _include + '/' + s;
    }
    transform(s.begin(), s.end(), s.begin(), ToIfdef());
    H << "\n#ifndef __" << s << "__";
    H << "\n#define __" << s << "__";
    H << '\n';

    validateMetaData(p);

    writeExtraHeaders(C);

    if(_dllExport.size())
    {
        C << "\n#ifndef " << _dllExport << "_EXPORTS";
        C << "\n#   define " << _dllExport << "_EXPORTS";
        C << "\n#endif";
    }

    C << "\n#include <";
    if(_include.size())
    {
        C << _include << '/';
    }
    C << _base << "." << _headerExtension << ">";


    H << "\n#include <Ice/ProxyF.h>";
    H << "\n#include <Ice/ObjectF.h>";
    H << "\n#include <Ice/Exception.h>";
    H << "\n#include <Ice/LocalObject.h>";
<<<<<<< HEAD
    H << "\n#include <Ice/StreamHelpers.h>";

    if(p->usesProxies())
    {
        H << "\n#include <Ice/Proxy.h>";
    }
=======
    H << "\n#include <Ice/StreamTraits.h>";
    H << "\n#include <IceUtil/ScopedArray.h>";
    H << "\n#include <IceUtil/Optional.h>";
>>>>>>> 3bb08c5b

    if(p->hasNonLocalClassDefs())
    {
        H << "\n#include <Ice/Proxy.h>";
        H << "\n#include <Ice/Object.h>";
        H << "\n#include <Ice/Outgoing.h>";
	H << "\n#include <Ice/OutgoingAsync.h>";
        H << "\n#include <Ice/Incoming.h>";
        if(p->hasContentsWithMetaData("amd"))
        {
            H << "\n#include <Ice/IncomingAsync.h>";
        }
        H << "\n#include <Ice/Direct.h>";

        C << "\n#include <Ice/LocalException.h>";
        C << "\n#include <Ice/ObjectFactory.h>";
    }

    if(p->hasNonLocalDataOnlyClasses() || p->hasNonLocalExceptions())
    {
        H << "\n#include <Ice/FactoryTableInit.h>";
    }

    if(p->usesNonLocals())
    {
        C << "\n#include <Ice/BasicStream.h>";

        if(!p->hasNonLocalClassDefs() && !p->hasNonLocalClassDecls())
        {
            C << "\n#include <Ice/Object.h>";
        }
    }

    if(_stream || p->hasNonLocalClassDefs() || p->hasNonLocalExceptions())
    {
        if(!p->hasNonLocalClassDefs())
        {
            C << "\n#include <Ice/LocalException.h>";
        }

        if(_stream)
        {
            H << "\n#include <Ice/Stream.h>";
        }
        else
        {
            H << "\n#include <Ice/StreamF.h>";
        }
    }

    if(p->hasContentsWithMetaData("preserve-slice"))
    {
        H << "\n#include <Ice/SlicedDataF.h>";
        C << "\n#include <Ice/SlicedData.h>";
    }

    if(_checksum)
    {
        C << "\n#include <Ice/SliceChecksums.h>";
    }

    C << "\n#include <IceUtil/Iterator.h>";

    StringList includes = p->includeFiles();

    for(StringList::const_iterator q = includes.begin(); q != includes.end(); ++q)
    {
        string extension = getHeaderExt((*q), p);
        if(extension.empty())
        {
            extension = _headerExtension;
        }
        H << "\n#include <" << changeInclude(*q, _includePaths) << "." << extension << ">";
    }

    H << "\n#include <Ice/UndefSysMacros.h>";

    if(_ice)
    {
        C << "\n#include <IceUtil/DisableWarnings.h>";
    }

    //
    // Emit #include statements for any cpp:include metadata directives
    // in the top-level Slice file.
    //
    {
        DefinitionContextPtr dc = p->findDefinitionContext(file);
        assert(dc);
        StringList globalMetaData = dc->getMetaData();
        for(StringList::const_iterator q = globalMetaData.begin(); q != globalMetaData.end(); ++q)
        {
            string s = *q;
            static const string includePrefix = "cpp:include:";
            if(s.find(includePrefix) == 0 && s.size() > includePrefix.size())
            {
                H << nl << "#include <" << s.substr(includePrefix.size()) << ">";
            }
        }
    }

    printVersionCheck(H);
    printVersionCheck(C);

    printDllExportStuff(H, _dllExport);
    if(_dllExport.size())
    {
        _dllExport += " ";
    }

    ProxyDeclVisitor proxyDeclVisitor(H, C, _dllExport);
    p->visit(&proxyDeclVisitor, false);

    ObjectDeclVisitor objectDeclVisitor(H, C, _dllExport);
    p->visit(&objectDeclVisitor, false);

    TypesVisitor typesVisitor(H, C, _dllExport, _stream);
    p->visit(&typesVisitor, false);

    StreamVisitor streamVistor(H, C);
    p->visit(&streamVistor, false);

    AsyncVisitor asyncVisitor(H, C, _dllExport);
    p->visit(&asyncVisitor, false);

    AsyncImplVisitor asyncImplVisitor(H, C, _dllExport);
    p->visit(&asyncImplVisitor, false);

    //
    // The templates are emitted before the proxy definition
    // so the derivation hierarchy is known to the proxy:
    // the proxy relies on knowing the hierarchy to make the begin_
    // methods type-safe.
    //
    AsyncCallbackVisitor asyncCallbackVisitor(H, C, _dllExport);
    p->visit(&asyncCallbackVisitor, false);

    ProxyVisitor proxyVisitor(H, C, _dllExport);
    p->visit(&proxyVisitor, false);

    DelegateVisitor delegateVisitor(H, C, _dllExport);
    p->visit(&delegateVisitor, false);

    DelegateMVisitor delegateMVisitor(H, C, _dllExport);
    p->visit(&delegateMVisitor, false);

    DelegateDVisitor delegateDVisitor(H, C, _dllExport);
    p->visit(&delegateDVisitor, false);

    ObjectVisitor objectVisitor(H, C, _dllExport, _stream);
    p->visit(&objectVisitor, false);

    //
    // We need to delay generating the template after the proxy
    // definition, because __completed calls the begin_ method in the
    // proxy.
    //
    AsyncCallbackTemplateVisitor asyncCallbackTemplateVisitor(H, C, _dllExport);
    p->visit(&asyncCallbackTemplateVisitor, false);

    if(_impl)
    {
        implH << "\n#include <";
        if(_include.size())
        {
            implH << _include << '/';
        }
        implH << _base << "." << _headerExtension << ">";

        writeExtraHeaders(implC);

        implC << "\n#include <";
        if(_include.size())
        {
            implC << _include << '/';
        }
        implC << _base << "I." << _implHeaderExtension << ">";

        ImplVisitor implVisitor(implH, implC, _dllExport);
        p->visit(&implVisitor, false);
    }

    if(_checksum)
    {
        ChecksumMap map = createChecksums(p);
        if(!map.empty())
        {
            C << sp << nl << "namespace";
            C << nl << "{";
            C << sp << nl << "const char* __sliceChecksums[] =";
            C << sb;
            for(ChecksumMap::const_iterator q = map.begin(); q != map.end(); ++q)
            {
                C << nl << "\"" << q->first << "\", \"";
                ostringstream str;
                str.flags(ios_base::hex);
                str.fill('0');
                for(vector<unsigned char>::const_iterator r = q->second.begin(); r != q->second.end(); ++r)
                {
                    str << (int)(*r);
                }
                C << str.str() << "\",";
            }
            C << nl << "0";
            C << eb << ';';
            C << nl << "const IceInternal::SliceChecksumInit __sliceChecksumInit(__sliceChecksums);";
            C << sp << nl << "}";
        }
    }
}

void
Slice::Gen::closeOutput()
{
    H.close();
    C.close();
    implH.close();
    implC.close();
}

void
Slice::Gen::writeExtraHeaders(IceUtilInternal::Output& out)
{
    for(vector<string>::const_iterator i = _extraHeaders.begin(); i != _extraHeaders.end(); ++i)
    {
        string hdr = *i;
        string guard;
        string::size_type pos = hdr.rfind(',');
        if(pos != string::npos)
        {
            hdr = i->substr(0, pos);
            guard = i->substr(pos + 1);
        }
        if(!guard.empty())
        {
            out << "\n#ifndef " << guard;
            out << "\n#define " << guard;
        }
        out << "\n#include <";
        out << hdr << '>';
        if(!guard.empty())
        {
            out << "\n#endif";
        }
    }
}

Slice::Gen::TypesVisitor::TypesVisitor(Output& h, Output& c, const string& dllExport, bool stream) :
    H(h), C(c), _dllExport(dllExport), _stream(stream), _doneStaticSymbol(false), _useWstring(false)
{
}

bool
Slice::Gen::TypesVisitor::visitModuleStart(const ModulePtr& p)
{
    if(!p->hasOtherConstructedOrExceptions())
    {
        return false;
    }

    _useWstring = setUseWstring(p, _useWstringHist, _useWstring);

    H << sp << nl << "namespace " << fixKwd(p->name()) << nl << '{';

    return true;
}

void
Slice::Gen::TypesVisitor::visitModuleEnd(const ModulePtr& p)
{
    H << sp << nl << '}';

    _useWstring = resetUseWstring(_useWstringHist);
}

bool
Slice::Gen::TypesVisitor::visitClassDefStart(const ClassDefPtr& p)
{
    return false;
}

bool
Slice::Gen::TypesVisitor::visitExceptionStart(const ExceptionPtr& p)
{
    _useWstring = setUseWstring(p, _useWstringHist, _useWstring);

    string name = fixKwd(p->name());
    string scoped = fixKwd(p->scoped());
    ExceptionPtr base = p->base();
    DataMemberList dataMembers = p->dataMembers();
    DataMemberList allDataMembers = p->allDataMembers();
    bool hasDefaultValues = p->hasDefaultValues();

    vector<string> params;
    vector<string> allTypes;
    vector<string> allParamDecls;
    vector<string> baseParams;

    for(DataMemberList::const_iterator q = dataMembers.begin(); q != dataMembers.end(); ++q)
    {
        params.push_back(fixKwd((*q)->name()));
    }

    for(DataMemberList::const_iterator q = allDataMembers.begin(); q != allDataMembers.end(); ++q)
    {
        string typeName = inputTypeToString((*q)->type(), (*q)->optional(), (*q)->getMetaData(), _useWstring);
        allTypes.push_back(typeName);
        allParamDecls.push_back(typeName + " __ice_" + fixKwd((*q)->name()));
    }

    if(base)
    {
        DataMemberList baseDataMembers = base->allDataMembers();
        for(DataMemberList::const_iterator q = baseDataMembers.begin(); q != baseDataMembers.end(); ++q)
        {
            baseParams.push_back("__ice_" + fixKwd((*q)->name()));
        }
    }

    H << sp << nl << "class " << _dllExport << name << " : ";
    H.useCurrentPosAsIndent();
    H << "public ";
    if(!base)
    {
        H << (p->isLocal() ? "::Ice::LocalException" : "::Ice::UserException");
    }
    else
    {
        H << fixKwd(base->scoped());
    }
    H.restoreIndent();
    H << sb;

    H.dec();
    H << nl << "public:";
    H.inc();

    H << sp << nl << name << spar;
    if(p->isLocal())
    {
        H << "const char*" << "int";
    }
    H << epar;
    if(!p->isLocal() && !hasDefaultValues)
    {
        H << " {}";
    }
    else
    {
        H << ';';
    }
    if(!allTypes.empty())
    {
        H << nl;
        if(!p->isLocal() && allTypes.size() == 1)
        {
            H << "explicit ";
        }
        H << name << spar;
        if(p->isLocal())
        {
            H << "const char*" << "int";
        }
        H << allTypes << epar << ';';
    }
    H << nl << "virtual ~" << name << "() throw();";
    H << sp;

    if(p->isLocal())
    {
        C << sp << nl << scoped.substr(2) << "::" << name << spar << "const char* __file" << "int __line" << epar
          << " :";
        C.inc();
        emitUpcall(base, "(__file, __line)", true);
        if(p->hasDefaultValues())
        {
            C << nl << ", ";
            writeDataMemberInitializers(C, dataMembers, _useWstring);
        }
        C.dec();
        C << sb;
        C << eb;
    }
    else if(hasDefaultValues)
    {
        C << sp << nl << scoped.substr(2) << "::" << name << "() :";
        C.inc();
        writeDataMemberInitializers(C, dataMembers, _useWstring);
        C.dec();
        C << sb;
        C << eb;
    }

    if(!allTypes.empty())
    {
        C << sp << nl;
        C << scoped.substr(2) << "::" << name << spar;
        if(p->isLocal())
        {
            C << "const char* __file" << "int __line";
        }
        C << allParamDecls << epar;
        if(p->isLocal() || !baseParams.empty() || !params.empty())
        {
            C << " :";
            C.inc();
            string upcall;
            if(!allParamDecls.empty())
            {
                upcall = "(";
                if(p->isLocal())
                {
                    upcall += "__file, __line";
                }
                for(vector<string>::const_iterator pi = baseParams.begin(); pi != baseParams.end(); ++pi)
                {
                    if(p->isLocal() || pi != baseParams.begin())
                    {
                        upcall += ", ";
                    }
                    upcall += *pi;
                }
                upcall += ")";
            }
            if(!params.empty())
            {
                upcall += ",";
            }
            emitUpcall(base, upcall, p->isLocal());
        }
        for(vector<string>::const_iterator pi = params.begin(); pi != params.end(); ++pi)
        {
            if(pi != params.begin())
            {
                C << ",";
            }
            C << nl << *pi << "(__ice_" << *pi << ')';
        }
        if(p->isLocal() || !baseParams.empty() || !params.empty())
        {
            C.dec();
        }
        C << sb;
        C << eb;
    }

    C << sp << nl;
    C << scoped.substr(2) << "::~" << name << "() throw()";
    C << sb;
    C << eb;

    H << nl << "virtual ::std::string ice_name() const;";

    string flatName = p->flattenedScope() + p->name() + "_name";

    C << sp << nl << "namespace";
    C << nl << "{";
    C << sp << nl << "const char* " << flatName << " = \"" << p->scoped().substr(2) << "\";";
    C << sp << nl << "}";
    C << sp << nl << "::std::string" << nl << scoped.substr(2) << "::ice_name() const";
    C << sb;
    C << nl << "return " << flatName << ';';
    C << eb;

    StringList metaData = p->getMetaData();
    if(find(metaData.begin(), metaData.end(), "cpp:ice_print") != metaData.end())
    {
        H << nl << "virtual void ice_print(::std::ostream&) const;";
    }

    H << nl << "virtual " << name << "* ice_clone() const;";
    C << sp << nl << scoped.substr(2) << "*" << nl << scoped.substr(2) << "::ice_clone() const";
    C << sb;
    C << nl << "return new " << name << "(*this);";
    C << eb;

    H << nl << "virtual void ice_throw() const;";
    C << sp << nl << "void" << nl << scoped.substr(2) << "::ice_throw() const";
    C << sb;
    C << nl << "throw *this;";
    C << eb;

    if(!p->isLocal())
    {
        H << sp << nl << "static const ::IceInternal::UserExceptionFactoryPtr& ice_factory();";
    }
    if(!dataMembers.empty())
    {
        H << sp;
    }
    return true;
}

void
Slice::Gen::TypesVisitor::visitExceptionEnd(const ExceptionPtr& p)
{
    string name = fixKwd(p->name());
    string scope = fixKwd(p->scope());
    string scoped = fixKwd(p->scoped());
    string factoryName;

    if(!p->isLocal())
    {
        ExceptionPtr base = p->base();
        bool basePreserved = p->inheritsMetaData("preserve-slice");
        bool preserved = basePreserved || p->hasMetaData("preserve-slice");

        H << sp << nl << "virtual void __write(::IceInternal::BasicStream*) const;";
        H << nl << "virtual void __writeImpl(::IceInternal::BasicStream*) const;";
        H << nl << "virtual void __read(::IceInternal::BasicStream*);";
        H << nl << "virtual void __readImpl(::IceInternal::BasicStream*);";
        
        H << nl << "virtual void __write(const ::Ice::OutputStreamPtr&) const;";
        H << nl << "virtual void __read(const ::Ice::InputStreamPtr&);";
        if(_stream)
        {
            H << nl << "virtual void __writeImpl(const ::Ice::OutputStreamPtr&) const;";
            H << nl << "virtual void __readImpl(const ::Ice::InputStreamPtr&);";
        }

        C << sp << nl << "void" << nl << scoped.substr(2) << "::__write(::IceInternal::BasicStream* __os) const";
        C << sb;
        if(preserved)
        {
            C << nl << "__os->startWriteException(__slicedData);";
        }
        else
        {
            C << nl << "__os->startWriteException(0);";
        }
        C << nl << "__writeImpl(__os);";
        C << nl << "__os->endWriteException();";
        C << eb;

        C << sp << nl << "void" << nl << scoped.substr(2) << "::__writeImpl(::IceInternal::BasicStream* __os) const";
        C << sb;
        C << nl << "__os->startWriteSlice(\"" << p->scoped() << "\", " << (!base ? "true" : "false") << ");";
        writeMarshalUnmarshalDataMembers(C, p->dataMembers(), p->orderedOptionalDataMembers(), true);
        C << nl << "__os->endWriteSlice();";
        if(base)
        {
            emitUpcall(base, "::__writeImpl(__os);");
        }
        C << eb;

        C << sp << nl << "void" << nl << scoped.substr(2) << "::__read(::IceInternal::BasicStream* __is)";
        C << sb;
        C << nl << "__is->startReadException();";
        C << nl << "__readImpl(__is);";
        if(preserved)
        {
            C << nl << "__slicedData = __is->endReadException(true);";
        }
        else
        {
            C << nl << "__is->endReadException(false);";
        }
        C << eb;

        C << sp << nl << "void" << nl << scoped.substr(2) << "::__readImpl(::IceInternal::BasicStream* __is)";
        C << sb;
        C << nl << "__is->startReadSlice();";
        writeMarshalUnmarshalDataMembers(C, p->dataMembers(), p->orderedOptionalDataMembers(), false);
        C << nl << "__is->endReadSlice();";
        if(base)
        {
            emitUpcall(base, "::__readImpl(__is);");
        }
        C << eb;

        if(_stream)
        {
            C << sp << nl << "void" << nl << scoped.substr(2) << "::__write(const ::Ice::OutputStreamPtr& __os) const";
            C << sb;
            if(preserved)
            {
                C << nl << "__os->startException(__slicedData);";
            }
            else
            {
                C << nl << "__os->startException(0);";
            }
            C << nl << "__writeImpl(__os);";
            C << nl << "__os->endException();";
            C << eb;

            C << sp << nl << "void" << nl << scoped.substr(2) 
              << "::__writeImpl(const ::Ice::OutputStreamPtr& __os) const";
            C << sb;
            C << nl << "__os->startSlice(\"" << p->scoped() << "\", " << (!base ? "true" : "false") << ");";
            writeMarshalUnmarshalDataMembers(C, p->dataMembers(), p->orderedOptionalDataMembers(), true);
            C << nl << "__os->endSlice();";
            if(base)
            {
                emitUpcall(base, "::__writeImpl(__os);");
            }
            C << eb;

            C << sp << nl << "void" << nl << scoped.substr(2) << "::__read(const ::Ice::InputStreamPtr& __is)";
            C << sb;
            C << nl << "__is->startException();";
            C << nl << "__readImpl(__is);";
            if(preserved)
            {
                C << nl << "__slicedData = __is->endException(true);";
            }
            else
            {
                C << nl << "__is->endException(false);";
            }
            C << eb;

            C << sp << nl << "void" << nl << scoped.substr(2)
              << "::__readImpl(const ::Ice::InputStreamPtr& __is)";
            C << sb;
            C << nl << "__is->startSlice();";
            writeMarshalUnmarshalDataMembers(C, p->dataMembers(), p->orderedOptionalDataMembers(), false);
            C << nl << "__is->endSlice();";
            if(base)
            {
                emitUpcall(base, "::__readImpl(__is);");
            }
            C << eb;
        }
        else
        {
            //
            // Emit placeholder functions to catch errors.
            //
            C << sp << nl << "void" << nl << scoped.substr(2) << "::__write(const ::Ice::OutputStreamPtr&) const";
            C << sb;
            C << nl << "::Ice::MarshalException ex(__FILE__, __LINE__);";
            C << nl << "ex.reason = \"exception " << scoped.substr(2) << " was not generated with stream support\";";
            C << nl << "throw ex;";
            C << eb;

            C << sp << nl << "void" << nl << scoped.substr(2) << "::__read(const ::Ice::InputStreamPtr&)";
            C << sb;
            C << nl << "::Ice::MarshalException ex(__FILE__, __LINE__);";
            C << nl << "ex.reason = \"exception " << scoped .substr(2)<< " was not generated with stream support\";";
            C << nl << "throw ex;";
            C << eb;
        }

        if(preserved && !basePreserved)
        {
            H.zeroIndent();
            H << sp << nl << "protected:";
            H.restoreIndent();
            H << sp << nl << "::Ice::SlicedDataPtr __slicedData;";
        }

        factoryName = "__F" + p->flattenedScope() + p->name();

        C << sp << nl << "struct " << factoryName << " : public ::IceInternal::UserExceptionFactory";
        C << sb;
        C << sp << nl << "virtual void";
        C << nl << "createAndThrow(const ::std::string&)";
        C << sb;
        C << nl << "throw " << scoped << "();";
        C << eb;
        C << eb << ';';

        C << sp << nl << "namespace";
        C << nl << "{";
        C << sp << nl << "const ::IceInternal::UserExceptionFactoryPtr " << factoryName
          << "__Ptr = new " << factoryName << ';';
        C << sp << nl << "}";

        C << sp << nl << "const ::IceInternal::UserExceptionFactoryPtr&";
        C << nl << scoped.substr(2) << "::ice_factory()";
        C << sb;
        C << nl << "return " << factoryName << "__Ptr;";
        C << eb;

        C << sp << nl << "class " << factoryName << "__Init";
        C << sb;
        C.dec();
        C << nl << "public:";
        C.inc();
        C << sp << nl << factoryName << "__Init()";
        C << sb;
        C << nl << "::IceInternal::factoryTable->addExceptionFactory(\"" << p->scoped() << "\", " << scoped
          << "::ice_factory());";
        C << eb;
        C << sp << nl << "~" << factoryName << "__Init()";
        C << sb;
        C << nl << "::IceInternal::factoryTable->removeExceptionFactory(\"" << p->scoped() << "\");";
        C << eb;
        C << eb << ';';
        C << sp << nl << "namespace";
        C << nl << "{";
        C << sp << nl << "const " << factoryName << "__Init "<< factoryName << "__i;";
        C << sp << nl << "}";
        C << sp << nl << "#ifdef __APPLE__";

        string initfuncname = "__F" + p->flattenedScope() + p->name() + "__initializer";
        C << nl << "extern \"C\" {";
        C.inc();
        C << nl << "void " << initfuncname << "();";
        C << nl << "void " << initfuncname << "() {}";
        C.dec();
        C << nl << "}";
        C << nl << "#endif";
    }
    H << eb << ';';

    if(!p->isLocal())
    {
        //
        // We need an instance here to trigger initialization if the implementation is in a shared libarry.
        // But we do this only once per source file, because a single instance is sufficient to initialize
        // all of the globals in a shared library.
        //
        if(!_doneStaticSymbol)
        {
            _doneStaticSymbol = true;
            H << sp << nl << "static " << name << " __" << p->name() << "_init;";
        }
    }

    _useWstring = resetUseWstring(_useWstringHist);
}

bool
Slice::Gen::TypesVisitor::visitStructStart(const StructPtr& p)
{
    DataMemberList dataMembers = p->dataMembers();
    _useWstring = setUseWstring(p, _useWstringHist, _useWstring);

    string name = fixKwd(p->name());

    bool classMetaData = findMetaData(p->getMetaData()) == "%class";
    if(classMetaData)
    {
        H << sp << nl << "class " << _dllExport << name << " : public IceUtil::Shared";
        H << sb;
        H.dec();
        H << nl << "public:";
        H.inc();
        H << nl;
        if(p->hasDefaultValues())
        {
            H << nl << name << "() :";
            H.inc();
            writeDataMemberInitializers(H, dataMembers, _useWstring);
            H.dec();
            H << sb;
            H << eb;
        }
        else
        {
            H << nl << name << "() {}";
        }
    }
    else
    {
        H << sp << nl << "struct " << name;
        H << sb;
        if(p->hasDefaultValues())
        {
            H << nl << name << "() :";

            H.inc();
            writeDataMemberInitializers(H, dataMembers, _useWstring);
            H.dec();
            H << sb;
            H << eb << nl;
        }
    }

    //
    // Generate a one-shot constructor if the struct uses the class mapping, or if at least
    // one of its members has a default value.
    //
    if(!dataMembers.empty() && (findMetaData(p->getMetaData()) == "%class" || p->hasDefaultValues()))
    {
        vector<string> paramDecls;
        vector<string> types;
        for(DataMemberList::const_iterator q = dataMembers.begin(); q != dataMembers.end(); ++q)
        {
            string typeName = inputTypeToString((*q)->type(), (*q)->optional(), (*q)->getMetaData(), _useWstring);
            types.push_back(typeName);
            paramDecls.push_back(typeName + " __ice_" + (*q)->name());
        }

        H << nl;
        if(!classMetaData)
        {
            H << _dllExport;
        }
        if(paramDecls.size() == 1)
        {
            H << "explicit ";
        }
        H << fixKwd(p->name()) << spar << paramDecls << epar << " :";
        H.inc();

        for(DataMemberList::const_iterator q = dataMembers.begin(); q != dataMembers.end(); ++q)
        {
            if(q != dataMembers.begin())
            {
                H << ',';
            }
            string memberName = fixKwd((*q)->name());
            H << nl << memberName << '(' << "__ice_" << (*q)->name() << ')';
        }

        H.dec();
        H << sb;
        H << eb;
        H << nl;
    }

    H << sp;

    return true;
}

void
Slice::Gen::TypesVisitor::visitStructEnd(const StructPtr& p)
{
    string name = fixKwd(p->name());
    string scoped = fixKwd(p->scoped());
    string scope = fixKwd(p->scope());

    DataMemberList dataMembers = p->dataMembers();

    vector<string> params;
    vector<string>::const_iterator pi;

    for(DataMemberList::const_iterator q = dataMembers.begin(); q != dataMembers.end(); ++q)
    {
        params.push_back(fixKwd((*q)->name()));
    }

    string dllExport;
    if(findMetaData(p->getMetaData()) != "%class")
    {
        dllExport = _dllExport;
    }

    H << sp << nl << "bool operator==(const " << name << "& __rhs) const";
    H << sb;
    H << nl << "if(this == &__rhs)";
    H << sb;
    H << nl << "return true;";
    H << eb;
    for(vector<string>::const_iterator pi = params.begin(); pi != params.end(); ++pi)
    {
        H << nl << "if(" << *pi << " != __rhs." << *pi << ')';
        H << sb;
        H << nl << "return false;";
        H << eb;
    }
    H << nl << "return true;";
    H << eb;
    H << sp << nl << "bool operator<(const " << name << "& __rhs) const";
    H << sb;
    H << nl << "if(this == &__rhs)";
    H << sb;
    H << nl << "return false;";
    H << eb;
    for(vector<string>::const_iterator pi = params.begin(); pi != params.end(); ++pi)
    {
        H << nl << "if(" << *pi << " < __rhs." << *pi << ')';
        H << sb;
        H << nl << "return true;";
        H << eb;
        H << nl << "else if(__rhs." << *pi << " < " << *pi << ')';
        H << sb;
        H << nl << "return false;";
        H << eb;
    }
    H << nl << "return false;";
    H << eb;

    H << sp << nl << "bool operator!=(const " << name << "& __rhs) const";
    H << sb;
    H << nl << "return !operator==(__rhs);";
    H << eb;
    H << nl << "bool operator<=(const " << name << "& __rhs) const";
    H << sb;
    H << nl << "return operator<(__rhs) || operator==(__rhs);";
    H << eb;
    H << nl << "bool operator>(const " << name << "& __rhs) const";
    H << sb;
    H << nl << "return !operator<(__rhs) && !operator==(__rhs);";
    H << eb;
    H << nl << "bool operator>=(const " << name << "& __rhs) const";
    H << sb;
    H << nl << "return !operator<(__rhs);";
    H << eb;

    if(!p->isLocal())
    {
        //
        // None of these member functions are virtual!
        //
        H << sp << nl << dllExport << "void __write(::IceInternal::BasicStream*) const;";
        H << nl << dllExport << "void __read(::IceInternal::BasicStream*);";

        if(_stream)
        {
            H << nl << dllExport << "void __write(const ::Ice::OutputStreamPtr&) const;";
            H << nl << dllExport << "void __read(const ::Ice::InputStreamPtr&);";
        }

        C << sp << nl << "void" << nl << scoped.substr(2) << "::__write(::IceInternal::BasicStream* __os) const";
        C << sb;
        for(DataMemberList::const_iterator q = dataMembers.begin(); q != dataMembers.end(); ++q)
        {
            writeMarshalUnmarshalDataMember(C, *q, true);
        }
        C << eb;

        C << sp << nl << "void" << nl << scoped.substr(2) << "::__read(::IceInternal::BasicStream* __is)";
        C << sb;
        for(DataMemberList::const_iterator q = dataMembers.begin(); q != dataMembers.end(); ++q)
        {
            writeMarshalUnmarshalDataMember(C, *q, false);
        }
        C << eb;

        if(_stream)
        {
            C << sp << nl << "void" << nl << scoped.substr(2) << "::__write(const ::Ice::OutputStreamPtr& __os) const";
            C << sb;
            for(DataMemberList::const_iterator q = dataMembers.begin(); q != dataMembers.end(); ++q)
            {
                C << nl << "__os->write(" << fixKwd((*q)->name()) << ");";
            }
            C << eb;

            C << sp << nl << "void" << nl << scoped.substr(2) << "::__read(const ::Ice::InputStreamPtr& __is)";
            C << sb;
            for(DataMemberList::const_iterator q = dataMembers.begin(); q != dataMembers.end(); ++q)
            {
                C << nl << "__is->read(" << fixKwd((*q)->name()) << ");";
            }
            C << eb;
        }
    }

    H << eb << ';';

    if(findMetaData(p->getMetaData()) == "%class")
    {
        H << sp << nl << "typedef ::IceUtil::Handle< " << scoped << "> " << p->name() + "Ptr;";
    }

    _useWstring = resetUseWstring(_useWstringHist);
}

void
Slice::Gen::TypesVisitor::visitDataMember(const DataMemberPtr& p)
{
    string name = fixKwd(p->name());
    H << nl << typeToString(p->type(), p->optional(), p->getMetaData(), _useWstring) << ' ' << name << ';';
}

void
Slice::Gen::TypesVisitor::visitSequence(const SequencePtr& p)
{
    string name = fixKwd(p->name());
    TypePtr type = p->type();
    string s = typeToString(type, p->typeMetaData(), _useWstring);
    StringList metaData = p->getMetaData();

    string seqType = findMetaData(metaData, _useWstring);
    H << sp;

    if(!seqType.empty())
    {
        H << nl << "typedef " << seqType << ' ' << name << ';';
    }
    else
    {
        H << nl << "typedef ::std::vector<" << (s[0] == ':' ? " " : "") << s << "> " << name << ';';
    }
}

void
Slice::Gen::TypesVisitor::visitDictionary(const DictionaryPtr& p)
{
    string name = fixKwd(p->name());
    string dictType = findMetaData(p->getMetaData());

    if(dictType.empty())
    {
        //
        // A default std::map dictionary
        //

        TypePtr keyType = p->keyType();
        TypePtr valueType = p->valueType();
        string ks = typeToString(keyType, p->keyMetaData(), _useWstring);
        if(ks[0] == ':')
        {
            ks.insert(0, " ");
        }
        string vs = typeToString(valueType, p->valueMetaData(), _useWstring);
        
        H << sp << nl << "typedef ::std::map<" << ks << ", " << vs << "> " << name << ';';
    }
    else
    {
        //
        // A custom dictionary
        //
        H << sp << nl << "typedef " << dictType << ' ' << name << ';';
    }
}

void
Slice::Gen::TypesVisitor::visitEnum(const EnumPtr& p)
{
    string name = fixKwd(p->name());
    EnumeratorList enumerators = p->getEnumerators();
    H << sp << nl << "enum " << name;
    H << sb;
    EnumeratorList::const_iterator en = enumerators.begin();
    while(en != enumerators.end())
    {
        H << nl << fixKwd((*en)->name());
        if(++en != enumerators.end())
        {
            H << ',';
        }
    }
    H << eb << ';';
}

void
Slice::Gen::TypesVisitor::visitConst(const ConstPtr& p)
{
    H << sp;
    H << nl << "const " << typeToString(p->type(), p->typeMetaData(), _useWstring) << " " << fixKwd(p->name())
      << " = ";
    writeConstantValue(H, p->type(), p->valueType(), p->value(), _useWstring, p->typeMetaData());
    H << ';';
}

void
Slice::Gen::TypesVisitor::emitUpcall(const ExceptionPtr& base, const string& call, bool isLocal)
{
    C << nl << (base ? fixKwd(base->scoped()) : string(isLocal ? "::Ice::LocalException" : "::Ice::UserException"))
      << call;
}

Slice::Gen::ProxyDeclVisitor::ProxyDeclVisitor(Output& h, Output& c, const string& dllExport) :
    H(h), C(c), _dllExport(dllExport)
{
}

bool
Slice::Gen::ProxyDeclVisitor::visitUnitStart(const UnitPtr& p)
{
    if(!p->hasNonLocalClassDecls())
    {
        return false;
    }

    H << sp << nl << "namespace IceProxy" << nl << '{';

    return true;
}

void
Slice::Gen::ProxyDeclVisitor::visitUnitEnd(const UnitPtr& p)
{
    H << sp << nl << '}';
}

bool
Slice::Gen::ProxyDeclVisitor::visitModuleStart(const ModulePtr& p)
{
    if(!p->hasNonLocalClassDecls())
    {
        return false;
    }

    string name = fixKwd(p->name());

    H << sp << nl << "namespace " << name << nl << '{';

    return true;
}

void
Slice::Gen::ProxyDeclVisitor::visitModuleEnd(const ModulePtr& p)
{
    H << sp << nl << '}';
}

void
Slice::Gen::ProxyDeclVisitor::visitClassDecl(const ClassDeclPtr& p)
{
    if(p->isLocal())
    {
        return;
    }

    string name = fixKwd(p->name());
    string scoped = fixKwd(p->scoped());

    H << sp << nl << "class " << name << ';';
    H << nl << _dllExport << "void __read(::IceInternal::BasicStream*, ::IceInternal::ProxyHandle< ::IceProxy" 
      << scoped << ">&);";
    H << nl << _dllExport << "::IceProxy::Ice::Object* upCast(::IceProxy" << scoped << "*);";
}

Slice::Gen::ProxyVisitor::ProxyVisitor(Output& h, Output& c, const string& dllExport) :
    H(h), C(c), _dllExport(dllExport), _useWstring(false)
{
}

bool
Slice::Gen::ProxyVisitor::visitUnitStart(const UnitPtr& p)
{
    if(!p->hasNonLocalClassDefs())
    {
        return false;
    }

    H << sp << nl << "namespace IceProxy" << nl << '{';

    return true;
}

void
Slice::Gen::ProxyVisitor::visitUnitEnd(const UnitPtr& p)
{
    H << sp << nl << '}';
}

bool
Slice::Gen::ProxyVisitor::visitModuleStart(const ModulePtr& p)
{
    if(!p->hasNonLocalClassDefs())
    {
        return false;
    }

    _useWstring = setUseWstring(p, _useWstringHist, _useWstring);

    string name = fixKwd(p->name());

    H << sp << nl << "namespace " << name << nl << '{';

    return true;
}

void
Slice::Gen::ProxyVisitor::visitModuleEnd(const ModulePtr& p)
{
    H << sp << nl << '}';

    _useWstring = resetUseWstring(_useWstringHist);
}

bool
Slice::Gen::ProxyVisitor::visitClassDefStart(const ClassDefPtr& p)
{
    if(p->isLocal())
    {
        return false;
    }

    _useWstring = setUseWstring(p, _useWstringHist, _useWstring);

    string name = fixKwd(p->name());
    string scope = fixKwd(p->scope());
    string scoped = fixKwd(p->scoped());
    ClassList bases = p->bases();

    H << sp << nl << "class " << name << " : ";
    if(bases.empty())
    {
        H << "virtual public ::IceProxy::Ice::Object";
    }
    else
    {
        H.useCurrentPosAsIndent();
        ClassList::const_iterator q = bases.begin();
        while(q != bases.end())
        {
            H << "virtual public ::IceProxy" << fixKwd((*q)->scoped());
            if(++q != bases.end())
            {
                H << ',' << nl;
            }
        }
        H.restoreIndent();
    }

    H << sb;
    H.dec();
    H << nl << "public:";
    H.inc();

    if(_dllExport != "")
    {
	//
	// To export the virtual table
	//
	C << nl << "#ifdef __SUNPRO_CC";
	C << nl << "class "
	    << (_dllExport.empty() ? "" : "ICE_DECLSPEC_EXPORT ")
	    << "IceProxy" << scoped << ";";
	C << nl << "#endif";
    }

    C << nl
      << (_dllExport.empty() ? "" : "ICE_DECLSPEC_EXPORT ")
      << "::IceProxy::Ice::Object* ::IceProxy" << scope << "upCast(::IceProxy" << scoped
      << "* p) { return p; }";

    C << sp;
    C << nl << "void" << nl << "::IceProxy" << scope << "__read(::IceInternal::BasicStream* __is, "
      << "::IceInternal::ProxyHandle< ::IceProxy" << scoped << ">& v)";
    C << sb;
    C << nl << "::Ice::ObjectPrx proxy;";
    C << nl << "__is->read(proxy);";
    C << nl << "if(!proxy)";
    C << sb;
    C << nl << "v = 0;";
    C << eb;
    C << nl << "else";
    C << sb;
    C << nl << "v = new ::IceProxy" << scoped << ';';
    C << nl << "v->__copyFrom(proxy);";
    C << eb;
    C << eb;

    return true;
}

void
Slice::Gen::ProxyVisitor::visitClassDefEnd(const ClassDefPtr& p)
{
    string name = fixKwd(p->name());
    string scoped = fixKwd(p->scoped());
    string scope = fixKwd(p->scope());

    //
    // "Overwrite" various non-virtual functions in ::IceProxy::Ice::Object that return an ObjectPrx and
    // are more usable when they return a <name>Prx
    //

    //
    // No identity!
    //

    H << nl << nl << "::IceInternal::ProxyHandle<" << name << "> ice_context(const ::Ice::Context& __context) const";
    H << sb;
    H << nl << "return dynamic_cast<" << name << "*>(::IceProxy::Ice::Object::ice_context(__context).get());";
    H << eb;

    //
    // No facet!
    //

    H << nl << nl << "::IceInternal::ProxyHandle<" << name << "> ice_adapterId(const ::std::string& __id) const";
    H << sb;
    H << nl << "return dynamic_cast<" << name << "*>(::IceProxy::Ice::Object::ice_adapterId(__id).get());";
    H << eb;

    H << nl << nl << "::IceInternal::ProxyHandle<" << name << "> ice_endpoints(const ::Ice::EndpointSeq& __endpoints) const";
    H << sb;
    H << nl << "return dynamic_cast<" << name << "*>(::IceProxy::Ice::Object::ice_endpoints(__endpoints).get());";
    H << eb;

    H << nl << nl << "::IceInternal::ProxyHandle<" << name << "> ice_locatorCacheTimeout(int __timeout) const";
    H << sb;
    H << nl << "return dynamic_cast<" << name << "*>(::IceProxy::Ice::Object::ice_locatorCacheTimeout(__timeout).get());";
    H << eb;

    H << nl << nl << "::IceInternal::ProxyHandle<" << name << "> ice_connectionCached(bool __cached) const";
    H << sb;
    H << nl << "return dynamic_cast<" << name << "*>(::IceProxy::Ice::Object::ice_connectionCached(__cached).get());";
    H << eb;

    H << nl << nl << "::IceInternal::ProxyHandle<" << name << "> ice_endpointSelection(::Ice::EndpointSelectionType __est) const";
    H << sb;
    H << nl << "return dynamic_cast<" << name << "*>(::IceProxy::Ice::Object::ice_endpointSelection(__est).get());";
    H << eb;

    H << nl << nl << "::IceInternal::ProxyHandle<" << name << "> ice_secure(bool __secure) const";
    H << sb;
    H << nl << "return dynamic_cast<" << name << "*>(::IceProxy::Ice::Object::ice_secure(__secure).get());";
    H << eb;

    H << nl << nl << "::IceInternal::ProxyHandle<" << name << "> ice_preferSecure(bool __preferSecure) const";
    H << sb;
    H << nl << "return dynamic_cast<" << name << "*>(::IceProxy::Ice::Object::ice_preferSecure(__preferSecure).get());";
    H << eb;

    H << nl << nl << "::IceInternal::ProxyHandle<" << name << "> ice_router(const ::Ice::RouterPrx& __router) const";
    H << sb;
    H << nl << "return dynamic_cast<" << name << "*>(::IceProxy::Ice::Object::ice_router(__router).get());";
    H << eb;

    H << nl << nl << "::IceInternal::ProxyHandle<" << name << "> ice_locator(const ::Ice::LocatorPrx& __locator) const";
    H << sb;
    H << nl << "return dynamic_cast<" << name << "*>(::IceProxy::Ice::Object::ice_locator(__locator).get());";
    H << eb;

    H << nl << nl << "::IceInternal::ProxyHandle<" << name << "> ice_collocationOptimized(bool __co) const";
    H << sb;
    H << nl << "return dynamic_cast<" << name << "*>(::IceProxy::Ice::Object::ice_collocationOptimized(__co).get());";
    H << eb;

    H << nl << nl << "::IceInternal::ProxyHandle<" << name << "> ice_twoway() const";
    H << sb;
    H << nl << "return dynamic_cast<" << name << "*>(::IceProxy::Ice::Object::ice_twoway().get());";
    H << eb;

    H << nl << nl << "::IceInternal::ProxyHandle<" << name << "> ice_oneway() const";
    H << sb;
    H << nl << "return dynamic_cast<" << name << "*>(::IceProxy::Ice::Object::ice_oneway().get());";
    H << eb;

    H << nl << nl << "::IceInternal::ProxyHandle<" << name << "> ice_batchOneway() const";
    H << sb;
    H << nl << "return dynamic_cast<" << name << "*>(::IceProxy::Ice::Object::ice_batchOneway().get());";
    H << eb;

    H << nl << nl << "::IceInternal::ProxyHandle<" << name << "> ice_datagram() const";
    H << sb;
    H << nl << "return dynamic_cast<" << name << "*>(::IceProxy::Ice::Object::ice_datagram().get());";
    H << eb;

    H << nl << nl << "::IceInternal::ProxyHandle<" << name << "> ice_batchDatagram() const";
    H << sb;
    H << nl << "return dynamic_cast<" << name << "*>(::IceProxy::Ice::Object::ice_batchDatagram().get());";
    H << eb;

    H << nl << nl << "::IceInternal::ProxyHandle<" << name << "> ice_compress(bool __compress) const";
    H << sb;
    H << nl << "return dynamic_cast<" << name << "*>(::IceProxy::Ice::Object::ice_compress(__compress).get());";
    H << eb;

    H << nl << nl << "::IceInternal::ProxyHandle<" << name << "> ice_timeout(int __timeout) const";
    H << sb;
    H << nl << "return dynamic_cast<" << name << "*>(::IceProxy::Ice::Object::ice_timeout(__timeout).get());";
    H << eb;

    H << nl << nl << "::IceInternal::ProxyHandle<" << name << "> ice_connectionId(const ::std::string& __id) const";
    H << sb;
    H << nl << "return dynamic_cast<" << name << "*>(::IceProxy::Ice::Object::ice_connectionId(__id).get());";
    H << eb;

    H << nl << nl << "::IceInternal::ProxyHandle<" << name
      << "> ice_encodingVersion(const ::Ice::EncodingVersion& __v) const";
    H << sb;
    H << nl << "return dynamic_cast<" << name << "*>(::IceProxy::Ice::Object::ice_encodingVersion(__v).get());";
    H << eb;

    H << nl << nl << _dllExport << "static const ::std::string& ice_staticId();";

    H.dec();
    H << sp << nl << "private: ";
    H.inc();
    H << sp << nl << _dllExport << "virtual ::IceInternal::Handle< ::IceDelegateM::Ice::Object> __createDelegateM();";
    H << nl <<  _dllExport << "virtual ::IceInternal::Handle< ::IceDelegateD::Ice::Object> __createDelegateD();";
    H << nl <<  _dllExport << "virtual ::IceProxy::Ice::Object* __newInstance() const;";
    H << eb << ';';

    C << sp;
    C << nl << "const ::std::string&" << nl << "IceProxy" << scoped << "::ice_staticId()";
    C << sb;
    C << nl << "return "<< scoped << "::ice_staticId();";
    C << eb;

    C << sp << nl << "::IceInternal::Handle< ::IceDelegateM::Ice::Object>";
    C << nl << "IceProxy" << scoped << "::__createDelegateM()";
    C << sb;
    C << nl << "return ::IceInternal::Handle< ::IceDelegateM::Ice::Object>(new ::IceDelegateM" << scoped << ");";
    C << eb;
    C << sp << nl << "::IceInternal::Handle< ::IceDelegateD::Ice::Object>";
    C << nl << "IceProxy" << scoped << "::__createDelegateD()";
    C << sb;
    C << nl << "return ::IceInternal::Handle< ::IceDelegateD::Ice::Object>(new ::IceDelegateD" << scoped << ");";
    C << eb;
    C << sp << nl << "::IceProxy::Ice::Object*";
    C << nl << "IceProxy" << scoped << "::__newInstance() const";
    C << sb;
    C << nl << "return new " << name << ";";
    C << eb;

    _useWstring = resetUseWstring(_useWstringHist);
}

namespace
{

bool
usePrivateEnd(const OperationPtr& p)
{
    TypePtr ret = p->returnType();
    bool retIsOpt = p->returnIsOptional();
    string retSEnd = returnTypeToString(ret, retIsOpt, p->getMetaData(), TypeContextAMIEnd);
    string retSPrivateEnd = returnTypeToString(ret, retIsOpt, p->getMetaData(), TypeContextAMIPrivateEnd);
        
    ParamDeclList outParams;
    vector<string> outDeclsEnd;
    vector<string> outDeclsPrivateEnd;

    ParamDeclList paramList = p->parameters();
    for(ParamDeclList::const_iterator q = paramList.begin(); q != paramList.end(); ++q)
    {
        if((*q)->isOutParam())
        {
            outDeclsEnd.push_back(outputTypeToString((*q)->type(), (*q)->optional(), (*q)->getMetaData(), 
                                                     TypeContextAMIEnd));
            outDeclsPrivateEnd.push_back(outputTypeToString((*q)->type(), (*q)->optional(), (*q)->getMetaData(),
                                                            TypeContextAMIPrivateEnd));
        }
    }
    
    return retSEnd != retSPrivateEnd || outDeclsEnd != outDeclsPrivateEnd;
}

}

void
Slice::Gen::ProxyVisitor::visitOperation(const OperationPtr& p)
{
    string name = p->name();
    string scoped = fixKwd(p->scoped());
    string scope = fixKwd(p->scope());

    TypePtr ret = p->returnType();

    bool retIsOpt = p->returnIsOptional();
    string retS = returnTypeToString(ret, retIsOpt, p->getMetaData(), _useWstring | TypeContextAMIEnd);
    string retSEndAMI = returnTypeToString(ret, retIsOpt, p->getMetaData(), _useWstring | TypeContextAMIPrivateEnd);
    string retInS = retS != "void" ? inputTypeToString(ret, retIsOpt, p->getMetaData(), _useWstring) : "";

    ContainerPtr container = p->container();
    ClassDefPtr cl = ClassDefPtr::dynamicCast(container);
    string clName = cl->name();
    string clScope = fixKwd(cl->scope());
    string delName = "Callback_" + clName + "_" + name;
    string delNameScoped = clScope + delName;

    vector<string> params;
    vector<string> paramsDecl;
    vector<string> args;

    vector<string> paramsAMI;
    vector<string> paramsDeclAMI;
    vector<string> argsAMI;
    vector<string> outParamsAMI;
    vector<string> outParamNamesAMI;
    vector<string> outParamsDeclAMI;
    vector<string> outParamsDeclEndAMI;
    vector<string> outDecls;
    
    ParamDeclList paramList = p->parameters();
    ParamDeclList inParams;
    ParamDeclList outParams;
    
    
    vector<string> outEndArgs;
    
    for(ParamDeclList::const_iterator q = paramList.begin(); q != paramList.end(); ++q)
    {
        string paramName = fixKwd((*q)->name());

        StringList metaData = (*q)->getMetaData();
        string typeString;
        string typeStringEndAMI;
        if((*q)->isOutParam())
        {
            typeString = outputTypeToString((*q)->type(), (*q)->optional(), metaData, _useWstring | TypeContextAMIEnd);
            typeStringEndAMI = outputTypeToString((*q)->type(), (*q)->optional(), metaData,
                                                  _useWstring | TypeContextAMIPrivateEnd);
        }
        else
        {
            typeString = inputTypeToString((*q)->type(), (*q)->optional(), metaData, _useWstring);
        }

        params.push_back(typeString);
        paramsDecl.push_back(typeString + ' ' + paramName);
        args.push_back(paramName);

        if(!(*q)->isOutParam())
        {
            paramsAMI.push_back(typeString);
            paramsDeclAMI.push_back(typeString + ' ' + paramName);
            argsAMI.push_back(paramName);
            inParams.push_back(*q);
        }
        else
        {
            outParamsAMI.push_back(typeString);
            outParamNamesAMI.push_back(paramName);
            outParamsDeclAMI.push_back(typeString + ' ' + paramName);
            outParamsDeclEndAMI.push_back(typeStringEndAMI + ' ' + paramName);
            outParams.push_back(*q);
            outDecls.push_back(inputTypeToString((*q)->type(), (*q)->optional(), (*q)->getMetaData(), _useWstring));
            outEndArgs.push_back(getEndArg((*q)->type(), (*q)->getMetaData(), outParamNamesAMI.back()));
        }
    }

    //
    // Check if we need to generate a private ___end_ method. This is the case if the
    // when using certain mapping features such as cpp:array or cpp:range:array. While
    // the regular end_ method can't return pair<const TYPE*, const TYPE*> because the 
    // pointers would be invalid once end_ returns, we still want to allow using this
    // alternate mapping with AMI response callbacks (to allow zero-copy for instance).
    // For this purpose, we generate a special ___end method which is used by the 
    // __completed implementation of the generated Callback_Inft_opName operation 
    // delegate.
    //
    bool generatePrivateEnd = retS != retSEndAMI || outParamsDeclAMI != outParamsDeclEndAMI;
    if(ret && generatePrivateEnd)
    {
        string typeStringEndAMI = outputTypeToString(ret, p->returnIsOptional(), p->getMetaData(), 
                                                     _useWstring | TypeContextAMIPrivateEnd);
        outParamsDeclEndAMI.push_back(typeStringEndAMI + ' ' + "__ret");
    }

    string thisPointer = fixKwd(scope.substr(0, scope.size() - 2)) + "*";

    string deprecateSymbol = getDeprecateSymbol(p, cl);
    H << sp << nl << deprecateSymbol << retS << ' ' << fixKwd(name) << spar << paramsDecl << epar;
    H << sb;
    H << nl;
    if(ret)
    {
        H << "return ";
    }
    H << fixKwd(name) << spar << args << "0" << epar << ';';
    H << eb;
    H << nl << deprecateSymbol << retS << ' ' << fixKwd(name) << spar << paramsDecl << "const ::Ice::Context& __ctx"
      << epar;
    H << sb;
    H << nl;
    if(ret)
    {
        H << "return ";
    }
    H << fixKwd(name) << spar << args << "&__ctx" << epar << ';';
    H << eb;
    
    H.zeroIndent();
    H << nl << "#ifdef ICE_CPP11";
    H.restoreIndent();
    
    string retEndArg = getEndArg(ret, p->getMetaData(), "__ret");
    
    H << nl << "::Ice::AsyncResultPtr";
    H << nl << "begin_" << name << spar << paramsDeclAMI
      << "const ::IceInternal::Function<void " << spar;
    if(!retInS.empty())
    {
        H << retInS;
    }
    H << outDecls << epar << ">& response, "
      << "const ::IceInternal::Function<void (const ::Ice::Exception&)>& exception = "
         "::IceInternal::Function<void (const ::Ice::Exception&)>(), "
      << "const ::IceInternal::Function<void (bool)>& sent = ::IceInternal::Function<void (bool)>()" << epar;
      
    H << sb;
    if(p->returnsData())
    {
        H << nl << "return __begin_" << name << spar << argsAMI << "0, response, exception, sent" << epar << ";";
    }
    else
    {
        H << nl << "return begin_" << name << spar << argsAMI 
          << "0, new ::IceInternal::Cpp11FnOnewayCallbackNC(response, exception, sent)" << epar << ";";
          
    }
    H << eb;
    
    H << nl << "::Ice::AsyncResultPtr";
    H << nl << "begin_" << name << spar << paramsDeclAMI 
      << "const ::IceInternal::Function<void (const ::Ice::AsyncResultPtr&)>& completed"
      << "const ::IceInternal::Function<void (const ::Ice::AsyncResultPtr&)>& sent = "
         "::IceInternal::Function<void (const ::Ice::AsyncResultPtr&)>()" << epar;
    H << sb;
    H << nl << "return begin_" << name << spar << argsAMI << "0, ::Ice::newCallback(completed, sent), 0" << epar << ";";
    H << eb;
    
    
    H << nl << "::Ice::AsyncResultPtr";
    H << nl << "begin_" << name << spar << paramsDeclAMI << "const ::Ice::Context& ctx"
      << "const ::IceInternal::Function<void " << spar;
    if(!retInS.empty())
    {
        H << retInS;
    }
    H << outDecls << epar << ">& response, "
      << "const ::IceInternal::Function<void (const ::Ice::Exception&)>& exception = "
         "::IceInternal::Function<void (const ::Ice::Exception&)>(), "
      << "const ::IceInternal::Function<void (bool)>& sent = ::IceInternal::Function<void (bool)>()" << epar;
      
    H << sb;
    if(p->returnsData())
    {
        H << nl << "return __begin_" << name << spar << argsAMI << "&ctx, response, exception, sent" << epar << ";";
    }
    else
    {
        H << nl << "return begin_" << name << spar << argsAMI
          << "&ctx, new ::IceInternal::Cpp11FnOnewayCallbackNC(response, exception, sent), 0" << epar << ";";
    }
    H << eb;
    
    H << nl << "::Ice::AsyncResultPtr";
    H << nl << "begin_" << name << spar << paramsDeclAMI 
      << "const ::Ice::Context& ctx"
      << "const ::IceInternal::Function<void (const ::Ice::AsyncResultPtr&)>& completed"
      << "const ::IceInternal::Function<void (const ::Ice::AsyncResultPtr&)>& sent = "
         "::IceInternal::Function<void (const ::Ice::AsyncResultPtr&)>()" << epar;
    H << sb;
    H << nl << "return begin_" << name << spar << argsAMI << "&ctx, ::Ice::newCallback(completed, sent)" << epar << ";";
    H << eb;
    
    if(p->returnsData())
    {
        H << nl;
        H.dec();
        H << nl << "private:";
        H.inc();
        
        
        H << sp << nl << "::Ice::AsyncResultPtr __begin_" << name << spar << paramsDeclAMI
          << "const ::Ice::Context* ctx" << "const ::IceInternal::Function<void " << spar;
                

        if(!retInS.empty())
        {
            H << retInS;
        }
        H << outDecls;

        H << epar << ">& response, "
          << "const ::IceInternal::Function<void (const ::Ice::Exception&)>& exception, "
          << "const ::IceInternal::Function<void (bool)>& sent" << epar;
        H << sb;
        H << nl << "class Cpp11CB : public ::IceInternal::Cpp11FnCallbackNC";
        H << sb;
        H.dec();
        H << nl << "public:";
        H.inc();
        H << sp << nl << "Cpp11CB" << spar << "const ::std::function<void " << spar;
        if(!retInS.empty())
        {
            H << retInS;
        }
        H << outDecls;
        H << epar << ">& responseFunc, "
          << "const ::std::function<void (const ::Ice::Exception&)>& exceptionFunc, "
          << "const ::std::function<void (bool)>& sentFunc" << epar << " :";
        H.inc();
        H << nl << "::IceInternal::Cpp11FnCallbackNC(exceptionFunc, sentFunc),";
        H << nl << "_response(responseFunc)";
        H.dec();
        H << sb;
        H << nl << "CallbackBase::checkCallback(true, responseFunc || exceptionFunc != nullptr);";
        H << eb;
        
        //
        // completed.
        //
        H << sp << nl << "virtual void __completed(const ::Ice::AsyncResultPtr& __result) const";
        H << sb;
        H << nl << clScope << clName << "Prx __proxy = " << clScope << clName 
          << "Prx::uncheckedCast(__result->getProxy());";
        writeAllocateCode(H, outParams, p, _useWstring | TypeContextInParam | TypeContextAMICallPrivateEnd);
        H << nl << "try";
        H << sb;
        H << nl;
        if(!usePrivateEnd(p))
        {
            if(ret)
            {
                H << retEndArg << " = ";
            }
            H << "__proxy->end_" << p->name() << spar << outEndArgs << "__result" << epar << ';';
        }
        else
        {
            H << "__proxy->___end_" << p->name() << spar << outEndArgs;
            if(ret)
            {
                H << retEndArg;
            }
            H << "__result" << epar << ';';
        }
        writeEndCode(H, outParams, p);
        H << eb;
        H << nl << "catch(::Ice::Exception& ex)";
        H << sb;
        H << nl << "Cpp11FnCallbackNC::__exception(__result, ex);";
        H << nl << "return;";
        H << eb;
        H << nl << "if(_response != nullptr)";
        H << sb;
        H << nl << "_response" << spar;
        if(ret)
        {
            H << "__ret";
        }
        H << outParamNamesAMI;
        H << epar << ';';
        H << eb;
        H << eb;
        
        H.dec();
        H << nl << nl << "private:";
        H.inc();
        H << nl;
        H << nl << "::std::function<void " << spar;

        if(!retInS.empty())
        {
            H << retInS;
        }
        H << outDecls;

        H << epar << "> _response;";
        
        H << eb << ';';
        
        H << nl << "return begin_" << name << spar << argsAMI << "ctx" << "new Cpp11CB(response, exception, sent)" 
          << epar << ';';
        H << eb;
        H << nl;
        H.dec();
        H << nl << "public:";
        H.inc();
    }
    
    H.zeroIndent();
    H << nl << "#endif";
    H.restoreIndent();

    H << sp << nl << "::Ice::AsyncResultPtr begin_" << name << spar << paramsDeclAMI << epar;
    H << sb;
    H << nl << "return begin_" << name << spar << argsAMI << "0" << "::IceInternal::__dummyCallback" << "0" 
      << epar << ';';
    H << eb;

    H << sp << nl << "::Ice::AsyncResultPtr begin_" << name << spar << paramsDeclAMI
      << "const ::Ice::Context& __ctx" << epar;
    H << sb;
    H << nl << "return begin_" << name << spar << argsAMI << "&__ctx" << "::IceInternal::__dummyCallback" << "0"
      << epar << ';';
    H << eb;

    H << sp << nl << "::Ice::AsyncResultPtr begin_" << name << spar << paramsDeclAMI
      << "const ::Ice::CallbackPtr& __del"
      << "const ::Ice::LocalObjectPtr& __cookie = 0" << epar;
    H << sb;
    H << nl << "return begin_" << name << spar << argsAMI << "0" << "__del" << "__cookie" << epar << ';';
    H << eb;

    H << sp << nl << "::Ice::AsyncResultPtr begin_" << name << spar << paramsDeclAMI
      << "const ::Ice::Context& __ctx"
      << "const ::Ice::CallbackPtr& __del"
      << "const ::Ice::LocalObjectPtr& __cookie = 0" << epar;
    H << sb;
    H << nl << "return begin_" << name << spar << argsAMI << "&__ctx" << "__del" << "__cookie" << epar << ';';
    H << eb;

    H << sp << nl << "::Ice::AsyncResultPtr begin_" << name << spar << paramsDeclAMI
      << "const " + delNameScoped + "Ptr& __del"
      << "const ::Ice::LocalObjectPtr& __cookie = 0" << epar;
    H << sb;
    H << nl << "return begin_" << name << spar << argsAMI << "0" << "__del" << "__cookie" << epar << ';';
    H << eb;
    
    H << sp << nl << "::Ice::AsyncResultPtr begin_" << name << spar << paramsDeclAMI
      << "const ::Ice::Context& __ctx"
      << "const " + delNameScoped + "Ptr& __del"
      << "const ::Ice::LocalObjectPtr& __cookie = 0" << epar;
    H << sb;
    H << nl << "return begin_" << name << spar << argsAMI << "&__ctx" << "__del" << "__cookie" << epar << ';';
    H << eb;

    H << sp << nl << _dllExport << retS << " end_" << name << spar << outParamsDeclAMI
      << "const ::Ice::AsyncResultPtr&" << epar << ';';
    if(generatePrivateEnd)
    {
        H << sp << nl << _dllExport << " void ___end_" << name << spar << outParamsDeclEndAMI;
        H << "const ::Ice::AsyncResultPtr&" << epar << ';';
    }

    H << nl;
    H.dec();
    H << nl << "private:";
    H.inc();
    H << sp << nl << _dllExport << retS << ' ' << fixKwd(name) << spar << params << "const ::Ice::Context*" << epar
      << ';';
    H << nl << _dllExport <<  "::Ice::AsyncResultPtr begin_" << name << spar << paramsAMI << "const ::Ice::Context*"
      << "const ::IceInternal::CallbackBasePtr&"
      << "const ::Ice::LocalObjectPtr& __cookie = 0" << epar << ';';
    H << nl;
    H.dec();
    H << nl << "public:";
    H.inc();
    
    C << sp << nl << retS << nl << "IceProxy" << scoped << spar << paramsDecl << "const ::Ice::Context* __ctx" << epar;
    C << sb;
    C << nl << "::IceInternal::InvocationObserver __observer(this, " << p->flattenedScope() << p->name() 
      << "_name, __ctx);";
    C << nl << "int __cnt = 0;";
    C << nl << "while(true)";
    C << sb;
    C << nl << "::IceInternal::Handle< ::IceDelegate::Ice::Object> __delBase;";
    C << nl << "try";
    C << sb;

    if(p->returnsData())
    {
        C << nl << "__checkTwowayOnly(" << p->flattenedScope() + p->name() + "_name);";
    }
    C << nl << "__delBase = __getDelegate(false);";
    C << nl << "::IceDelegate" << thisPointer << " __del = dynamic_cast< ::IceDelegate"
      << thisPointer << ">(__delBase.get());";
    C << nl;
    if(ret)
    {
        C << "return ";
    }
    C << "__del->" << fixKwd(name) << spar << args << "__ctx" << "__observer" << epar << ';';
    if(!ret)
    {
        C << nl << "return;";
    }
    C << eb;
    C << nl << "catch(const ::IceInternal::LocalExceptionWrapper& __ex)";
    C << sb;
    if(p->mode() == Operation::Idempotent || p->mode() == Operation::Nonmutating)
    {
        C << nl << "__handleExceptionWrapperRelaxed(__delBase, __ex, true, __cnt, __observer);";
    }
    else
    {
        C << nl << "__handleExceptionWrapper(__delBase, __ex, __observer);";
    }
    C << eb;
    C << nl << "catch(const ::Ice::LocalException& __ex)";
    C << sb;
    C << nl << "__handleException(__delBase, __ex, true, __cnt, __observer);";
    C << eb;
    C << eb;
    C << eb;

    C << sp << nl << "::Ice::AsyncResultPtr" << nl << "IceProxy" << scope << "begin_" << name << spar << paramsDeclAMI
      << "const ::Ice::Context* __ctx" << "const ::IceInternal::CallbackBasePtr& __del"
      << "const ::Ice::LocalObjectPtr& __cookie" << epar;
    C << sb;
    string flatName = p->flattenedScope() + name + "_name";
    if(p->returnsData())
    {
	C << nl << "__checkAsyncTwowayOnly(" << flatName <<  ");";
    }
    C << nl << "::IceInternal::OutgoingAsyncPtr __result = new ::IceInternal::OutgoingAsync(this, ";
    C << flatName << ", __del, __cookie);";
    C << nl << "try";
    C << sb;
    C << nl << "__result->__prepare(" << flatName << ", " << operationModeToString(p->sendMode()) << ", __ctx);";
    if(inParams.empty())
    {
        C << nl << "__result->__writeEmptyParams();";
    }
    else 
    {
        C << nl << "::IceInternal::BasicStream* __os = __result->__startWriteParams(" << opFormatTypeToString(p) <<");";
        writeMarshalCode(C, inParams, 0, TypeContextInParam);
        C << nl << "__result->__endWriteParams();";
    }
    C << nl << "__result->__send(true);";
    C << eb;
    C << nl << "catch(const ::Ice::LocalException& __ex)";
    C << sb;
    C << nl << "__result->__exceptionAsync(__ex);";
    C << eb;
    C << nl << "return __result;";
    C << eb;

    C << sp << nl << retS << nl << "IceProxy" << scope << "end_" << name << spar << outParamsDeclAMI
      << "const ::Ice::AsyncResultPtr& __result" << epar;
    C << sb;
    if(p->returnsData())
    {
        C << nl << "::Ice::AsyncResult::__check(__result, this, " << flatName << ");";

        //
        // COMPILERFIX: It's necessary to generate the allocate code here before 
        // this if(!__result->wait()). If generated after this if block, we get
        // access violations errors with the test/Ice/slicing/objects test on VC9 
        // and Windows 64 bits when compiled with optimization (see bug 4400).
        //
        writeAllocateCode(C, ParamDeclList(), p, _useWstring | TypeContextAMIEnd);

        C << nl << "if(!__result->__wait())";
        C << sb;
        C << nl << "try";
        C << sb;
        C << nl << "__result->__throwUserException();";
        C << eb;
        //
        // Generate a catch block for each legal user exception.
        // (See comment in DelegateMVisitor::visitOperation() for details.)
        //
        ExceptionList throws = p->throws();
        throws.sort();
        throws.unique();
#if defined(__SUNPRO_CC)
        throws.sort(derivedToBaseCompare);
#else
        throws.sort(Slice::DerivedToBaseCompare());
#endif
        for(ExceptionList::const_iterator i = throws.begin(); i != throws.end(); ++i)
        {
            string scoped = (*i)->scoped();
            C << nl << "catch(const " << fixKwd((*i)->scoped()) << "&)";
            C << sb;
            C << nl << "throw;";
            C << eb;
        }
        C << nl << "catch(const ::Ice::UserException& __ex)";
        C << sb;
        C << nl << "throw ::Ice::UnknownUserException(__FILE__, __LINE__, __ex.ice_name());";
        C << eb;
        C << eb;
        if(ret || !outParams.empty())
        {
            C << nl << "::IceInternal::BasicStream* __is = __result->__startReadParams();";
            writeUnmarshalCode(C, outParams, p, _useWstring | TypeContextAMIEnd);
            C << nl << "__result->__endReadParams();";
        }
        else
        {
            C << nl << "__result->__readEmptyParams();";
        }
        if(ret)
        {
            C << nl << "return __ret;";
        }
    }
    else
    {
        C << nl << "__end(__result, " << flatName << ");";
    }
    C << eb;

    if(generatePrivateEnd)
    {
        assert(p->returnsData());

        C << sp << nl << "void IceProxy" << scope << "___end_" << name << spar << outParamsDeclEndAMI
          << "const ::Ice::AsyncResultPtr& __result" << epar;
        C << sb;
        C << nl << "::Ice::AsyncResult::__check(__result, this, " << flatName << ");";
        C << nl << "if(!__result->__wait())";
        C << sb;
        C << nl << "try";
        C << sb;
        C << nl << "__result->__throwUserException();";
        C << eb;
        //
        // Generate a catch block for each legal user exception.
        // (See comment in DelegateMVisitor::visitOperation() for details.)
        //
        ExceptionList throws = p->throws();
        throws.sort();
        throws.unique();
#if defined(__SUNPRO_CC)
        throws.sort(derivedToBaseCompare);
#else
        throws.sort(Slice::DerivedToBaseCompare());
#endif
        for(ExceptionList::const_iterator i = throws.begin(); i != throws.end(); ++i)
        {
            string scoped = (*i)->scoped();
            C << nl << "catch(const " << fixKwd((*i)->scoped()) << "&)";
            C << sb;
            C << nl << "throw;";
            C << eb;
        }
        C << nl << "catch(const ::Ice::UserException& __ex)";
        C << sb;
        C << nl << "throw ::Ice::UnknownUserException(__FILE__, __LINE__, __ex.ice_name());";
        C << eb;
        C << eb;
        if(ret || !outParams.empty())
        {
            C << nl << "::IceInternal::BasicStream* __is = __result->__startReadParams();";
            writeUnmarshalCode(C, outParams, p, _useWstring | TypeContextAMIPrivateEnd);
            C << nl << "__result->__endReadParams();";
        }
        else
        {
            C << nl << "__result->__readEmptyParams();";
        }
        C << eb;
    }

    if(cl->hasMetaData("ami") || p->hasMetaData("ami"))
    {
        string classNameAMI = "AMI_" + cl->name();
        string classScope = fixKwd(cl->scope());
        string classScopedAMI = classScope + classNameAMI;
        string opScopedAMI = classScopedAMI + "_" + name;

        H << nl << _dllExport << "bool " << name << "_async" << spar << ("const " + opScopedAMI + "Ptr&")
          << paramsAMI << epar << ';';
        H << nl << _dllExport << "bool " << name << "_async" << spar << ("const " + opScopedAMI + "Ptr&")
          << paramsAMI << "const ::Ice::Context&" << epar << ';';

        C << sp << nl << "bool" << nl << "IceProxy" << scope << name << "_async" << spar
          << ("const " + opScopedAMI + "Ptr& __cb") << paramsDeclAMI << epar;
        C << sb;
        if(p->returnsData())
        {
            C << nl << delNameScoped << "Ptr __del;";
            C << nl << "if(dynamic_cast< ::Ice::AMISentCallback*>(__cb.get()))";
            C << sb;
            C << nl << " __del = " << classScope << "new" << delName << "(__cb, &" << opScopedAMI << "::__response, &"
              << opScopedAMI << "::__exception, &" << opScopedAMI << "::__sent);";
            C << eb;
            C << nl << "else";
            C << sb;
            C << nl << " __del = " << classScope << "new" << delName << "(__cb, &" << opScopedAMI << "::__response, &"
              << opScopedAMI << "::__exception);";
            C << eb;
        }
        else
        {
            C << nl << "::IceInternal::CallbackBasePtr __del;";
            C << nl << "if(dynamic_cast< ::Ice::AMISentCallback*>(__cb.get()))";
            C << sb;
            C << nl << " __del = " << classScope << "new" << delName << "(__cb, &" << opScopedAMI << "::__response, &"
              << opScopedAMI << "::__exception, &" << opScopedAMI << "::__sent);";
            C << eb;
            C << nl << "else";
            C << sb;
            C << nl << " __del = " << classScope << "new" << delName << "(__cb, &" << opScopedAMI << "::__response, &"
              << opScopedAMI << "::__exception);";
            C << eb;
        }

        if(p->returnsData())
        {
            C << nl << "::Ice::AsyncResultPtr __ar;";
            C << nl << "try";
            C << sb;
            C << nl << "__checkTwowayOnly(" << flatName <<  ");"; 
            C << nl << "__ar = begin_" << name << spar << argsAMI << "0, __del" << epar << ';';
            C << eb;
            C << nl << "catch(const ::Ice::TwowayOnlyException& ex)";
            C << sb;
            C << nl << "__ar = new ::IceInternal::OutgoingAsync(this, " << flatName << ", __del, 0);";
            C << nl << "__ar->__exceptionAsync(ex);";
            C << eb;
        }
        else
        {
            C << nl << "::Ice::AsyncResultPtr __ar = begin_" << name << spar << argsAMI << "0, __del" << epar << ';';
        }
        C << nl << "return __ar->sentSynchronously();";
        C << eb;

        C << sp << nl << "bool" << nl << "IceProxy" << scope << name << "_async" << spar
          << ("const " + opScopedAMI + "Ptr& __cb") << paramsDeclAMI << "const ::Ice::Context& __ctx"
          << epar;
        C << sb;
        if(p->returnsData())
        {
            C << nl << delNameScoped << "Ptr __del;";
            C << nl << "if(dynamic_cast< ::Ice::AMISentCallback*>(__cb.get()))";
            C << sb;
            C << nl << " __del = " << classScope << "new" << delName << "(__cb, &" << opScopedAMI << "::__response, &"
              << opScopedAMI << "::__exception, &" << opScopedAMI << "::__sent);";
            C << eb;
            C << nl << "else";
            C << sb;
            C << nl << " __del = " << classScope << "new" << delName << "(__cb, &" << opScopedAMI << "::__response, &"
              << opScopedAMI << "::__exception);";
            C << eb;
        }
        else
        {
            C << nl << "::IceInternal::CallbackBasePtr __del;";
            C << nl << "if(dynamic_cast< ::Ice::AMISentCallback*>(__cb.get()))";
            C << sb;
            C << nl << " __del = " << classScope << "new" << delName << "(__cb, &" << opScopedAMI << "::__response, &"
              << opScopedAMI << "::__exception, &" << opScopedAMI << "::__sent);";
            C << eb;
            C << nl << "else";
            C << sb;
            C << nl << " __del = " << classScope << "new" << delName << "(__cb, &" << opScopedAMI << "::__response, &"
              << opScopedAMI << "::__exception);";
            C << eb;
        }

        if(p->returnsData())
        {
            C << nl << "::Ice::AsyncResultPtr __ar;";
            C << nl << "try";
            C << sb;
            C << nl << "__checkTwowayOnly(" << flatName <<  ");"; 
            C << nl << "__ar = begin_" << name << spar << argsAMI << "&__ctx" << "__del" << epar << ';';
            C << eb;
            C << nl << "catch(const ::Ice::TwowayOnlyException& ex)";
            C << sb;
            C << nl << "__ar = new ::IceInternal::OutgoingAsync(this, " << flatName << ", __del, 0);";
            C << nl << "__ar->__exceptionAsync(ex);";
            C << eb;
        }
        else
        {
            C << nl << "::Ice::AsyncResultPtr __ar = begin_" << name << spar << argsAMI << "&__ctx" << "__del" << epar
              << ';';
        }
        C << nl << "return __ar->sentSynchronously();";
        C << eb;
    }
}

Slice::Gen::DelegateVisitor::DelegateVisitor(Output& h, Output& c, const string& dllExport) :
    H(h), C(c), _dllExport(dllExport), _useWstring(false)
{
}

bool
Slice::Gen::DelegateVisitor::visitUnitStart(const UnitPtr& p)
{
    if(!p->hasNonLocalClassDefs())
    {
        return false;
    }

    H << sp << nl << "namespace IceDelegate" << nl << '{';

    return true;
}

void
Slice::Gen::DelegateVisitor::visitUnitEnd(const UnitPtr& p)
{
    H << sp << nl << '}';
}

bool
Slice::Gen::DelegateVisitor::visitModuleStart(const ModulePtr& p)
{
    if(!p->hasNonLocalClassDefs())
    {
        return false;
    }

    _useWstring = setUseWstring(p, _useWstringHist, _useWstring);

    string name = fixKwd(p->name());

    H << sp << nl << "namespace " << name << nl << '{';

    return true;
}

void
Slice::Gen::DelegateVisitor::visitModuleEnd(const ModulePtr& p)
{
    H << sp << nl << '}';

    _useWstring = resetUseWstring(_useWstringHist);
}

bool
Slice::Gen::DelegateVisitor::visitClassDefStart(const ClassDefPtr& p)
{
    if(p->isLocal())
    {
        return false;
    }

    _useWstring = setUseWstring(p, _useWstringHist, _useWstring);

    string name = fixKwd(p->name());
    ClassList bases = p->bases();

    H << sp << nl << "class " << _dllExport << name << " : ";
    if(bases.empty())
    {
        H << "virtual public ::IceDelegate::Ice::Object";
    }
    else
    {
        H.useCurrentPosAsIndent();
        ClassList::const_iterator q = bases.begin();
        while(q != bases.end())
        {
            H << "virtual public ::IceDelegate" << fixKwd((*q)->scoped());
            if(++q != bases.end())
            {
                H << ',' << nl;
            }
        }
        H.restoreIndent();
    }
    H << sb;
    H.dec();
    H << nl << "public:";
    H.inc();

    return true;
}

void
Slice::Gen::DelegateVisitor::visitClassDefEnd(const ClassDefPtr& p)
{
    H << eb << ';';

    _useWstring = resetUseWstring(_useWstringHist);
}

void
Slice::Gen::DelegateVisitor::visitOperation(const OperationPtr& p)
{
    string name = fixKwd(p->name());

    TypePtr ret = p->returnType();
    string retS = returnTypeToString(ret, p->returnIsOptional(), p->getMetaData(), _useWstring);

    vector<string> params;

    ParamDeclList paramList = p->parameters();
    for(ParamDeclList::const_iterator q = paramList.begin(); q != paramList.end(); ++q)
    {
        StringList metaData = (*q)->getMetaData();
        string typeString;
        if((*q)->isOutParam())
        {
            typeString = outputTypeToString((*q)->type(), (*q)->optional(), metaData, _useWstring);
        }
        else
        {
            typeString = inputTypeToString((*q)->type(), (*q)->optional(), metaData, _useWstring);
        }
        params.push_back(typeString);
    }

    params.push_back("const ::Ice::Context*");
    params.push_back("::IceInternal::InvocationObserver&");

    H << sp << nl << "virtual " << retS << ' ' << name << spar << params << epar << " = 0;";
}

Slice::Gen::DelegateMVisitor::DelegateMVisitor(Output& h, Output& c, const string& dllExport) :
    H(h), C(c), _dllExport(dllExport), _useWstring(false)
{
}

bool
Slice::Gen::DelegateMVisitor::visitUnitStart(const UnitPtr& p)
{
    if(!p->hasNonLocalClassDefs())
    {
        return false;
    }

    H << sp << nl << "namespace IceDelegateM" << nl << '{';

    return true;
}

void
Slice::Gen::DelegateMVisitor::visitUnitEnd(const UnitPtr& p)
{
    H << sp << nl << '}';
}

bool
Slice::Gen::DelegateMVisitor::visitModuleStart(const ModulePtr& p)
{
    if(!p->hasNonLocalClassDefs())
    {
        return false;
    }

    _useWstring = setUseWstring(p, _useWstringHist, _useWstring);

    string name = fixKwd(p->name());

    H << sp << nl << "namespace " << name << nl << '{';

    return true;
}

void
Slice::Gen::DelegateMVisitor::visitModuleEnd(const ModulePtr& p)
{
    H << sp << nl << '}';

    _useWstring = resetUseWstring(_useWstringHist);
}

bool
Slice::Gen::DelegateMVisitor::visitClassDefStart(const ClassDefPtr& p)
{
    if(p->isLocal())
    {
        return false;
    }

    _useWstring = setUseWstring(p, _useWstringHist, _useWstring);

    string name = fixKwd(p->name());
    string scoped = fixKwd(p->scoped());
    ClassList bases = p->bases();

    H << sp << nl << "class " << _dllExport << name << " : ";
    H.useCurrentPosAsIndent();
    H << "virtual public ::IceDelegate" << scoped << ',';
    if(bases.empty())
    {
        H << nl << "virtual public ::IceDelegateM::Ice::Object";
    }
    else
    {
        ClassList::const_iterator q = bases.begin();
        while(q != bases.end())
        {
            H << nl << "virtual public ::IceDelegateM" << fixKwd((*q)->scoped());
            if(++q != bases.end())
            {
                H << ',';
            }
        }
    }
    H.restoreIndent();
    H << sb;
    H.dec();
    H << nl << "public:";
    H.inc();

    return true;
}

void
Slice::Gen::DelegateMVisitor::visitClassDefEnd(const ClassDefPtr& p)
{
    H << eb << ';';

    _useWstring = resetUseWstring(_useWstringHist);
}

void
Slice::Gen::DelegateMVisitor::visitOperation(const OperationPtr& p)
{
    string name = fixKwd(p->name());
    string scoped = fixKwd(p->scoped());

    TypePtr ret = p->returnType();
    string retS = returnTypeToString(ret, p->returnIsOptional(), p->getMetaData(), _useWstring);

    vector<string> params;
    vector<string> paramsDecl;

    ParamDeclList inParams;
    ParamDeclList outParams;
    ParamDeclList paramList = p->parameters();
    for(ParamDeclList::const_iterator q = paramList.begin(); q != paramList.end(); ++q)
    {
        string paramName = fixKwd((*q)->name());
        TypePtr type = (*q)->type();
        bool isOutParam = (*q)->isOutParam();
        StringList metaData = (*q)->getMetaData();
        string typeString;
        if(isOutParam)
        {
            outParams.push_back(*q);
            typeString = outputTypeToString(type, (*q)->optional(), metaData, _useWstring);
        }
        else
        {
            inParams.push_back(*q);
            typeString = inputTypeToString(type, (*q)->optional(), metaData, _useWstring);
        }

        params.push_back(typeString);
        paramsDecl.push_back(typeString + ' ' + paramName);
    }

    params.push_back("const ::Ice::Context*");
    params.push_back("::IceInternal::InvocationObserver&");
    paramsDecl.push_back("const ::Ice::Context* __context");
    paramsDecl.push_back("::IceInternal::InvocationObserver& __observer");

    string flatName = p->flattenedScope() + p->name() + "_name";

    H << sp << nl << "virtual " << retS << ' ' << name << spar << params << epar << ';';
    C << sp << nl << retS << nl << "IceDelegateM" << scoped << spar << paramsDecl << epar;
    C << sb;
    C << nl << "::IceInternal::Outgoing __og(__handler.get(), " << flatName << ", "
      << operationModeToString(p->sendMode()) << ", __context, __observer);";
    if(inParams.empty())
    {
        C << nl << "__og.writeEmptyParams();";
    }
    else
    {
        C << nl << "try";
        C << sb;
        C << nl<< "::IceInternal::BasicStream* __os = __og.startWriteParams(" << opFormatTypeToString(p) << ");";
        writeMarshalCode(C, inParams, 0, TypeContextInParam);
        C << nl << "__og.endWriteParams();";
        C << eb;
        C << nl << "catch(const ::Ice::LocalException& __ex)";
        C << sb;
        C << nl << "__og.abort(__ex);";
        C << eb;
    }

    C << nl << "bool __ok = __og.invoke();";

    //
    // Declare the return __ret variable at the top-level scope to
    // enable NRVO with GCC (see also bug #3619).
    //
    writeAllocateCode(C, ParamDeclList(), p, _useWstring);
    if(!p->returnsData())
    {
        C << nl << "if(__og.hasResponse())";
        C << sb;
    }
    C << nl << "try";
    C << sb;
    C << nl << "if(!__ok)";
    C << sb;
    C << nl << "try";
    C << sb;
    C << nl << "__og.throwUserException();";
    C << eb;
    
    //
    // Generate a catch block for each legal user exception. This is necessary
    // to prevent an "impossible" user exception to be thrown if client and
    // and server use different exception specifications for an operation. For
    // example:
    //
    // Client compiled with:
    // exception A {};
    // exception B {};
    // interface I {
    //     void op() throws A;
    // };
    //
    // Server compiled with:
    // exception A {};
    // exception B {};
    // interface I {
    //     void op() throws B; // Differs from client
    // };
    //
    // We need the catch blocks so, if the server throws B from op(), the
    // client receives UnknownUserException instead of B.
    //
    ExceptionList throws = p->throws();
    throws.sort();
    throws.unique();
#if defined(__SUNPRO_CC)
    throws.sort(derivedToBaseCompare);
#else
    throws.sort(Slice::DerivedToBaseCompare());
#endif
    for(ExceptionList::const_iterator i = throws.begin(); i != throws.end(); ++i)
    {
        C << nl << "catch(const " << fixKwd((*i)->scoped()) << "&)";
        C << sb;
        C << nl << "throw;";
        C << eb;
    }
    C << nl << "catch(const ::Ice::UserException& __ex)";
    C << sb;
    //
    // COMPILERFIX: Don't throw UnknownUserException directly. This is causing access
    // violation errors with Visual C++ 64bits optimized builds. See bug #2962.
    //
    C << nl << "::Ice::UnknownUserException __uue(__FILE__, __LINE__, __ex.ice_name());";
    C << nl << "throw __uue;";
    C << eb;
    C << eb;

    if(ret || !outParams.empty())
    {
        C << nl << "::IceInternal::BasicStream* __is = __og.startReadParams();";
        writeUnmarshalCode(C, outParams, p);
        C << nl << "__og.endReadParams();";
    }
    else
    {
        C << nl << "__og.readEmptyParams();";
    }

    if(ret)
    {
        C << nl << "return __ret;";
    }
    C << eb;
    C << nl << "catch(const ::Ice::LocalException& __ex)";
    C << sb;
    C << nl << "throw ::IceInternal::LocalExceptionWrapper(__ex, false);";
    C << eb;
    if(!p->returnsData())
    {
        C << eb;
    }
    C << eb;
}

Slice::Gen::DelegateDVisitor::DelegateDVisitor(Output& h, Output& c, const string& dllExport) :
    H(h), C(c), _dllExport(dllExport), _useWstring(false)
{
}

bool
Slice::Gen::DelegateDVisitor::visitUnitStart(const UnitPtr& p)
{
    if(!p->hasNonLocalClassDefs())
    {
        return false;
    }

    H << sp << nl << "namespace IceDelegateD" << nl << '{';

    return true;
}

void
Slice::Gen::DelegateDVisitor::visitUnitEnd(const UnitPtr& p)
{
    H << sp << nl << '}';
}

bool
Slice::Gen::DelegateDVisitor::visitModuleStart(const ModulePtr& p)
{
    if(!p->hasNonLocalClassDefs())
    {
        return false;
    }

    _useWstring = setUseWstring(p, _useWstringHist, _useWstring);

    string name = fixKwd(p->name());

    H << sp << nl << "namespace " << name << nl << '{';

    return true;
}

void
Slice::Gen::DelegateDVisitor::visitModuleEnd(const ModulePtr& p)
{
    H << sp << nl << '}';

    _useWstring = resetUseWstring(_useWstringHist);
}

bool
Slice::Gen::DelegateDVisitor::visitClassDefStart(const ClassDefPtr& p)
{
    if(p->isLocal())
    {
        return false;
    }

    _useWstring = setUseWstring(p, _useWstringHist, _useWstring);

    string name = fixKwd(p->name());
    string scoped = fixKwd(p->scoped());
    ClassList bases = p->bases();

    H << sp << nl << "class " << _dllExport << name << " : ";
    H.useCurrentPosAsIndent();
    H << "virtual public ::IceDelegate" << scoped << ',';
    if(bases.empty())
    {
        H << nl << "virtual public ::IceDelegateD::Ice::Object";
    }
    else
    {
        ClassList::const_iterator q = bases.begin();
        while(q != bases.end())
        {
            H << nl << "virtual public ::IceDelegateD" << fixKwd((*q)->scoped());
            if(++q != bases.end())
            {
                H << ',';
            }
        }
    }
    H.restoreIndent();
    H << sb;
    H.dec();
    H << nl << "public:";
    H.inc();

    return true;
}

void
Slice::Gen::DelegateDVisitor::visitClassDefEnd(const ClassDefPtr& p)
{
    H << eb << ';';

    _useWstring = resetUseWstring(_useWstringHist);
}

void
Slice::Gen::DelegateDVisitor::visitOperation(const OperationPtr& p)
{
    string name = fixKwd(p->name());
    string scoped = fixKwd(p->scoped());

    TypePtr ret = p->returnType();
    string retS = returnTypeToString(ret, p->returnIsOptional(), p->getMetaData(), _useWstring);

    vector<string> params;
    vector<string> paramsDecl;
    vector<string> directParamsDecl;
    vector<string> args;
    vector<string> argMembers;

    ParamDeclList paramList = p->parameters();
    for(ParamDeclList::const_iterator q = paramList.begin(); q != paramList.end(); ++q)
    {
        string paramName = fixKwd((*q)->name());

        StringList metaData = (*q)->getMetaData();
        string typeString;
        if((*q)->isOutParam())
        {
            typeString = outputTypeToString((*q)->type(), (*q)->optional(), metaData, _useWstring);
        }
        else
        {
            typeString = inputTypeToString((*q)->type(), (*q)->optional(), metaData, _useWstring);
        }

        params.push_back(typeString);
        paramsDecl.push_back(typeString + ' ' + paramName);
        directParamsDecl.push_back(typeString + " __p_" + paramName);
        args.push_back(paramName);
        argMembers.push_back("_m_" + paramName);
    }

    params.push_back("const ::Ice::Context*");
    params.push_back("::IceInternal::InvocationObserver&");
    paramsDecl.push_back("const ::Ice::Context* __context");
    paramsDecl.push_back("::IceInternal::InvocationObserver&");
    args.push_back("__current");
    argMembers.push_back("_current");

    ContainerPtr container = p->container();
    ClassDefPtr cl = ClassDefPtr::dynamicCast(container);
    string thisPointer = fixKwd(cl->scoped()) + "*";

    H << sp;

    H << nl << "virtual " << retS << ' ' << name << spar << params << epar << ';';
    bool amd = !cl->isLocal() && (cl->hasMetaData("amd") || p->hasMetaData("amd"));
    if(amd)
    {
        C << sp << nl << retS << nl << "IceDelegateD" << scoped << spar << params << epar;
        C << sb;
        C << nl << "throw ::Ice::CollocationOptimizationException(__FILE__, __LINE__);";
        if(ret != 0)
        {
            C << nl << "return " << retS << "(); // to avoid a warning with some compilers;";
        }
        C << eb;
    }
    else
    {
        C << sp << nl << retS << nl << "IceDelegateD" << scoped << spar << paramsDecl << epar;
        C << sb;
        C << nl << "class _DirectI : public ::IceInternal::Direct";
        C << sb;
        C.dec();
        C << nl << "public:";
        C.inc();

        //
        // Constructor
        //
        C << sp << nl << "_DirectI" << spar;
        if(ret)
        {
            string resultRef = outputTypeToString(ret, p->returnIsOptional(), p->getMetaData(), _useWstring);
            C << resultRef + " __result";
        }
        C << directParamsDecl << "const ::Ice::Current& __current" << epar << " : ";
        C.inc();
        C << nl << "::IceInternal::Direct(__current)";

        if(ret)
        {
            C << "," << nl << "_result(__result)";
        }

        for(size_t i = 0; i < args.size(); ++i)
        {
            if(args[i] != "__current")
            {
                C << "," << nl << argMembers[i] + "(__p_" + args[i] + ")";
            }
        }
        C.dec();
        C << sb;
        C << eb;

        //
        // run
        //
        C << nl << nl << "virtual ::Ice::DispatchStatus";
        C << nl << "run(::Ice::Object* object)";
        C << sb;
        C << nl << thisPointer << " servant = dynamic_cast< " << thisPointer << ">(object);";
        C << nl << "if(!servant)";
        C << sb;
        C << nl << "throw ::Ice::OperationNotExistException(__FILE__, __LINE__, _current.id, _current.facet, _current.operation);";
        C << eb;

        ExceptionList throws = p->throws();

        if(!throws.empty())
        {
            C << nl << "try";
            C << sb;
        }
        C << nl;
        if(ret)
        {
            C << "_result = ";
        }
        C << "servant->" << name << spar << argMembers << epar << ';';
        C << nl << "return ::Ice::DispatchOK;";

        if(!throws.empty())
        {
            C << eb;
            C << nl << "catch(const ::Ice::UserException& __ex)";
            C << sb;
            C << nl << "setUserException(__ex);";
            C << nl << "return ::Ice::DispatchUserException;";
            C << eb;
            throws.sort();
            throws.unique();
#if defined(__SUNPRO_CC)
            throws.sort(derivedToBaseCompare);
#else
            throws.sort(Slice::DerivedToBaseCompare());
#endif

        }

        C << eb;
        C << nl;

        C.dec();
        C << nl << "private:";
        C.inc();
        C << nl;
        if(ret)
        {
            string resultRef= outputTypeToString(ret, p->returnIsOptional(), p->getMetaData(), _useWstring);
            C << nl << resultRef << " _result;";
        }

        for(size_t j = 0; j < argMembers.size(); ++j)
        {
            if(argMembers[j] != "_current")
            {
                C << nl << params[j] + " " + argMembers[j] << ";";
            }
        }

        C << eb << ";";

        C << nl << nl << "::Ice::Current __current;";
        C << nl << "__initCurrent(__current, " << p->flattenedScope() + p->name() + "_name, "
          << operationModeToString(p->sendMode()) << ", __context);";

        if(ret)
        {
            C << nl << retS << " __result;";
        }

        C << nl << "try";
        C << sb;

        C << nl << "_DirectI __direct" << spar;
        if(ret)
        {
            C << "__result";
        }
        C << args << epar << ";";

        C << nl << "try";
        C << sb;
        C << nl << "__direct.getServant()->__collocDispatch(__direct);";
        C << eb;
#if 0
        C << nl << "catch(const ::std::exception& __ex)";
        C << sb;
        C << nl << "__direct.destroy();";
        C << nl << "::IceInternal::LocalExceptionWrapper::throwWrapper(__ex);";
        C << eb;
        C << nl << "catch(...)";
        C << sb;
        C << nl << "__direct.destroy();";
        C << nl << "throw ::Ice::UnknownException(__FILE__, __LINE__, \"unknown c++ exception\");";
        C << eb;
#else
        C << nl << "catch(...)";
        C << sb;
        C << nl << "__direct.destroy();";
        C << nl << "throw;";
        C << eb;
#endif
        C << nl << "__direct.destroy();";
        C << eb;
        for(ExceptionList::const_iterator k = throws.begin(); k != throws.end(); ++k)
        {
            C << nl << "catch(const " << fixKwd((*k)->scoped()) << "&)";
            C << sb;
            C << nl << "throw;";
            C << eb;
        }
        C << nl << "catch(const ::Ice::SystemException&)";
        C << sb;
        C << nl << "throw;";
        C << eb;
        C << nl << "catch(const ::IceInternal::LocalExceptionWrapper&)";
        C << sb;
        C << nl << "throw;";
        C << eb;
        C << nl << "catch(const ::std::exception& __ex)";
        C << sb;
        C << nl << "::IceInternal::LocalExceptionWrapper::throwWrapper(__ex);";
        C << eb;
        C << nl << "catch(...)";
        C << sb;
        C << nl << "throw ::IceInternal::LocalExceptionWrapper("
          << "::Ice::UnknownException(__FILE__, __LINE__, \"unknown c++ exception\"), false);";
        C << eb;
        if(ret)
        {
            C << nl << "return __result;";
        }

        C << eb;
    }
}

Slice::Gen::ObjectDeclVisitor::ObjectDeclVisitor(Output& h, Output& c, const string& dllExport) :
    H(h), C(c), _dllExport(dllExport)
{
}

bool
Slice::Gen::ObjectDeclVisitor::visitModuleStart(const ModulePtr& p)
{
    if(!p->hasClassDecls())
    {
        return false;
    }

    string name = fixKwd(p->name());

    H << sp << nl << "namespace " << name << nl << '{';
    C << sp << nl << "namespace" << nl << "{";
    return true;
}

void
Slice::Gen::ObjectDeclVisitor::visitModuleEnd(const ModulePtr& p)
{
    H << sp << nl << '}';
    C << sp << nl << "}";
}

void
Slice::Gen::ObjectDeclVisitor::visitClassDecl(const ClassDeclPtr& p)
{
    string name = fixKwd(p->name());
    string scoped = fixKwd(p->scoped());

    H << sp << nl << "class " << name << ';';
    H << nl << "bool operator==(const " << name << "&, const " << name << "&);";
    H << nl << "bool operator<(const " << name << "&, const " << name << "&);";
    if(!p->isLocal())
    {
        H << nl << _dllExport << "::Ice::Object* upCast(" << scoped << "*);";
        H << nl << "typedef ::IceInternal::Handle< " << scoped << "> " << p->name() << "Ptr;";
        H << nl << "typedef ::IceInternal::ProxyHandle< ::IceProxy" << scoped << "> " << p->name() << "Prx;";
        H << nl << _dllExport << "void __patch(" << p->name() << "Ptr&, ::Ice::ObjectPtr&);";
    }
    else
    {
        H << nl << _dllExport << "::Ice::LocalObject* upCast(" << scoped << "*);";
        H << nl << "typedef ::IceInternal::Handle< " << scoped << "> " << p->name() << "Ptr;";
    }
}

void
Slice::Gen::ObjectDeclVisitor::visitOperation(const OperationPtr& p)
{
    ClassDefPtr cl = ClassDefPtr::dynamicCast(p->container());
    if(cl && !cl->isLocal())
    {
        string flatName = p->flattenedScope() + p->name() + "_name";
        C << sp << nl << "const ::std::string " << flatName << " = \"" << p->name() << "\";";
    }
}

Slice::Gen::ObjectVisitor::ObjectVisitor(Output& h, Output& c, const string& dllExport, bool stream) :
    H(h), C(c), _dllExport(dllExport), _stream(stream), _doneStaticSymbol(false), _useWstring(false)
{
}

bool
Slice::Gen::ObjectVisitor::visitModuleStart(const ModulePtr& p)
{
    if(!p->hasClassDefs())
    {
        return false;
    }

    _useWstring = setUseWstring(p, _useWstringHist, _useWstring);

    string name = fixKwd(p->name());

    H << sp << nl << "namespace " << name << nl << '{';

    return true;
}

void
Slice::Gen::ObjectVisitor::visitModuleEnd(const ModulePtr& p)
{
    H << sp;
    H << nl << '}';

    _useWstring = resetUseWstring(_useWstringHist);
}

bool
Slice::Gen::ObjectVisitor::visitClassDefStart(const ClassDefPtr& p)
{
    _useWstring = setUseWstring(p, _useWstringHist, _useWstring);

    string name = fixKwd(p->name());
    string scope = fixKwd(p->scope());
    string scoped = fixKwd(p->scoped());
    ClassList bases = p->bases();
    ClassDefPtr base;
    if(!bases.empty() && !bases.front()->isInterface())
    {
        base = bases.front();
    }
    DataMemberList dataMembers = p->dataMembers();
    DataMemberList allDataMembers = p->allDataMembers();
    bool basePreserved = p->inheritsMetaData("preserve-slice");
    bool preserved = basePreserved || p->hasMetaData("preserve-slice");

    H << sp << nl << "class " << _dllExport << name << " : ";
    H.useCurrentPosAsIndent();
    if(bases.empty())
    {
        if(p->isLocal())
        {
            H << "virtual public ::Ice::LocalObject";
        }
        else
        {
            H << "virtual public ::Ice::Object";
        }
    }
    else
    {
        ClassList::const_iterator q = bases.begin();
        bool virtualInheritance = p->hasMetaData("cpp:virtual") || p->isInterface();
        while(q != bases.end())
        {
            if(virtualInheritance || (*q)->isInterface())
            {
                H << "virtual ";
            }

            H << "public " << fixKwd((*q)->scoped());
            if(++q != bases.end())
            {
                H << ',' << nl;
            }
        }
    }

    bool hasBaseClass = !bases.empty() && !bases.front()->isInterface();
    bool override = p->canBeCyclic() && (!hasBaseClass || !bases.front()->canBeCyclic());
    if(!basePreserved && (override || preserved))
    {
        H << ", private IceInternal::GCShared";
    }

    H.restoreIndent();
    H << sb;
    H.dec();
    H << nl << "public:" << sp;
    H.inc();

    //
    // In C++, a nested type cannot have the same name as the enclosing type
    //
    if(!p->isLocal() && p->name() != "ProxyType")
    {
        H << nl << "typedef " << p->name() << "Prx ProxyType;";
    }

    if(p->name() != "PointerType")
    {
	H << nl << "typedef " << p->name() << "Ptr PointerType;";
    }

    vector<string> params;
    vector<string> allTypes;
    vector<string> allParamDecls;

    for(DataMemberList::const_iterator q = dataMembers.begin(); q != dataMembers.end(); ++q)
    {
        params.push_back(fixKwd((*q)->name()));
    }

    for(DataMemberList::const_iterator q = allDataMembers.begin(); q != allDataMembers.end(); ++q)
    {
        string typeName = inputTypeToString((*q)->type(), (*q)->optional(), (*q)->getMetaData(), _useWstring);
        allTypes.push_back(typeName);
        allParamDecls.push_back(typeName + " __ice_" + (*q)->name());
    }

    if(!p->isInterface())
    {
        if(p->hasDefaultValues())
        {
            H << sp << nl << name << "() :";
            H.inc();
            writeDataMemberInitializers(H, dataMembers, _useWstring);
            H.dec();
            H << sb;
            H << eb;
        }
        else
        {
            H << sp << nl << name << "()";
            H << sb << eb;
        }

        /*
         * Strong guarantee: commented-out code marked "Strong guarantee" generates
         * a copy-assignment operator that provides the strong exception guarantee.
         * For now, this is commented out, and we use the compiler-generated
         * copy-assignment operator. However, that one does not provide the strong
         * guarantee.

        H << ';';
        if(!p->isAbstract())
        {
            H << nl << name << "& operator=(const " << name << "&)";
            if(allDataMembers.empty())
            {
                H << " { return *this; }";
            }
            H << ';';
        }

        //
        // __swap() is static because classes may be abstract, so we
        // can't use a non-static member function when we do an upcall
        // from a non-abstract derived __swap to the __swap in an abstract base.
        //
        H << sp << nl << "static void __swap(" << name << "&, " << name << "&) throw()";
        if(allDataMembers.empty())
        {
            H << " {}";
        }
        H << ';';
        H << nl << "void swap(" << name << "& rhs) throw()";
        H << sb;
        if(!allDataMembers.empty())
        {
            H << nl << "__swap(*this, rhs);";
        }
        H << eb;

         * Strong guarantee
         */

        emitOneShotConstructor(p);
        H << sp;
        
        /*
         * Strong guarantee

        if(!allDataMembers.empty())
        {
            C << sp << nl << "void";
            C << nl << scoped.substr(2) << "::__swap(" << name << "& __lhs, " << name << "& __rhs) throw()";
            C << sb;

            if(base)
            {
                emitUpcall(base, "::__swap(__lhs, __rhs);");
            }

            //
            // We use a map to remember for which types we have already declared
            // a temporary variable and reuse that variable if a class has
            // more than one member of the same type. That way, we don't use more
            // temporaries than necessary. (::std::swap() instantiates a new temporary
            // each time it is used.)
            //
            map<string, int> tmpMap;
            map<string, int>::iterator pos;
            int tmpCount = 0;

            for(q = dataMembers.begin(); q != dataMembers.end(); ++q)
            {
                string memberName = fixKwd((*q)->name());
                TypePtr type = (*q)->type();
                BuiltinPtr builtin = BuiltinPtr::dynamicCast(type);
                if(builtin && builtin->kind() != Builtin::KindString
                   || EnumPtr::dynamicCast(type) || ProxyPtr::dynamicCast(type)
                   || ClassDeclPtr::dynamicCast(type) || StructPtr::dynamicCast(type))
                {
                    //
                    // For built-in types (except string), enums, proxies, structs, and classes,
                    // do the swap via a temporary variable.
                    //
                    string typeName = typeToString(type);
                    pos = tmpMap.find(typeName);
                    if(pos == tmpMap.end())
                    {
                        pos = tmpMap.insert(pos, make_pair(typeName, tmpCount));
                        C << nl << typeName << " __tmp" << tmpCount << ';';
                        tmpCount++;
                    }
                    C << nl << "__tmp" << pos->second << " = __rhs." << memberName << ';';
                    C << nl << "__rhs." << memberName << " = __lhs." << memberName << ';';
                    C << nl << "__lhs." << memberName << " = __tmp" << pos->second << ';';
                }
                else
                {
                    //
                    // For dictionaries, vectors, and maps, use the standard container's
                    // swap() (which is usually optimized).
                    //
                    C << nl << "__lhs." << memberName << ".swap(__rhs." << memberName << ");";
                }
            }
            C << eb;

            if(!p->isAbstract())
            {
                C << sp << nl << scoped << "&";
                C << nl << scoped.substr(2) << "::operator=(const " << name << "& __rhs)";
                C << sb;
                C << nl << name << " __tmp(__rhs);";
                C << nl << "__swap(*this, __tmp);";
                C << nl << "return *this;";
                C << eb;
            }
        }

         * Strong guarantee
         */
    }

    if(!p->isLocal())
    {
        C << sp << nl
	  << (_dllExport.empty() ? "" : "ICE_DECLSPEC_EXPORT ")
	  << "::Ice::Object* " << scope.substr(2) << "upCast(" << scoped << "* p) { return p; }";

	//
	// It would make sense to provide a covariant ice_clone(); unfortunately many compilers
	// (including VS2010) generate bad code for covariant types that use virtual inheritance 
	//

	if(!p->isInterface())
	{
	    H << nl << "virtual ::Ice::ObjectPtr ice_clone() const;";
	   
	    C << nl << "::Ice::ObjectPtr";
	    C << nl << scoped.substr(2) << "::ice_clone() const";
	    C << sb;
	    if(!p->isAbstract())
	    {
		C << nl << "::Ice::Object* __p = new " << name << "(*this);";
		C << nl << "return __p;";
	    }
	    else
	    {
		//
		// We need this ice_clone for abstract classes derived from concrete classes
		//
		C << nl << "throw ::Ice::CloneNotImplementedException(__FILE__, __LINE__);";
		C << nl << "return 0; // to avoid a warning with some compilers";
	    }
	    C << eb;
	}

        ClassList allBases = p->allBases();
        StringList ids;
#if defined(__IBMCPP__) && defined(NDEBUG)
//
// VisualAge C++ 6.0 does not see that ClassDef is a Contained,
// when inlining is on. The code below issues a warning: better
// than an error!
//
        transform(allBases.begin(), allBases.end(), back_inserter(ids), ::IceUtil::constMemFun<string,ClassDef>(&Contained::scoped));
#else
        transform(allBases.begin(), allBases.end(), back_inserter(ids), ::IceUtil::constMemFun(&Contained::scoped));
#endif
        StringList other;
        other.push_back(p->scoped());
        other.push_back("::Ice::Object");
        other.sort();
        ids.merge(other);
        ids.unique();
        StringList::const_iterator firstIter = ids.begin();
        StringList::const_iterator scopedIter = find(ids.begin(), ids.end(), p->scoped());
        assert(scopedIter != ids.end());
        StringList::difference_type scopedPos = IceUtilInternal::distance(firstIter, scopedIter);

        H << sp;
        H << nl << "virtual bool ice_isA"
          << "(const ::std::string&, const ::Ice::Current& = ::Ice::Current()) const;";
        H << nl << "virtual ::std::vector< ::std::string> ice_ids"
          << "(const ::Ice::Current& = ::Ice::Current()) const;";
        H << nl << "virtual const ::std::string& ice_id(const ::Ice::Current& = ::Ice::Current()) const;";
        H << nl << "static const ::std::string& ice_staticId();";
        
        if(!dataMembers.empty())
        {
            H << sp;
        }

        string flatName = p->flattenedScope() + p->name() + "_ids";

        C << sp << nl << "namespace";
        C << nl << "{";
        C << nl << "const ::std::string " << flatName << '[' << ids.size() << "] =";
        C << sb;

        for(StringList::const_iterator r = ids.begin(); r != ids.end();)
        {
            C << nl << '"' << *r << '"';
            if(++r != ids.end())
            {
                C << ',';
            }
        }
        C << eb << ';';
        C << sp << nl << "}";

        C << sp;
        C << nl << "bool" << nl << scoped.substr(2)
          << "::ice_isA(const ::std::string& _s, const ::Ice::Current&) const";
        C << sb;
        C << nl << "return ::std::binary_search(" << flatName << ", " << flatName << " + " << ids.size() << ", _s);";
        C << eb;

        C << sp;
        C << nl << "::std::vector< ::std::string>" << nl << scoped.substr(2)
          << "::ice_ids(const ::Ice::Current&) const";
        C << sb;
        C << nl << "return ::std::vector< ::std::string>(&" << flatName << "[0], &" << flatName
          << '[' << ids.size() << "]);";
        C << eb;

        C << sp;
        C << nl << "const ::std::string&" << nl << scoped.substr(2)
          << "::ice_id(const ::Ice::Current&) const";
        C << sb;
        C << nl << "return " << flatName << '[' << scopedPos << "];";
        C << eb;

        C << sp;
        C << nl << "const ::std::string&" << nl << scoped.substr(2) << "::ice_staticId()";
        C << sb;
        C << nl << "return " << flatName << '[' << scopedPos << "];";
        C << eb;

        emitGCFunctions(p);
    }
    else
    {
        C << sp << nl
	  << (_dllExport.empty() ? "" : "ICE_DECLSPEC_EXPORT ")
	  << "::Ice::LocalObject* " << scope.substr(2) << "upCast(" << scoped << "* p) { return p; }";
    }

    return true;
}

void
Slice::Gen::ObjectVisitor::visitClassDefEnd(const ClassDefPtr& p)
{
    string scoped = fixKwd(p->scoped());
    string scope = fixKwd(p->scope());
    ClassList bases = p->bases();
    ClassDefPtr base;
    if(!bases.empty() && !bases.front()->isInterface())
    {
        base = bases.front();
    }
    bool basePreserved = p->inheritsMetaData("preserve-slice");
    bool preserved = basePreserved || p->hasMetaData("preserve-slice");

    if(!p->isLocal())
    {
        OperationList allOps = p->allOperations();
        if(!allOps.empty())
        {
            StringList allOpNames;
#if defined(__IBMCPP__) && defined(NDEBUG)
//
// See comment for transform above
//
            transform(allOps.begin(), allOps.end(), back_inserter(allOpNames),
                      ::IceUtil::constMemFun<string,Operation>(&Contained::name));
#else
            transform(allOps.begin(), allOps.end(), back_inserter(allOpNames),
                      ::IceUtil::constMemFun(&Contained::name));
#endif
            allOpNames.push_back("ice_id");
            allOpNames.push_back("ice_ids");
            allOpNames.push_back("ice_isA");
            allOpNames.push_back("ice_ping");
            allOpNames.sort();
            allOpNames.unique();

            H << sp;
            H << nl
              << "virtual ::Ice::DispatchStatus __dispatch(::IceInternal::Incoming&, const ::Ice::Current&);";

            string flatName = p->flattenedScope() + p->name() + "_all";
            C << sp << nl << "namespace";
            C << nl << "{";
            C << nl << "const ::std::string " << flatName << "[] =";
            C << sb;

            for(StringList::const_iterator q = allOpNames.begin(); q != allOpNames.end();)
            {
                C << nl << '"' << *q << '"';
                if(++q != allOpNames.end())
                {
                    C << ',';
                }
            }
            C << eb << ';';
            C << sp << nl << "}";
            C << sp;
            C << nl << "::Ice::DispatchStatus" << nl << scoped.substr(2)
              << "::__dispatch(::IceInternal::Incoming& in, const ::Ice::Current& current)";
            C << sb;

            C << nl << "::std::pair< const ::std::string*, const ::std::string*> r = "
              << "::std::equal_range(" << flatName << ", " << flatName << " + " << allOpNames.size()
              << ", current.operation);";
            C << nl << "if(r.first == r.second)";
            C << sb;
            C << nl << "throw ::Ice::OperationNotExistException(__FILE__, __LINE__, current.id, "
              << "current.facet, current.operation);";
            C << eb;
            C << sp;
            C << nl << "switch(r.first - " << flatName << ')';
            C << sb;
            int i = 0;
            for(StringList::const_iterator q = allOpNames.begin(); q != allOpNames.end(); ++q)
            {
                C << nl << "case " << i++ << ':';
                C << sb;
                C << nl << "return ___" << *q << "(in, current);";
                C << eb;
            }
            C << eb;
            C << sp;
            C << nl << "assert(false);";
            C << nl << "throw ::Ice::OperationNotExistException(__FILE__, __LINE__, current.id, "
              << "current.facet, current.operation);";
            C << eb;

            //
            // Check if we need to generate ice_operationAttributes()
            //
            map<string, int> attributesMap;
            for(OperationList::iterator r = allOps.begin(); r != allOps.end(); ++r)
            {
                int attributes = (*r)->attributes();
                if(attributes != 0)
                {
                    attributesMap.insert(map<string, int>::value_type((*r)->name(), attributes));
                }
            }

            if(!attributesMap.empty())
            {
                H << sp;
                H << nl
                  << "virtual ::Ice::Int ice_operationAttributes(const ::std::string&) const;";

                string opAttrFlatName = p->flattenedScope() + p->name() + "_operationAttributes";

                C << sp << nl << "namespace";
                C << nl << "{";
                C << nl << "const int " << opAttrFlatName << "[] = ";
                C << sb;

                for(StringList::const_iterator q = allOpNames.begin(); q != allOpNames.end();)
                {
                    int attributes = 0;
                    string opName = *q;
                    map<string, int>::iterator it = attributesMap.find(opName);
                    if(it != attributesMap.end())
                    {
                        attributes = it->second;
                    }
                    C << nl << attributes;

                    if(++q != allOpNames.end())
                    {
                        C << ',';
                    }
                    C << " // " << opName;
                }

                C << eb << ';';
                C << sp << nl << "}";
                
                C << sp;

                C << nl << "::Ice::Int" << nl << scoped.substr(2)
                  << "::ice_operationAttributes(const ::std::string& opName) const";
                C << sb;

                C << nl << "::std::pair< const ::std::string*, const ::std::string*> r = "
                  << "::std::equal_range(" << flatName << ", " << flatName << " + " << allOpNames.size()
                  << ", opName);";
                C << nl << "if(r.first == r.second)";
                C << sb;
                C << nl << "return -1;";
                C << eb;

                C << nl << "return " << opAttrFlatName << "[r.first - " << flatName << "];";
                C << eb;
            }
        }

        H << sp;
        H << nl << "virtual void __write(::IceInternal::BasicStream*) const;";
        H << nl << "virtual void __writeImpl(::IceInternal::BasicStream*) const;";
        H << nl << "virtual void __read(::IceInternal::BasicStream*);";
        H << nl << "virtual void __readImpl(::IceInternal::BasicStream*);";

        H << nl << "virtual void __write(const ::Ice::OutputStreamPtr&) const;";
        H << nl << "virtual void __read(const ::Ice::InputStreamPtr&);";
        if(_stream)
        {
            H << nl << "virtual void __writeImpl(const ::Ice::OutputStreamPtr&) const;";
            H << nl << "virtual void __readImpl(const ::Ice::InputStreamPtr&);";
        }

        C << sp;
        C << nl << "void" << nl << scoped.substr(2)
          << "::__write(::IceInternal::BasicStream* __os) const";
        C << sb;
        if(preserved)
        {
            C << nl << "__os->startWriteObject(__slicedData);";
        }
        else
        {
            C << nl << "__os->startWriteObject(0);";
        }
        C << nl << "__writeImpl(__os);";
        C << nl << "__os->endWriteObject();";
        C << eb;

        C << sp;
        C << nl << "void" << nl << scoped.substr(2)
          << "::__writeImpl(::IceInternal::BasicStream* __os) const";
        C << sb;
        C << nl << "__os->startWriteSlice(ice_staticId(), " << (!base ? "true" : "false") << ");";
        writeMarshalUnmarshalDataMembers(C, p->dataMembers(), p->orderedOptionalDataMembers(), true);
        C << nl << "__os->endWriteSlice();";
        if(base)
        {
            emitUpcall(base, "::__writeImpl(__os);");
        }
        C << eb;

        C << sp;
        C << nl << "void" << nl << scoped.substr(2) << "::__read(::IceInternal::BasicStream* __is)";
        C << sb;
        C << nl << "__is->startReadObject();";
        C << nl << "__readImpl(__is);";
        if(preserved)
        {
            C << nl << "__slicedData = __is->endReadObject(true);";
        }
        else
        {
            C << nl << "__is->endReadObject(false);";
        }
        C << eb;

        C << sp;
        C << nl << "void" << nl << scoped.substr(2) << "::__readImpl(::IceInternal::BasicStream* __is)";
        C << sb;
        C << nl << "__is->startReadSlice();";
        writeMarshalUnmarshalDataMembers(C, p->dataMembers(), p->orderedOptionalDataMembers(), false);
        C << nl << "__is->endReadSlice();";
        if(base)
        {
            emitUpcall(base, "::__readImpl(__is);");
        }
        C << eb;

        if(_stream)
        {
            C << sp << nl << "void" << nl << scoped.substr(2) << "::__write(const ::Ice::OutputStreamPtr& __os) const";
            C << sb;
            if(preserved)
            {
                C << nl << "__os->startObject(__slicedData);";
            }
            else
            {
                C << nl << "__os->startObject(0);";
            }
            C << nl << "__writeImpl(__os);";
            C << nl << "__os->endObject();";
            C << eb;

            C << sp << nl << "void" << nl << scoped.substr(2)
              << "::__writeImpl(const ::Ice::OutputStreamPtr& __os) const";
            C << sb;
            C << nl << "__os->startSlice(ice_staticId(), " << (!base ? "true" : "false") << ");";
            writeMarshalUnmarshalDataMembers(C, p->dataMembers(), p->orderedOptionalDataMembers(), true);
            C << nl << "__os->endSlice();";
            if(base)
            {
                emitUpcall(base, "::__writeImpl(__os);");
            }
            C << eb;

            C << sp << nl << "void" << nl << scoped.substr(2) << "::__read(const ::Ice::InputStreamPtr& __is)";
            C << sb;
            C << nl << "__is->startObject();";
            C << nl << "__readImpl(__is);";
            if(preserved)
            {
                C << nl << "__slicedData = __is->endObject(true);";
            }
            else
            {
                C << nl << "__is->endObject(false);";
            }
            C << eb;

            C << sp << nl << "void" << nl << scoped.substr(2) << "::__readImpl(const ::Ice::InputStreamPtr& __is)";
            C << sb;
            C << nl << "__is->startSlice();";
            writeMarshalUnmarshalDataMembers(C, p->dataMembers(), p->orderedOptionalDataMembers(), false);
            C << nl << "__is->endSlice();";
            if(base)
            {
                emitUpcall(base, "::__readImpl(__is);");
            }
            C << eb;
        }
        else
        {
            //
            // Emit placeholder functions to catch errors.
            //
            C << sp << nl << "void" << nl << scoped.substr(2) << "::__write(const ::Ice::OutputStreamPtr&) const";
            C << sb;
            C << nl << "::Ice::MarshalException ex(__FILE__, __LINE__);";
            C << nl << "ex.reason = \"type " << scoped.substr(2) << " was not generated with stream support\";";
            C << nl << "throw ex;";
            C << eb;

            C << sp;
            C << nl << "void" << nl << scoped.substr(2) << "::__read(const ::Ice::InputStreamPtr&)";
            C << sb;
            C << nl << "::Ice::MarshalException ex(__FILE__, __LINE__);";
            C << nl << "ex.reason = \"type " << scoped.substr(2) << " was not generated with stream support\";";
            C << nl << "throw ex;";
            C << eb;
        }

        if(!p->isAbstract())
        {
            H << sp << nl << "static const ::Ice::ObjectFactoryPtr& ice_factory();";

            string factoryName = "__F" + p->flattenedScope() + p->name();
            C << sp;
            C << nl << "class " << factoryName << " : public ::Ice::ObjectFactory";
            C << sb;
            C.dec();
            C << nl << "public:";
            C.inc();
            C << sp << nl << "virtual ::Ice::ObjectPtr" << nl << "create(const ::std::string& type)";
            C << sb;
            C << nl << "assert(type == " << scoped << "::ice_staticId());";
            C << nl << "return new " << scoped << ';';
            C << eb;
            C << sp << nl << "virtual void" << nl << "destroy()";
            C << sb;
            C << eb;
            C << eb << ';';

            string flatName = factoryName + "_Ptr";
            C << sp << nl << "namespace";
            C << nl << "{";
            C << nl << "const ::Ice::ObjectFactoryPtr " << flatName << " = new " << factoryName << ';';
            C << sp << nl << "}";

            C << sp << nl << "const ::Ice::ObjectFactoryPtr&" << nl << scoped.substr(2) << "::ice_factory()";
            C << sb;
            C << nl << "return " << flatName << ';';
            C << eb;

            C << sp;
            C << nl << "class " << factoryName << "__Init";
            C << sb;
            C.dec();
            C << nl << "public:";
            C.inc();
            C << sp << nl << factoryName << "__Init()";
            C << sb;
            C << nl << "::IceInternal::factoryTable->addObjectFactory(" << scoped << "::ice_staticId(), "
              << scoped << "::ice_factory());";
            C << eb;
            C << sp << nl << "~" << factoryName << "__Init()";
            C << sb;
            C << nl << "::IceInternal::factoryTable->removeObjectFactory(" << scoped << "::ice_staticId());";
            C << eb;
            C << eb << ';';

            C << sp << nl << "namespace";
            C << nl << "{";
            C << nl << "const " << factoryName << "__Init " << factoryName << "__i;";
            C << sp << nl << "}";
            C << sp << nl << "#ifdef __APPLE__";
            string initfuncname = "__F" + p->flattenedScope() + p->name() + "__initializer";
            C << nl << "extern \"C\" {";
            C.inc();
            C << nl << "void " << initfuncname << "();";
            C << nl << "void " << initfuncname << "() {}";
            C.dec();
            C << nl << "}";
            C << nl << "#endif";
        }
    }

    //
    // Emit data members. Access visibility may be specified by metadata.
    //
    bool inProtected = false;
    DataMemberList dataMembers = p->dataMembers();
    bool prot = p->hasMetaData("protected");
    for(DataMemberList::const_iterator q = dataMembers.begin(); q != dataMembers.end(); ++q)
    {
        if(prot || (*q)->hasMetaData("protected"))
        {
            if(!inProtected)
            {
                H.dec();
                H << sp << nl << "protected:";
                H.inc();
                inProtected = true;
            }
        }
        else
        {
            if(inProtected)
            {
                H.dec();
                H << sp << nl << "public:";
                H.inc();
                inProtected = false;
            }
        }

        emitDataMember(*q);
    }

    if(!p->isAbstract())
    {
        //
        // We add a protected destructor to force heap instantiation of the class.
        //
        if(!inProtected)
        {
            H.dec();
            H << sp << nl << "protected:";
            H.inc();
            inProtected = true;
        }
        H << sp << nl << "virtual ~" << fixKwd(p->name()) << "() {}";

        if(!_doneStaticSymbol)
        {
            H << sp << nl << "friend class " << p->name() << "__staticInit;";
        }
    }

    if(!p->isLocal() && preserved && !basePreserved)
    {
        if(!inProtected)
        {
            H.dec();
            H << sp << nl << "protected:";
            H.inc();
            inProtected = true;
        }
        H << sp << nl << "::Ice::SlicedDataPtr __slicedData;";
    }

    H << eb << ';';

    if(!p->isAbstract() && !_doneStaticSymbol)
    {
        //
        // We need an instance here to trigger initialization if the implementation is in a shared library.
        // But we do this only once per source file, because a single instance is sufficient to initialize
        // all of the globals in a shared library.
        //
        // For a Slice class Foo, we instantiate a dummy class Foo__staticInit instead of using a static
        // Foo instance directly because Foo has a protected destructor.
        //
        H << sp << nl << "class " << p->name() << "__staticInit";
        H << sb;
        H.dec();
        H << nl << "public:";
        H.inc();
        H << sp << nl << scoped << " _init;";
        H << eb << ';';
        _doneStaticSymbol = true;
        H << sp << nl << "static " << p->name() << "__staticInit _" << p->name() << "_init;";
    }

    if(p->isLocal())
    {
        H << sp;
        H << nl << "inline bool operator==(const " << fixKwd(p->name()) << "& l, const " << fixKwd(p->name()) << "& r)";
        H << sb;
        H << nl << "return static_cast<const ::Ice::LocalObject&>(l) == static_cast<const ::Ice::LocalObject&>(r);";
        H << eb;
        H << sp;
        H << nl << "inline bool operator<(const " << fixKwd(p->name()) << "& l, const " << fixKwd(p->name()) << "& r)";
        H << sb;
        H << nl << "return static_cast<const ::Ice::LocalObject&>(l) < static_cast<const ::Ice::LocalObject&>(r);";
        H << eb;
    }
    else
    {
        C << sp << nl << "void "
	  << (_dllExport.empty() ? "" : "ICE_DECLSPEC_EXPORT ");
        C << nl << scope.substr(2) << "__patch(" << p->name() << "Ptr& handle, ::Ice::ObjectPtr& v)";
        C << sb;
        C << nl << "handle = " << scope << p->name() << "Ptr::dynamicCast(v);";
        C << nl << "if(v && !handle)";
        C << sb;
        C << nl << "IceInternal::Ex::throwUOE(" << scoped << "::ice_staticId(), v);";
        C << eb;
        C << eb;

        H << sp;
        H << nl << "inline bool operator==(const " << fixKwd(p->name()) << "& l, const " << fixKwd(p->name()) << "& r)";
        H << sb;
        H << nl << "return static_cast<const ::Ice::Object&>(l) == static_cast<const ::Ice::Object&>(r);";
        H << eb;
        H << sp;
        H << nl << "inline bool operator<(const " << fixKwd(p->name()) << "& l, const " << fixKwd(p->name()) << "& r)";
        H << sb;
        H << nl << "return static_cast<const ::Ice::Object&>(l) < static_cast<const ::Ice::Object&>(r);";
        H << eb;
    }

    _useWstring = resetUseWstring(_useWstringHist);
}

bool
Slice::Gen::ObjectVisitor::visitExceptionStart(const ExceptionPtr&)
{
    return false;
}

bool
Slice::Gen::ObjectVisitor::visitStructStart(const StructPtr&)
{
    return false;
}

void
Slice::Gen::ObjectVisitor::visitOperation(const OperationPtr& p)
{
    string name = p->name();
    string scoped = fixKwd(p->scoped());
    string scope = fixKwd(p->scope());

    TypePtr ret = p->returnType();
    string retS = returnTypeToString(ret, p->returnIsOptional(), p->getMetaData(), _useWstring);

    string params = "(";
    string paramsDecl = "(";
    string args = "(";

    ContainerPtr container = p->container();
    ClassDefPtr cl = ClassDefPtr::dynamicCast(container);
    string classNameAMD = "AMD_" + cl->name();
    string classScope = fixKwd(cl->scope());
    string classScopedAMD = classScope + classNameAMD;

    string paramsAMD = "(const " + classScopedAMD + '_' + name + "Ptr&, ";
    string paramsDeclAMD = "(const " + classScopedAMD + '_' + name + "Ptr& __cb, ";
    string argsAMD = "(__cb, ";

    ParamDeclList inParams;
    ParamDeclList outParams;
    ParamDeclList paramList = p->parameters();
    vector< string> outDecls;
    for(ParamDeclList::const_iterator q = paramList.begin(); q != paramList.end(); ++q)
    {
        string paramName = fixKwd((*q)->name());
        TypePtr type = (*q)->type();
        bool isOutParam = (*q)->isOutParam();
        string typeString;
        if(isOutParam)
        {
            outParams.push_back(*q);
            typeString = outputTypeToString(type, (*q)->optional(), (*q)->getMetaData(), _useWstring);
        }
        else
        {
            inParams.push_back(*q);
            typeString = inputTypeToString((*q)->type(), (*q)->optional(), (*q)->getMetaData(), _useWstring);
        }

        if(q != paramList.begin())
        {
            params += ", ";
            paramsDecl += ", ";
            args += ", ";
        }

        params += typeString;
        paramsDecl += typeString;
        paramsDecl += ' ';
        paramsDecl += paramName;
        args += paramName;

        if(!isOutParam)
        {
            paramsAMD += typeString;
            paramsAMD += ", ";
            paramsDeclAMD += typeString;
            paramsDeclAMD += ' ';
            paramsDeclAMD += paramName;
            paramsDeclAMD += ", ";
            argsAMD += paramName;
            argsAMD += ", ";
        }
        else
        {
            outDecls.push_back(inputTypeToString((*q)->type(), (*q)->optional(), (*q)->getMetaData(), _useWstring));
        }
    }

    if(!cl->isLocal())
    {
        if(!paramList.empty())
        {
            params += ", ";
            paramsDecl += ", ";
            args += ", ";
        }

        params += "const ::Ice::Current& = ::Ice::Current())";
        paramsDecl += "const ::Ice::Current& __current)";
        args += "__current)";
    }
    else
    {
        params += ')';
        paramsDecl += ')';
        args += ')';
    }

    paramsAMD += "const ::Ice::Current& = ::Ice::Current())";
    paramsDeclAMD += "const ::Ice::Current& __current)";
    argsAMD += "__current)";

    bool isConst = (p->mode() == Operation::Nonmutating) || p->hasMetaData("cpp:const");
    bool amd = !cl->isLocal() && (cl->hasMetaData("amd") || p->hasMetaData("amd"));

    string deprecateSymbol = getDeprecateSymbol(p, cl);

    H << sp;
    if(!amd)
    {
        H << nl << deprecateSymbol << "virtual " << retS << ' ' << fixKwd(name) << params
          << (isConst ? " const" : "") << " = 0;";
    }
    else
    {
        H << nl << deprecateSymbol << "virtual void " << name << "_async" << paramsAMD
          << (isConst ? " const" : "") << " = 0;";
    }

    if(!cl->isLocal())
    {
        H << nl << "::Ice::DispatchStatus ___" << name
          << "(::IceInternal::Incoming&, const ::Ice::Current&)" << (isConst ? " const" : "") << ';';

        C << sp;
        C << nl << "::Ice::DispatchStatus" << nl << scope.substr(2) << "___" << name
          << "(::IceInternal::Incoming& __inS";
        C << ", const ::Ice::Current& __current)" << (isConst ? " const" : "");
        C << sb;
        if(!amd)
        {
            ExceptionList throws = p->throws();
            throws.sort();
            throws.unique();

            //
            // Arrange exceptions into most-derived to least-derived order. If we don't
            // do this, a base exception handler can appear before a derived exception
            // handler, causing compiler warnings and resulting in the base exception
            // being marshaled instead of the derived exception.
            //

#if defined(__SUNPRO_CC)
            throws.sort(derivedToBaseCompare);
#else
            throws.sort(Slice::DerivedToBaseCompare());
#endif

            C << nl << "__checkMode(" << operationModeToString(p->mode()) << ", __current.mode);";

            if(!inParams.empty())
            {
                C << nl << "::IceInternal::BasicStream* __is = __inS.startReadParams();";
                writeAllocateCode(C, inParams, 0, _useWstring | TypeContextInParam);
                writeUnmarshalCode(C, inParams, 0, TypeContextInParam);
                C << nl << "__inS.endReadParams();";
            }
            else
            {
                C << nl << "__inS.readEmptyParams();";
            }

            writeAllocateCode(C, outParams, 0, _useWstring);
            if(!throws.empty())
            {
                C << nl << "try";
                C << sb;
            }
            C << nl;
            if(ret)
            {
                C << retS << " __ret = ";
            }
            C << fixKwd(name) << args << ';';
            if(ret || !outParams.empty())
            {
                C << nl << "::IceInternal::BasicStream* __os = __inS.__startWriteParams("
                  << opFormatTypeToString(p) << ");";
                writeMarshalCode(C, outParams, p);
                C << nl << "__inS.__endWriteParams(true);";
            }
            else
            {
                C << nl << "__inS.__writeEmptyParams();";
            }
            C << nl << "return ::Ice::DispatchOK;";
            if(!throws.empty())
            {
                C << eb;
                ExceptionList::const_iterator r;
                for(r = throws.begin(); r != throws.end(); ++r)
                {
                    C << nl << "catch(const " << fixKwd((*r)->scoped()) << "& __ex)";
                    C << sb;
                    C << nl << "__inS.__writeUserException(__ex, " << opFormatTypeToString(p) << ");";
                    C << eb;
                }
                C << nl << "return ::Ice::DispatchUserException;";
            }
        }
        else
        {
            C << nl << "__checkMode(" << operationModeToString(p->mode()) << ", __current.mode);";

            if(!inParams.empty())
            {
                C << nl << "::IceInternal::BasicStream* __is = __inS.startReadParams();";
                writeAllocateCode(C, inParams, 0, _useWstring | TypeContextInParam);
                writeUnmarshalCode(C, inParams, 0, TypeContextInParam);
                C << nl << "__inS.endReadParams();";
            }
            else
            {
                C << nl << "__inS.readEmptyParams();";
            }

            C << nl << classScopedAMD << '_' << name << "Ptr __cb = new IceAsync" << classScopedAMD << '_' << name
              << "(__inS);";
            C << nl << "try";
            C << sb;
            C << nl << name << "_async" << argsAMD << ';';
            C << eb;
            C << nl << "catch(const ::std::exception& __ex)";
            C << sb;
            C << nl << "__cb->ice_exception(__ex);";
            C << eb;
            C << nl << "catch(...)";
            C << sb;
            C << nl << "__cb->ice_exception();";
            C << eb;
            C << nl << "return ::Ice::DispatchAsync;";
        }
        C << eb;
    }

    if(cl->isLocal() && (cl->hasMetaData("async") || p->hasMetaData("async")))
    {
        vector<string> paramsDeclAMI;
        vector<string> outParamsDeclAMI;

        ParamDeclList paramList = p->parameters();
        for(ParamDeclList::const_iterator r = paramList.begin(); r != paramList.end(); ++r)
        {
            string paramName = fixKwd((*r)->name());

            StringList metaData = (*r)->getMetaData();
            string typeString;
            if((*r)->isOutParam())
            {
                typeString = outputTypeToString((*r)->type(), (*r)->optional(), metaData, 
                                                _useWstring | TypeContextAMIEnd);
            }
            else
            {
                typeString = inputTypeToString((*r)->type(), (*r)->optional(), metaData, _useWstring);
            }

            if(!(*r)->isOutParam())
            {
                paramsDeclAMI.push_back(typeString + ' ' + paramName);
            }
            else
            {
                outParamsDeclAMI.push_back(typeString + ' ' + paramName);
            }
        }
        
        H.zeroIndent();
        H << nl << "#ifdef ICE_CPP11";
        H.restoreIndent();
        
        H << nl << "virtual ::Ice::AsyncResultPtr begin_" << name << spar << paramsDeclAMI
          << "const ::IceInternal::Function<void (const ::Ice::Exception&)>& exception"
          << "const ::IceInternal::Function<void (bool)>& sent = ::IceInternal::Function<void (bool)>()" << epar << " = 0;";

        H.zeroIndent();
        H << nl << "#endif";
        H.restoreIndent();

        H << sp << nl << "virtual ::Ice::AsyncResultPtr begin_" << name << spar << paramsDeclAMI << epar << " = 0;";

        H << sp << nl << "virtual ::Ice::AsyncResultPtr begin_" << name << spar << paramsDeclAMI
          << "const ::Ice::CallbackPtr& __del"
          << "const ::Ice::LocalObjectPtr& __cookie = 0" << epar << " = 0;";

        string clScope = fixKwd(cl->scope());
        string delName = "Callback_" + cl->name() + "_" + name;
        string delNameScoped = clScope + delName;

        H << sp << nl << "virtual ::Ice::AsyncResultPtr begin_" << name << spar << paramsDeclAMI
          << "const " + delNameScoped + "Ptr& __del"
          << "const ::Ice::LocalObjectPtr& __cookie = 0" << epar << " = 0;";

        H << sp << nl << "virtual " << retS << " end_" << name << spar << outParamsDeclAMI
          << "const ::Ice::AsyncResultPtr&" << epar << " = 0;";
    }
}

void
Slice::Gen::ObjectVisitor::emitDataMember(const DataMemberPtr& p)
{  
    string name = fixKwd(p->name());
    H << sp << nl << typeToString(p->type(), p->optional(), p->getMetaData(), _useWstring) << ' ' << name << ';';
}

void
Slice::Gen::ObjectVisitor::emitGCFunctions(const ClassDefPtr& p)
{
    string scoped = fixKwd(p->scoped());
    ClassList bases = p->bases();
    ClassDefPtr base;
    if(!bases.empty() && !bases.front()->isInterface())
    {
        base = bases.front();
    }
    DataMemberList dataMembers = p->dataMembers();

    //
    // A class can potentially be part of a cycle if it (recursively) contains class
    // members. If so, we override __incRef(), __decRef(), and __addObject() and, hence, consider
    // instances of the class as candidates for collection by the garbage collector.
    // We override __incRef(), __decRef(), and __addObject() only once, in the basemost potentially
    // cyclic class in an inheritance hierarchy.
    //
    bool canBeCyclic = p->canBeCyclic();
    bool override = canBeCyclic && (!base || !base->canBeCyclic());
    bool basePreserved = p->inheritsMetaData("preserve-slice");
    bool preserved = basePreserved || p->hasMetaData("preserve-slice");

    //
    // We also override __addObject and __usesGC if this is the initial preserved
    // class in the hierarchy.
    //
    if(!basePreserved && (override || preserved))
    {
        H << nl << "virtual void __addObject(::IceInternal::GCCountMap&);";

        C << sp << nl << "void" << nl << scoped.substr(2) << "::__addObject(::IceInternal::GCCountMap& _c)";
        C << sb;
        C << nl << "::IceInternal::GCCountMap::iterator pos = _c.find(this);";
        C << nl << "if(pos == _c.end())";
        C << sb;
        C << nl << "_c[this] = 1;";
        C << eb;
        C << nl << "else";
        C << sb;
        C << nl << "++pos->second;";
        C << eb;
        C << eb;

        H << nl << "virtual bool __usesGC();";

        C << sp << nl << "bool" << nl << scoped.substr(2) << "::__usesGC()";
        C << sb;
        C << nl << "return true;";
        C << eb;
    }

    //
    // __gcReachable() and __gcClear() are overridden by the basemost class that
    // can be cyclic, plus all classes derived from that class.
    //
    // We also override these methods for the initial preserved class in a
    // hierarchy, regardless of whether the class itself is cyclic.
    //
    if(canBeCyclic || (preserved && !basePreserved))
    {
        H << nl << "virtual void __gcReachable(::IceInternal::GCCountMap&) const;";

        C << sp << nl << "void" << nl << scoped.substr(2) << "::__gcReachable(::IceInternal::GCCountMap& _c) const";
        C << sb;

        bool hasCyclicBase = base && base->canBeCyclic();
        if(hasCyclicBase || basePreserved)
        {
            emitUpcall(bases.front(), "::__gcReachable(_c);");
        }

        if(preserved && !basePreserved)
        {
            C << nl << "if(__slicedData)";
            C << sb;
            C << nl << "__slicedData->__addObject(_c);";
            C << eb;
        }

        for(DataMemberList::const_iterator i = dataMembers.begin(); i != dataMembers.end(); ++i)
        {
            if((*i)->type()->usesClasses())
            {
                if((*i)->optional())
                {
                    C << nl << "if(" << fixKwd((*i)->name()) << ')';
                    C << sb;
                    emitGCInsertCode((*i)->type(), getDataMemberRef(*i), "", 0);
                    C << eb;
                }
                else
                {
                    emitGCInsertCode((*i)->type(), getDataMemberRef(*i), "", 0);
                }
            }
        }
        C << eb;

        H << nl << "virtual void __gcClear();";

        C << sp << nl << "void" << nl << scoped.substr(2) << "::__gcClear()";
        C << sb;

        if(hasCyclicBase || basePreserved)
        {
            emitUpcall(bases.front(), "::__gcClear();");
        }

        //
        // Clear the reference to the SlicedData object (if any).
        //
        // Note that this member is treated differently than regular class data
        // members. The SlicedData class inherits from GCShared and therefore its
        // instances are always registered with the GC. As a result, we must never
        // assign 0 to the __slicedData member to clear the reference.
        //
        if(preserved && !basePreserved)
        {
            C << nl << "if(__slicedData)";
            C << sb;
            C << nl << "__slicedData->__decRefUnsafe();";
            C << nl << "__slicedData.__clearHandleUnsafe();";
            C << eb;
        }

        for(DataMemberList::const_iterator j = dataMembers.begin(); j != dataMembers.end(); ++j)
        {
            if((*j)->type()->usesClasses())
            {
                if((*j)->optional())
                {
                    C << nl << "if(" << fixKwd((*j)->name()) << ')';
                    C << sb;
                    emitGCClearCode((*j)->type(), getDataMemberRef(*j), "", 0);
                    C << eb;
                }
                else
                {
                    emitGCClearCode((*j)->type(), getDataMemberRef(*j), "", 0);
                }
            }
        }
        C << eb;
    }
}

void
Slice::Gen::ObjectVisitor::emitGCInsertCode(const TypePtr& p, const string& prefix, const string& name, int level)
{
    BuiltinPtr builtin = BuiltinPtr::dynamicCast(p);
    if((builtin && BuiltinPtr::dynamicCast(p)->kind() == Builtin::KindObject) || ClassDeclPtr::dynamicCast(p))
    {
        C << nl << "if(" << prefix << name << ')';
        C << sb;
        ClassDeclPtr decl = ClassDeclPtr::dynamicCast(p);
        if(decl)
        {
            string scope = fixKwd(decl->scope());
            C << nl << scope << "upCast(" << prefix << name << ".get())->__addObject(_c);";
        }
        else
        {
            C << nl << prefix << name << "->__addObject(_c);";
        }
        C << eb;
    }
    else if(StructPtr::dynamicCast(p))
    {
        StructPtr s = StructPtr::dynamicCast(p);
        DataMemberList dml = s->dataMembers();
        for(DataMemberList::const_iterator i = dml.begin(); i != dml.end(); ++i)
        {
            if((*i)->type()->usesClasses())
            {
                emitGCInsertCode((*i)->type(), prefix + name + ".", fixKwd((*i)->name()), ++level);
            }
        }
    }
    else if(DictionaryPtr::dynamicCast(p))
    {
        DictionaryPtr d = DictionaryPtr::dynamicCast(p);
        string scoped = fixKwd(d->scoped());
        ostringstream tmp;
        tmp << "_i" << level;
        string iterName = tmp.str();
        C << sb;
        C << nl << "for(" << scoped << "::const_iterator " << iterName << " = " << prefix + name
          << ".begin(); " << iterName << " != " << prefix + name << ".end(); ++" << iterName << ")";
        C << sb;
        emitGCInsertCode(d->valueType(), "", string("(*") + iterName + ").second", ++level);
        C << eb;
        C << eb;
    }
    else if(SequencePtr::dynamicCast(p))
    {
        SequencePtr s = SequencePtr::dynamicCast(p);
        string scoped = fixKwd(s->scoped());
        ostringstream tmp;
        tmp << "_i" << level;
        string iterName = tmp.str();
        C << sb;
        C << nl << "for(" << scoped << "::const_iterator " << iterName << " = " << prefix + name
          << ".begin(); " << iterName << " != " << prefix + name << ".end(); ++" << iterName << ")";
        C << sb;
        emitGCInsertCode(s->type(), string("(*") + iterName + ")", "", ++level);
        C << eb;
        C << eb;
    }
}

void
Slice::Gen::ObjectVisitor::emitGCClearCode(const TypePtr& p, const string& prefix, const string& name, int level)
{
    BuiltinPtr builtin = BuiltinPtr::dynamicCast(p);
    if((builtin && BuiltinPtr::dynamicCast(p)->kind() == Builtin::KindObject) || ClassDeclPtr::dynamicCast(p))
    {
        C << nl << "if(" << prefix << name << ")";
        C << sb;
        ClassDeclPtr decl = ClassDeclPtr::dynamicCast(p);
        if(decl)
        {
            string scope = fixKwd(decl->scope());
            C << nl << "if(" <<  scope << "upCast(" << prefix << name << ".get())->__usesGC())";
            C << sb;
            C << nl << scope << "upCast(" << prefix << name << ".get())->__decRefUnsafe();";
            C << nl << prefix << name << ".__clearHandleUnsafe();";

        }
        else
        {
            C << nl << "if(" << prefix << name << "->__usesGC())";
            C << sb;
            C << nl << prefix << name << "->__decRefUnsafe();";
            C << nl << prefix << name << ".__clearHandleUnsafe();";
        }
        C << eb;
        C << nl << "else";
        C << sb;
        C << nl << prefix << name << " = 0;";
        C << eb;
        C << eb;
    }
    else if(StructPtr::dynamicCast(p))
    {
        StructPtr s = StructPtr::dynamicCast(p);
        DataMemberList dml = s->dataMembers();
        for(DataMemberList::const_iterator i = dml.begin(); i != dml.end(); ++i)
        {
            if((*i)->type()->usesClasses())
            {
                emitGCClearCode((*i)->type(), prefix + name + ".", fixKwd((*i)->name()), ++level);
            }
        }
    }
    else if(DictionaryPtr::dynamicCast(p))
    {
        DictionaryPtr d = DictionaryPtr::dynamicCast(p);
        string scoped = fixKwd(d->scoped());
        ostringstream tmp;
        tmp << "_i" << level;
        string iterName = tmp.str();
        C << sb;
        C << nl << "for(" << scoped << "::iterator " << iterName << " = " << prefix + name
          << ".begin(); " << iterName << " != " << prefix + name << ".end(); ++" << iterName << ")";
        C << sb;
        emitGCClearCode(d->valueType(), "", string("(*") + iterName + ").second", ++level);
        C << eb;
        C << eb;
    }
    else if(SequencePtr::dynamicCast(p))
    {
        SequencePtr s = SequencePtr::dynamicCast(p);
        string scoped = fixKwd(s->scoped());
        ostringstream tmp;
        tmp << "_i" << level;
        string iterName = tmp.str();
        C << sb;
        C << nl << "for(" << scoped << "::iterator " << iterName << " = " << prefix + name
          << ".begin(); " << iterName << " != " << prefix + name << ".end(); ++" << iterName << ")";
        C << sb;
        emitGCClearCode(s->type(), "", string("(*") + iterName + ")", ++level);
        C << eb;
        C << eb;;
    }
}

bool
Slice::Gen::ObjectVisitor::emitVirtualBaseInitializers(const ClassDefPtr& p, bool virtualInheritance)
{
    DataMemberList allDataMembers = p->allDataMembers();
    if(allDataMembers.empty())
    {
        return false;
    }

    if(virtualInheritance)
    {
        ClassList bases = p->bases();
        if(!bases.empty() && !bases.front()->isInterface())
        {
            if(emitVirtualBaseInitializers(bases.front(), virtualInheritance))
            {
                H << ',';
            }
        }
    }

    string upcall = "(";
    for(DataMemberList::const_iterator q = allDataMembers.begin(); q != allDataMembers.end(); ++q)
    {
        if(q != allDataMembers.begin())
        {
            upcall += ", ";
        }
        upcall += "__ice_" + (*q)->name();
    }
    upcall += ")";

    H << nl << fixKwd(p->scoped()) << upcall;
    H << nl;

    return true;
}

void
Slice::Gen::ObjectVisitor::emitOneShotConstructor(const ClassDefPtr& p)
{
    DataMemberList allDataMembers = p->allDataMembers();

    if(!allDataMembers.empty())
    {
        vector<string> allParamDecls;

        for(DataMemberList::const_iterator q = allDataMembers.begin(); q != allDataMembers.end(); ++q)
        {
            string typeName = inputTypeToString((*q)->type(), (*q)->optional(), (*q)->getMetaData(), _useWstring);
            allParamDecls.push_back(typeName + " __ice_" + (*q)->name());
        }

        H << sp << nl;
        if(allParamDecls.size() == 1)
        {
            H << "explicit ";
        }
        H << fixKwd(p->name()) << spar << allParamDecls << epar << " :";
        H.inc();

        DataMemberList dataMembers = p->dataMembers();

        ClassList bases = p->bases();
        ClassDefPtr base;
        if(!bases.empty() && !bases.front()->isInterface())
        {
            if(emitVirtualBaseInitializers(bases.front(), p->hasMetaData("cpp:virtual")))
            {
                if(!dataMembers.empty())
                {
                    H << ',';
                }
            }
        }

        if(!dataMembers.empty())
        {
            H << nl;
        }
        for(DataMemberList::const_iterator q = dataMembers.begin(); q != dataMembers.end(); ++q)
        {
            if(q != dataMembers.begin())
            {
                H << ',' << nl;
            }
            string memberName = fixKwd((*q)->name());
            H << memberName << '(' << "__ice_" << (*q)->name() << ')';
        }

        H.dec();
        H << sb;
        H << eb;
    }
}

void
Slice::Gen::ObjectVisitor::emitUpcall(const ClassDefPtr& base, const string& call)
{
    C << nl << (base ? fixKwd(base->scoped()) : string("::Ice::Object")) << call;
}

Slice::Gen::AsyncCallbackVisitor::AsyncCallbackVisitor(Output& h, Output& c, const string& dllExport) :
    H(h), C(c), _dllExport(dllExport), _useWstring(false)
{
}

bool
Slice::Gen::AsyncCallbackVisitor::visitModuleStart(const ModulePtr& p)
{
    if(!p->hasNonLocalClassDefs() && !p->hasContentsWithMetaData("async"))
    {
        return false;
    }

    _useWstring = setUseWstring(p, _useWstringHist, _useWstring);

    H << sp << nl << "namespace " << fixKwd(p->name())  << nl << '{';

    return true;
}

void
Slice::Gen::AsyncCallbackVisitor::visitModuleEnd(const ModulePtr& p)
{
    _useWstring = resetUseWstring(_useWstringHist);

    H << sp << nl << '}';
}

bool
Slice::Gen::AsyncCallbackVisitor::visitClassDefStart(const ClassDefPtr& p)
{
    _useWstring = setUseWstring(p, _useWstringHist, _useWstring);
    return true;
}

void
Slice::Gen::AsyncCallbackVisitor::visitClassDefEnd(const ClassDefPtr& p)
{
    _useWstring = resetUseWstring(_useWstringHist);
}

void
Slice::Gen::AsyncCallbackVisitor::visitOperation(const OperationPtr& p)
{
    ClassDefPtr cl = ClassDefPtr::dynamicCast(p->container());

    if(cl->isLocal() && !(cl->hasMetaData("async") || p->hasMetaData("async")))
    {
        return;
    }

    //
    // Write the callback base class and callback smart pointer.
    //
    string delName = "Callback_" + cl->name() + "_" + p->name();
    H << sp << nl << "class " << delName << "_Base : virtual public ::IceInternal::CallbackBase { };";
    H << nl << "typedef ::IceUtil::Handle< " << delName << "_Base> " << delName << "Ptr;";
}

Slice::Gen::AsyncCallbackTemplateVisitor::AsyncCallbackTemplateVisitor(Output& h, 
                                                                       Output& c,
                                                                       const string& dllExport)
    : H(h), C(c), _dllExport(dllExport), _useWstring(false)
{
}

bool
Slice::Gen::AsyncCallbackTemplateVisitor::visitUnitStart(const UnitPtr& p)
{
    return p->hasNonLocalClassDefs();
}

void
Slice::Gen::AsyncCallbackTemplateVisitor::visitUnitEnd(const UnitPtr&)
{
}

bool
Slice::Gen::AsyncCallbackTemplateVisitor::visitModuleStart(const ModulePtr& p)
{
    if(!p->hasNonLocalClassDefs())
    {
        return false;
    }

    _useWstring = setUseWstring(p, _useWstringHist, _useWstring);

    H << sp << nl << "namespace " << fixKwd(p->name())  << nl << '{';
    return true;
}

void
Slice::Gen::AsyncCallbackTemplateVisitor::visitModuleEnd(const ModulePtr& p)
{
    _useWstring = resetUseWstring(_useWstringHist);

    H << sp << nl << '}';
}

bool
Slice::Gen::AsyncCallbackTemplateVisitor::visitClassDefStart(const ClassDefPtr& p)
{
    _useWstring = setUseWstring(p, _useWstringHist, _useWstring);
    return true;
}

void
Slice::Gen::AsyncCallbackTemplateVisitor::visitClassDefEnd(const ClassDefPtr& p)
{
    _useWstring = resetUseWstring(_useWstringHist);
}

void
Slice::Gen::AsyncCallbackTemplateVisitor::visitOperation(const OperationPtr& p)
{
    generateOperation(p, false);
    generateOperation(p, true);
}

void
Slice::Gen::AsyncCallbackTemplateVisitor::generateOperation(const OperationPtr& p, bool withCookie)
{
    ClassDefPtr cl = ClassDefPtr::dynamicCast(p->container());
    if(cl->isLocal() || cl->operations().empty())
    {
        return;
    }

    string clName = cl->name();
    string clScope = fixKwd(cl->scope());
    string delName = "Callback_" + clName + "_" + p->name();
    string delTmplName = (withCookie ? "Callback_" : "CallbackNC_") + clName + "_" + p->name();

    TypePtr ret = p->returnType();
    string retS = inputTypeToString(ret, p->returnIsOptional(), p->getMetaData(), _useWstring);
    string retEndArg = getEndArg(ret, p->getMetaData(), "__ret");
        
    ParamDeclList outParams;
    vector<string> outArgs;
    vector<string> outDecls;
    vector<string> outDeclsEnd;
    vector<string> outEndArgs;
        
    ParamDeclList paramList = p->parameters();
    for(ParamDeclList::const_iterator q = paramList.begin(); q != paramList.end(); ++q)
    {
        if((*q)->isOutParam())
        {
            outParams.push_back(*q);
            outArgs.push_back(fixKwd((*q)->name()));
            outEndArgs.push_back(getEndArg((*q)->type(), (*q)->getMetaData(), outArgs.back()));
            outDecls.push_back(inputTypeToString((*q)->type(), (*q)->optional(), (*q)->getMetaData(), _useWstring));
        }
    }

    string baseD;
    string inheritD;
    if(withCookie)
    {
        baseD = "::IceInternal::Callback<T, CT>";
        H << sp << nl << "template<class T, typename CT>";
        inheritD = p->returnsData() ? "::IceInternal::TwowayCallback<T, CT>" : "::IceInternal::OnewayCallback<T, CT>";
    }
    else
    {
        baseD = "::IceInternal::CallbackNC<T>";
        H << sp << nl << "template<class T>";
        inheritD = p->returnsData() ? "::IceInternal::TwowayCallbackNC<T>" : "::IceInternal::OnewayCallbackNC<T>";
    }

    H << nl << "class " << delTmplName << " : public " << delName << "_Base, public " << inheritD;
    H << sb;
    H.dec();
    H << nl << "public:";
    H.inc();

    H << sp << nl << "typedef IceUtil::Handle<T> TPtr;";

    string cookieT;
    string comCookieT;
    if(withCookie)
    {
        cookieT = "const CT&";
        comCookieT = " , const CT&";
    }

    H << sp << nl << "typedef void (T::*Exception)(const ::Ice::Exception&" << comCookieT << ");";
    H << nl << "typedef void (T::*Sent)(bool" << comCookieT << ");";
    if(p->returnsData())
    {
        //
        // typedefs for callbacks.
        //
        H << nl << "typedef void (T::*Response)" << spar;
        if(ret)
        {
            H << retS;
        }
        H << outDecls;
        if(withCookie)
        {
            H << cookieT;
        }
        H << epar << ';';
    }
    else
    {
        H << nl << "typedef void (T::*Response)(" << cookieT << ");";
    }

    //
    // constructor.
    //
    H << sp;
    H << nl << delTmplName << spar << "const TPtr& obj";
    H << "Response cb";
    H << "Exception excb";
    H << "Sent sentcb" << epar;
    H.inc();
    if(p->returnsData())
    {
        H << nl << ": " << inheritD + "(obj, cb != 0, excb, sentcb), response(cb)";
    }
    else
    {
        H << nl << ": " << inheritD + "(obj, cb, excb, sentcb)";
    }
    H.dec();
    H << sb;
    H << eb;

    if(p->returnsData())
    {
        //
        // completed.
        //
        H << sp << nl << "virtual void __completed(const ::Ice::AsyncResultPtr& __result) const";
        H << sb;
        H << nl << clScope << clName << "Prx __proxy = " << clScope << clName
          << "Prx::uncheckedCast(__result->getProxy());";
        writeAllocateCode(H, outParams, p, _useWstring | TypeContextInParam | TypeContextAMICallPrivateEnd);
        H << nl << "try";
        H << sb;
        H << nl;
        if(!usePrivateEnd(p))
        {
            if(ret)
            {
                H << retEndArg << " = ";
            }
            H << "__proxy->end_" << p->name() << spar << outEndArgs << "__result" << epar << ';';
        }
        else
        {
            H << "__proxy->___end_" << p->name() << spar << outEndArgs;
            if(ret)
            {
                H << retEndArg;
            }
            H << "__result" << epar << ';';
        }
        writeEndCode(H, outParams, p);
        H << eb;
        H << nl << "catch(::Ice::Exception& ex)";
        H << sb;

        H << nl << "" << baseD << "::__exception(__result, ex);";
        H << nl << "return;";
        H << eb;
        H << nl << "if(response)";
        H << sb;
        H << nl << "(" << baseD << "::callback.get()->*response)" << spar;
        if(ret)
        {
            H << "__ret";
        }
        H << outArgs;
        if(withCookie)
        {
            H << "CT::dynamicCast(__result->getCookie())";
        }
        H << epar << ';';
        H << eb;
        H << eb;
        
        H << sp << nl << "Response response;";
    }
    H << eb << ';';

    // Factory method
    for(int i = 0; i < 2; i++)
    {
        string callbackT = i == 0 ? "const IceUtil::Handle<T>&" : "T*";

        if(withCookie)
        {
            cookieT = "const CT&";
            comCookieT = ", const CT&";
            H << sp << nl << "template<class T, typename CT> " << delName << "Ptr"; 
        }
        else
        {
            H << sp << nl << "template<class T> " << delName << "Ptr"; 
        }

        H << nl << "new" << delName << "(" << callbackT << " instance, ";
        if(p->returnsData())
        {
            H  << "void (T::*cb)" << spar;
            if(ret)
            {
                H << retS;
            }
            H << outDecls;
            if(withCookie)
            {
                H << cookieT;
            }
            H << epar << ", ";
        }
        else
        {
            H  << "void (T::*cb)(" << cookieT << "), ";
        }
        H << "void (T::*excb)(" << "const ::Ice::Exception&" << comCookieT << "), ";
        H << "void (T::*sentcb)(bool" << comCookieT << ") = 0)";
        H << sb;
        if(withCookie)
        {
            H << nl << "return new " << delTmplName << "<T, CT>(instance, cb, excb, sentcb);";
        }
        else
        {
            H << nl << "return new " << delTmplName << "<T>(instance, cb, excb, sentcb);";
        }
        H << eb;

        if(!ret && outParams.empty())
        {
            if(withCookie)
            {
                H << sp << nl << "template<class T, typename CT> " << delName << "Ptr"; 
            }
            else
            {
                H << sp << nl << "template<class T> " << delName << "Ptr"; 
            }
            H << nl << "new" << delName << "(" << callbackT << " instance, ";
            H << "void (T::*excb)(" << "const ::Ice::Exception&" << comCookieT << "), ";
            H << "void (T::*sentcb)(bool" << comCookieT << ") = 0)";
            H << sb;
            if(withCookie)
            {
                H << nl << "return new " << delTmplName << "<T, CT>(instance, 0, excb, sentcb);";
            }
            else
            {
                H << nl << "return new " << delTmplName << "<T>(instance, 0, excb, sentcb);";
            }
            H << eb;
        }
    }
}

Slice::Gen::ImplVisitor::ImplVisitor(Output& h, Output& c, const string& dllExport) :
    H(h), C(c), _dllExport(dllExport), _useWstring(false)
{
}

void
Slice::Gen::ImplVisitor::writeDecl(Output& out, const string& name, const TypePtr& type, const StringList& metaData)
{
    out << nl << typeToString(type, metaData, _useWstring) << ' ' << name;

    BuiltinPtr builtin = BuiltinPtr::dynamicCast(type);
    if(builtin)
    {
        switch(builtin->kind())
        {
            case Builtin::KindBool:
            {
                out << " = false";
                break;
            }
            case Builtin::KindByte:
            case Builtin::KindShort:
            case Builtin::KindInt:
            case Builtin::KindLong:
            {
                out << " = 0";
                break;
            }
            case Builtin::KindFloat:
            case Builtin::KindDouble:
            {
                out << " = 0.0";
                break;
            }
            case Builtin::KindString:
            case Builtin::KindObject:
            case Builtin::KindObjectProxy:
            case Builtin::KindLocalObject:
            {
                break;
            }
        }
    }

    EnumPtr en = EnumPtr::dynamicCast(type);
    if(en)
    {
        EnumeratorList enumerators = en->getEnumerators();
        out << " = " << fixKwd(en->scope()) << fixKwd(enumerators.front()->name());
    }

    out << ';';
}

void
Slice::Gen::ImplVisitor::writeReturn(Output& out, const TypePtr& type, const StringList& metaData)
{
    BuiltinPtr builtin = BuiltinPtr::dynamicCast(type);
    if(builtin)
    {
        switch(builtin->kind())
        {
            case Builtin::KindBool:
            {
                out << nl << "return false;";
                break;
            }
            case Builtin::KindByte:
            case Builtin::KindShort:
            case Builtin::KindInt:
            case Builtin::KindLong:
            {
                out << nl << "return 0;";
                break;
            }
            case Builtin::KindFloat:
            case Builtin::KindDouble:
            {
                out << nl << "return 0.0;";
                break;
            }
            case Builtin::KindString:
            {
                out << nl << "return ::std::string();";
                break;
            }
            case Builtin::KindObject:
            case Builtin::KindObjectProxy:
            case Builtin::KindLocalObject:
            {
                out << nl << "return 0;";
                break;
            }
        }
    }
    else
    {
        ProxyPtr prx = ProxyPtr::dynamicCast(type);
        if(prx)
        {
            out << nl << "return 0;";
        }
        else
        {
            ClassDeclPtr cl = ClassDeclPtr::dynamicCast(type);
            if(cl)
            {
                out << nl << "return 0;";
            }
            else
            {
                StructPtr st = StructPtr::dynamicCast(type);
                if(st)
                {
                    out << nl << "return " << fixKwd(st->scoped()) << "();";
                }
                else
                {
                    EnumPtr en = EnumPtr::dynamicCast(type);
                    if(en)
                    {
                        EnumeratorList enumerators = en->getEnumerators();
                        out << nl << "return " << fixKwd(en->scope()) << fixKwd(enumerators.front()->name()) << ';';
                    }
                    else
                    {
                        SequencePtr seq = SequencePtr::dynamicCast(type);
                        if(seq)
                        {
                            out << nl << "return " << typeToString(seq, metaData, _useWstring) << "();";
                        }
                        else
                        {
                            DictionaryPtr dict = DictionaryPtr::dynamicCast(type);
                            assert(dict);
                            out << nl << "return " << fixKwd(dict->scoped()) << "();";
                        }
                    }
                }
            }
        }
    }
}

bool
Slice::Gen::ImplVisitor::visitModuleStart(const ModulePtr& p)
{
    if(!p->hasClassDefs())
    {
        return false;
    }

    _useWstring = setUseWstring(p, _useWstringHist, _useWstring);

    set<string> includes;
    ClassList classes = p->classes();
    for(ClassList::const_iterator q = classes.begin(); q != classes.end(); ++q)
    {
        ClassList bases = (*q)->bases();
        for(ClassList::const_iterator r = bases.begin(); r != bases.end(); ++r)
        {
            if((*r)->isAbstract())
            {
                includes.insert((*r)->name());
            }
        }
    }

    for(set<string>::const_iterator it = includes.begin(); it != includes.end(); ++it)
    {
        H << nl << "#include <" << *it << "I.h>";
    }
    
    string name = fixKwd(p->name());

    H << sp << nl << "namespace " << name << nl << '{';

    return true;
}

void
Slice::Gen::ImplVisitor::visitModuleEnd(const ModulePtr& p)
{
    H << sp;
    H << nl << '}';

    _useWstring = resetUseWstring(_useWstringHist);
}

bool
Slice::Gen::ImplVisitor::visitClassDefStart(const ClassDefPtr& p)
{
    if(!p->isAbstract())
    {
        return false;
    }

    _useWstring = setUseWstring(p, _useWstringHist, _useWstring);

    string name = p->name();
    string scope = fixKwd(p->scope());
    string cls = scope.substr(2) + name + "I";
    string classScopedAMD = scope + "AMD_" + name;
    ClassList bases = p->bases();

    H << sp;
    H << nl << "class " << name << "I : ";
    H.useCurrentPosAsIndent();
    H << "virtual public " << fixKwd(name);
    for(ClassList::const_iterator q = bases.begin(); q != bases.end(); ++q)
    {
        H << ',' << nl << "virtual public " << fixKwd((*q)->scope());
        if((*q)->isAbstract())
        {
            H << (*q)->name() << "I";
        }
        else
        {
            H << fixKwd((*q)->name());
        }
    }
    H.restoreIndent();

    H << sb;
    H.dec();
    H << nl << "public:";
    H.inc();

    OperationList ops = p->operations();

    for(OperationList::const_iterator r = ops.begin(); r != ops.end(); ++r)
    {
        OperationPtr op = (*r);
        string opName = op->name();

        TypePtr ret = op->returnType();
        string retS = returnTypeToString(ret, op->returnIsOptional(), op->getMetaData(), _useWstring);

        if(!p->isLocal() && (p->hasMetaData("amd") || op->hasMetaData("amd")))
        {
            H << sp << nl << "virtual void " << opName << "_async(";
            H.useCurrentPosAsIndent();
            H << "const " << classScopedAMD << '_' << opName << "Ptr&";
            ParamDeclList paramList = op->parameters();
            
            for(ParamDeclList::const_iterator q = paramList.begin(); q != paramList.end(); ++q)
            {
                if(!(*q)->isOutParam())
                {
                    H << ',' << nl << inputTypeToString((*q)->type(), (*q)->optional(), (*q)->getMetaData(), 
                                                        _useWstring);
                }
            }
            H << ',' << nl << "const Ice::Current&";
            H.restoreIndent();

            bool isConst = (op->mode() == Operation::Nonmutating) || op->hasMetaData("cpp:const");

            H << ")" << (isConst ? " const" : "") << ';';

            C << sp << nl << "void" << nl << scope << name << "I::" << opName << "_async(";
            C.useCurrentPosAsIndent();
            C << "const " << classScopedAMD << '_' << opName << "Ptr& " << opName << "CB";
            for(ParamDeclList::const_iterator q = paramList.begin(); q != paramList.end(); ++q)
            {
                if(!(*q)->isOutParam())
                {
                    C << ',' << nl << inputTypeToString((*q)->type(), (*q)->optional(), (*q)->getMetaData(), 
                                                        _useWstring) << ' ' << fixKwd((*q)->name());
                }
            }
            C << ',' << nl << "const Ice::Current& current";
            C.restoreIndent();
            C << ")" << (isConst ? " const" : "");
            C << sb;

            string result = "r";
            for(ParamDeclList::const_iterator q = paramList.begin(); q != paramList.end(); ++q)
            {
                if((*q)->name() == result)
                {
                    result = "_" + result;
                    break;
                }
            }
            if(ret)
            {
                writeDecl(C, result, ret, op->getMetaData());
            }
            for(ParamDeclList::const_iterator q = paramList.begin(); q != paramList.end(); ++q)
            {
                if((*q)->isOutParam())
                {
                    writeDecl(C, fixKwd((*q)->name()), (*q)->type(), (*q)->getMetaData());
                }
            }

            C << nl << opName << "CB->ice_response(";
            if(ret)
            {
                C << result;
            }
            for(ParamDeclList::const_iterator q = paramList.begin(); q != paramList.end(); ++q)
            {
                if((*q)->isOutParam())
                {
                    if(ret || q != paramList.begin())
                    {
                        C << ", ";
                    }
                    C << fixKwd((*q)->name());
                }
            }
            C << ");";

            C << eb;
        }
        else
        {
            H << sp << nl << "virtual " << retS << ' ' << fixKwd(opName) << '(';
            H.useCurrentPosAsIndent();
            ParamDeclList paramList = op->parameters();
            for(ParamDeclList::const_iterator q = paramList.begin(); q != paramList.end(); ++q)
            {
                if(q != paramList.begin())
                {
                    H << ',' << nl;
                }
                StringList metaData = (*q)->getMetaData();
                string typeString;
                if((*q)->isOutParam())
                {
                    typeString = outputTypeToString((*q)->type(), (*q)->optional(), metaData, _useWstring);
                }
                else
                {
                    typeString = inputTypeToString((*q)->type(), (*q)->optional(), metaData, _useWstring);
                }
                H << typeString;
            }
            if(!p->isLocal())
            {
                if(!paramList.empty())
                {
                    H << ',' << nl;
                }
                H << "const Ice::Current&";
            }
            H.restoreIndent();

            bool isConst = (op->mode() == Operation::Nonmutating) || op->hasMetaData("cpp:const");

            H << ")" << (isConst ? " const" : "") << ';';

            C << sp << nl << retS << nl;
            C << scope.substr(2) << name << "I::" << fixKwd(opName) << '(';
            C.useCurrentPosAsIndent();
            for(ParamDeclList::const_iterator q = paramList.begin(); q != paramList.end(); ++q)
            {
                if(q != paramList.begin())
                {
                    C << ',' << nl;
                }
                StringList metaData = (*q)->getMetaData();
                string typeString;
                if((*q)->isOutParam())
                {
                    typeString = outputTypeToString((*q)->type(), (*q)->optional(), metaData, _useWstring);
                }
                else
                {
                    typeString = inputTypeToString((*q)->type(), (*q)->optional(), metaData, _useWstring);
                }
                C << typeString << ' ' << fixKwd((*q)->name());
            }
            if(!p->isLocal())
            {
                if(!paramList.empty())
                {
                    C << ',' << nl;
                }
                C << "const Ice::Current& current";
            }
            C.restoreIndent();
            C << ')';
            C << (isConst ? " const" : "");
            C << sb;

            if(ret)
            {
                writeReturn(C, ret, op->getMetaData());
            }

            C << eb;
        }
    }

    H << eb << ';';

    _useWstring = resetUseWstring(_useWstringHist);

    return true;
}

Slice::Gen::AsyncVisitor::AsyncVisitor(Output& h, Output& c, const string& dllExport) :
    H(h), C(c), _dllExport(dllExport), _useWstring(false)
{
}

bool
Slice::Gen::AsyncVisitor::visitModuleStart(const ModulePtr& p)
{
    if(!p->hasNonLocalClassDecls() || (!p->hasContentsWithMetaData("ami") && !p->hasContentsWithMetaData("amd")))
    {
        return false;
    }

    _useWstring = setUseWstring(p, _useWstringHist, _useWstring);

    string name = fixKwd(p->name());

    H << sp << nl << "namespace " << name << nl << '{';

    return true;
}

void
Slice::Gen::AsyncVisitor::visitModuleEnd(const ModulePtr& p)
{
    H << sp << nl << '}';

    _useWstring = resetUseWstring(_useWstringHist);
}

bool
Slice::Gen::AsyncVisitor::visitClassDefStart(const ClassDefPtr& p)
{
    _useWstring = setUseWstring(p, _useWstringHist, _useWstring);
    return true;
}

void
Slice::Gen::AsyncVisitor::visitClassDefEnd(const ClassDefPtr&)
{
    _useWstring = resetUseWstring(_useWstringHist);
}

void
Slice::Gen::AsyncVisitor::visitOperation(const OperationPtr& p)
{
    ContainerPtr container = p->container();
    ClassDefPtr cl = ClassDefPtr::dynamicCast(container);

    if(cl->isLocal() ||
       (!cl->hasMetaData("ami") && !p->hasMetaData("ami") && !cl->hasMetaData("amd") && !p->hasMetaData("amd")))
    {
        return;
    }

    string name = p->name();

    string className = cl->name();
    string classNameAMI = "AMI_" + className;
    string classNameAMD = "AMD_" + className;
    string classScope = fixKwd(cl->scope());
    string classScopedAMI = classScope + classNameAMI;
    string classScopedAMD = classScope + classNameAMD;
    string proxyName = classScope + className + "Prx";

    vector<string> params;
    vector<string> paramsAMD;
    vector<string> paramsDecl;
    vector<string> args;

    vector<string> paramsInvoke;
    vector<string> paramsDeclInvoke;

    paramsInvoke.push_back("const " + proxyName + "&");
    paramsDeclInvoke.push_back("const " + proxyName + "& __prx");

    TypePtr ret = p->returnType();
    string retS = inputTypeToString(ret, p->returnIsOptional(), p->getMetaData(), _useWstring);

    if(ret)
    {
        params.push_back(retS);
        paramsAMD.push_back(inputTypeToString(ret, p->returnIsOptional(), p->getMetaData(), _useWstring));
        paramsDecl.push_back(retS + " __ret");
        args.push_back("__ret");
    }

    ParamDeclList inParams;
    ParamDeclList outParams;
    ParamDeclList paramList = p->parameters();
    for(ParamDeclList::const_iterator q = paramList.begin(); q != paramList.end(); ++q)
    {
        string paramName = fixKwd((*q)->name());
        TypePtr type = (*q)->type();
        string typeString = inputTypeToString(type, (*q)->optional(), (*q)->getMetaData(), _useWstring);

        if((*q)->isOutParam())
        {
            params.push_back(typeString);
            paramsAMD.push_back(inputTypeToString(type, (*q)->optional(), (*q)->getMetaData(), _useWstring));
            paramsDecl.push_back(typeString + ' ' + paramName);
            args.push_back(paramName);

            outParams.push_back(*q);
        }
        else
        {
            paramsInvoke.push_back(typeString);
            paramsDeclInvoke.push_back(typeString + ' ' + paramName);

            inParams.push_back(*q);
        }
    }

    paramsInvoke.push_back("const ::Ice::Context*");
    paramsDeclInvoke.push_back("const ::Ice::Context* __ctx");

    if(cl->hasMetaData("ami") || p->hasMetaData("ami"))
    {
        H << sp << nl << "class " << _dllExport << classNameAMI << '_' << name <<" : public ::Ice::AMICallbackBase";
        H << sb;
        H.dec();
        H << nl << "public:";
        H.inc();
        H << sp;
        H << nl << "virtual void ice_response" << spar << params << epar << " = 0;";
        H << sp;
        H << nl << "void __response" << spar << paramsDecl << epar;
        H << sb;
        H << nl << "ice_response" << spar << args << epar << ';';
        H << eb;
        H << nl << "void __exception(const ::Ice::Exception& ex)";
        H << sb;
        H << nl << "ice_exception(ex);";
        H << eb;
        H << nl << "void __sent(bool sentSynchronously)";
        H << sb;
        H << nl << "::Ice::AMICallbackBase::__sent(sentSynchronously);";
        H << eb;
        H << eb << ';';
        H << sp << nl << "typedef ::IceUtil::Handle< " << classScopedAMI << '_' << name << "> " << classNameAMI
          << '_' << name  << "Ptr;";
    }

    if(cl->hasMetaData("amd") || p->hasMetaData("amd"))
    {
        H << sp << nl << "class " << _dllExport << classNameAMD << '_' << name
          << " : virtual public ::Ice::AMDCallback";
        H << sb;
        H.dec();
        H << nl << "public:";
        H.inc();
        H << sp;
        H << nl << "virtual void ice_response" << spar << paramsAMD << epar << " = 0;";
        H << eb << ';';
        H << sp << nl << "typedef ::IceUtil::Handle< " << classScopedAMD << '_' << name << "> "
          << classNameAMD << '_' << name  << "Ptr;";
    }
}

Slice::Gen::AsyncImplVisitor::AsyncImplVisitor(Output& h, Output& c, const string& dllExport) :
    H(h), C(c), _dllExport(dllExport), _useWstring(false)
{
}

bool
Slice::Gen::AsyncImplVisitor::visitUnitStart(const UnitPtr& p)
{
    if(!p->hasNonLocalClassDecls() || !p->hasContentsWithMetaData("amd"))
    {
        return false;
    }

    H << sp << nl << "namespace IceAsync" << nl << '{';

    return true;
}

void
Slice::Gen::AsyncImplVisitor::visitUnitEnd(const UnitPtr& p)
{
    H << sp << nl << '}';
}

bool
Slice::Gen::AsyncImplVisitor::visitModuleStart(const ModulePtr& p)
{
    if(!p->hasNonLocalClassDecls() || !p->hasContentsWithMetaData("amd"))
    {
        return false;
    }

    _useWstring = setUseWstring(p, _useWstringHist, _useWstring);

    string name = fixKwd(p->name());

    H << sp << nl << "namespace " << name << nl << '{';

    return true;
}

void
Slice::Gen::AsyncImplVisitor::visitModuleEnd(const ModulePtr& p)
{
    H << sp << nl << '}';

    _useWstring = resetUseWstring(_useWstringHist);
}

bool
Slice::Gen::AsyncImplVisitor::visitClassDefStart(const ClassDefPtr& p)
{
    _useWstring = setUseWstring(p, _useWstringHist, _useWstring);
    return true;
}

void
Slice::Gen::AsyncImplVisitor::visitClassDefEnd(const ClassDefPtr&)
{
    _useWstring = resetUseWstring(_useWstringHist);
}

void
Slice::Gen::AsyncImplVisitor::visitOperation(const OperationPtr& p)
{
    ContainerPtr container = p->container();
    ClassDefPtr cl = ClassDefPtr::dynamicCast(container);

    if(cl->isLocal() || (!cl->hasMetaData("amd") && !p->hasMetaData("amd")))
    {
        return;
    }

    string name = p->name();

    string classNameAMD = "AMD_" + cl->name();
    string classScope = fixKwd(cl->scope());
    string classScopedAMD = classScope + classNameAMD;

    string params;
    string paramsDecl;
    string args;

    ExceptionList throws = p->throws();
    throws.sort();
    throws.unique();

    //
    // Arrange exceptions into most-derived to least-derived order. If we don't
    // do this, a base exception handler can appear before a derived exception
    // handler, causing compiler warnings and resulting in the base exception
    // being marshaled instead of the derived exception.
    //
#if defined(__SUNPRO_CC)
    throws.sort(derivedToBaseCompare);
#else
    throws.sort(Slice::DerivedToBaseCompare());
#endif

    TypePtr ret = p->returnType();
    string retS = inputTypeToString(ret, p->returnIsOptional(), p->getMetaData(), _useWstring);

    if(ret)
    {
        params += retS;
        paramsDecl += retS;
        paramsDecl += ' ';
        paramsDecl += "__ret";
        args += "__ret";
    }

    ParamDeclList outParams;
    ParamDeclList paramList = p->parameters();
    for(ParamDeclList::const_iterator q = paramList.begin(); q != paramList.end(); ++q)
    {
        if((*q)->isOutParam())
        {
            string paramName = fixKwd((*q)->name());
            TypePtr type = (*q)->type();
            string typeString = inputTypeToString(type, (*q)->optional(), (*q)->getMetaData(), _useWstring);

            if(ret || !outParams.empty())
            {
                params += ", ";
                paramsDecl += ", ";
                args += ", ";
            }

            params += typeString;
            paramsDecl += typeString;
            paramsDecl += ' ';
            paramsDecl += paramName;
            args += paramName;

            outParams.push_back(*q);
        }
    }

    H << sp << nl << "class " << _dllExport << classNameAMD << '_' << name
      << " : public " << classScopedAMD  << '_' << name << ", public ::IceInternal::IncomingAsync";
    H << sb;
    H.dec();
    H << nl << "public:";
    H.inc();

    H << sp;
    H << nl << classNameAMD << '_' << name << "(::IceInternal::Incoming&);";

    H << sp;
    H << nl << "virtual void ice_response(" << params << ");";
    if(!throws.empty())
    {
        H << nl << "// COMPILERFIX: The using directive avoid compiler warnings with -Woverloaded-virtual";
        H << nl << "using ::IceInternal::IncomingAsync::ice_exception;";
        H << nl << "virtual void ice_exception(const ::std::exception&);";
    }
    H << eb << ';';

    C << sp << nl << "IceAsync" << classScopedAMD << '_' << name << "::" << classNameAMD << '_' << name
      << "(::IceInternal::Incoming& in) :";
    C.inc();
    C << nl << "::IceInternal::IncomingAsync(in)";
    C.dec();
    C << sb;
    C << eb;

    C << sp << nl << "void" << nl << "IceAsync" << classScopedAMD << '_' << name << "::ice_response("
      << paramsDecl << ')';
    C << sb;
    C << nl << "if(__validateResponse(true))";
    C << sb;
    if(ret || !outParams.empty())
    {
        C << nl << "try";
        C << sb;
        C << nl << "::IceInternal::BasicStream* __os = __startWriteParams(" << opFormatTypeToString(p) << ");";
        writeMarshalCode(C, outParams, p, TypeContextInParam);
        C << nl << "__endWriteParams(true);";
        C << eb;
        C << nl << "catch(const ::Ice::Exception& __ex)";
        C << sb;
        C << nl << "__exception(__ex);";
        C << nl << "return;";
        C << eb;
    }
    else
    {
        C << nl << "__writeEmptyParams();";
    }
    C << nl << "__response();";
    C << eb;
    C << eb;

    if(!throws.empty())
    {
        C << sp << nl << "void" << nl << "IceAsync" << classScopedAMD << '_' << name
            << "::ice_exception(const ::std::exception& ex)";
        C << sb;
        for(ExceptionList::const_iterator r = throws.begin(); r != throws.end(); ++r)
        {
            C << nl;
            if(r != throws.begin())
            {
                C << "else ";
            }
            C << "if(const " << fixKwd((*r)->scoped()) << "* __ex = dynamic_cast<const " << fixKwd((*r)->scoped())
            << "*>(&ex))";
            C << sb;
            C << nl <<"if(__validateResponse(false))";
            C << sb;
            C << nl << "__writeUserException(*__ex, " << opFormatTypeToString(p) << ");";
            C << nl << "__response();";
            C << eb;
            C << eb;
        }
        C << nl << "else";
        C << sb;
        C << nl << "::IceInternal::IncomingAsync::ice_exception(ex);";
        C << eb;
        C << eb;
    }
}

Slice::Gen::StreamVisitor::StreamVisitor(Output& h, Output& c) :
    H(h), C(c)
{

}

bool
Slice::Gen::StreamVisitor::visitModuleStart(const ModulePtr& m)
{
    if(!m->hasNonLocalContained(Contained::ContainedTypeStruct) &&
       !m->hasNonLocalContained(Contained::ContainedTypeEnum) &&
       !m->hasNonLocalContained(Contained::ContainedTypeException))
    {
        return false;
    }

    if(UnitPtr::dynamicCast(m->container()))
    {
        //
        // Only emit this for the top-level module.
        //
        H << sp;
        H << nl << "namespace Ice" << nl << '{';
    }

    return true;
}

void
Slice::Gen::StreamVisitor::visitModuleEnd(const ModulePtr& m)
{
    if(UnitPtr::dynamicCast(m->container()))
    {
        //
        // Only emit this for the top-level module.
        //
        H << nl << '}';
    }
}

bool
Slice::Gen::StreamVisitor::visitExceptionStart(const ExceptionPtr& p)
{
    if(!p->isLocal())
    {
        string scoped = p->scoped();
        H << nl << "template<>";
        H << nl << "struct StreamableTraits< " << fixKwd(scoped) << ">";
        H << sb;
        H << nl << "static const StreamHelperCategory helper = StreamHelperCategoryUserException;";
        H << eb << ";" << nl;
    }
    return false;
}

bool
Slice::Gen::StreamVisitor::visitStructStart(const StructPtr& p)
{
    if(!p->isLocal())
    {
        bool classMetaData = findMetaData(p->getMetaData(), false) == "%class";
        string scoped = p->scoped();
        H << nl << "template<>";
        if(classMetaData)
        {
            H << nl << "struct StreamableTraits< " << fixKwd(scoped + "Ptr") << ">";
        }
        else
        {
            H << nl << "struct StreamableTraits< " << fixKwd(scoped) << ">";
        }
        H << sb;
        if(classMetaData)
        {
            H << nl << "static const StreamHelperCategory helper = StreamHelperCategoryStructClass;";
        }
        else
        {
            H << nl << "static const StreamHelperCategory helper = StreamHelperCategoryStruct;";
        }
        H << nl << "static const int minWireSize = " << p->minWireSize() << ";";
        if(p->isVariableLength())
        {
            H << nl << "static const bool fixedLength = false;";
        }
        else
        {
            H << nl << "static const bool fixedLength = true;";
        }
        H << eb << ";" << nl;
    }
    return false;
}

void
Slice::Gen::StreamVisitor::visitEnum(const EnumPtr& p)
{
<<<<<<< HEAD
    string scoped = fixKwd(p->scoped());
    H << nl << "template<>";
    H << nl << "struct StreamableTraits< " << scoped << ">";
    H << sb;
    H << nl << "static const StreamHelperCategory helper = StreamHelperCategoryEnum;";
    H << nl << "static const int enumLimit = " << p->getEnumerators().size() << ";";
    H << nl << "static const int minWireSize = " << p->minWireSize() << ";";
    H << nl << "static const bool fixedLength = false;";
    H << eb << ";" << nl;
=======
    if(!p->isLocal())
    {
        string scoped = fixKwd(p->scoped());
        H << nl << "template<>";
        H << nl << "struct StreamTrait< " << scoped << ">";
        H << sb;
        H << nl << "static const ::Ice::StreamTraitType type = ::Ice::StreamTraitTypeEnum;";
        H << nl << "static const int enumLimit = " << p->getEnumerators().size() << ";";
        H << nl << "static const int minWireSize = " << p->minWireSize() << ";";
        H << nl << "static const bool isVariableLength = true;";
        H << nl << "static const ::Ice::OptionalType optionalType = ::Ice::OptionalTypeSize;";
        H << eb << ";" << nl;
    }
>>>>>>> 3bb08c5b
}

void
Slice::Gen::validateMetaData(const UnitPtr& u)
{
    MetaDataVisitor visitor;
    u->visit(&visitor, false);
}

bool
Slice::Gen::MetaDataVisitor::visitUnitStart(const UnitPtr& p)
{
    static const string prefix = "cpp:";

    //
    // Validate global metadata in the top-level file and all included files.
    //
    StringList files = p->allFiles();

    for(StringList::iterator q = files.begin(); q != files.end(); ++q)
    {
        string file = *q;
        DefinitionContextPtr dc = p->findDefinitionContext(file);
        assert(dc);
        StringList globalMetaData = dc->getMetaData();
        int headerExtension = 0;
        for(StringList::const_iterator r = globalMetaData.begin(); r != globalMetaData.end(); ++r)
        {
            string s = *r;
            if(_history.count(s) == 0)
            {
                if(s.find(prefix) == 0)
                {
                    static const string cppIncludePrefix = "cpp:include:";
                    static const string cppHeaderExtPrefix = "cpp:header-ext:";
                    if(s.find(cppIncludePrefix) == 0 && s.size() > cppIncludePrefix.size())
                    {
                        continue;
                    }
                    else if(s.find(cppHeaderExtPrefix) == 0 && s.size() > cppHeaderExtPrefix.size())
                    {
                        headerExtension++;
                        if(headerExtension > 1)
                        {
                            ostringstream ostr;
                            ostr << "ignoring invalid global metadata `" << s
                                << "': directive can appear only once per file";
                            emitWarning(file, -1, ostr.str());
                            _history.insert(s);
                        }
                        continue;
                    }
                    ostringstream ostr;
                    ostr << "ignoring invalid global metadata `" << s << "'";
                    emitWarning(file, -1, ostr.str());
                }
                _history.insert(s);
            }
        }
    }

    return true;
}

bool
Slice::Gen::MetaDataVisitor::visitModuleStart(const ModulePtr& p)
{
    validate(p, p->getMetaData(), p->file(), p->line());
    return true;
}

void
Slice::Gen::MetaDataVisitor::visitModuleEnd(const ModulePtr&)
{
}

void
Slice::Gen::MetaDataVisitor::visitClassDecl(const ClassDeclPtr& p)
{
    validate(p, p->getMetaData(), p->file(), p->line());
}

bool
Slice::Gen::MetaDataVisitor::visitClassDefStart(const ClassDefPtr& p)
{
    validate(p, p->getMetaData(), p->file(), p->line());
    return true;
}

void
Slice::Gen::MetaDataVisitor::visitClassDefEnd(const ClassDefPtr&)
{
}

bool
Slice::Gen::MetaDataVisitor::visitExceptionStart(const ExceptionPtr& p)
{
    validate(p, p->getMetaData(), p->file(), p->line());
    return true;
}

void
Slice::Gen::MetaDataVisitor::visitExceptionEnd(const ExceptionPtr&)
{
}

bool
Slice::Gen::MetaDataVisitor::visitStructStart(const StructPtr& p)
{
    validate(p, p->getMetaData(), p->file(), p->line());
    return true;
}

void
Slice::Gen::MetaDataVisitor::visitStructEnd(const StructPtr&)
{
}

void
Slice::Gen::MetaDataVisitor::visitOperation(const OperationPtr& p)
{

    bool ami = false;
    ClassDefPtr cl = ClassDefPtr::dynamicCast(p->container());
    if(cl->hasMetaData("ami") || p->hasMetaData("ami") || cl->hasMetaData("amd") || p->hasMetaData("amd"))
    {
        ami = true;
    }

    if(p->hasMetaData("UserException"))
    {
        if(!cl->isLocal())
        {
            ostringstream ostr;
            ostr << "ignoring invalid metadata `UserException': directive applies only to local operations "
                 << "but enclosing " << (cl->isInterface() ? "interface" : "class") << "`" << cl->name()
                 << "' is not local";
            emitWarning(p->file(), p->line(), ostr.str());
        }
    }

    StringList metaData = p->getMetaData();
    metaData.remove("cpp:const");

    TypePtr returnType = p->returnType();
    if(!metaData.empty())
    {
        if(!returnType)
        {
            for(StringList::const_iterator q = metaData.begin(); q != metaData.end(); ++q)
            {
                if(q->find("cpp:type:", 0) == 0 || q->find("cpp:array", 0) == 0 || q->find("cpp:range", 0) == 0)
                {
                    emitWarning(p->file(), p->line(), "ignoring invalid metadata `" + *q +
                                "' for operation with void return type");
                    break;
                }
            }
        }
        else
        {
            validate(returnType, metaData, p->file(), p->line(), ami);
        }
    }

    ParamDeclList params = p->parameters();
    for(ParamDeclList::iterator q = params.begin(); q != params.end(); ++q)
    {
        validate((*q)->type(), (*q)->getMetaData(), p->file(), (*q)->line(), ami || !(*q)->isOutParam());
    }
}

void
Slice::Gen::MetaDataVisitor::visitDataMember(const DataMemberPtr& p)
{
    validate(p->type(), p->getMetaData(), p->file(), p->line());
}

void
Slice::Gen::MetaDataVisitor::visitSequence(const SequencePtr& p)
{
    validate(p, p->getMetaData(), p->file(), p->line());
}

void
Slice::Gen::MetaDataVisitor::visitDictionary(const DictionaryPtr& p)
{
    validate(p, p->getMetaData(), p->file(), p->line());
}

void
Slice::Gen::MetaDataVisitor::visitEnum(const EnumPtr& p)
{
    validate(p, p->getMetaData(), p->file(), p->line());
}

void
Slice::Gen::MetaDataVisitor::visitConst(const ConstPtr& p)
{
    validate(p, p->getMetaData(), p->file(), p->line());
}

void
Slice::Gen::MetaDataVisitor::validate(const SyntaxTreeBasePtr& cont, const StringList& metaData,
                                      const string& file, const string& line, bool inParam)
{
    static const string prefix = "cpp:";
    for(StringList::const_iterator p = metaData.begin(); p != metaData.end(); ++p)
    {
        string s = *p;
        if(_history.count(s) == 0)
        {
            if(s.find(prefix) == 0)
            {
                string ss = s.substr(prefix.size());
                if(ss.find("type:wstring") == 0 || ss.find("type:string") == 0)
                {
                    BuiltinPtr builtin = BuiltinPtr::dynamicCast(cont);
                    ModulePtr module = ModulePtr::dynamicCast(cont);
                    ClassDefPtr clss = ClassDefPtr::dynamicCast(cont);
                    StructPtr strct = StructPtr::dynamicCast(cont);
                    ExceptionPtr exception = ExceptionPtr::dynamicCast(cont);
                    if((builtin && builtin->kind() == Builtin::KindString) || module || clss || strct || exception)
                    {
                        continue;
                    }
                }
                if(SequencePtr::dynamicCast(cont))
                {
                    if(ss.find("type:") == 0 || ss == "array" || ss.find("range") == 0)
                    {
                        continue;
                    }
                }
                if(DictionaryPtr::dynamicCast(cont) && ss.find("type:") == 0) 
                {
                    continue;
                }
                if(StructPtr::dynamicCast(cont) && ss.find("class") == 0)
                {
                    continue;
                }
                if(ClassDefPtr::dynamicCast(cont) && ss.find("virtual") == 0)
                {
                    continue;
                }
                if(ExceptionPtr::dynamicCast(cont) && ss == "ice_print")
                {
                    continue;
                }
                emitWarning(file, line, "ignoring invalid metadata `" + s + "'");
            }
            _history.insert(s);
        }
    }
}

int
Slice::Gen::setUseWstring(ContainedPtr p, list<int>& hist, int use)
{
    hist.push_back(use);
    StringList metaData = p->getMetaData();
    if(find(metaData.begin(), metaData.end(), "cpp:type:wstring") != metaData.end())
    {
        use = TypeContextUseWstring;
    }
    else if(find(metaData.begin(), metaData.end(), "cpp:type:string") != metaData.end())
    {
        use = 0;
    }
    return use;
}

int
Slice::Gen::resetUseWstring(list<int>& hist)
{
    int use = hist.back();
    hist.pop_back();
    return use;
}

string
Slice::Gen::getHeaderExt(const string& file, const UnitPtr& unit)
{
    string ext;
    static const string headerExtPrefix = "cpp:header-ext:";
    DefinitionContextPtr dc = unit->findDefinitionContext(file);
    assert(dc);
    string meta = dc->findMetaData(headerExtPrefix);
    if(meta.size() > headerExtPrefix.size())
    {
        ext = meta.substr(headerExtPrefix.size());
    }
    return ext;
}<|MERGE_RESOLUTION|>--- conflicted
+++ resolved
@@ -356,18 +356,7 @@
     H << "\n#include <Ice/ObjectF.h>";
     H << "\n#include <Ice/Exception.h>";
     H << "\n#include <Ice/LocalObject.h>";
-<<<<<<< HEAD
     H << "\n#include <Ice/StreamHelpers.h>";
-
-    if(p->usesProxies())
-    {
-        H << "\n#include <Ice/Proxy.h>";
-    }
-=======
-    H << "\n#include <Ice/StreamTraits.h>";
-    H << "\n#include <IceUtil/ScopedArray.h>";
-    H << "\n#include <IceUtil/Optional.h>";
->>>>>>> 3bb08c5b
 
     if(p->hasNonLocalClassDefs())
     {
@@ -390,6 +379,9 @@
     {
         H << "\n#include <Ice/FactoryTableInit.h>";
     }
+
+    H << "\n#include <IceUtil/ScopedArray.h>";
+    H << "\n#include <IceUtil/Optional.h>";
 
     if(p->usesNonLocals())
     {
@@ -6129,31 +6121,18 @@
 void
 Slice::Gen::StreamVisitor::visitEnum(const EnumPtr& p)
 {
-<<<<<<< HEAD
-    string scoped = fixKwd(p->scoped());
-    H << nl << "template<>";
-    H << nl << "struct StreamableTraits< " << scoped << ">";
-    H << sb;
-    H << nl << "static const StreamHelperCategory helper = StreamHelperCategoryEnum;";
-    H << nl << "static const int enumLimit = " << p->getEnumerators().size() << ";";
-    H << nl << "static const int minWireSize = " << p->minWireSize() << ";";
-    H << nl << "static const bool fixedLength = false;";
-    H << eb << ";" << nl;
-=======
     if(!p->isLocal())
     {
         string scoped = fixKwd(p->scoped());
         H << nl << "template<>";
-        H << nl << "struct StreamTrait< " << scoped << ">";
+        H << nl << "struct StreamableTraits< " << scoped << ">";
         H << sb;
-        H << nl << "static const ::Ice::StreamTraitType type = ::Ice::StreamTraitTypeEnum;";
+        H << nl << "static const StreamHelperCategory helper = StreamHelperCategoryEnum;";
         H << nl << "static const int enumLimit = " << p->getEnumerators().size() << ";";
         H << nl << "static const int minWireSize = " << p->minWireSize() << ";";
-        H << nl << "static const bool isVariableLength = true;";
-        H << nl << "static const ::Ice::OptionalType optionalType = ::Ice::OptionalTypeSize;";
+        H << nl << "static const bool fixedLength = false;";
         H << eb << ";" << nl;
     }
->>>>>>> 3bb08c5b
 }
 
 void
