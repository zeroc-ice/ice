--- conflicted
+++ resolved
@@ -140,20 +140,7 @@
                 {
                     EnumeratorPtr enumerator = dynamic_pointer_cast<Enumerator>(valueType);
                     assert(enumerator);
-<<<<<<< HEAD
-
-                    bool unscoped = findMetadata(ep->getMetadata()) == "%unscoped";
-                    if (unscoped)
-                    {
-                        out << getUnqualified(ep->mappedScope() + enumerator->mappedName(), scope);
-                    }
-                    else
-                    {
-                        out << getUnqualified(enumerator->mappedScoped(), scope);
-                    }
-=======
-                    out << getUnqualified(fixKwd(enumerator->scoped()), scope);
->>>>>>> 1f95d5f0
+                    out << getUnqualified(enumerator->mappedScoped(), scope);
                 }
                 else if (!ep)
                 {
@@ -1128,20 +1115,8 @@
 Slice::Gen::ForwardDeclVisitor::visitEnum(const EnumPtr& p)
 {
     writeDocSummary(H, p);
-<<<<<<< HEAD
-    H << nl << "enum ";
-    if (!unscoped)
-    {
-        H << "class ";
-    }
-    H << getDeprecatedAttribute(p) << p->mappedName();
-    if (!unscoped)
-    {
-        H << " : ::std::" << (p->maxValue() <= numeric_limits<uint8_t>::max() ? "uint8_t" : "int32_t");
-=======
-    H << nl << "enum class " << getDeprecatedAttribute(p) << fixKwd(p->name());
+    H << nl << "enum class " << getDeprecatedAttribute(p) << p->mappedName();
     H << " : ::std::" << (p->maxValue() <= numeric_limits<uint8_t>::max() ? "uint8_t" : "int32_t");
->>>>>>> 1f95d5f0
 
     if (p->maxValue() > numeric_limits<uint8_t>::max() && p->maxValue() <= numeric_limits<int16_t>::max())
     {
