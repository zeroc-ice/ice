--- conflicted
+++ resolved
@@ -400,30 +400,19 @@
 }
 
 IceInternal::SocketOperation
-<<<<<<< HEAD
 IceSSL::TransceiverI::read(IceInternal::Buffer& buf)
-=======
-IceSSL::TransceiverI::read(IceInternal::Buffer& buf, bool& hasMoreData)
->>>>>>> a03f3f50
 {
     if(!_stream->isConnected())
     {
         return _stream->read(buf);
     }
 
-<<<<<<< HEAD
-    //
-    // Note: we assume that SecureTransport doesn't read more SSL records
-    // than necessary to fill the requested data and that the sender sends
-    // Ice messages in individual SSL records.
-    //
-
-=======
->>>>>>> a03f3f50
     if(buf.i == buf.b.end())
     {
         return  IceInternal::SocketOperationNone;
     }
+
+    _stream->ready(IceInternal::SocketOperationRead, false);
 
     size_t packetSize = std::min(static_cast<size_t>(buf.b.end() - buf.i), _maxRecvPacketSize);
     while(buf.i != buf.b.end())
@@ -473,7 +462,7 @@
     }
 
     //
-    // Check if there's still buffered data to read. In this case, set hasMoreData to true.
+    // Check if there's still buffered data to read. In this case, set the read ready status.
     //
     size_t buffered = 0;
     OSStatus err = SSLGetBufferedReadSize(_ssl, &buffered);
@@ -482,7 +471,7 @@
         errno = err;
         throw SocketException(__FILE__, __LINE__, IceInternal::getSocketErrno());
     }
-    hasMoreData = buffered > 0;
+    _stream->ready(IceInternal::SocketOperationRead, buffered > 0);
     return IceInternal::SocketOperationNone;
 }
 
