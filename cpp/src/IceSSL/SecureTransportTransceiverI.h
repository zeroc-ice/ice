//
// Copyright (c) ZeroC, Inc. All rights reserved.
//

#ifndef ICESSL_SECURE_TRANSPORT_TRANSCEIVER_I_H
#define ICESSL_SECURE_TRANSPORT_TRANSCEIVER_I_H

#ifdef __APPLE__

#include <IceSSL/Config.h>
#include <IceSSL/InstanceF.h>
#include <IceSSL/SecureTransportEngineF.h>
#include <IceSSL/Plugin.h>

#include <Ice/Transceiver.h>
#include <Ice/UniqueRef.h>
#include <Ice/Network.h>

#include <Security/Security.h>
#include <Security/SecureTransport.h>
#include <CoreFoundation/CoreFoundation.h>

namespace IceSSL
{

namespace SecureTransport
{

class TransceiverI final : public IceInternal::Transceiver
{
public:

<<<<<<< HEAD
    virtual IceInternal::NativeInfoPtr getNativeInfo();

    virtual IceInternal::SocketOperation initialize(IceInternal::Buffer&, IceInternal::Buffer&);
    virtual IceInternal::SocketOperation closing(bool, std::exception_ptr);
    virtual void close();
    virtual IceInternal::SocketOperation write(IceInternal::Buffer&);
    virtual IceInternal::SocketOperation read(IceInternal::Buffer&);

    virtual std::string protocol() const;
    virtual std::string toString() const;
    virtual std::string toDetailedString() const;
    virtual Ice::ConnectionInfoPtr getInfo() const;
    virtual void checkSendSize(const IceInternal::Buffer&);
    virtual void setBufferSize(int rcvSize, int sndSize);
=======
    TransceiverI(const InstancePtr&, const IceInternal::TransceiverPtr&, const std::string&, bool);
    ~TransceiverI();
    IceInternal::NativeInfoPtr getNativeInfo() final;

    IceInternal::SocketOperation initialize(IceInternal::Buffer&, IceInternal::Buffer&) final;
    IceInternal::SocketOperation closing(bool, const Ice::LocalException&) final;
    void close() final;
    IceInternal::SocketOperation write(IceInternal::Buffer&) final;
    IceInternal::SocketOperation read(IceInternal::Buffer&) final;

    std::string protocol() const final;
    std::string toString() const final;
    std::string toDetailedString() const final;
    Ice::ConnectionInfoPtr getInfo() const final;
    void checkSendSize(const IceInternal::Buffer&) final;
    void setBufferSize(int rcvSize, int sndSize) final;
>>>>>>> 3fa22ce8

    OSStatus writeRaw(const char*, size_t*) const;
    OSStatus readRaw(char*, size_t*) const;

private:

    const InstancePtr _instance;
    const SSLEnginePtr _engine;
    const std::string _host;
    const std::string _adapterName;
    const bool _incoming;
    const IceInternal::TransceiverPtr _delegate;

    IceInternal::UniqueRef<SSLContextRef> _ssl;
    IceInternal::UniqueRef<SecTrustRef> _trust;
    bool _connected;

    enum SSLWantFlags
    {
        SSLWantRead = 0x1,
        SSLWantWrite = 0x2
    };

    mutable Ice::Byte _tflags;
    size_t _maxSendPacketSize;
    size_t _maxRecvPacketSize;
    std::string _cipher;
    std::vector<CertificatePtr> _certs;
    TrustError _trustError;
    bool _verified;
    size_t _buffered;
};
using TransceiverIPtr = std::shared_ptr<TransceiverI>;

} // SecureTransport namespace end

} // IceSSL namespace end

#endif

#endif<|MERGE_RESOLUTION|>--- conflicted
+++ resolved
@@ -30,28 +30,12 @@
 {
 public:
 
-<<<<<<< HEAD
-    virtual IceInternal::NativeInfoPtr getNativeInfo();
-
-    virtual IceInternal::SocketOperation initialize(IceInternal::Buffer&, IceInternal::Buffer&);
-    virtual IceInternal::SocketOperation closing(bool, std::exception_ptr);
-    virtual void close();
-    virtual IceInternal::SocketOperation write(IceInternal::Buffer&);
-    virtual IceInternal::SocketOperation read(IceInternal::Buffer&);
-
-    virtual std::string protocol() const;
-    virtual std::string toString() const;
-    virtual std::string toDetailedString() const;
-    virtual Ice::ConnectionInfoPtr getInfo() const;
-    virtual void checkSendSize(const IceInternal::Buffer&);
-    virtual void setBufferSize(int rcvSize, int sndSize);
-=======
     TransceiverI(const InstancePtr&, const IceInternal::TransceiverPtr&, const std::string&, bool);
     ~TransceiverI();
     IceInternal::NativeInfoPtr getNativeInfo() final;
 
     IceInternal::SocketOperation initialize(IceInternal::Buffer&, IceInternal::Buffer&) final;
-    IceInternal::SocketOperation closing(bool, const Ice::LocalException&) final;
+    IceInternal::SocketOperation closing(bool, std::exception_ptr) final;
     void close() final;
     IceInternal::SocketOperation write(IceInternal::Buffer&) final;
     IceInternal::SocketOperation read(IceInternal::Buffer&) final;
@@ -62,7 +46,6 @@
     Ice::ConnectionInfoPtr getInfo() const final;
     void checkSendSize(const IceInternal::Buffer&) final;
     void setBufferSize(int rcvSize, int sndSize) final;
->>>>>>> 3fa22ce8
 
     OSStatus writeRaw(const char*, size_t*) const;
     OSStatus readRaw(char*, size_t*) const;
