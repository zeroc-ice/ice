//
// Copyright (c) ZeroC, Inc. All rights reserved.
//

#include <Glacier2/SessionHelper.h>

#include <IceUtil/IceUtil.h>
#include <IceUtil/CountDownLatch.h>
#include <Ice/Ice.h>

#include <algorithm> // required by max

using namespace std;

namespace Glacier2
{

class SessionThreadCallback : public std::enable_shared_from_this<SessionThreadCallback>
{
public:

    SessionThreadCallback(const Glacier2::SessionFactoryHelperPtr& factory) :
        _factory(factory)
    {
    }

    IceUtil::ThreadPtr add(const SessionHelper* session, const IceUtil::ThreadPtr& thread)
    {
        return _factory->addThread(session, thread);
    }

private:

    const SessionFactoryHelperPtr _factory;
};
using SessionThreadCallbackPtr = std::shared_ptr<SessionThreadCallback>;

};

namespace
{

class ConnectStrategy
{

public:

    virtual Glacier2::SessionPrxPtr connect(const Glacier2::RouterPrxPtr& router) = 0;
};
using ConnectStrategyPtr = std::shared_ptr<ConnectStrategy>;

class Disconnected : public Ice::DispatcherCall
{

public:

    Disconnected(const Glacier2::SessionHelperPtr& session, const Glacier2::SessionCallbackPtr& callback) :
        _session(session),
        _callback(callback)
    {
    }

    virtual
    void run()
    {

        _callback->disconnected(_session);
    }

private:

    const Glacier2::SessionHelperPtr _session;
    const Glacier2::SessionCallbackPtr _callback;
};

class SessionHelperI : public Glacier2::SessionHelper, public std::enable_shared_from_this<SessionHelperI>
{

public:

    SessionHelperI(const Glacier2::SessionThreadCallbackPtr&, const Glacier2::SessionCallbackPtr&,
                   const Ice::InitializationData&, const string&, bool);
    void destroy();
    Ice::CommunicatorPtr communicator() const;
    std::string categoryForClient() const;
    Ice::ObjectPrxPtr addWithUUID(const Ice::ObjectPtr&);
    Glacier2::SessionPrxPtr session() const;
    bool isConnected() const;
    Ice::ObjectAdapterPtr objectAdapter();

    friend class DestroyInternal;
    friend class DestroyCommunicator;
    friend class ConnectThread;
    friend class DispatchCallThread;
    friend class Glacier2::SessionFactoryHelper;

private:

    Ice::ObjectAdapterPtr internalObjectAdapter();
    void connected(const Glacier2::RouterPrxPtr&, const Glacier2::SessionPrxPtr&);
    void destroyInternal(const Ice::DispatcherCallPtr&);
    void destroyCommunicator();
    void connectFailed();

    void connect(const std::map<std::string, std::string>&);
    void connect(const std::string&, const std::string&, const std::map<std::string, std::string>&);

    void connectImpl(const ConnectStrategyPtr&);
    void dispatchCallback(const Ice::DispatcherCallPtr&, const Ice::ConnectionPtr&);
    void dispatchCallbackAndWait(const Ice::DispatcherCallPtr&, const Ice::ConnectionPtr&);

    mutable std::mutex _mutex;
    Ice::CommunicatorPtr _communicator;
    Ice::ObjectAdapterPtr _adapter;
    Glacier2::RouterPrxPtr _router;
    Glacier2::SessionPrxPtr _session;
    std::string _category;
    bool _connected;
    bool _destroy;
    const Ice::InitializationData _initData;
    Glacier2::SessionThreadCallbackPtr _threadCB;
    const Glacier2::SessionCallbackPtr _callback;
    const string _finder;
    const bool _useCallbacks;
};
using SessionHelperIPtr = std::shared_ptr<SessionHelperI>;

class DestroyInternal : public IceUtil::Thread
{

public:

    static IceUtil::ThreadPtr create(
        const SessionHelperIPtr& session,
        const Glacier2::SessionCallbackPtr& callback,
        const Glacier2::SessionThreadCallbackPtr& threadCB)
    {
        auto thread = shared_ptr<DestroyInternal>(new DestroyInternal(session, callback));
        thread->_previous = threadCB->add(session.get(), thread);
        return thread;
    }

    virtual void run()
    {
        _session->destroyInternal(_disconnected);
        _session = nullptr;

        //
        // Join the connect thread to free resources.
        //
        if(_previous)
        {
            _previous->getThreadControl().join();
        }
    }

private:

    DestroyInternal(const SessionHelperIPtr& session,
                    const Glacier2::SessionCallbackPtr& callback) :
        _session(session),
        _disconnected(make_shared<Disconnected>(session, callback))
    {
    }

    SessionHelperIPtr _session;
    IceUtil::ThreadPtr _previous;
    const Ice::DispatcherCallPtr _disconnected;
};

class DestroyCommunicator : public IceUtil::Thread
{

public:

    static IceUtil::ThreadPtr create(const SessionHelperIPtr& session, const Glacier2::SessionThreadCallbackPtr& threadCB)
    {
        auto thread = shared_ptr<DestroyCommunicator>(new DestroyCommunicator(session));
        thread->_previous = threadCB->add(session.get(), thread);
        return thread;
    }

    virtual void run()
    {
        _session->destroyCommunicator();
        _session = nullptr;

        //
        // Join the connect thread to free resources.
        //
        if(_previous)
        {
            _previous->getThreadControl().join();
        }
    }

private:

    DestroyCommunicator(const SessionHelperIPtr& session) :
        _session(session)
    {
    }

    SessionHelperIPtr _session;
    IceUtil::ThreadPtr _previous;
};

}

SessionHelperI::SessionHelperI(const Glacier2::SessionThreadCallbackPtr& threadCB,
                               const Glacier2::SessionCallbackPtr& callback,
                               const Ice::InitializationData& initData,
                               const string& finderStr,
                               bool useCallbacks) :
    _connected(false),
    _destroy(false),
    _initData(initData),
    _threadCB(threadCB),
    _callback(callback),
    _finder(finderStr),
    _useCallbacks(useCallbacks)
{
}

void
SessionHelperI::destroy()
{
    lock_guard lock(_mutex);
    if(_destroy)
    {
        return;
    }
    _destroy = true;

    IceUtil::ThreadPtr destroyThread;
    if(!_connected)
    {
        //
        // In this case a connecting session is being destroyed.
        // We destroy the communicator to trigger the immediate
        // failure of the connection establishment.
        //
        destroyThread = DestroyCommunicator::create(shared_from_this(), _threadCB);
    }
    else
    {
        destroyThread = DestroyInternal::create(shared_from_this(), _callback, _threadCB);
        _connected = false;
        _session = nullptr;
    }
    _threadCB = nullptr;

    //
    // Run destroy in a thread because it can block.
    //
    destroyThread->start();
}

Ice::CommunicatorPtr
SessionHelperI::communicator() const
{
    lock_guard lock(_mutex);
    return _communicator;
}

string
SessionHelperI::categoryForClient() const
{
    lock_guard lock(_mutex);
    if(!_router)
    {
        throw Glacier2::SessionNotExistException();
    }
    return _category;
}

Ice::ObjectPrxPtr
SessionHelperI::addWithUUID(const Ice::ObjectPtr& servant)
{
    lock_guard lock(_mutex);
    if(!_router)
    {
        throw Glacier2::SessionNotExistException();
    }
    Ice::Identity id;
    id.name = Ice::generateUUID();
    id.category = _category;
    return internalObjectAdapter()->add(servant, id);
}

Glacier2::SessionPrxPtr
SessionHelperI::session() const
{
    lock_guard lock(_mutex);
    return _session;
}

bool
SessionHelperI::isConnected() const
{
    lock_guard lock(_mutex);
    return _connected;
}

Ice::ObjectAdapterPtr
SessionHelperI::objectAdapter()
{
    lock_guard lock(_mutex);
    return internalObjectAdapter();
}

Glacier2::SessionHelper::~SessionHelper()
{
    // Out of line to avoid weak vtable
}

Ice::ObjectAdapterPtr
SessionHelperI::internalObjectAdapter()
{
    if(!_router)
    {
        throw Glacier2::SessionNotExistException();
    }
    if(!_useCallbacks)
    {
        throw Ice::InitializationException(__FILE__, __LINE__,
            "Object adapter not available, call SessionFactoryHelper.setUseCallbacks(true)");
    }
    return _adapter;
}

Glacier2::SessionCallback::~SessionCallback()
{
    // Out of line to avoid weak vtable
}

namespace
{

class ConnectStrategySecureConnection final : public ConnectStrategy
{

public:

    ConnectStrategySecureConnection(const map<string, string>& context) :
        _context(context)
    {
    }

    virtual Glacier2::SessionPrxPtr
    connect(const Glacier2::RouterPrxPtr& router)
    {
        return router->createSessionFromSecureConnection(_context);
    }

private:

    const map<string, string> _context;
};

class ConnectStrategyUserPassword final : public ConnectStrategy
{

public:

    ConnectStrategyUserPassword(const string& user, const string& password, const map<string, string>& context) :
        _user(user),
        _password(password),
        _context(context)
    {
    }

    virtual Glacier2::SessionPrxPtr
    connect(const Glacier2::RouterPrxPtr& router)
    {
        return router->createSession(_user, _password, _context);
    }

private:

    const string _user;
    const string _password;
    const map<string, string> _context;
};

}

void
SessionHelperI::connect(const map<string, string>& context)
{
    lock_guard lock(_mutex);
    connectImpl(make_shared<ConnectStrategySecureConnection>(context));
}

void
SessionHelperI::connect(const string& user, const string& password, const map<string, string>& context)
{
    lock_guard lock(_mutex);
    connectImpl(make_shared<ConnectStrategyUserPassword>(user, password, context));
}

void
SessionHelperI::destroyInternal(const Ice::DispatcherCallPtr& disconnected)
{
    assert(_destroy);
    Ice::CommunicatorPtr communicator;
    Glacier2::RouterPrxPtr router;
    {
        lock_guard lock(_mutex);
        router = _router;
        _router = nullptr;
        _connected = false;

        communicator = _communicator;
    }

    if(router)
    {
        try
        {
            router->destroySession();
        }
        catch(const Ice::ConnectionLostException&)
        {
            //
            // Expected if another thread invoked on an object from the session concurrently.
            //
        }
        catch(const Glacier2::SessionNotExistException&)
        {
            //
            // This can also occur.
            //
        }
        catch(const std::exception& ex)
        {
            //
            // Not expected.
            //
            if(communicator)
            {
                Ice::Warning warn(communicator->getLogger());
                warn << "SessionHelper: unexpected exception when destroying the session:\n" << ex;
            }
        }
    }

    if(communicator)
    {
        communicator->destroy();
    }
    dispatchCallback(disconnected, nullptr);
}

void
SessionHelperI::destroyCommunicator()
{
    Ice::CommunicatorPtr communicator;
    {
        lock_guard lock(_mutex);
        communicator = _communicator;
    }

    if(communicator)
    {
        communicator->destroy();
    }
}

void
SessionHelperI::connectFailed()
{
    Ice::CommunicatorPtr communicator;
    {
        lock_guard lock(_mutex);
        communicator = _communicator;
    }

    if(communicator)
    {
        communicator->destroy();
    }
}

namespace
{

class ConnectFailed : public Ice::DispatcherCall
{

public:

    ConnectFailed(const Glacier2::SessionCallbackPtr& callback, const Glacier2::SessionHelperPtr& session,
                  std::exception_ptr ex) :
        _callback(callback),
        _session(session)
    {
        _ex = ex;
    }

    virtual void
    run()
    {
        _callback->connectFailed(_session, _ex);
    }

private:

    const Glacier2::SessionCallbackPtr _callback;
    const Glacier2::SessionHelperPtr _session;
    std::exception_ptr _ex;
};

class CreatedCommunicator : public Ice::DispatcherCall
{

public:

    CreatedCommunicator(const Glacier2::SessionCallbackPtr& callback, const Glacier2::SessionHelperPtr& session) :
        _callback(callback),
        _session(session)
    {
    }

    virtual void
    run()
    {
        _callback->createdCommunicator(_session);
    }

private:

    const Glacier2::SessionCallbackPtr _callback;
    const Glacier2::SessionHelperPtr _session;
};

class ConnectThread : public IceUtil::Thread
{

public:

    ConnectThread(const Glacier2::SessionCallbackPtr& callback, const SessionHelperIPtr& session,
                  const ConnectStrategyPtr& factory, const string& finder) :
        _callback(callback),
        _session(session),
        _factory(factory),
        _finder(finder)
    {
    }

    virtual void
    run()
    {
        Ice::CommunicatorPtr communicator;
        try
        {
            lock_guard lock(_session->_mutex);
            communicator = Ice::initialize(_session->_initData);
            _session->_communicator = communicator;
        }
        catch(const Ice::LocalException&)
        {
            {
                lock_guard lock(_session->_mutex);
                _session->_destroy = true;
            }
<<<<<<< HEAD
            _session->dispatchCallback(make_shared<ConnectFailed>(_callback, _session, ex), nullptr);
=======
            _session->dispatchCallback(new ConnectFailed(_callback, _session, current_exception()), nullptr);
>>>>>>> 4cd79511
            return;
        }

        try
        {
            if(!communicator->getDefaultRouter())
            {
                Ice::RouterFinderPrxPtr finder;
                try
                {
                    finder = Ice::uncheckedCast<Ice::RouterFinderPrx>(communicator->stringToProxy(_finder));
                    communicator->setDefaultRouter(finder->getRouter());
                }
                catch(const Ice::CommunicatorDestroyedException&)
                {
<<<<<<< HEAD
                    _session->dispatchCallback(make_shared<ConnectFailed>(_callback, _session, ex), 0);
=======
                    _session->dispatchCallback(new ConnectFailed(_callback, _session, current_exception()), 0);
>>>>>>> 4cd79511
                    return;
                }
                catch(const Ice::Exception&)
                {
                    //
                    // In case of error getting router identity from RouterFinder use
                    // default identity.
                    //
                    Ice::Identity ident;
                    ident.category = "Glacier2";
                    ident.name = "router";
                    communicator->setDefaultRouter(Ice::uncheckedCast<Ice::RouterPrx>(finder->ice_identity(ident)));
                }
            }
            _session->dispatchCallbackAndWait(make_shared<CreatedCommunicator>(_callback, _session), nullptr);
            auto routerPrx = Ice::uncheckedCast<Glacier2::RouterPrx>(communicator->getDefaultRouter());
            Glacier2::SessionPrxPtr session = _factory->connect(routerPrx);
            _session->connected(routerPrx, session);
        }
        catch(const Ice::Exception&)
        {
            try
            {
                _session->connectFailed();
            }
            catch(...)
            {
            }

<<<<<<< HEAD
            _session->dispatchCallback(make_shared<ConnectFailed>(_callback, _session, ex), nullptr);
=======
            _session->dispatchCallback(new ConnectFailed(_callback, _session, current_exception()), 0);
>>>>>>> 4cd79511
        }
        _session = nullptr;
    }

private:

    const Glacier2::SessionCallbackPtr _callback;
    SessionHelperIPtr _session;
    const ConnectStrategyPtr _factory;
    const string _finder;
};

class DispatchCallThread : public IceUtil::Thread
{

public:

    DispatchCallThread(const SessionHelperIPtr& session, const Ice::DispatcherCallPtr& call,
                       const Ice::ConnectionPtr& conn) :
        _session(session),
        _call(call),
        _conn(conn)
    {
    }

    virtual void run()
    {
        _session->dispatchCallback(_call, _conn);
        _session = nullptr;
    }

private:

    SessionHelperIPtr _session;
    const Ice::DispatcherCallPtr _call;
    const Ice::ConnectionPtr _conn;
};

}

void
SessionHelperI::connectImpl(const ConnectStrategyPtr& factory)
{
    assert(!_destroy);
    auto thread = make_shared<ConnectThread>(_callback, shared_from_this(), factory, _finder);
    _threadCB->add(this, thread);
    thread->start();
}

namespace
{

class Connected : public Ice::DispatcherCall
{

public:

    Connected(const Glacier2::SessionCallbackPtr& callback, const Glacier2::SessionHelperPtr& session) :
        _callback(callback),
        _session(session)
    {
    }

    virtual void
    run()
    {
        try
        {
            _callback->connected(_session);
        }
        catch(const Glacier2::SessionNotExistException&)
        {
            _session->destroy();
        }
    }

private:

    const Glacier2::SessionCallbackPtr _callback;
    const Glacier2::SessionHelperPtr _session;
};

}

void
SessionHelperI::connected(const Glacier2::RouterPrxPtr& router, const Glacier2::SessionPrxPtr& session)
{
    //
    // Remote invocation should be done without acquiring a mutex lock.
    //
    assert(router);
    Ice::ConnectionPtr conn = router->ice_getCachedConnection();
    string category = router->getCategoryForClient();
    Ice::Int acmTimeout = 0;
    try
    {
        acmTimeout = router->getACMTimeout();
    }
    catch(const Ice::OperationNotExistException&)
    {
    }

    if(acmTimeout <= 0)
    {
        acmTimeout = static_cast<Ice::Int>(router->getSessionTimeout());
    }

    //
    // We create the callback object adapter here because createObjectAdapter internally
    // makes synchronous RPCs to the router. We can't create the OA on-demand when the
    // client calls objectAdapter() or addWithUUID() because they can be called from the
    // GUI thread.
    //
    if(_useCallbacks)
    {
        _adapter = _communicator->createObjectAdapterWithRouter("", router);
        _adapter->activate();
    }

    bool destroy;
    {
        lock_guard lock(_mutex);
        _router = router;
        destroy = _destroy;

        if(!_destroy)
        {
            //
            // Cache the category.
            //
            _category = category;

            //
            // Assign the session after _destroy is checked.
            //
            _session = session;
            _connected = true;

            if(acmTimeout > 0)
            {
                Ice::ConnectionPtr connection = _router->ice_getCachedConnection();
                assert(connection);
                connection->setACM(acmTimeout, nullopt, Ice::ACMHeartbeat::HeartbeatAlways);
                auto self = shared_from_this();
                connection->setCloseCallback([self](Ice::ConnectionPtr)
                {
                    self->destroy();
                });
            }
        }
    }

    if(destroy)
    {
        //
        // connected() is only called from the ConnectThread so it is ok to
        // call destroyInternal here.
        //
        destroyInternal(make_shared<Disconnected>(shared_from_this(), _callback));
    }
    else
    {
        dispatchCallback(make_shared<Connected>(_callback, shared_from_this()), conn);
    }
}

void
SessionHelperI::dispatchCallback(const Ice::DispatcherCallPtr& call, const Ice::ConnectionPtr& conn)
{
    if(_initData.dispatcher)
    {
        _initData.dispatcher([call]()
            {
                call->run();
            },
            conn);
    }
    else
    {
        call->run();
    }
}

namespace
{

class DispatcherCallWait : public Ice::DispatcherCall
{

public:

    DispatcherCallWait(IceUtilInternal::CountDownLatch& cdl, const Ice::DispatcherCallPtr& call) :
        _cdl(cdl),
        _call(call)
    {
    }

    virtual void
    run()
    {
        _call->run();
        _cdl.countDown();
    }

private:

    IceUtilInternal::CountDownLatch& _cdl;
    const Ice::DispatcherCallPtr _call;
};

}

void
SessionHelperI::dispatchCallbackAndWait(const Ice::DispatcherCallPtr& call, const Ice::ConnectionPtr& conn)
{
    if(_initData.dispatcher)
    {
        IceUtilInternal::CountDownLatch cdl(1);
        auto callWait = make_shared<DispatcherCallWait>(cdl, call);
        _initData.dispatcher([callWait]()
            {
                callWait->run();
            },
            conn);
        cdl.await();
    }
    else
    {
        call->run();
    }
}

Glacier2::SessionFactoryHelper::SessionFactoryHelper(const SessionCallbackPtr& callback) :
    _routerHost("localhost"),
    _protocol("ssl"),
    _port(0),
    _timeout(10000),
    _callback(callback),
    _useCallbacks(true)
{
    _initData.properties = Ice::createProperties();
    setDefaultProperties();
}

Glacier2::SessionFactoryHelper::SessionFactoryHelper(const Ice::InitializationData& initData,
                                                     const SessionCallbackPtr& callback) :
    _routerHost("localhost"),
    _protocol("ssl"),
    _port(0),
    _timeout(10000),
    _initData(initData),
    _callback(callback),
    _useCallbacks(true)
{
    if(!initData.properties)
    {
        _initData.properties = Ice::createProperties();
    }
    setDefaultProperties();
}

Glacier2::SessionFactoryHelper::SessionFactoryHelper(const Ice::PropertiesPtr& properties,
                                                     const SessionCallbackPtr& callback) :
    _routerHost("localhost"),
    _protocol("ssl"),
    _port(0),
    _timeout(10000),
    _callback(callback),
    _useCallbacks(true)
{
    if(!properties)
    {
        throw Ice::InitializationException(
            __FILE__, __LINE__, "Attempt to create a SessionFactoryHelper with a null Properties argument");
    }
    _initData.properties = properties;
    setDefaultProperties();
}

Glacier2::SessionFactoryHelper::~SessionFactoryHelper()
{
    lock_guard lock(_mutex);
    if(!_threads.empty() && Ice::getProcessLogger())
    {
        Ice::Warning warn(Ice::getProcessLogger());
        warn << "Glacier2::SessionFactoryHelper::destroy() has not been called, threads won't be joined";
    }
}

IceUtil::ThreadPtr
Glacier2::SessionFactoryHelper::addThread(const SessionHelper* session, const IceUtil::ThreadPtr& thread)
{
    //
    // A SessionHelper can only ever have one thread running. Therefore any
    // currently registered thread for the same session must be finished, so
    // we just replace it. Caller must join returned thread.
    //
    lock_guard lock(_mutex);
    IceUtil::ThreadPtr previous;
    map<const SessionHelper*, IceUtil::ThreadPtr>::iterator p = _threads.find(session);
    if(p != _threads.end())
    {
        previous = p->second;
        p->second = thread;
    }
    else
    {
        _threads.emplace(make_pair(session, thread));
    }
    return previous;
}

void
Glacier2::SessionFactoryHelper::destroy()
{
    lock_guard lock(_mutex);
    for(map<const SessionHelper*, IceUtil::ThreadPtr>::iterator p = _threads.begin(); p != _threads.end(); ++p)
    {
        p->second->getThreadControl().join();
    }
    _threads.clear();
}

void
Glacier2::SessionFactoryHelper::setRouterIdentity(const Ice::Identity& identity)
{
    lock_guard lock(_mutex);
    _identity = identity;
}

Ice::Identity
Glacier2::SessionFactoryHelper::getRouterIdentity() const
{
    lock_guard lock(_mutex);
    return _identity;
}

void
Glacier2::SessionFactoryHelper::setRouterHost(const string& hostname)
{
    lock_guard lock(_mutex);
    _routerHost = hostname;
}

string
Glacier2::SessionFactoryHelper::getRouterHost() const
{
    lock_guard lock(_mutex);
    return _routerHost;
}

void
Glacier2::SessionFactoryHelper::setSecure(bool secure)
{
    setProtocol(secure ? "ssl" : "tcp");
}

bool
Glacier2::SessionFactoryHelper::getSecure() const
{
    return getProtocol() == "ssl";
}

void
Glacier2::SessionFactoryHelper::setProtocol(const string& protocol)
{
    lock_guard lock(_mutex);
    if(protocol != "tcp" &&
       protocol != "ssl" &&
       protocol != "ws" &&
       protocol != "wss")
    {
        throw invalid_argument("Unknown protocol `" + protocol + "'");
    }
    _protocol = protocol;
}

string
Glacier2::SessionFactoryHelper::getProtocol() const
{
    lock_guard lock(_mutex);
    return _protocol;
}

void
Glacier2::SessionFactoryHelper::setTimeout(int timeout)
{
    lock_guard lock(_mutex);
    _timeout = timeout;
}

int
Glacier2::SessionFactoryHelper::getTimeout() const
{
    lock_guard lock(_mutex);
    return _timeout;
}

void
Glacier2::SessionFactoryHelper::setPort(int port)
{
    lock_guard lock(_mutex);
    _port = port;
}

int
Glacier2::SessionFactoryHelper::getPort() const
{
    lock_guard lock(_mutex);
    return getPortInternal();
}

int
Glacier2::SessionFactoryHelper::getPortInternal() const
{
    //  Must be called with the muext lock
    return _port == 0 ? ((_protocol == "ssl" || _protocol == "wss") ? GLACIER2_SSL_PORT : GLACIER2_TCP_PORT) : _port;
}

Ice::InitializationData
Glacier2::SessionFactoryHelper::getInitializationData() const
{
    lock_guard lock(_mutex);
    return _initData;
}

void
Glacier2::SessionFactoryHelper::setConnectContext(const map<string, string>& context)
{
    lock_guard lock(_mutex);
    _context = context;
}

void
Glacier2::SessionFactoryHelper::setUseCallbacks(bool useCallbacks)
{
    lock_guard lock(_mutex);
    _useCallbacks = useCallbacks;
}

bool
Glacier2::SessionFactoryHelper::getUseCallbacks() const
{
    lock_guard lock(_mutex);
    return _useCallbacks;
}

Glacier2::SessionHelperPtr
Glacier2::SessionFactoryHelper::connect()
{
    SessionHelperIPtr session;
    map<string, string> context;
    {
        lock_guard lock(_mutex);
        session = make_shared<SessionHelperI>(make_shared<SessionThreadCallback>(shared_from_this()),
                                              _callback,
                                              createInitData(),
                                              getRouterFinderStr(),
                                              _useCallbacks);
        context = _context;
    }
    session->connect(context);
    return session;
}

Glacier2::SessionHelperPtr
Glacier2::SessionFactoryHelper::connect(const string& user,  const string& password)
{
    SessionHelperIPtr session;
    map<string, string> context;
    {
        lock_guard lock(_mutex);
        session = make_shared<SessionHelperI>(make_shared<SessionThreadCallback>(shared_from_this()),
                                              _callback,
                                              createInitData(),
                                              getRouterFinderStr(),
                                              _useCallbacks);
        context = _context;
    }
    session->connect(user, password, _context);
    return session;
}

Ice::InitializationData
Glacier2::SessionFactoryHelper::createInitData()
{
    //
    // Clone the initialization data and properties.
    //
    Ice::InitializationData initData = _initData;
    initData.properties = initData.properties->clone();

    if(initData.properties->getProperty("Ice.Default.Router").size() == 0 && !_identity.name.empty())
    {
        initData.properties->setProperty("Ice.Default.Router", createProxyStr(_identity));
    }

    //
    // If using a secure connection setup the IceSSL plug-in, if IceSSL
    // plug-in has already been setup we don't want to override the
    // configuration so it can be loaded from a custom location.
    //
    if((_protocol == "ssl" || _protocol == "wss") &&
       initData.properties->getProperty("Ice.Plugin.IceSSL").empty())
    {
        initData.properties->setProperty("Ice.Plugin.IceSSL","IceSSL:createIceSSL");
    }

    return initData;
}

string
Glacier2::SessionFactoryHelper::getRouterFinderStr()
{
    Ice::Identity ident;
    ident.category = "Ice";
    ident.name = "RouterFinder";

    return createProxyStr(ident);
}

string
Glacier2::SessionFactoryHelper::createProxyStr(const Ice::Identity& ident)
{
    ostringstream os;
    os << "\"" << identityToString(ident, Ice::ToStringMode::Unicode) << "\":" << _protocol
       << " -p " << getPortInternal() << " -h \"" << _routerHost << "\"";

    if(_timeout > 0)
    {
        os << " -t " << _timeout;
    }
    return os.str();
}

void
Glacier2::SessionFactoryHelper::setDefaultProperties()
{
    assert(_initData.properties);
    _initData.properties->setProperty("Ice.RetryIntervals", "-1");
}<|MERGE_RESOLUTION|>--- conflicted
+++ resolved
@@ -564,11 +564,7 @@
                 lock_guard lock(_session->_mutex);
                 _session->_destroy = true;
             }
-<<<<<<< HEAD
-            _session->dispatchCallback(make_shared<ConnectFailed>(_callback, _session, ex), nullptr);
-=======
-            _session->dispatchCallback(new ConnectFailed(_callback, _session, current_exception()), nullptr);
->>>>>>> 4cd79511
+            _session->dispatchCallback(make_shared<ConnectFailed>(_callback, _session, current_exception()), nullptr);
             return;
         }
 
@@ -584,11 +580,7 @@
                 }
                 catch(const Ice::CommunicatorDestroyedException&)
                 {
-<<<<<<< HEAD
-                    _session->dispatchCallback(make_shared<ConnectFailed>(_callback, _session, ex), 0);
-=======
-                    _session->dispatchCallback(new ConnectFailed(_callback, _session, current_exception()), 0);
->>>>>>> 4cd79511
+                    _session->dispatchCallback(make_shared<ConnectFailed>(_callback, _session, current_exception()), 0);
                     return;
                 }
                 catch(const Ice::Exception&)
@@ -618,11 +610,7 @@
             {
             }
 
-<<<<<<< HEAD
-            _session->dispatchCallback(make_shared<ConnectFailed>(_callback, _session, ex), nullptr);
-=======
-            _session->dispatchCallback(new ConnectFailed(_callback, _session, current_exception()), 0);
->>>>>>> 4cd79511
+            _session->dispatchCallback(make_shared<ConnectFailed>(_callback, _session, current_exception()), nullptr);
         }
         _session = nullptr;
     }
