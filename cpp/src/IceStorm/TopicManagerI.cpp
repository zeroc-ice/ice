//
// Copyright (c) ZeroC, Inc. All rights reserved.
//

#include <IceStorm/TopicManagerI.h>
#include <IceStorm/TopicI.h>
#include <IceStorm/TraceLevels.h>
#include <IceStorm/Instance.h>
#include <IceStorm/NodeI.h>
#include <IceStorm/Observers.h>
#include <IceStorm/Subscriber.h>
#include <IceStorm/Util.h>

#include <functional>

using namespace std;
using namespace IceStorm;
using namespace IceStormElection;
using namespace IceStormInternal;

namespace
{

void
logError(const shared_ptr<Ice::Communicator>& com, const IceDB::LMDBException& ex)
{
    Ice::Error error(com->getLogger());
    error << "LMDB error: " << ex;
}

class TopicManagerI final : public TopicManagerInternal
{
public:

    TopicManagerI(shared_ptr<PersistentInstance> instance, shared_ptr<TopicManagerImpl> impl) :
        _instance(std::move(instance)), _impl(std::move(impl))
    {
    }

    TopicPrxPtr create(string id, const Ice::Current&) override
    {
        while(true)
        {
            int64_t generation;
            auto master = getMaster(generation, __FILE__, __LINE__);
            if(master)
            {
                try
                {
                    return master->create(std::move(id));
                }
                catch(const Ice::ConnectFailedException&)
                {
                    _instance->node()->recovery(generation);
                    continue;
                }
                catch(const Ice::TimeoutException&)
                {
                    _instance->node()->recovery(generation);
                    continue;
                }
            }
            else
            {
                FinishUpdateHelper unlock(_instance->node());
                return _impl->create(std::move(id));
            }
        }
    }

    TopicPrxPtr retrieve(string id, const Ice::Current&) override
    {
        // Use cached reads.
        CachedReadHelper unlock(_instance->node(), __FILE__, __LINE__);
        return _impl->retrieve(std::move(id));
    }

    TopicDict retrieveAll(const Ice::Current&) override
    {
        // Use cached reads.
        CachedReadHelper unlock(_instance->node(), __FILE__, __LINE__);
        return _impl->retrieveAll();
    }

    NodePrxPtr getReplicaNode(const Ice::Current&) const override
    {
        // This doesn't require the replication to be running.
        return _instance->nodeProxy();
    }

private:

<<<<<<< HEAD
    shared_ptr<TopicManagerPrx> getMaster(int64_t& generation, const char* file, int line) const
=======
    TopicManagerPrxPtr getMaster(long long& generation, const char* file, int line) const
>>>>>>> 96d39feb
    {
        auto node = _instance->node();
        if(node)
        {
            return Ice::uncheckedCast<TopicManagerPrx>(node->startUpdate(generation, file, line));
        }
        else
        {
            return nullopt;
        }
    }

    const shared_ptr<PersistentInstance> _instance;
    const shared_ptr<TopicManagerImpl> _impl;
};

class ReplicaObserverI final : public ReplicaObserver
{
public:

    ReplicaObserverI(shared_ptr<PersistentInstance> instance, shared_ptr<TopicManagerImpl> impl) :
        _instance(std::move(instance)),
        _impl(std::move(impl))
    {
    }

    void init(LogUpdate llu, TopicContentSeq content, const Ice::Current&) override
    {
        auto node = _instance->node();
        if(node)
        {
            node->checkObserverInit(llu.generation);
        }
        _impl->observerInit(std::move(llu), std::move(content));
    }

    void createTopic(LogUpdate llu, string name, const Ice::Current&) override
    {
        try
        {
            ObserverUpdateHelper unlock(_instance->node(), llu.generation, __FILE__, __LINE__);
            _impl->observerCreateTopic(llu, std::move(name));
        }
        catch(const ObserverInconsistencyException& e)
        {
            Ice::Warning warn(_instance->traceLevels()->logger);
            warn << "ReplicaObserverI::create: ObserverInconsistencyException: " << e.reason;
            _instance->node()->recovery(llu.generation);
            throw;
        }
    }

    void destroyTopic(LogUpdate llu, string name, const Ice::Current&) override
    {
        try
        {
            ObserverUpdateHelper unlock(_instance->node(), llu.generation, __FILE__, __LINE__);
            _impl->observerDestroyTopic(llu, std::move(name));
        }
        catch(const ObserverInconsistencyException& e)
        {
            Ice::Warning warn(_instance->traceLevels()->logger);
            warn << "ReplicaObserverI::destroy: ObserverInconsistencyException: " << e.reason;
            _instance->node()->recovery(llu.generation);
            throw;
        }
    }

    void addSubscriber(LogUpdate llu, string name, SubscriberRecord rec, const Ice::Current&) override
    {
        try
        {
            ObserverUpdateHelper unlock(_instance->node(), llu.generation, __FILE__, __LINE__);
            _impl->observerAddSubscriber(llu, std::move(name), std::move(rec));
        }
        catch(const ObserverInconsistencyException& e)
        {
            Ice::Warning warn(_instance->traceLevels()->logger);
            warn << "ReplicaObserverI::add: ObserverInconsistencyException: " << e.reason;
            _instance->node()->recovery(llu.generation);
            throw;
        }
    }

    void removeSubscriber(LogUpdate llu, string name, Ice::IdentitySeq id, const Ice::Current&) override
    {
        try
        {
            ObserverUpdateHelper unlock(_instance->node(), llu.generation, __FILE__, __LINE__);
            _impl->observerRemoveSubscriber(llu, std::move(name), std::move(id));
        }
        catch(const ObserverInconsistencyException& e)
        {
            Ice::Warning warn(_instance->traceLevels()->logger);
            warn << "ReplicaObserverI::remove: ObserverInconsistencyException: " << e.reason;
            _instance->node()->recovery(llu.generation);
            throw;
        }
    }

private:

    const shared_ptr<PersistentInstance> _instance;
    const shared_ptr<TopicManagerImpl> _impl;
};

class TopicManagerSyncI final : public TopicManagerSync
{
public:

    TopicManagerSyncI(shared_ptr<TopicManagerImpl> impl) :
        _impl(std::move(impl))
    {
    }

    void getContent(LogUpdate& llu, TopicContentSeq& content, const Ice::Current&) override
    {
        _impl->getContent(llu, content);
    }

private:

    const shared_ptr<TopicManagerImpl> _impl;
};

}

shared_ptr<TopicManagerImpl>
TopicManagerImpl::create(const std::shared_ptr<PersistentInstance>& instance)
{
    shared_ptr<TopicManagerImpl> manager(new TopicManagerImpl(instance));

    if(instance->observer())
    {
        instance->observer()->setObserverUpdater(manager);
    }

    manager->_managerImpl = make_shared<TopicManagerI>(instance, manager);

    // If there is no node adapter we don't need to start the
    // observer, nor sync since we're not replicating.
    if(instance->nodeAdapter())
    {
        auto observerImpl = make_shared<ReplicaObserverI>(instance, manager);
        manager->_observer = instance->nodeAdapter()->addWithUUID(observerImpl);
        auto syncImpl = make_shared<TopicManagerSyncI>(manager);
        manager->_sync = instance->nodeAdapter()->addWithUUID(syncImpl);
    }

    return manager;
}

TopicManagerImpl::TopicManagerImpl(shared_ptr<PersistentInstance> instance) :
    _instance(std::move(instance)),
    _lluMap(_instance->lluMap()),
    _subscriberMap(_instance->subscriberMap())
{
    try
    {
        IceDB::ReadWriteTxn txn(_instance->dbEnv());

        // Ensure that the llu counter is present in the log.
        LogUpdate empty = {0, 0};
        _instance->lluMap().put(txn, lluDbKey, empty);

        // Recreate each of the topics.
        SubscriberRecordKey k;
        SubscriberRecord v;

        SubscriberMapRWCursor cursor(_subscriberMap, txn);
        if(cursor.get(k, v, MDB_FIRST))
        {
            bool moreTopics = false;
            do
            {
                // This record has to be a place holder record, otherwise
                // there is a database bug.
                assert(k.id.name.empty() && k.id.category.empty());

                Ice::Identity topic = k.topic;

                SubscriberRecordSeq content;
                while((moreTopics = cursor.get(k, v, MDB_NEXT)) == true && k.topic == topic)
                {
                    content.push_back(v);
                }

                string name = identityToTopicName(topic);
                installTopic(name, topic, false, content);
            } while(moreTopics);
        }

        txn.commit();
    }
    catch(const std::exception&)
    {
        shutdown();
        throw;
    }
}

TopicPrxPtr
TopicManagerImpl::create(const string& name)
{
    lock_guard<recursive_mutex> lg(_mutex);

    reap();
    if(_topics.find(name) != _topics.end())
    {
        throw TopicExists(name);
    }

    // Identity is <instanceName>/topic.<topicname>
    Ice::Identity id = nameToIdentity(_instance, name);

    LogUpdate llu;
    try
    {
        IceDB::ReadWriteTxn txn(_instance->dbEnv());

        SubscriberRecordKey key;
        key.topic = id;
        SubscriberRecord rec;
        rec.link = false;
        rec.cost = 0;

        _subscriberMap.put(txn, key, rec);

        llu = getIncrementedLLU(txn, _lluMap);

        txn.commit();
    }
    catch(const IceDB::LMDBException& ex)
    {
        logError(_instance->communicator(), ex);
        throw; // will become UnknownException in caller
    }

    _instance->observers()->createTopic(llu, name);
    return installTopic(name, id, true);
}

TopicPrxPtr
TopicManagerImpl::retrieve(const string& name)
{
    lock_guard<recursive_mutex> lg(_mutex);

    reap();

    auto p = _topics.find(name);
    if(p == _topics.end())
    {
        throw NoSuchTopic(name);
    }

    return p->second->proxy();
}

TopicDict
TopicManagerImpl::retrieveAll()
{
    lock_guard<recursive_mutex> lg(_mutex);

    reap();

    TopicDict all;
    for(auto p = _topics.begin(); p != _topics.end(); ++p)
    {
        all.insert({ p->first, p->second->proxy() });
    }

    return all;
}

void
TopicManagerImpl::observerInit(const LogUpdate& llu, const TopicContentSeq& content)
{
    lock_guard<recursive_mutex> lg(_mutex);

    auto traceLevels = _instance->traceLevels();
    if(traceLevels->topicMgr > 0)
    {
        Ice::Trace out(traceLevels->logger, traceLevels->topicMgrCat);
        out << "init";
        for(const auto& c : content)
        {
            out << " topic: " << _instance->communicator()->identityToString(c.id) << " subscribers: ";
            for(auto q = c.records.cbegin(); q != c.records.cend(); ++q)
            {
                if(q != c.records.begin())
                {
                    out << ",";
                }
                out << _instance->communicator()->identityToString(q->id);
                if(traceLevels->topicMgr > 1)
                {
                    out << " endpoints: " << IceStormInternal::describeEndpoints(q->obj);
                }
            }
        }
    }

    // First we update the database state, and then we update our
    // internal state.
    try
    {
        IceDB::ReadWriteTxn txn(_instance->dbEnv());

        _lluMap.put(txn, lluDbKey, llu);

        _subscriberMap.clear(txn);

        for(TopicContentSeq::const_iterator p = content.begin(); p != content.end(); ++p)
        for(const auto& c : content)
        {
            SubscriberRecordKey srkey;
            srkey.topic = c.id;
            SubscriberRecord rec;
            rec.link = false;
            rec.cost = 0;

            _subscriberMap.put(txn, srkey, rec);

            for(const auto& record : c.records)
            {
                SubscriberRecordKey key;
                key.topic = c.id;
                key.id = record.id;

                _subscriberMap.put(txn, key, record);
            }
        }
        txn.commit();
    }
    catch(const IceDB::LMDBException& ex)
    {
        logError(_instance->communicator(), ex);
        throw; // will become UnknownException in caller
    }

    // We do this with two scans. The first runs through the topics
    // that we have and removes those not in the init list. The second
    // runs through the init list and either adds the ones that don't
    // exist, or updates those that do.

    auto p = _topics.begin();
    while(p != _topics.end())
    {
        TopicContentSeq::const_iterator q;
        for(q = content.begin(); q != content.end(); ++q)
        {
            if(q->id == p->second->id())
            {
                break;
            }
        }

        if(q == content.end())
        {
            // Note that this destroy should not remove anything from
            // the database since we've already synced up the db
            // state.
            //
            // TODO: We could short circuit the database operations in
            // the topic by calling a third form of destroy.
            p->second->observerDestroyTopic(llu);
            _topics.erase(p++);
        }
        else
        {
            ++p;
        }
    }

    // Now run through the contents updating the topics that do exist,
    // and creating those that do not.
    for(auto q = content.cbegin(); q != content.cend(); ++q)
    {
        string name = identityToTopicName(q->id);
        auto r = _topics.find(name);
        if(r == _topics.end())
        {
            installTopic(name, q->id, true, q->records);
        }
        else
        {
            r->second->update(q->records);
        }
    }
    // Clear the set of observers.
    _instance->observers()->clear();
}

void
TopicManagerImpl::observerCreateTopic(const LogUpdate& llu, const string& name)
{
    lock_guard<recursive_mutex> lg(_mutex);
    Ice::Identity id = nameToIdentity(_instance, name);

    try
    {
        IceDB::ReadWriteTxn txn(_instance->dbEnv());

        SubscriberRecordKey key;
        key.topic = id;
        SubscriberRecord rec;
        rec.link = false;
        rec.cost = 0;

        if(_subscriberMap.find(txn, key))
        {
            throw ObserverInconsistencyException("topic exists: " + name);
        }
        _subscriberMap.put(txn, key, rec);

        _lluMap.put(txn, lluDbKey, llu);

        txn.commit();
    }
    catch(const IceDB::LMDBException& ex)
    {
        logError(_instance->communicator(), ex);
        throw; // will become UnknownException in caller
    }

    installTopic(name, id, true);
}

void
TopicManagerImpl::observerDestroyTopic(const LogUpdate& llu, const string& name)
{
    lock_guard<recursive_mutex> lg(_mutex);

    auto q = _topics.find(name);
    if(q == _topics.end())
    {
        throw ObserverInconsistencyException("no topic: " + name);
    }
    q->second->observerDestroyTopic(llu);

    _topics.erase(q);
}

void
TopicManagerImpl::observerAddSubscriber(const LogUpdate& llu, const string& name, const SubscriberRecord& record)
{
    shared_ptr<TopicImpl> topic;
    {
        lock_guard<recursive_mutex> lg(_mutex);

        auto q = _topics.find(name);
        if(q == _topics.end())
        {
            throw ObserverInconsistencyException("no topic: " + name);
        }
        assert(q != _topics.end());
        topic = q->second;
    }
    topic->observerAddSubscriber(llu, record);
}

void
TopicManagerImpl::observerRemoveSubscriber(const LogUpdate& llu, const string& name, const Ice::IdentitySeq& id)
{
    shared_ptr<TopicImpl> topic;
    {
        lock_guard<recursive_mutex> lg(_mutex);

        auto q = _topics.find(name);
        if(q == _topics.end())
        {
            throw ObserverInconsistencyException("no topic: " + name);
        }
        assert(q != _topics.end());
        topic = q->second;
    }
    topic->observerRemoveSubscriber(llu, id);
}

void
TopicManagerImpl::getContent(LogUpdate& llu, TopicContentSeq& content)
{
    {
        lock_guard<recursive_mutex> lg(_mutex);
        reap();
    }

    try
    {
        content.clear();
        for(const auto& topic : _topics)
        {
            TopicContent rec = topic.second->getContent();
            content.push_back(rec);
        }

        IceDB::ReadOnlyTxn txn(_instance->dbEnv());
        _lluMap.get(txn, lluDbKey, llu);
    }
    catch(const IceDB::LMDBException& ex)
    {
        logError(_instance->communicator(), ex);
        throw; // will become UnknownException in caller
    }
}

LogUpdate
TopicManagerImpl::getLastLogUpdate() const
{
    LogUpdate llu;
    try
    {
        IceDB::ReadOnlyTxn txn(_instance->dbEnv());
        _lluMap.get(txn, lluDbKey, llu);
    }
    catch(const IceDB::LMDBException& ex)
    {
        logError(_instance->communicator(), ex);
        throw; // will become UnknownException in caller
    }

    return llu;
}

void
TopicManagerImpl::sync(const Ice::ObjectPrxPtr& master)
{
    auto sync = Ice::uncheckedCast<TopicManagerSyncPrx>(master);

    LogUpdate llu;
    TopicContentSeq content;
    sync->getContent(llu, content);

    observerInit(llu, content);
}

void
TopicManagerImpl::initMaster(const set<GroupNodeInfo>& slaves, const LogUpdate& llu)
{
    lock_guard<recursive_mutex> lg(_mutex);

    reap();

    TopicContentSeq content;

    // Update the database llu. This prevents the following case:
    //
    // Three replicas 1, 2, 3. 3 is the master. It accepts a change
    // (say A=10, old value 9), writes to disk and then crashes. Now 2
    // becomes the master. The client can ask this master for A and it
    // returns 9. Now 3 comes back online, it has the last database
    // state, so it syncs this state with 1, 2. The client will now
    // magically get A==10. The solution here is when a new master is
    // elected and gets the latest database state it immediately
    // updates the llu stamp.
    //
    try
    {
        content.clear();

        IceDB::ReadWriteTxn txn(_instance->dbEnv());

        for(const auto& topic : _topics)
        {
            TopicContent rec = topic.second->getContent();
            content.push_back(rec);
        }

        _lluMap.put(txn, lluDbKey, llu);

        txn.commit();
    }
    catch(const IceDB::LMDBException& ex)
    {
        logError(_instance->communicator(), ex);
        throw; // will become UnknownException in caller
    }

    // Now initialize the observers.
    _instance->observers()->init(slaves, llu, content);
}

Ice::ObjectPrxPtr
TopicManagerImpl::getObserver() const
{
    return _observer;
}

Ice::ObjectPrxPtr
TopicManagerImpl::getSync() const
{
    return _sync;
}

void
TopicManagerImpl::reap()
{
    //
    // Always called with mutex locked.
    //
    vector<string> reaped = _instance->topicReaper()->consumeReapedTopics();
    for(const auto& topic : reaped)
    {
        auto q = _topics.find(topic);
        if(q != _topics.end() && q->second->destroyed())
        {
            _topics.erase(q);
        }
    }
}

void
TopicManagerImpl::shutdown()
{
    lock_guard<recursive_mutex> lg(_mutex);

    for(const auto& topic : _topics)
    {
        topic.second->shutdown();
    }
    _topics.clear();

    _managerImpl = nullptr;
}

shared_ptr<Ice::Object>
TopicManagerImpl::getServant() const
{
    return _managerImpl;
}

void
TopicManagerImpl::updateTopicObservers()
{
    lock_guard<recursive_mutex> lg(_mutex);

    for(const auto& topic : _topics)
    {
        topic.second->updateObserver();
    }
}

void
TopicManagerImpl::updateSubscriberObservers()
{
    lock_guard<recursive_mutex> lg(_mutex);

    for(const auto& topic : _topics)
    {
        topic.second->updateSubscriberObservers();
    }
}

TopicPrxPtr
TopicManagerImpl::installTopic(const string& name, const Ice::Identity& id, bool create,
                               const IceStorm::SubscriberRecordSeq& subscribers)
{
    //
    // Called by constructor or with 'this' mutex locked.
    //
    auto traceLevels = _instance->traceLevels();
    if(traceLevels->topicMgr > 0)
    {
        Ice::Trace out(traceLevels->logger, traceLevels->topicMgrCat);
        if(create)
        {
            out << "creating new topic \"" << name << "\". id: "
                << _instance->communicator()->identityToString(id)
                << " subscribers: ";
            for(auto q = subscribers.cbegin(); q != subscribers.cend(); ++q)
            {
                if(q != subscribers.begin())
                {
                    out << ",";
                }
                if(traceLevels->topicMgr > 1)
                {
                    out << _instance->communicator()->identityToString(q->id)
                        << " endpoints: " << IceStormInternal::describeEndpoints(q->obj);
                }
            }
        }
        else
        {
            out << "loading topic \"" << name << "\" from database. id: "
                << _instance->communicator()->identityToString(id)
                << " subscribers: ";
            for(auto q = subscribers.cbegin(); q != subscribers.cend(); ++q)
            {
                if(q != subscribers.begin())
                {
                    out << ",";
                }
                if(traceLevels->topicMgr > 1)
                {
                    out << _instance->communicator()->identityToString(q->id)
                        << " endpoints: " << IceStormInternal::describeEndpoints(q->obj);
                }
            }
        }
    }

    // Create topic implementation
    auto topicImpl = TopicImpl::create(_instance, name, id, subscribers);

    // The identity is the name of the Topic.
    _topics.insert({ name, topicImpl });
    _instance->topicAdapter()->add(topicImpl->getServant(), id);
    return topicImpl->proxy();
}<|MERGE_RESOLUTION|>--- conflicted
+++ resolved
@@ -90,11 +90,7 @@
 
 private:
 
-<<<<<<< HEAD
-    shared_ptr<TopicManagerPrx> getMaster(int64_t& generation, const char* file, int line) const
-=======
-    TopicManagerPrxPtr getMaster(long long& generation, const char* file, int line) const
->>>>>>> 96d39feb
+    TopicManagerPrxPtr getMaster(int64_t& generation, const char* file, int line) const
     {
         auto node = _instance->node();
         if(node)
