//
// Copyright (c) ZeroC, Inc. All rights reserved.
//

#ifndef NODE_I_H
#define NODE_I_H

#include <IceUtil/IceUtil.h>
#include <Ice/Ice.h>
#include <IceStorm/Election.h>
#include <IceStorm/Replica.h>
#include <IceStorm/Instance.h>
#include <IceUtil/Timer.h>

#include <set>
#include <condition_variable>

namespace IceStormElection
{

class Observers;

class NodeI final : public Node, public std::enable_shared_from_this<NodeI>
{
public:

    NodeI(const std::shared_ptr<IceStorm::Instance>&, std::shared_ptr<Replica>, Ice::ObjectPrxPtr,
          int, const std::map<int, NodePrxPtr>&);

    void start();

    void check();
    void timeout();
    void merge(const std::set<int>&);
    void mergeContinue();
    void invitation(int, std::string, const Ice::Current&) override;
<<<<<<< HEAD
    void ready(int, std::string, std::shared_ptr<Ice::ObjectPrx>, int, std::int64_t, const Ice::Current&) override;
    void accept(int, std::string, Ice::IntSeq, std::shared_ptr<Ice::ObjectPrx>, LogUpdate, int,
=======
    void ready(int, std::string, Ice::ObjectPrxPtr, int, Ice::Long, const Ice::Current&) override;
    void accept(int, std::string, Ice::IntSeq, Ice::ObjectPrxPtr, LogUpdate, int,
>>>>>>> 96d39feb
                const Ice::Current&) override;
    bool areYouCoordinator(const Ice::Current&) const override;
    bool areYouThere(std::string, int, const Ice::Current&) const override;
    Ice::ObjectPrxPtr sync(const Ice::Current&) const override;
    NodeInfoSeq nodes(const Ice::Current&) const override;
    QueryInfo query(const Ice::Current&) const override;
    void recovery(std::int64_t = -1);

    void destroy();

    // Notify the node that we're about to start an update.
<<<<<<< HEAD
    void checkObserverInit(std::int64_t);
    std::shared_ptr<Ice::ObjectPrx> startUpdate(std::int64_t&, const char*, int);
    std::shared_ptr<Ice::ObjectPrx> startCachedRead(std::int64_t&, const char*, int);
    void startObserverUpdate(std::int64_t, const char*, int);
=======
    void checkObserverInit(Ice::Long);
    Ice::ObjectPrxPtr startUpdate(Ice::Long&, const char*, int);
    Ice::ObjectPrxPtr startCachedRead(Ice::Long&, const char*, int);
    void startObserverUpdate(Ice::Long, const char*, int);
>>>>>>> 96d39feb
    bool updateMaster(const char*, int);

    // The node has completed the update.
    void finishUpdate();

private:

    void setState(NodeState);

    const IceUtil::TimerPtr _timer;
    const std::shared_ptr<IceStorm::TraceLevels> _traceLevels;
    const std::shared_ptr<IceStormElection::Observers> _observers;
    const std::shared_ptr<Replica> _replica; // The replica.
    const Ice::ObjectPrxPtr _replicaProxy; // A proxy to the individual replica.

    const int _id; // My node id.
    const std::map<int, NodePrxPtr> _nodes; // The nodes indexed by their id.
    const std::map<int, NodePrxPtr> _nodesOneway; // The nodes indexed by their id (as oneway proxies).

    const std::chrono::seconds _masterTimeout;
    const std::chrono::seconds _electionTimeout;
    const std::chrono::seconds _mergeTimeout;

    NodeState _state;
    int _updateCounter;

    int _coord; // Id of the coordinator.
    std::string _group; // My group id.

    std::set<GroupNodeInfo> _up; // Set of nodes in my group.
    std::set<int> _invitesIssued; // The issued invitations.
    std::set<int> _invitesAccepted; // The accepted invitations.

    unsigned int _max; // The highest group count I've seen.
    std::int64_t _generation; // The current generation (or -1 if not set).

    Ice::ObjectPrxPtr _coordinatorProxy;
    bool _destroy;

    IceUtil::TimerTaskPtr _mergeTask;
    IceUtil::TimerTaskPtr _timeoutTask;
    IceUtil::TimerTaskPtr _checkTask;
    IceUtil::TimerTaskPtr _mergeContinueTask;

    mutable std::recursive_mutex _mutex;
    std::condition_variable_any _condVar;
};

class FinishUpdateHelper
{
public:

    FinishUpdateHelper(std::shared_ptr<NodeI> node) :
        _node(std::move(node))
    {
    }

    ~FinishUpdateHelper()
    {
        if(_node)
        {
            _node->finishUpdate();
        }
    }

private:

    const std::shared_ptr<NodeI> _node;
};

class CachedReadHelper
{
public:

    CachedReadHelper(std::shared_ptr<NodeI> node, const char* file, int line) :
        _node(std::move(node))
    {
        if(_node)
        {
            _master = _node->startCachedRead(_generation, file, line);
        }
    }

    ~CachedReadHelper()
    {
        if(_node)
        {
            _node->finishUpdate();
        }
    }

    Ice::ObjectPrxPtr
    getMaster() const
    {
        return _master;
    }

    std::int64_t
    generation() const
    {
        return _generation;
    }

    bool
    observerPrecondition(std::int64_t generation) const
    {
        return generation == _generation && _master;
    }

private:

    const std::shared_ptr<NodeI> _node;
<<<<<<< HEAD
    std::shared_ptr<Ice::ObjectPrx> _master;
    std::int64_t _generation;
=======
    Ice::ObjectPrxPtr _master;
    Ice::Long _generation;
>>>>>>> 96d39feb
};

class ObserverUpdateHelper
{
public:

    ObserverUpdateHelper(std::shared_ptr<NodeI> node, std::int64_t generation, const char* file, int line) :
        _node(std::move(node))
    {
        if(_node)
        {
            _node->startObserverUpdate(generation, file, line);
        }
    }

    ~ObserverUpdateHelper()
    {
        if(_node)
        {
            _node->finishUpdate();
        }
    }

private:

    const std::shared_ptr<NodeI> _node;
};

}

#endif // NODE_I_H<|MERGE_RESOLUTION|>--- conflicted
+++ resolved
@@ -34,13 +34,8 @@
     void merge(const std::set<int>&);
     void mergeContinue();
     void invitation(int, std::string, const Ice::Current&) override;
-<<<<<<< HEAD
-    void ready(int, std::string, std::shared_ptr<Ice::ObjectPrx>, int, std::int64_t, const Ice::Current&) override;
-    void accept(int, std::string, Ice::IntSeq, std::shared_ptr<Ice::ObjectPrx>, LogUpdate, int,
-=======
-    void ready(int, std::string, Ice::ObjectPrxPtr, int, Ice::Long, const Ice::Current&) override;
+    void ready(int, std::string, Ice::ObjectPrxPtr, int, std::int64_t, const Ice::Current&) override;
     void accept(int, std::string, Ice::IntSeq, Ice::ObjectPrxPtr, LogUpdate, int,
->>>>>>> 96d39feb
                 const Ice::Current&) override;
     bool areYouCoordinator(const Ice::Current&) const override;
     bool areYouThere(std::string, int, const Ice::Current&) const override;
@@ -52,17 +47,10 @@
     void destroy();
 
     // Notify the node that we're about to start an update.
-<<<<<<< HEAD
     void checkObserverInit(std::int64_t);
-    std::shared_ptr<Ice::ObjectPrx> startUpdate(std::int64_t&, const char*, int);
-    std::shared_ptr<Ice::ObjectPrx> startCachedRead(std::int64_t&, const char*, int);
+    Ice::ObjectPrxPtr startUpdate(std::int64_t&, const char*, int);
+    Ice::ObjectPrxPtr startCachedRead(std::int64_t&, const char*, int);
     void startObserverUpdate(std::int64_t, const char*, int);
-=======
-    void checkObserverInit(Ice::Long);
-    Ice::ObjectPrxPtr startUpdate(Ice::Long&, const char*, int);
-    Ice::ObjectPrxPtr startCachedRead(Ice::Long&, const char*, int);
-    void startObserverUpdate(Ice::Long, const char*, int);
->>>>>>> 96d39feb
     bool updateMaster(const char*, int);
 
     // The node has completed the update.
@@ -175,13 +163,8 @@
 private:
 
     const std::shared_ptr<NodeI> _node;
-<<<<<<< HEAD
-    std::shared_ptr<Ice::ObjectPrx> _master;
+    Ice::ObjectPrxPtr _master;
     std::int64_t _generation;
-=======
-    Ice::ObjectPrxPtr _master;
-    Ice::Long _generation;
->>>>>>> 96d39feb
 };
 
 class ObserverUpdateHelper
