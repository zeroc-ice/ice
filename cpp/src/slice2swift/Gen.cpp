//
// Copyright (c) ZeroC, Inc. All rights reserved.
//
//

#include <IceUtil/OutputUtil.h>
#include <IceUtil/StringUtil.h>
#include <IceUtil/Functional.h>
#include <Slice/Parser.h>
#include <Slice/FileTracker.h>
#include <Slice/Util.h>

#include <iterator>

#include "Gen.h"

using namespace std;
using namespace Slice;
using namespace IceUtilInternal;

namespace
{

string
getClassResolverPrefix(const UnitPtr& p)
{
    DefinitionContextPtr dc = p->findDefinitionContext(p->topLevelFile());
    assert(dc);

    static const string classResolverPrefix = "swift:class-resolver-prefix:";
    string result = dc->findMetaData(classResolverPrefix);
    if(!result.empty())
    {
        result = result.substr(classResolverPrefix.size());
    }
    return result;
}

}

Gen::Gen(const string& base, const vector<string>& includePaths, const string& dir) :
    _out(false, true), // No break before opening block in Swift + short empty blocks
    _includePaths(includePaths)
{
    _fileBase = base;
    string::size_type pos = base.find_last_of("/\\");
    if(pos != string::npos)
    {
        _fileBase = base.substr(pos + 1);
    }

    string file = _fileBase + ".swift";

    if(!dir.empty())
    {
        file = dir + '/' + file;
    }

    _out.open(file.c_str());
    if(!_out)
    {
        ostringstream os;
        os << "cannot open `" << file << "': " << IceUtilInternal::errorToString(errno);
        throw FileException(__FILE__, __LINE__, os.str());
    }
    FileTracker::instance()->addFile(file);

    printHeader();
    printGeneratedHeader(_out, _fileBase + ".ice");

    _out << nl << "import Foundation";
}

Gen::~Gen()
{
    if(_out.isOpen())
    {
        _out << nl;
    }
}

void
Gen::generate(const UnitPtr& p)
{
    SwiftGenerator::validateMetaData(p);

    ImportVisitor importVisitor(_out);
    p->visit(&importVisitor, false);
    importVisitor.writeImports();

    TypesVisitor typesVisitor(_out);
    p->visit(&typesVisitor, false);

    ProxyVisitor proxyVisitor(_out);
    p->visit(&proxyVisitor, false);

    ValueVisitor valueVisitor(_out);
    p->visit(&valueVisitor, false);

    ObjectVisitor objectVisitor(_out);
    p->visit(&objectVisitor, false);

    ObjectExtVisitor objectExtVisitor(_out);
    p->visit(&objectExtVisitor, false);
}

void
Gen::closeOutput()
{
    _out.close();
}

void
Gen::printHeader()
{
    static const char* header =
        "//\n"
        "// Copyright (c) ZeroC, Inc. All rights reserved.\n"
        "//\n";

    _out << header;
    _out << "//\n";
    _out << "// Ice version " << ICE_STRING_VERSION << "\n";
    _out << "//\n";
}

Gen::ImportVisitor::ImportVisitor(IceUtilInternal::Output& o) : out(o)
{
}

bool
Gen::ImportVisitor::visitModuleStart(const ModulePtr& p)
{
    //
    // Always import Ice module first if not building Ice
    //
    if(UnitPtr::dynamicCast(p->container()) && _imports.empty())
    {
        string swiftModule = getSwiftModule(p);
        if(swiftModule != "Ice")
        {
            addImport("Ice");
        }
    }

    //
    // Add PromiseKit import for interfaces and local interfaces which contain "async-oneway" metadata
    //
    if(p->hasInterfaceDefs())
    {
        addImport("PromiseKit");
    }

    return true;
}

bool
Gen::ImportVisitor::visitClassDefStart(const ClassDefPtr& p)
{
    //
    // Add imports required for base class
    //
    ClassDefPtr base = p->base();
    if (base)
    {
        addImport(ContainedPtr::dynamicCast(base), p);
    }

    //
    // Add imports required for data members
    //
    const DataMemberList allDataMembers = p->allDataMembers();
    for(DataMemberList::const_iterator i = allDataMembers.begin(); i != allDataMembers.end(); ++i)
    {
        addImport((*i)->type(), p);
    }

    return false;
}

bool
Gen::ImportVisitor::visitInterfaceDefStart(const InterfaceDefPtr& p)
{
    //
    // Add imports required for base interfaces
    //
    InterfaceList bases = p->bases();
    for(InterfaceList::const_iterator i = bases.begin(); i != bases.end(); ++i)
    {
        addImport(ContainedPtr::dynamicCast(*i), p);
    }

    //
    // Add imports required for operation parameters and return type
    //
    const OperationList operationList = p->allOperations();
    for(OperationList::const_iterator i = operationList.begin(); i != operationList.end(); ++i)
    {
        const TypePtr ret = (*i)->returnType();
        if(ret && ret->definitionContext())
        {
            addImport(ret, p);
        }

        const ParamDeclList paramList = (*i)->parameters();
        for(ParamDeclList::const_iterator j = paramList.begin(); j != paramList.end(); ++j)
        {
            addImport((*j)->type(), p);
        }
    }

    return false;
}

bool
Gen::ImportVisitor::visitStructStart(const StructPtr& p)
{
    //
    // Add imports required for data members
    //
    const DataMemberList dataMembers = p->dataMembers();
    for(DataMemberList::const_iterator i = dataMembers.begin(); i != dataMembers.end(); ++i)
    {
        addImport((*i)->type(), p);
    }

    return true;
}

bool
Gen::ImportVisitor::visitExceptionStart(const ExceptionPtr& p)
{
    //
    // Add imports required for base exceptions
    //
    ExceptionPtr base = p->base();
    if(base)
    {
        addImport(ContainedPtr::dynamicCast(base), p);
    }

    //
    // Add imports required for data members
    //
    const DataMemberList allDataMembers = p->allDataMembers();
    for(DataMemberList::const_iterator i = allDataMembers.begin(); i != allDataMembers.end(); ++i)
    {
        addImport((*i)->type(), p);
    }
    return true;
}

void
Gen::ImportVisitor::visitSequence(const SequencePtr& seq)
{
    //
    // Add import required for the sequence element type
    //
    addImport(seq->type(), seq);
}

void
Gen::ImportVisitor::visitDictionary(const DictionaryPtr& dict)
{
    //
    // Add imports required for the dictionary key and value types
    //
    addImport(dict->keyType(), dict);
    addImport(dict->valueType(), dict);
}

void
Gen::ImportVisitor::writeImports()
{
    for(vector<string>::const_iterator i = _imports.begin(); i != _imports.end(); ++i)
    {
        out << nl << "import " << *i;
    }
}

void
Gen::ImportVisitor::addImport(const TypePtr& definition, const ContainedPtr& toplevel)
{
    if(!BuiltinPtr::dynamicCast(definition))
    {
        ModulePtr m1 = getTopLevelModule(definition);
        ModulePtr m2 = getTopLevelModule(toplevel);

        string swiftM1 = getSwiftModule(m1);
        string swiftM2 = getSwiftModule(m2);
        if(swiftM1 != swiftM2 && find(_imports.begin(), _imports.end(), swiftM1) == _imports.end())
        {
            _imports.push_back(swiftM1);
        }
    }
}

void
Gen::ImportVisitor::addImport(const ContainedPtr& definition, const ContainedPtr& toplevel)
{
    ModulePtr m1 = getTopLevelModule(definition);
    ModulePtr m2 = getTopLevelModule(toplevel);

    string swiftM1 = getSwiftModule(m1);
    string swiftM2 = getSwiftModule(m2);
    if(swiftM1 != swiftM2 && find(_imports.begin(), _imports.end(), swiftM1) == _imports.end())
    {
        _imports.push_back(swiftM1);
    }
}

void
Gen::ImportVisitor::addImport(const string& module)
{
    if(find(_imports.begin(), _imports.end(), module) == _imports.end())
    {
        _imports.push_back(module);
    }
}

Gen::TypesVisitor::TypesVisitor(IceUtilInternal::Output& o) : out(o)
{
}

bool
Gen::TypesVisitor::visitClassDefStart(const ClassDefPtr& p)
{
    const string swiftModule = getSwiftModule(getTopLevelModule(ContainedPtr::dynamicCast(p)));
    const string name = fixIdent(getUnqualified(getAbsolute(p), swiftModule));
    const string traits = fixIdent(getUnqualified(getAbsolute(p), swiftModule) + "Traits");

    ClassList allBases = p->allBases();
    StringList allIds;
    transform(allBases.begin(), allBases.end(), back_inserter(allIds),
              [](const ContainedPtr& it)
              {
                  return it->scoped();
              });
    allIds.push_back(p->scoped());
    allIds.push_back("::Ice::Object");
    allIds.sort();
    allIds.unique();

    ostringstream ids;

    ids << "[";
    for(StringList::const_iterator r = allIds.begin(); r != allIds.end(); ++r)
    {
        if(r != allIds.begin())
        {
            ids << ", ";
        }
        ids << "\"" << (*r) << "\"";

    }
    ids << "]";

    out << sp;
    out << nl << "/// Traits for Slice class";
    out << '`' << name << "`.";
    out << nl << "public struct " << traits << ": " << getUnqualified("Ice.SliceTraits", swiftModule);
    out << sb;
    out << nl << "public static let staticIds = " << ids.str();
    out << nl << "public static let staticId = \"" << p->scoped() << '"';
    out << eb;

    return false;
}

bool
Gen::TypesVisitor::visitInterfaceDefStart(const InterfaceDefPtr& p)
{
<<<<<<< HEAD
=======
    const string swiftModule = getSwiftModule(getTopLevelModule(ContainedPtr::dynamicCast(p)));
    const string name = fixIdent(getUnqualified(getAbsolute(p), swiftModule));
    const string traits = fixIdent(getUnqualified(getAbsolute(p), swiftModule) + "Traits");

    InterfaceList allBases = p->allBases();
    StringList allIds;
    transform(allBases.begin(), allBases.end(), back_inserter(allIds),
              [](const ContainedPtr& it)
              {
                  return it->scoped();
              });
    allIds.push_back(p->scoped());
    allIds.push_back("::Ice::Object");
    allIds.sort();
    allIds.unique();

    ostringstream ids;

    ids << "[";
    for(StringList::const_iterator r = allIds.begin(); r != allIds.end(); ++r)
    {
        if(r != allIds.begin())
        {
            ids << ", ";
        }
        ids << "\"" << (*r) << "\"";

    }
    ids << "]";

    out << sp;
    out << nl << "/// Traits for Slice interface";
    out << '`' << name << "`.";
    out << nl << "public struct " << traits << ": " << getUnqualified("Ice.SliceTraits", swiftModule);
    out << sb;
    out << nl << "public static let staticIds = " << ids.str();
    out << nl << "public static let staticId = \"" << p->scoped() << '"';
    out << eb;

    return false;
}

bool
Gen::TypesVisitor::visitExceptionStart(const ExceptionPtr& p)
{
>>>>>>> 06ac1b78
    const string swiftModule = getSwiftModule(getTopLevelModule(ContainedPtr::dynamicCast(p)));
    const string name = getUnqualified(getAbsolute(p), swiftModule);

    ExceptionPtr base = p->base();

    const string prefix = getClassResolverPrefix(p->unit());

    //
    // For each UserException class we generate an extension in ClassResolver
    //
    ostringstream factory;
    factory << prefix;
    vector<string> parts = splitScopedName(p->scoped());
    for(vector<string>::const_iterator it = parts.begin(); it != parts.end();)
    {
        factory << (*it);
        if(++it != parts.end())
        {
            factory << "_";
        }
    }

    out << sp;
    out << nl << "/// :nodoc:";
    out << nl << "public class " << name
        << "_TypeResolver: " << getUnqualified("Ice.UserExceptionTypeResolver", swiftModule);
    out << sb;
    out << nl << "public override func type() -> " << getUnqualified("Ice.UserException.Type", swiftModule);
    out << sb;
    out << nl << "return " << fixIdent(name) << ".self";
    out << eb;
    out << eb;

    out << sp;
    out << nl << "public extension " << getUnqualified("Ice.ClassResolver", swiftModule);
    out << sb;
    out << nl << "@objc static func " << factory.str() << "() -> "
        << getUnqualified("Ice.UserExceptionTypeResolver", swiftModule);
    out << sb;
    out << nl << "return " << name << "_TypeResolver()";
    out << eb;
    out << eb;

    out << sp;
    writeDocSummary(out, p);
    writeSwiftAttributes(out, p->getMetaData());
    out << nl << "open class " << fixIdent(name) << ": ";
    if(base)
    {
        out << fixIdent(getUnqualified(getAbsolute(base), swiftModule));
    }
    else
    {
        out << getUnqualified("Ice.UserException", swiftModule);
    }
    out << sb;

    const DataMemberList members = p->dataMembers();
    const DataMemberList allMembers = p->allDataMembers();
    const DataMemberList baseMembers = base ? base->allDataMembers() : DataMemberList();
    const DataMemberList optionalMembers = p->orderedOptionalDataMembers();

    StringPairList extraParams;

    writeMembers(out, members, p);

    const bool basePreserved = p->inheritsMetaData("preserve-slice");
    const bool preserved = p->hasMetaData("preserve-slice");

    if(preserved && !basePreserved)
    {
        out << nl << "var _slicedData: Ice.SlicedData?";
    }

    bool rootClass = !base;
    if(rootClass || !members.empty())
    {
        writeDefaultInitializer(out, true, rootClass);
    }
    writeMemberwiseInitializer(out, members, baseMembers, allMembers, p, rootClass, extraParams);

    out << sp;
    out << nl << "/// Returns the Slice type ID of this exception.";
    out << nl << "///";
    out << nl << "/// - returns: `Swift.String` - the Slice type ID of this exception.";
    out << nl << "open override class func ice_staticId() -> Swift.String";
    out << sb;
    out << nl << "return \"" << p->scoped() << "\"";
    out << eb;

    out << sp;
    out << nl << "open override func _iceWriteImpl(to ostr: " << getUnqualified("Ice.OutputStream", swiftModule) << ")";
    out << sb;
    out << nl << "ostr.startSlice(typeId: " << fixIdent(name)
        << ".ice_staticId(), compactId: -1, last: " << (!base ? "true" : "false") << ")";
    for(DataMemberList::const_iterator i = members.begin(); i != members.end(); ++i)
    {
        DataMemberPtr member = *i;
        if(!member->optional())
        {
            writeMarshalUnmarshalCode(out, member->type(), p, "self." + fixIdent(member->name()), true);
        }
    }

    for(DataMemberList::const_iterator i = optionalMembers.begin(); i != optionalMembers.end(); ++i)
    {
        DataMemberPtr member = *i;
        writeMarshalUnmarshalCode(out, member->type(), p, "self." + fixIdent(member->name()), true, member->tag());
    }
    out << nl << "ostr.endSlice()";
    if(base)
    {
        out << nl << "super._iceWriteImpl(to: ostr);";
    }
    out << eb;

    out << sp;
    out << nl << "open override func _iceReadImpl(from istr: " << getUnqualified("Ice.InputStream", swiftModule)
        << ") throws";
    out << sb;
    out << nl << "_ = try istr.startSlice()";
    for(DataMemberList::const_iterator i = members.begin(); i != members.end(); ++i)
    {
        DataMemberPtr member = *i;
        if(!member->optional())
        {
            writeMarshalUnmarshalCode(out, member->type(), p, "self." + fixIdent(member->name()), false);
        }
    }

    for(DataMemberList::const_iterator i = optionalMembers.begin(); i != optionalMembers.end(); ++i)
    {
        DataMemberPtr member = *i;
        writeMarshalUnmarshalCode(out, member->type(), p, "self." + fixIdent(member->name()), false, member->tag());
    }

    out << nl << "try istr.endSlice()";
    if(base)
    {
        out << nl << "try super._iceReadImpl(from: istr);";
    }
    out << eb;

    if(p->usesClasses(false) && (!base || (base && !base->usesClasses(false))))
    {
        out << sp;
        out << nl << "open override func _usesClasses() -> Swift.Bool" << sb;
        out << nl << "return true";
        out << eb;
    }

    if(preserved && !basePreserved)
    {
        out << sp;
        out << nl << "/// Returns the sliced data if the exception has a preserved-slice base class and has been";
        out << nl << "/// sliced during un-marshaling, nil is returned otherwise.";
        out << nl << "///";
        out << nl << "/// - returns: `Ice.SlicedData` - The sliced data.";
        out << nl << "open override func ice_getSlicedData() -> " << getUnqualified("Ice.SlicedData", swiftModule)
            << "?" << sb;
        out << nl << "return _slicedData";
        out << eb;

        out << sp;
        out << nl << "open override func _iceRead(from istr: " << getUnqualified("Ice.InputStream", swiftModule)
            << ") throws" << sb;
        out << nl << "istr.startException()";
        out << nl << "try _iceReadImpl(from: istr)";
        out << nl << "_slicedData = try istr.endException(preserve: true)";
        out << eb;

        out << sp;
        out << nl << "open override func _iceWrite(to ostr: " << getUnqualified("Ice.OutputStream", swiftModule) << ")"
            << sb;
        out << nl << "ostr.startException(data: _slicedData)";
        out << nl << "_iceWriteImpl(to: ostr)";
        out << nl << "ostr.endException()";
        out << eb;
    }

    out << eb;
    return false;
}

bool
Gen::TypesVisitor::visitStructStart(const StructPtr& p)
{
    const string swiftModule = getSwiftModule(getTopLevelModule(ContainedPtr::dynamicCast(p)));
    const string name = fixIdent(getUnqualified(getAbsolute(p), swiftModule));
    bool containsSequence;
    bool legalKeyType = Dictionary::legalKeyType(p, containsSequence);
    const DataMemberList members = p->dataMembers();
    const string optionalFormat = getOptionalFormat(p);

    bool isClass = containsClassMembers(p);
    out << sp;
    writeDocSummary(out, p);
    writeSwiftAttributes(out, p->getMetaData());
    out << nl << "public " << (isClass ? "class " : "struct ") << name;
    if(legalKeyType)
    {
        out << ": Swift.Hashable";
    }
    out << sb;

    writeMembers(out, members, p);
    writeDefaultInitializer(out, false, true);
    writeMemberwiseInitializer(out, members, p);

    out << eb;

    out << sp;
    out << nl << "/// An `Ice.InputStream` extension to read `" << name << "` structured values from the stream.";
    out << nl << "public extension " << getUnqualified("Ice.InputStream", swiftModule);
    out << sb;

    out << sp;
    out << nl << "/// Read a `" << name << "` structured value from the stream.";
    out << nl << "///";
    out << nl << "/// - returns: `" << name << "` - The structured value read from the stream.";
    out << nl << "func read() throws -> " << name;
    out << sb;
    out << nl << (isClass ? "let" : "var") << " v = " << name << "()";
    for(DataMemberList::const_iterator q = members.begin(); q != members.end(); ++q)
    {
        writeMarshalUnmarshalCode(out, (*q)->type(), p, "v." + fixIdent((*q)->name()), false);
    }
    out << nl << "return v";
    out << eb;

    out << sp;
    out << nl << "/// Read an optional `" << name << "?` structured value from the stream.";
    out << nl << "///";
    out << nl << "/// - parameter tag: `Swift.Int32` - The numeric tag associated with the value.";
    out << nl << "///";
    out << nl << "/// - returns: `" << name << "?` - The structured value read from the stream.";
    out << nl << "func read(tag: Swift.Int32) throws -> " << name << "?";
    out << sb;
    out << nl << "guard try readOptional(tag: tag, expectedFormat: " << optionalFormat << ") else";
    out << sb;
    out << nl << "return nil";
    out << eb;
    if(p->isVariableLength())
    {
        out << nl << "try skip(4)";
    }
    else
    {
        out << nl << "try skipSize()";
    }
    out << nl << "return try read() as " << name;
    out << eb;

    out << eb;

    out << sp;
    out << nl << "/// An `Ice.OutputStream` extension to write `" << name << "` structured values from the stream.";
    out << nl << "public extension " << getUnqualified("Ice.OutputStream", swiftModule);
    out << sb;

    out << nl << "/// Write a `" << name << "` structured value to the stream.";
    out << nl << "///";
    out << nl << "/// - parameter _: `" << name << "` - The value to write to the stream.";
    out << nl << "func write(_ v: " << name << ")" << sb;
    for(DataMemberList::const_iterator q = members.begin(); q != members.end(); ++q)
    {
        writeMarshalUnmarshalCode(out, (*q)->type(), p, "v." + fixIdent((*q)->name()), true);
    }
    out << eb;

    out << sp;
    out << nl << "/// Write an optional `" << name << "?` structured value to the stream.";
    out << nl << "///";
    out << nl << "/// - parameter tag: `Swift.Int32` - The numeric tag associated with the value.";
    out << nl << "///";
    out << nl << "/// - parameter value: `" << name << "?` - The value to write to the stream.";
    out << nl << "func write(tag: Swift.Int32, value: " << name << "?)" << sb;
    out << nl << "if let v = value" << sb;
    out << nl << "if writeOptional(tag: tag, format: " << optionalFormat << ")" << sb;

    if(p->isVariableLength())
    {
        out << nl << "let pos = startSize()";
        out << nl << "write(v)";
        out << nl << "endSize(position: pos)";
    }
    else
    {
        out << nl << "write(size: " << p->minWireSize() << ")";
        out << nl << "write(v)";
    }
    out << eb;
    out << eb;
    out << eb;

    out << eb;

    return false;
}

void
Gen::TypesVisitor::visitSequence(const SequencePtr& p)
{
    const string swiftModule = getSwiftModule(getTopLevelModule(ContainedPtr::dynamicCast(p)));
    const string name = getUnqualified(getAbsolute(p), swiftModule);
    int typeCtx = 0;

    const TypePtr type = p->type();
    BuiltinPtr builtin = BuiltinPtr::dynamicCast(p->type());

    out << sp;
    writeDocSummary(out, p);
    out << nl << "public typealias " << fixIdent(name) << " = ";

    if(builtin && builtin->kind() == Builtin::KindByte)
    {
        out << "Foundation.Data";
    }
    else
    {
        out << "[" << typeToString(p->type(), p, p->getMetaData(), false, typeCtx) << "]";
    }

    if(builtin && builtin->kind() <= Builtin::KindString)
    {
        return; // No helpers for sequence of primitive types
    }

    const string ostr = getUnqualified("Ice.OutputStream", swiftModule);
    const string istr = getUnqualified("Ice.InputStream", swiftModule);

    const string optionalFormat = getUnqualified(getOptionalFormat(p), swiftModule);

    out << sp;
    out << nl << "/// Helper class to read and write `" << fixIdent(name) << "` sequence values from";
    out << nl << "/// `Ice.InputStream` and `Ice.OutputStream`.";
    out << nl << "public struct " << name << "Helper";
    out << sb;

    out << nl << "/// Read a `" << fixIdent(name) << "` sequence from the stream.";
    out << nl << "///";
    out << nl << "/// - parameter istr: `Ice.InputStream` - The stream to read from.";
    out << nl << "///";
    out << nl << "/// - returns: `" << fixIdent(name) << "` - The sequence read from the stream.";
    out << nl << "public static func read(from istr: " << istr << ") throws -> "
        << fixIdent(name);
    out << sb;
    out << nl << "let sz = try istr.readAndCheckSeqSize(minSize: " << p->type()->minWireSize() << ")";

    if(isClassType(type))
    {
        out << nl << "var v = " << fixIdent(name) << "(repeating: nil, count: sz)";
        out << nl << "for i in 0 ..< sz";
        out << sb;
        out << nl << "try Swift.withUnsafeMutablePointer(to: &v[i])";
        out << sb;
        out << " p in";
        writeMarshalUnmarshalCode(out, type, p, "p.pointee", false);
        out << eb;
        out << eb;
    }
    else
    {
        out << nl << "var v = " << fixIdent(name) << "()";
        out << nl << "v.reserveCapacity(sz)";
        out << nl << "for _ in 0 ..< sz";
        out << sb;
        string param = "let j: " + typeToString(p->type(), p);
        writeMarshalUnmarshalCode(out, type, p, param, false);
        out << nl << "v.append(j)";
        out << eb;
    }
    out << nl << "return v";
    out << eb;

    out << nl << "/// Read an optional `" << fixIdent(name) << "?` sequence from the stream.";
    out << nl << "///";
    out << nl << "/// - parameter istr: `Ice.InputStream` - The stream to read from.";
    out << nl << "///";
    out << nl << "/// - parameter tag: `Swift.Int32` - The numeric tag associated with the value.";
    out << nl << "///";
    out << nl << "/// - returns: `" << fixIdent(name) << "` - The sequence read from the stream.";
    out << nl << "public static func read(from istr: " << istr << ", tag: Swift.Int32) throws -> "
        << fixIdent(name) << "?";
    out << sb;
    out << nl << "guard try istr.readOptional(tag: tag, expectedFormat: " << optionalFormat << ") else";
    out << sb;
    out << nl << "return nil";
    out << eb;
    if(p->type()->isVariableLength())
    {
        out << nl << "try istr.skip(4)";
    }
    else if(p->type()->minWireSize() > 1)
    {
        out << nl << "try istr.skipSize()";
    }
    out << nl << "return try read(from: istr)";
    out << eb;

    out << sp;
    out << nl << "/// Wite a `" << fixIdent(name) << "` sequence to the stream.";
    out << nl << "///";
    out << nl << "/// - parameter ostr: `Ice.OuputStream` - The stream to write to.";
    out << nl << "///";
    out << nl << "/// - parameter value: `" << fixIdent(name) << "` - The sequence value to write to the stream.";
    out << nl << "public static func write(to ostr: " << ostr << ", value v: " << fixIdent(name) << ")";
    out << sb;
    out << nl << "ostr.write(size: v.count)";
    out << nl << "for item in v";
    out << sb;
    writeMarshalUnmarshalCode(out, type,  p, "item", true);
    out << eb;
    out << eb;

    out << sp;
    out << nl << "/// Wite an optional `" << fixIdent(name) << "?` sequence to the stream.";
    out << nl << "///";
    out << nl << "/// - parameter ostr: `Ice.OuputStream` - The stream to write to.";
    out << nl << "///";
    out << nl << "/// - parameter tag: `Int32` - The numeric tag associated with the value.";
    out << nl << "///";
    out << nl << "/// - parameter value: `" << fixIdent(name) << "` The sequence value to write to the stream.";
    out << nl << "public static func write(to ostr: " << ostr << ",  tag: Swift.Int32, value v: "
        << fixIdent(name) << "?)";
    out << sb;
    out << nl << "guard let val = v else";
    out << sb;
    out << nl << "return";
    out << eb;
    if(p->type()->isVariableLength())
    {
        out << nl << "if ostr.writeOptional(tag: tag, format: " << optionalFormat << ")";
        out << sb;
        out << nl << "let pos = ostr.startSize()";
        out << nl << "write(to: ostr, value: val)";
        out << nl << "ostr.endSize(position: pos)";
        out << eb;
    }
    else
    {
        if(p->type()->minWireSize() == 1)
        {
            out << nl << "if ostr.writeOptional(tag: tag, format: .VSize)";
        }
        else
        {
            out << nl << "if ostr.writeOptionalVSize(tag: tag, len: val.count, elemSize: "
                << p->type()->minWireSize() << ")";
        }
        out << sb;
        out << nl << "write(to: ostr, value: val)";
        out << eb;
    }
    out << eb;

    out << eb;
}

void
Gen::TypesVisitor::visitDictionary(const DictionaryPtr& p)
{
    const string swiftModule = getSwiftModule(getTopLevelModule(ContainedPtr::dynamicCast(p)));
    const string name = getUnqualified(getAbsolute(p), swiftModule);
    int typeCtx = 0;

    const string keyType = typeToString(p->keyType(), p, p->keyMetaData(), false, typeCtx);
    const string valueType = typeToString(p->valueType(), p, p->valueMetaData(), false, typeCtx);
    out << sp;
    writeDocSummary(out, p);
    out << nl << "public typealias " << fixIdent(name) << " = [" << keyType << ": " << valueType << "]";

    const string ostr = getUnqualified("Ice.OutputStream", swiftModule);
    const string istr = getUnqualified("Ice.InputStream", swiftModule);

    const string optionalFormat = getUnqualified(getOptionalFormat(p), swiftModule);
    const bool isVariableLength = p->keyType()->isVariableLength() || p->valueType()->isVariableLength();
    const size_t minWireSize = p->keyType()->minWireSize() + p->valueType()->minWireSize();

    out << sp;
    out << nl << "/// Helper class to read and write `" << fixIdent(name) << "` dictionary values from";
    out << nl << "/// `Ice.InputStream` and `Ice.OutputStream`.";
    out << nl << "public struct " << name << "Helper";
    out << sb;

    out << nl << "/// Read a `" << fixIdent(name) << "` dictionary from the stream.";
    out << nl << "///";
    out << nl << "/// - parameter istr: `Ice.InputStream` - The stream to read from.";
    out << nl << "///";
    out << nl << "/// - returns: `" << fixIdent(name) << "` - The dictionary read from the stream.";
    out << nl << "public static func read(from istr: " << istr << ") throws -> " << fixIdent(name);
    out << sb;
    out << nl << "let sz = try Swift.Int(istr.readSize())";
    out << nl << "var v = " << fixIdent(name) << "()";
    if(isClassType(p->valueType()))
    {
        out << nl << "let e = " << getUnqualified("Ice.DictEntryArray", swiftModule) << "<" << keyType << ", "
            << valueType << ">(size: sz)";
        out << nl << "for i in 0 ..< sz";
        out << sb;
        string keyParam = "let key: " + keyType;
        writeMarshalUnmarshalCode(out, p->keyType(), p, keyParam, false);
        out << nl << "v[key] = nil as " << valueType;
        out << nl << "Swift.withUnsafeMutablePointer(to: &v[key, default:nil])";
        out << sb;
        out << nl << "e.values[i] = Ice.DictEntry<" << keyType << ", " << valueType << ">("
            << "key: key, "
            << "value: $0)";
        out << eb;
        writeMarshalUnmarshalCode(out, p->valueType(), p, "e.values[i].value.pointee", false);
        out << eb;

        out << nl << "for i in 0..<sz" << sb;
        out << nl << "Swift.withUnsafeMutablePointer(to: &v[e.values[i].key, default:nil])";
        out << sb;
        out << nl << "e.values[i].value = $0";
        out << eb;
        out << eb;
    }
    else
    {
        out << nl << "for _ in 0 ..< sz";
        out << sb;
        string keyParam = "let key: " + keyType;
        writeMarshalUnmarshalCode(out, p->keyType(), p, keyParam, false);
        string valueParam = "let value: " + typeToString(p->valueType(), p);
        writeMarshalUnmarshalCode(out, p->valueType(), p, valueParam, false);
        out << nl << "v[key] = value";
        out << eb;
    }

    out << nl << "return v";
    out << eb;

    out << nl << "/// Read an optional `" << fixIdent(name) << "?` dictionary from the stream.";
    out << nl << "///";
    out << nl << "/// - parameter istr: `Ice.InputStream` - The stream to read from.";
    out << nl << "///";
    out << nl << "/// - parameter tag: `Int32` - The numeric tag associated with the value.";
    out << nl << "///";
    out << nl << "/// - returns: `" << fixIdent(name) << "` - The dictionary read from the stream.";
    out << nl << "public static func read(from istr: " << istr << ", tag: Swift.Int32) throws -> "
        << fixIdent(name) << "?";
    out << sb;
    out << nl << "guard try istr.readOptional(tag: tag, expectedFormat: " << optionalFormat << ") else";
    out << sb;
    out << nl << "return nil";
    out << eb;
    if(p->keyType()->isVariableLength() || p->valueType()->isVariableLength())
    {
        out << nl << "try istr.skip(4)";
    }
    else
    {
        out << nl << "try istr.skipSize()";
    }
    out << nl << "return try read(from: istr)";
    out << eb;

    out << sp;
    out << nl << "/// Wite a `" << fixIdent(name) << "` dictionary to the stream.";
    out << nl << "///";
    out << nl << "/// - parameter ostr: `Ice.OuputStream` - The stream to write to.";
    out << nl << "///";
    out << nl << "/// - parameter value: `" << fixIdent(name) << "` - The dictionary value to write to the stream.";
    out << nl << "public static func write(to ostr: " << ostr << ", value v: " << fixIdent(name) << ")";
    out << sb;
    out << nl << "ostr.write(size: v.count)";
    out << nl << "for (key, value) in v";
    out << sb;
    writeMarshalUnmarshalCode(out, p->keyType(), p, "key", true);
    writeMarshalUnmarshalCode(out, p->valueType(), p, "value", true);
    out << eb;
    out << eb;

    out << sp;
    out << nl << "/// Wite an optional `" << fixIdent(name) << "?` dictionary to the stream.";
    out << nl << "///";
    out << nl << "/// - parameter ostr: `Ice.OuputStream` - The stream to write to.";
    out << nl << "///";
    out << nl << "/// - parameter tag: `Int32` - The numeric tag associated with the value.";
    out << nl << "///";
    out << nl << "/// - parameter value: `" << fixIdent(name) << "` - The dictionary value to write to the stream.";
    out << nl << "public static func write(to ostr: " << ostr << ", tag: Swift.Int32, value v: "
        << fixIdent(name) << "?)";
    out << sb;
    out << nl << "guard let val = v else";
    out << sb;
    out << nl << "return";
    out << eb;
    if(isVariableLength)
    {
        out << nl << "if ostr.writeOptional(tag: tag, format: " << optionalFormat << ")";
        out << sb;
        out << nl << "let pos = ostr.startSize()";
        out << nl << "write(to: ostr, value: val)";
        out << nl << "ostr.endSize(position: pos)";
        out << eb;
    }
    else
    {
        out << nl << "if ostr.writeOptionalVSize(tag: tag, len: val.count, elemSize: " << minWireSize << ")";
        out << sb;
        out << nl << "write(to: ostr, value: val)";
        out << eb;
    }
    out << eb;

    out << eb;
}

void
Gen::TypesVisitor::visitEnum(const EnumPtr& p)
{
    const string swiftModule = getSwiftModule(getTopLevelModule(ContainedPtr::dynamicCast(p)));
    const string name = fixIdent(getUnqualified(getAbsolute(p), swiftModule));
    const EnumeratorList enumerators = p->enumerators();
    const string enumType = p->maxValue() <= 0xFF ? "Swift.UInt8" : "Swift.Int32";
    const string optionalFormat = getOptionalFormat(p);

    out << sp;
    writeDocSummary(out, p);
    writeSwiftAttributes(out, p->getMetaData());
    out << nl << "public enum " << name << ": " << enumType;
    out << sb;

    for(EnumeratorList::const_iterator en = enumerators.begin(); en != enumerators.end(); ++en)
    {
        StringList sl = splitComment((*en)->comment());
        out << nl << "/// " << fixIdent((*en)->name());
        if(!sl.empty())
        {
            out << " ";
            writeDocLines(out, sl, false);
        }
        out << nl << "case " << fixIdent((*en)->name()) << " = " << (*en)->value();
    }

    out << nl << "public init()";
    out << sb;
    out << nl << "self = ." << fixIdent((*enumerators.begin())->name());
    out << eb;

    out << eb;

    out << sp;
    out << nl << "/// An `Ice.InputStream` extension to read `" << name << "` enumerated values from the stream.";
    out << nl << "public extension " << getUnqualified("Ice.InputStream", swiftModule);
    out << sb;

    out << sp;
    out << nl << "/// Read an enumerated value.";
    out << nl << "///";
    out << nl << "/// - returns: `" << name << "` - The enumarated value.";
    out << nl << "func read() throws -> " << name;
    out << sb;
    out << nl << "let rawValue: " << enumType << " = try read(enumMaxValue: " << p->maxValue() << ")";
    out << nl << "guard let val = " << name << "(rawValue: rawValue) else";
    out << sb;
    out << nl << "throw " << getUnqualified("Ice.MarshalException", swiftModule) << "(reason: \"invalid enum value\")";
    out << eb;
    out << nl << "return val";
    out << eb;

    out << sp;
    out << nl << "/// Read an optional enumerated value from the stream.";
    out << nl << "///";
    out << nl << "/// - parameter tag: `Int32` - The numeric tag associated with the value.";
    out << nl << "///";
    out << nl << "/// - returns: `" << name << "` - The enumerated value.";
    out << nl << "func read(tag: Swift.Int32) throws -> " << name << "?";
    out << sb;
    out << nl << "guard try readOptional(tag: tag, expectedFormat: " << optionalFormat << ") else";
    out << sb;
    out << nl << "return nil";
    out << eb;
    out << nl << "return try read() as " << name;
    out << eb;

    out << eb;

    out << sp;
    out << nl << "/// An `Ice.OutputStream` extension to write `" << name << "` enumerated values to the stream.";
    out << nl << "public extension " << getUnqualified("Ice.OutputStream", swiftModule);
    out << sb;

    out << sp;
    out << nl << "/// Writes an enumerated value to the stream.";
    out << nl << "///";
    out << nl << "/// parameter _: `" << name << "` - The enumerator to write.";
    out << nl << "func write(_ v: " << name << ")";
    out << sb;
    out << nl << "write(enum: v.rawValue, maxValue: " << p->maxValue() << ")";
    out << eb;

    out << sp;
    out << nl << "/// Writes an optional enumerated value to the stream.";
    out << nl << "///";
    out << nl << "/// parameter tag: `Int32` - The numeric tag associated with the value.";
    out << nl << "///";
    out << nl << "/// parameter _: `" << name << "` - The enumerator to write.";
    out << nl << "func write(tag: Swift.Int32, value: " << name << "?)";
    out << sb;
    out << nl << "guard let v = value else";
    out << sb;
    out << nl << "return";
    out << eb;
    out << nl << "write(tag: tag, val: v.rawValue, maxValue: " << p->maxValue() << ")";
    out << eb;

    out << eb;
}

void
Gen::TypesVisitor::visitConst(const ConstPtr& p)
{
    const string name = fixIdent(p->name());
    const TypePtr type = p->type();
    const string swiftModule = getSwiftModule(getTopLevelModule(ContainedPtr::dynamicCast(p)));

    writeDocSummary(out, p);
    out << nl << "public let " << name << ": " << typeToString(type, p) << " = ";
    writeConstantValue(out, type, p->valueType(), p->value(), p->getMetaData(), swiftModule);
    out << nl;
}

Gen::ProxyVisitor::ProxyVisitor(::IceUtilInternal::Output& o) : out(o)
{
}

bool
Gen::ProxyVisitor::visitModuleStart(const ModulePtr& p)
{
<<<<<<< HEAD
    return p->hasClassDefs();
=======
    return p->hasInterfaceDefs();
>>>>>>> 06ac1b78
}

void
Gen::ProxyVisitor::visitModuleEnd(const ModulePtr&)
{
}

bool
Gen::ProxyVisitor::visitInterfaceDefStart(const InterfaceDefPtr& p)
{
<<<<<<< HEAD
    if(!p->isInterface() && p->allOperations().empty())
    {
        return false;
    }

    ClassList bases = p->bases();
    bool hasBase = false;
    while(!bases.empty() && !hasBase)
    {
        ClassDefPtr baseClass = bases.front();
        if(!baseClass->isInterface() && baseClass->allOperations().empty())
        {
            // does not count
            bases.pop_front();
        }
        else
        {
            hasBase = true;
        }
    }
=======
    InterfaceList bases = p->bases();
>>>>>>> 06ac1b78

    const string swiftModule = getSwiftModule(getTopLevelModule(ContainedPtr::dynamicCast(p)));
    const string name = getUnqualified(getAbsolute(p), swiftModule);
    const string traits = name + "Traits";
    const string prx = name + "Prx";
    const string prxI = name + "PrxI";

    out << sp;
    writeProxyDocSummary(out, p, swiftModule);
    out << nl << "public protocol " << prx << ":";
    if (bases.size() == 0)
    {
        out << " " << getUnqualified("Ice.ObjectPrx", swiftModule);
    }
    else
    {
        for(InterfaceList::const_iterator i = bases.begin(); i != bases.end();)
        {
            out << " " << getUnqualified(getAbsolute(*i), swiftModule) << "Prx";
            if(++i != bases.end())
            {
                out << ",";
            }
        }
    }
    out << sb;
    out << eb;

    out << sp;
    out << nl;
    if(swiftModule == "Ice")
    {
        out << "internal ";
    }
    else
    {
        out << "private ";
    }
    out << "final class " << prxI << ": " << getUnqualified("Ice.ObjectPrxI", swiftModule) << ", " << prx;
    out << sb;

    out << nl << "public override class func ice_staticId() -> Swift.String";
    out << sb;
    out << nl << "return " << traits << ".staticId";
    out << eb;

    out << eb;

    //
    // checkedCast
    //
    out << sp;
    out << nl << "/// Casts a proxy to the requested type. This call contacts the server and verifies that the object";
    out << nl << "/// implements this type.";
    out << nl << "///";
    out << nl << "/// It will throw a local exception if a communication error occurs. You can optionally supply a";
    out << nl << "/// facet name and a context map.";
    out << nl << "///";
    out << nl << "/// - parameter prx: `Ice.ObjectPrx` - The proxy to be cast.";
    out << nl << "///";
    out << nl << "/// - parameter type: `" << prx << ".Protocol` - The proxy type to cast to.";
    out << nl << "///";
    out << nl << "/// - parameter facet: `String` - The optional name of the desired facet.";
    out << nl << "///";
    out << nl << "/// - parameter context: `Ice.Context` The optional context dictionary for the remote invocation.";
    out << nl << "///";
    out << nl << "/// - returns: `" << prx << "` - A proxy with the requested type or nil if the objet does not";
    out << nl << "///   support this type.";
    out << nl << "///";
    out << nl << "/// - throws: `Ice.LocalException` if a communication error occurs.";
    out << nl << "public func checkedCast" << spar
        << ("prx: " + getUnqualified("Ice.ObjectPrx", swiftModule))
        << ("type: " + prx + ".Protocol")
        << ("facet: Swift.String? = nil")
        << ("context: " + getUnqualified("Ice.Context", swiftModule) + "? = nil")
        << epar << " throws -> " << prx << "?";
    out << sb;
    out << nl << "return try " << prxI << ".checkedCast(prx: prx, facet: facet, context: context) as " << prxI << "?";
    out << eb;

    //
    // uncheckedCast
    //
    out << sp;
    out << nl << "/// Downcasts the given proxy to this type without contacting the remote server.";
    out << nl << "///";
    out << nl << "/// - parameter prx: `Ice.ObjectPrx` The proxy to be cast.";
    out << nl << "///";
    out << nl << "/// - parameter type: `" << prx << ".Protocol` - The proxy type to cast to.";
    out << nl << "///";
    out << nl << "/// - parameter facet: `String` - The optional name of the desired facet";
    out << nl << "///";
    out << nl << "/// - returns: `" << prx << "` - A proxy with the requested type";
    out << nl << "public func uncheckedCast" << spar
        << ("prx: " + getUnqualified("Ice.ObjectPrx", swiftModule))
        << ("type: " + prx + ".Protocol")
        << ("facet: Swift.String? = nil") << epar << " -> " << prx;
    out << sb;
    out << nl << "return " << prxI << ".uncheckedCast(prx: prx, facet: facet) as " << prxI;
    out << eb;

    //
    // ice_staticId
    //
    out << sp;
    out << nl << "/// Returns the Slice type id of the interface or class associated with this proxy type.";
    out << nl << "///";
    out << nl << "/// parameter type: `" << prx << ".Protocol` -  The proxy type to retrieve the type id.";
    out << nl << "///";
    out << nl << "/// returns: `String` - The type id of the interface or class associated with this proxy type.";
    out << nl << "public func ice_staticId" << spar << ("_ type: " + prx + ".Protocol") << epar << " -> Swift.String";
    out << sb;
    out << nl << "return " << traits << ".staticId";
    out << eb;

    //
    // InputStream extension
    //
    out << sp;
    out << nl << "/// Extension to `Ice.InputStream` class to support reading proxy of type";
    out << nl << "/// `" << prx << "`.";
    out << nl << "public extension " << getUnqualified("Ice.InputStream", swiftModule);
    out << sb;

    out << nl << "/// Extracts a proxy from the stream. The stream must have been initialized with a communicator.";
    out << nl << "///";
    out << nl << "/// - parameter type: `" << prx << ".Protocol` - The type of the proxy to be extracted.";
    out << nl << "///";
    out << nl << "/// - returns: `" << prx << "?` - The extracted proxy";
    out << nl << "func read(_ type: " << prx << ".Protocol) throws -> " << prx << "?";
    out << sb;
    out << nl << "return try read() as " << prxI << "?";
    out << eb;

    out << nl << "/// Extracts a proxy from the stream. The stream must have been initialized with a communicator.";
    out << nl << "///";
    out << nl << "/// - parameter tag: `Int32` - The numeric tag associated with the value.";
    out << nl << "///";
    out << nl << "/// - parameter type: `" << prx << ".Protocol` - The type of the proxy to be extracted.";
    out << nl << "///";
    out << nl << "/// - returns: `" << prx << "` - The extracted proxy.";
    out << nl << "func read(tag: Swift.Int32, type: " << prx << ".Protocol) throws -> " << prx << "?";
    out << sb;
    out << nl << "return try read(tag: tag) as " << prxI << "?";
    out << eb;

    out << eb;

    out << sp;
    writeProxyDocSummary(out, p, swiftModule);
    out << nl << "public extension " << prx;
    out << sb;

    return true;
}

void
Gen::ProxyVisitor::visitInterfaceDefEnd(const InterfaceDefPtr&)
{
    out << eb;
}

void
Gen::ProxyVisitor::visitOperation(const OperationPtr& op)
{
    writeProxyOperation(out, op);
    writeProxyAsyncOperation(out, op);
}

Gen::ValueVisitor::ValueVisitor(::IceUtilInternal::Output& o) : out(o)
{
}

bool
Gen::ValueVisitor::visitClassDefStart(const ClassDefPtr& p)
{
<<<<<<< HEAD
    if(p->isInterface())
    {
        return false;
    }

=======
>>>>>>> 06ac1b78
    const string prefix = getClassResolverPrefix(p->unit());
    const string swiftModule = getSwiftModule(getTopLevelModule(ContainedPtr::dynamicCast(p)));
    const string name = getUnqualified(getAbsolute(p), swiftModule);
    const string traits = name + "Traits";

    ClassDefPtr base = p->base();

    out << sp;
    out << nl << "/// :nodoc:";
    out << nl << "public class " << name << "_TypeResolver: " << getUnqualified("Ice.ValueTypeResolver", swiftModule);
    out << sb;
    out << nl << "public override func type() -> " << getUnqualified("Ice.Value.Type", swiftModule);
    out << sb;
    out << nl << "return " << fixIdent(name) << ".self";
    out << eb;
    out << eb;

    if(p->compactId() >= 0)
    {
        //
        // For each Value class using a compact id we generate an extension
        // method in TypeIdResolver.
        //
        out << sp;
        out << nl << "public extension " << getUnqualified("Ice.TypeIdResolver", swiftModule);
        out << sb;
        out << nl << "@objc static func TypeId_" << p->compactId() << "() -> Swift.String";
        out << sb;
        out << nl << "return \"" << p->scoped() << "\"";
        out << eb;
        out << eb;
    }

    //
    // For each Value class we generate an extension method in ClassResolver
    //
    ostringstream factory;
    factory << prefix;
    vector<string> parts = splitScopedName(p->scoped());
    for(vector<string>::const_iterator it = parts.begin(); it != parts.end();)
    {
        factory << (*it);
        if(++it != parts.end())
        {
            factory << "_";
        }
    }

    out << sp;
    out << nl << "public extension " << getUnqualified("Ice.ClassResolver", swiftModule);
    out << sb;
    out << nl << "@objc static func " << factory.str() << "() -> "
        << getUnqualified("Ice.ValueTypeResolver", swiftModule);
    out << sb;
    out << nl << "return " << name << "_TypeResolver()";
    out << eb;
    out << eb;

    out << sp;
    writeDocSummary(out, p);
    writeSwiftAttributes(out, p->getMetaData());
    out << nl << "open class " << fixIdent(name) << ": ";
    if(base)
    {
        out << fixIdent(getUnqualified(getAbsolute(base), swiftModule));
    }
    else
    {
        out << getUnqualified("Ice.Value", swiftModule);
    }
    out << sb;

    const DataMemberList members = p->dataMembers();
    const DataMemberList baseMembers = base ? base->allDataMembers() : DataMemberList();
    const DataMemberList allMembers = p->allDataMembers();
    const DataMemberList optionalMembers = p->orderedOptionalDataMembers();

    const bool basePreserved = p->inheritsMetaData("preserve-slice");
    const bool preserved = p->hasMetaData("preserve-slice");

    writeMembers(out, members, p);
    if(preserved && !basePreserved)
    {
        out << nl << "var _slicedData: " << getUnqualified("Ice.SlicedData?", swiftModule);
    }

    if(!base || !members.empty())
    {
        writeDefaultInitializer(out, true, !base);
    }
    writeMemberwiseInitializer(out, members, baseMembers, allMembers, p, !base);

    out << sp;
    out << nl << "/// Returns the Slice type ID of the most-derived interface supported by this object.";
    out << nl << "///";
    out << nl << "/// - returns: `String` - The Slice type ID of the most-derived interface supported by this object";
    out << nl << "open override func ice_id() -> Swift.String" << sb;
    out << nl << "return " << traits << ".staticId";
    out << eb;

    out << sp;
    out << nl << "/// Returns the Slice type ID of the interface supported by this object.";
    out << nl << "///";
    out << nl << "/// - returns: `String` - The Slice type ID of the interface supported by this object.";
    out << nl << "open override class func ice_staticId() -> Swift.String" << sb;
    out << nl << "return " << traits << ".staticId";
    out << eb;

    out << sp;
    out << nl << "open override func _iceReadImpl(from istr: "
        << getUnqualified("Ice.InputStream", swiftModule) << ") throws";
    out << sb;
    out << nl << "_ = try istr.startSlice()";
    for(DataMemberList::const_iterator i = members.begin(); i != members.end(); ++i)
    {
        DataMemberPtr member = *i;
        if(!member->optional())
        {
            writeMarshalUnmarshalCode(out, member->type(), p, "self." + fixIdent(member->name()), false);
        }
    }
    for(DataMemberList::const_iterator d = optionalMembers.begin(); d != optionalMembers.end(); ++d)
    {
        writeMarshalUnmarshalCode(out, (*d)->type(), p, "self." + fixIdent((*d)->name()), false, (*d)->tag());
    }
    out << nl << "try istr.endSlice()";
    if(base)
    {
        out << nl << "try super._iceReadImpl(from: istr);";
    }
    out << eb;

    out << sp;
    out << nl << "open override func _iceWriteImpl(to ostr: "
        << getUnqualified("Ice.OutputStream", swiftModule) << ")";
    out << sb;
    out << nl << "ostr.startSlice(typeId: " << name << "Traits.staticId, compactId: " << p->compactId()
        << ", last: " << (!base ? "true" : "false") << ")";
    for(DataMemberList::const_iterator i = members.begin(); i != members.end(); ++i)
    {
        DataMemberPtr member = *i;
        TypePtr type = member->type();
        if(!member->optional())
        {
            writeMarshalUnmarshalCode(out, member->type(), p, "self." + fixIdent(member->name()), true);
        }
    }
    for(DataMemberList::const_iterator d = optionalMembers.begin(); d != optionalMembers.end(); ++d)
    {
        writeMarshalUnmarshalCode(out, (*d)->type(), p, "self." + fixIdent((*d)->name()), true, (*d)->tag());
    }
    out << nl << "ostr.endSlice()";
    if(base)
    {
        out << nl << "super._iceWriteImpl(to: ostr);";
    }
    out << eb;

    if(preserved && !basePreserved)
    {
        out << sp;
        out << nl << "/// Returns the sliced data if the value has a preserved-slice base class and has been sliced";
        out << nl << "/// during un-marshaling of the value, nil is returned otherwise.";
        out << nl << "///";
        out << nl << "/// returns: `Ice.SlicedData?` - The sliced data or nil";
        out << nl << "open override func ice_getSlicedData() -> " << getUnqualified("Ice.SlicedData?", swiftModule)
            << sb;
        out << nl << "return _slicedData";
        out << eb;

        out << sp;
        out << nl << "open override func _iceRead(from istr: " << getUnqualified("Ice.InputStream", swiftModule)
            << ") throws" << sb;
        out << nl << "istr.startValue()";
        out << nl << "try _iceReadImpl(from: istr)";
        out << nl << "_slicedData = try istr.endValue(preserve: true)";
        out << eb;

        out << sp;
        out << nl << "open override func _iceWrite(to ostr: " << getUnqualified("Ice.OutputStream", swiftModule)
            << ")" << sb;
        out << nl << "ostr.startValue(data: _slicedData)";
        out << nl << "_iceWriteImpl(to: ostr)";
        out << nl << "ostr.endValue()";
        out << eb;
    }

    return true;
}

void
Gen::ValueVisitor::visitClassDefEnd(const ClassDefPtr&)
{
    out << eb;
}

void
Gen::ValueVisitor::visitOperation(const OperationPtr&)
{
}

Gen::ObjectVisitor::ObjectVisitor(::IceUtilInternal::Output& o) : out(o)
{
}

bool
Gen::ObjectVisitor::visitModuleStart(const ModulePtr&)
{
    return true;
}

void
Gen::ObjectVisitor::visitModuleEnd(const ModulePtr&)
{
}

bool
Gen::ObjectVisitor::visitInterfaceDefStart(const InterfaceDefPtr& p)
{
<<<<<<< HEAD
    if(!p->isInterface() && p->allOperations().empty())
    {
        return false;
    }

=======
>>>>>>> 06ac1b78
    const string swiftModule = getSwiftModule(getTopLevelModule(ContainedPtr::dynamicCast(p)));
    const string disp = fixIdent(getUnqualified(getAbsolute(p), swiftModule) + "Disp");
    const string traits = fixIdent(getUnqualified(getAbsolute(p), swiftModule) + "Traits");
    const string servant = fixIdent(getUnqualified(getAbsolute(p), swiftModule));

    //
    // Disp struct
    //
    out << sp;
    out << sp;
    out << nl << "/// Dispatcher for `" << servant << "` servants.";
    out << nl << "public struct " << disp << ": " << getUnqualified("Ice.Disp", swiftModule);
    out << sb;
    out << nl << "public let servant: " << servant;

    out << nl << "private static let defaultObject = " << getUnqualified("Ice.ObjectI", swiftModule)
        << "<" << traits << ">()";

    out << sp;
    out << nl << "public init(_ servant: " << servant << ")";
    out << sb;
    out << nl << "self.servant = servant";
    out << eb;

    const OperationList allOps = p->allOperations();

    StringList allOpNames;
    transform(allOps.begin(), allOps.end(), back_inserter(allOpNames),
              [](const ContainedPtr& it)
              {
                  return it->name();
              });

    allOpNames.push_back("ice_id");
    allOpNames.push_back("ice_ids");
    allOpNames.push_back("ice_isA");
    allOpNames.push_back("ice_ping");
    allOpNames.sort();
    allOpNames.unique();

    out << sp;
    out << nl;
    out << "public func dispatch";
    out << spar;
    out << ("request: " + getUnqualified("Ice.Request", swiftModule));
    out << ("current: " + getUnqualified("Ice.Current", swiftModule));
    out << epar;
    out << " throws -> PromiseKit.Promise<" << getUnqualified("Ice.OutputStream", swiftModule) << ">?";

    out << sb;
    // Call startOver() so that dispatch interceptors can retry requests
    out << nl << "request.startOver()";
    out << nl << "switch current.operation";
    out << sb;
    out.dec(); // to align case with switch
    for(StringList::const_iterator q = allOpNames.begin(); q != allOpNames.end(); ++q)
    {
        const string opName = *q;
        out << nl << "case \"" << opName << "\":";
        out.inc();
        if(opName == "ice_id" || opName == "ice_ids" || opName == "ice_isA" || opName == "ice_ping")
        {
            out << nl << "return try (servant as? Object ?? " << disp << ".defaultObject)._iceD_"
                << opName << "(incoming: request, current: current)";
        }
        else
        {
            out << nl << "return try servant._iceD_" << opName << "(incoming: request, current: current)";
        }
        out.dec();
    }
    out << nl << "default:";
    out.inc();
    out << nl << "throw " << getUnqualified("Ice.OperationNotExistException", swiftModule)
        << "(id: current.id, facet: current.facet, operation: current.operation)";
    // missing dec to compensate for the extra dec after switch sb
    out << eb;
    out << eb;
    out << eb;

    //
    // Protocol
    //
    InterfaceList bases = p->bases();
    StringList baseNames;
    for(InterfaceList::const_iterator i = bases.begin(); i != bases.end(); ++i)
    {
        baseNames.push_back(fixIdent(getUnqualified(getAbsolute(*i), swiftModule)));
    }

    //
    // Check for swift:inherits metadata.
    //
    const StringList metaData = p->getMetaData();
    static const string prefix = "swift:inherits:";
    for(StringList::const_iterator q = metaData.begin(); q != metaData.end(); ++q)
    {
        if(q->find(prefix) == 0)
        {
            baseNames.push_back(q->substr(prefix.size()));
        }
    }

    out << sp;
    writeDocSummary(out, p);
    out << nl << "public protocol " << servant;
    if(!baseNames.empty())
    {
        out << ":";
    }

    for(StringList::const_iterator i = baseNames.begin(); i != baseNames.end();)
    {
        out << " " << (*i);
        if(++i != baseNames.end())
        {
            out << ",";
        }
    }

    out << sb;

    return true;
}

void
Gen::ObjectVisitor::visitInterfaceDefEnd(const InterfaceDefPtr&)
{
    out << eb;
}

void
Gen::ObjectVisitor::visitOperation(const OperationPtr& op)
{
    const bool isAmd = operationIsAmd(op);
    const string swiftModule = getSwiftModule(getTopLevelModule(ContainedPtr::dynamicCast(op)));
    const string opName = fixIdent(op->name() + (isAmd ? "Async" : ""));
    const ParamInfoList allInParams = getAllInParams(op);
    const ParamInfoList allOutParams = getAllOutParams(op);
    const ExceptionList allExceptions = op->throws();

    out << sp;
    writeOpDocSummary(out, op, isAmd, true);
    out << nl << "func " << opName;
    out << spar;
    for(ParamInfoList::const_iterator q = allInParams.begin(); q != allInParams.end(); ++q)
    {
        ostringstream s;
        s << q->name << ": " << q->typeStr;
        out << s.str();
    }
    out << ("current: " + getUnqualified("Ice.Current", swiftModule));
    out << epar;

    if(isAmd)
    {
        out << " -> PromiseKit.Promise<" << (allOutParams.size() > 0 ? operationReturnType(op) : "Swift.Void") << ">";
    }
    else
    {
        out << " throws";
        if(allOutParams.size() > 0)
        {
            out << " -> " << operationReturnType(op);
        }
    }
}

Gen::ObjectExtVisitor::ObjectExtVisitor(::IceUtilInternal::Output& o) : out(o)
{
}

bool
Gen::ObjectExtVisitor::visitModuleStart(const ModulePtr&)
{
    return true;
}

void
Gen::ObjectExtVisitor::visitModuleEnd(const ModulePtr&)
{
}

bool
Gen::ObjectExtVisitor::visitInterfaceDefStart(const InterfaceDefPtr& p)
{
<<<<<<< HEAD
    if(!p->isInterface() && p->allOperations().empty())
    {
        return false;
    }

=======
>>>>>>> 06ac1b78
    const string swiftModule = getSwiftModule(getTopLevelModule(ContainedPtr::dynamicCast(p)));
    const string name = getUnqualified(getAbsolute(p), swiftModule);

    out << sp;
    writeServantDocSummary(out, p, swiftModule);
    out << nl << "public extension " << fixIdent(name);

    out << sb;
    return true;
}

void
Gen::ObjectExtVisitor::visitInterfaceDefEnd(const InterfaceDefPtr&)
{
    out << eb;
}

void
Gen::ObjectExtVisitor::visitOperation(const OperationPtr& op)
{
    if(operationIsAmd(op))
    {
        writeDispatchAsyncOperation(out, op);
    }
    else
    {
        writeDispatchOperation(out, op);
    }
}<|MERGE_RESOLUTION|>--- conflicted
+++ resolved
@@ -370,8 +370,6 @@
 bool
 Gen::TypesVisitor::visitInterfaceDefStart(const InterfaceDefPtr& p)
 {
-<<<<<<< HEAD
-=======
     const string swiftModule = getSwiftModule(getTopLevelModule(ContainedPtr::dynamicCast(p)));
     const string name = fixIdent(getUnqualified(getAbsolute(p), swiftModule));
     const string traits = fixIdent(getUnqualified(getAbsolute(p), swiftModule) + "Traits");
@@ -417,7 +415,6 @@
 bool
 Gen::TypesVisitor::visitExceptionStart(const ExceptionPtr& p)
 {
->>>>>>> 06ac1b78
     const string swiftModule = getSwiftModule(getTopLevelModule(ContainedPtr::dynamicCast(p)));
     const string name = getUnqualified(getAbsolute(p), swiftModule);
 
@@ -1151,11 +1148,7 @@
 bool
 Gen::ProxyVisitor::visitModuleStart(const ModulePtr& p)
 {
-<<<<<<< HEAD
-    return p->hasClassDefs();
-=======
     return p->hasInterfaceDefs();
->>>>>>> 06ac1b78
 }
 
 void
@@ -1166,30 +1159,7 @@
 bool
 Gen::ProxyVisitor::visitInterfaceDefStart(const InterfaceDefPtr& p)
 {
-<<<<<<< HEAD
-    if(!p->isInterface() && p->allOperations().empty())
-    {
-        return false;
-    }
-
-    ClassList bases = p->bases();
-    bool hasBase = false;
-    while(!bases.empty() && !hasBase)
-    {
-        ClassDefPtr baseClass = bases.front();
-        if(!baseClass->isInterface() && baseClass->allOperations().empty())
-        {
-            // does not count
-            bases.pop_front();
-        }
-        else
-        {
-            hasBase = true;
-        }
-    }
-=======
     InterfaceList bases = p->bases();
->>>>>>> 06ac1b78
 
     const string swiftModule = getSwiftModule(getTopLevelModule(ContainedPtr::dynamicCast(p)));
     const string name = getUnqualified(getAbsolute(p), swiftModule);
@@ -1366,14 +1336,6 @@
 bool
 Gen::ValueVisitor::visitClassDefStart(const ClassDefPtr& p)
 {
-<<<<<<< HEAD
-    if(p->isInterface())
-    {
-        return false;
-    }
-
-=======
->>>>>>> 06ac1b78
     const string prefix = getClassResolverPrefix(p->unit());
     const string swiftModule = getSwiftModule(getTopLevelModule(ContainedPtr::dynamicCast(p)));
     const string name = getUnqualified(getAbsolute(p), swiftModule);
@@ -1593,14 +1555,6 @@
 bool
 Gen::ObjectVisitor::visitInterfaceDefStart(const InterfaceDefPtr& p)
 {
-<<<<<<< HEAD
-    if(!p->isInterface() && p->allOperations().empty())
-    {
-        return false;
-    }
-
-=======
->>>>>>> 06ac1b78
     const string swiftModule = getSwiftModule(getTopLevelModule(ContainedPtr::dynamicCast(p)));
     const string disp = fixIdent(getUnqualified(getAbsolute(p), swiftModule) + "Disp");
     const string traits = fixIdent(getUnqualified(getAbsolute(p), swiftModule) + "Traits");
@@ -1787,14 +1741,6 @@
 bool
 Gen::ObjectExtVisitor::visitInterfaceDefStart(const InterfaceDefPtr& p)
 {
-<<<<<<< HEAD
-    if(!p->isInterface() && p->allOperations().empty())
-    {
-        return false;
-    }
-
-=======
->>>>>>> 06ac1b78
     const string swiftModule = getSwiftModule(getTopLevelModule(ContainedPtr::dynamicCast(p)));
     const string name = getUnqualified(getAbsolute(p), swiftModule);
 
