--- conflicted
+++ resolved
@@ -1268,18 +1268,11 @@
 bool
 SwiftGenerator::MetadataVisitor::visitUnitStart(const UnitPtr& unit)
 {
-<<<<<<< HEAD
-    if (p->isTopLevel())
-    {
-        // top-level module
-        const UnitPtr unit = p->unit();
-=======
     using ModuleMap = std::map<std::string, std::string>;
     // Each Slice unit has to map all top-level modules to a single Swift module
     ModuleMap mappedModules;
     // With a given Swift module a Slice module has to map to a single prefix
     std::map<std::string, ModuleMap> mappedModulePrefixes;
->>>>>>> cb1bf995
 
     // Any modules that are directly contained on the unit are (by definition) top-level modules.
     // And since there is only one unit per compilation, this must be all the top-level modules.
