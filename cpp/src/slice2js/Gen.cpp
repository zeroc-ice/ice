--- conflicted
+++ resolved
@@ -1365,13 +1365,7 @@
 
     _out << sp;
 
-<<<<<<< HEAD
-    _out << nl << "Slice.defineValue(" << localScope << "." << name << ", "
-         << "iceC_" << getLocalScope(scoped, "_") << "_ids[" << scopedPos << "]";
-=======
-    _out << nl << "Slice.defineValue(" << localScope << "." << name << ", \""
-         << scoped << "\", " << (preserved ? "true" : "false");
->>>>>>> ce157e51
+    _out << nl << "Slice.defineValue(" << localScope << "." << name << ", \"" << scoped << "\"";
     if(p->compactId() >= 0)
     {
         _out << ", " << p->compactId();
