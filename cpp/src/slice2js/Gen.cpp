//
// Copyright (c) ZeroC, Inc. All rights reserved.
//

#include "Gen.h"
#include "../Ice/Endian.h"
#include "../Ice/FileUtil.h"
#include "../Slice/FileTracker.h"
#include "../Slice/Util.h"
#include "Ice/StringUtil.h"
#include "Ice/UUID.h"

#include <algorithm>
#include <cassert>
#include <iostream>
#include <iterator>

using namespace std;
using namespace Slice;
using namespace Ice;
using namespace IceInternal;

namespace
{
    // Convert a path to a module name, e.g., "../foo/bar/baz.ice" -> "__foo_bar_baz"
    string pathToModule(const string& path)
    {
        string module = removeExtension(path);

        size_t pos = module.find('/');
        if (pos == string::npos)
        {
            pos = module.find('\\');
        }

        if (pos != string::npos)
        {
            module = module.substr(pos + 1);

            // Replace remaining path separators ('/', '\') and ('.') with '_'
            replace(module.begin(), module.end(), '/', '_');
            replace(module.begin(), module.end(), '\\', '_');
            replace(module.begin(), module.end(), '.', '_');
        }

        return module;
    }

    bool ends_with(string_view s, string_view suffix)
    {
#if defined __cpp_lib_starts_ends_with
        return s.ends_with(suffix);
#else
        return s.size() >= suffix.size() && s.compare(s.size() - s.size(), std::string_view::npos, s) == 0;
#endif
    }

    string sliceModeToIceMode(Operation::Mode opMode)
    {
        switch (opMode)
        {
            case Operation::Normal:
                return "0";
            case Operation::Idempotent:
                return "2";
            default:
                assert(false);
        }

        return "???";
    }

    string opFormatTypeToString(const OperationPtr& op)
    {
        switch (op->format())
        {
            case DefaultFormat:
                return "0";
            case CompactFormat:
                return "1";
            case SlicedFormat:
                return "2";
            default:
                assert(false);
        }

        return "???";
    }

    void printHeader(IceInternal::Output& out)
    {
        static const char* header = "//\n"
                                    "// Copyright (c) ZeroC, Inc. All rights reserved.\n"
                                    "//\n";

        out << header;
        out << "//\n";
        out << "// Ice version " << ICE_STRING_VERSION << "\n";
        out << "//\n";
    }

    string escapeParam(const ParamDeclList& params, const string& name)
    {
        string r = name;
        for (ParamDeclList::const_iterator p = params.begin(); p != params.end(); ++p)
        {
            if (Slice::JsGenerator::fixId((*p)->name()) == name)
            {
                r = name + "_";
                break;
            }
        }
        return r;
    }

    void writeDocLines(Output& out, const StringList& lines, bool commentFirst, const string& space = " ")
    {
        StringList l = lines;
        if (!commentFirst)
        {
            out << l.front();
            l.pop_front();
        }
        for (StringList::const_iterator i = l.begin(); i != l.end(); ++i)
        {
            out << nl << " *";
            if (!i->empty())
            {
                out << space << *i;
            }
        }
    }

    void writeSeeAlso(Output& out, const StringList& lines, const string& space = " ")
    {
        for (StringList::const_iterator i = lines.begin(); i != lines.end(); ++i)
        {
            out << nl << " *";
            if (!i->empty())
            {
                out << space << "@see " << *i;
            }
        }
    }

    string getDocSentence(const StringList& lines)
    {
        //
        // Extract the first sentence.
        //
        ostringstream ostr;
        for (StringList::const_iterator i = lines.begin(); i != lines.end(); ++i)
        {
            const string ws = " \t";

            if (i->empty())
            {
                break;
            }
            if (i != lines.begin() && i->find_first_not_of(ws) == 0)
            {
                ostr << " ";
            }
            string::size_type pos = i->find('.');
            if (pos == string::npos)
            {
                ostr << *i;
            }
            else if (pos == i->size() - 1)
            {
                ostr << *i;
                break;
            }
            else
            {
                //
                // Assume a period followed by whitespace indicates the end of the sentence.
                //
                while (pos != string::npos)
                {
                    if (ws.find((*i)[pos + 1]) != string::npos)
                    {
                        break;
                    }
                    pos = i->find('.', pos + 1);
                }
                if (pos != string::npos)
                {
                    ostr << i->substr(0, pos + 1);
                    break;
                }
                else
                {
                    ostr << *i;
                }
            }
        }

        return ostr.str();
    }

    void writeDocSummary(Output& out, const ContainedPtr& p)
    {
        if (p->comment().empty())
        {
            return;
        }

        CommentPtr doc = p->parseComment(false);

        out << nl << "/**";

        if (!doc->overview().empty())
        {
            writeDocLines(out, doc->overview(), true);
        }

        if (!doc->misc().empty())
        {
            writeDocLines(out, doc->misc(), true);
        }

        if (!doc->seeAlso().empty())
        {
            writeSeeAlso(out, doc->seeAlso());
        }

        if (!doc->deprecated().empty())
        {
            out << nl << " *";
            out << nl << " * @deprecated ";
            writeDocLines(out, doc->deprecated(), false);
        }
        else if (doc->isDeprecated())
        {
            out << nl << " *";
            out << nl << " * @deprecated";
        }

        out << nl << " */";
    }

    enum OpDocParamType
    {
        OpDocInParams,
        OpDocOutParams,
        OpDocAllParams
    };

    void writeOpDocParams(
        Output& out,
        const OperationPtr& op,
        const CommentPtr& doc,
        OpDocParamType type,
        const StringList& preParams = StringList(),
        const StringList& postParams = StringList())
    {
        ParamDeclList params;
        switch (type)
        {
            case OpDocInParams:
                params = op->inParameters();
                break;
            case OpDocOutParams:
                params = op->outParameters();
                break;
            case OpDocAllParams:
                params = op->parameters();
                break;
        }

        if (!preParams.empty())
        {
            writeDocLines(out, preParams, true);
        }

        map<string, StringList> paramDoc = doc->parameters();
        for (ParamDeclList::iterator p = params.begin(); p != params.end(); ++p)
        {
            map<string, StringList>::iterator q = paramDoc.find((*p)->name());
            if (q != paramDoc.end())
            {
                out << nl << " * @param " << Slice::JsGenerator::fixId(q->first) << " ";
                writeDocLines(out, q->second, false);
            }
        }

        if (!postParams.empty())
        {
            writeDocLines(out, postParams, true);
        }
    }

    void writeOpDocExceptions(Output& out, const OperationPtr& op, const CommentPtr& doc)
    {
        map<string, StringList> exDoc = doc->exceptions();
        for (map<string, StringList>::iterator p = exDoc.begin(); p != exDoc.end(); ++p)
        {
            //
            // Try to locate the exception's definition using the name given in the comment.
            //
            string name = p->first;
            ExceptionPtr ex = op->container()->lookupException(name, false);
            if (ex)
            {
                name = ex->scoped().substr(2);
            }
            out << nl << " * @throws " << name << " ";
            writeDocLines(out, p->second, false);
        }
    }

    void writeOpDocSummary(
        Output& out,
        const OperationPtr& op,
        const CommentPtr& doc,
        OpDocParamType type,
        bool showExceptions,
        const StringList& preParams = StringList(),
        const StringList& postParams = StringList(),
        const StringList& returns = StringList())
    {
        out << nl << "/**";

        if (!doc->overview().empty())
        {
            writeDocLines(out, doc->overview(), true);
        }

        writeOpDocParams(out, op, doc, type, preParams, postParams);

        if (!returns.empty())
        {
            out << nl << " * @return ";
            writeDocLines(out, returns, false);
        }

        if (showExceptions)
        {
            writeOpDocExceptions(out, op, doc);
        }

        if (!doc->misc().empty())
        {
            writeDocLines(out, doc->misc(), true);
        }

        if (!doc->seeAlso().empty())
        {
            writeSeeAlso(out, doc->seeAlso());
        }

        if (!doc->deprecated().empty())
        {
            out << nl << " *";
            out << nl << " * @deprecated ";
            writeDocLines(out, doc->deprecated(), false);
        }
        else if (doc->isDeprecated())
        {
            out << nl << " *";
            out << nl << " * @deprecated";
        }

        out << nl << " */";
    }
}

Slice::JsVisitor::JsVisitor(Output& out, const vector<pair<string, string>>& imports) : _out(out), _imports(imports) {}

Slice::JsVisitor::~JsVisitor() {}

vector<pair<string, string>>
Slice::JsVisitor::imports() const
{
    return _imports;
}

void
Slice::JsVisitor::writeMarshalDataMembers(const DataMemberList& dataMembers, const DataMemberList& optionalMembers)
{
    for (DataMemberList::const_iterator q = dataMembers.begin(); q != dataMembers.end(); ++q)
    {
        if (!(*q)->optional())
        {
            writeMarshalUnmarshalCode(_out, (*q)->type(), "this." + fixId((*q)->name()), true);
        }
    }

    for (DataMemberList::const_iterator q = optionalMembers.begin(); q != optionalMembers.end(); ++q)
    {
        writeOptionalMarshalUnmarshalCode(_out, (*q)->type(), "this." + fixId((*q)->name()), (*q)->tag(), true);
    }
}

void
Slice::JsVisitor::writeUnmarshalDataMembers(const DataMemberList& dataMembers, const DataMemberList& optionalMembers)
{
    for (DataMemberList::const_iterator q = dataMembers.begin(); q != dataMembers.end(); ++q)
    {
        if (!(*q)->optional())
        {
            writeMarshalUnmarshalCode(_out, (*q)->type(), "this." + fixId((*q)->name()), false);
        }
    }

    for (DataMemberList::const_iterator q = optionalMembers.begin(); q != optionalMembers.end(); ++q)
    {
        writeOptionalMarshalUnmarshalCode(_out, (*q)->type(), "this." + fixId((*q)->name()), (*q)->tag(), false);
    }
}

void
Slice::JsVisitor::writeInitDataMembers(const DataMemberList& dataMembers)
{
    for (DataMemberList::const_iterator q = dataMembers.begin(); q != dataMembers.end(); ++q)
    {
        const string m = fixId((*q)->name());
        _out << nl << "this." << m << " = " << m << ';';
    }
}

string
Slice::JsVisitor::getValue(const string& /*scope*/, const TypePtr& type)
{
    assert(type);

    BuiltinPtr builtin = dynamic_pointer_cast<Builtin>(type);
    if (builtin)
    {
        switch (builtin->kind())
        {
            case Builtin::KindBool:
            {
                return "false";
                break;
            }
            case Builtin::KindByte:
            case Builtin::KindShort:
            case Builtin::KindInt:
            {
                return "0";
                break;
            }
            case Builtin::KindLong:
            {
                return "new Ice.Long(0, 0)";
                break;
            }
            case Builtin::KindFloat:
            case Builtin::KindDouble:
            {
                return "0.0";
                break;
            }
            case Builtin::KindString:
            {
                return "\"\"";
            }
            default:
            {
                return "null";
                break;
            }
        }
    }

    EnumPtr en = dynamic_pointer_cast<Enum>(type);
    if (en)
    {
        return fixId(en->scoped()) + '.' + fixId((*en->enumerators().begin())->name());
    }

    StructPtr st = dynamic_pointer_cast<Struct>(type);
    if (st)
    {
        return "new " + typeToJsString(type) + "()";
    }

    return "null";
}

string
Slice::JsVisitor::writeConstantValue(
    const string& /*scope*/,
    const TypePtr& type,
    const SyntaxTreeBasePtr& valueType,
    const string& value)
{
    ostringstream os;
    ConstPtr constant = dynamic_pointer_cast<Const>(valueType);
    if (constant)
    {
        os << fixId(constant->scoped());
    }
    else
    {
        BuiltinPtr bp = dynamic_pointer_cast<Builtin>(type);
        EnumPtr ep;
        if (bp && bp->kind() == Builtin::KindString)
        {
            //
            // For now, we generate strings in ECMAScript 5 format, with two \unnnn for astral characters
            //
            os << "\"" << toStringLiteral(value, "\b\f\n\r\t\v", "", ShortUCN, 0) << "\"";
        }
        else if (bp && bp->kind() == Builtin::KindLong)
        {
            // It should never fail as the Slice parser has already validated the value.
            int64_t l = std::stoll(value, nullptr, 0);

            //
            // JavaScript doesn't support 64 bit integer so long types are written as
            // two 32 bit words hi, low wrapped in the Ice.Long class.
            //
            // If slice2js runs in a big endian machine we need to swap the words, we do not
            // need to swap the word bytes as we just write each word as a number to the
            // output file.
            //
            if constexpr (endian::native == endian::big)
            {
                os << "new Ice.Long(" << (l & 0xFFFFFFFF) << ", " << ((l >> 32) & 0xFFFFFFFF) << ")";
            }
            else
            {
                os << "new Ice.Long(" << ((l >> 32) & 0xFFFFFFFF) << ", " << (l & 0xFFFFFFFF) << ")";
            }
        }
        else if ((ep = dynamic_pointer_cast<Enum>(type)))
        {
            EnumeratorPtr lte = dynamic_pointer_cast<Enumerator>(valueType);
            assert(lte);
            os << fixId(ep->scoped()) << '.' << fixId(lte->name());
        }
        else
        {
            os << value;
        }
    }
    return os.str();
}

StringList
Slice::JsVisitor::splitComment(const ContainedPtr& p)
{
    StringList result;

    string comment = p->comment();
    string::size_type pos = 0;
    string::size_type nextPos;
    while ((nextPos = comment.find_first_of('\n', pos)) != string::npos)
    {
        result.push_back(string(comment, pos, nextPos - pos));
        pos = nextPos + 1;
    }
    string lastLine = string(comment, pos);
    if (lastLine.find_first_not_of(" \t\n\r") != string::npos)
    {
        result.push_back(lastLine);
    }

    return result;
}

void
Slice::JsVisitor::writeDocCommentFor(const ContainedPtr& p)
{
    StringList lines = splitComment(p);
    bool isDeprecated = p->isDeprecated(false);

    if (lines.empty() && !isDeprecated)
    {
        // There's nothing to write for this doc-comment.
        return;
    }

    _out << nl << "/**";

    for (const auto& line : lines)
    {
        //
        // @param must precede @return, so emit any extra parameter
        // when @return is seen.
        //
        if (line.empty())
        {
            _out << nl << " *";
        }
        else
        {
            _out << nl << " * " << line;
        }
    }

    if (isDeprecated)
    {
        _out << nl << " * @deprecated";
        if (auto reason = p->getDeprecationReason(false))
        {
            // If a reason was supplied, append it after the `@deprecated` tag.
            _out << " " << *reason;
        }
    }

    _out << nl << " **/";
}

Slice::Gen::Gen(const string& base, const vector<string>& includePaths, const string& dir, bool typeScript)
    : _includePaths(includePaths),
      _useStdout(false),
      _typeScript(typeScript)
{
    _fileBase = base;

    string::size_type pos = base.find_last_of("/\\");
    if (pos != string::npos)
    {
        _fileBase = base.substr(pos + 1);
    }

    string file = _fileBase + ".js";

    if (!dir.empty())
    {
        file = dir + '/' + file;
    }

    _javaScriptOutput.open(file.c_str());
    if (!_javaScriptOutput)
    {
        ostringstream os;
        os << "cannot open `" << file << "': " << IceInternal::errorToString(errno);
        throw FileException(__FILE__, __LINE__, os.str());
    }
    FileTracker::instance()->addFile(file);

    if (typeScript)
    {
        file = _fileBase + ".d.ts";

        if (!dir.empty())
        {
            file = dir + '/' + file;
        }

        _typeScriptOutput.open(file.c_str());
        if (!_typeScriptOutput)
        {
            ostringstream os;
            os << "cannot open `" << file << "': " << IceInternal::errorToString(errno);
            throw FileException(__FILE__, __LINE__, os.str());
        }
        FileTracker::instance()->addFile(file);
    }
}

Slice::Gen::Gen(
    const string& base,
    const vector<string>& includePaths,
    const string& /*dir*/,
    bool typeScript,
    ostream& out)
    : _javaScriptOutput(out),
      _typeScriptOutput(out),
      _includePaths(includePaths),
      _useStdout(true),
      _typeScript(typeScript)
{
    _fileBase = base;
    string::size_type pos = base.find_last_of("/\\");
    if (pos != string::npos)
    {
        _fileBase = base.substr(pos + 1);
    }
}

Slice::Gen::~Gen()
{
    if (_javaScriptOutput.isOpen() || _useStdout)
    {
        _javaScriptOutput << '\n';
        _javaScriptOutput.close();
    }

    if (_typeScriptOutput.isOpen() || _useStdout)
    {
        _typeScriptOutput << '\n';
        _typeScriptOutput.close();
    }
}

void
Slice::Gen::generate(const UnitPtr& p)
{
    string module = getJavaScriptModule(p->findDefinitionContext(p->topLevelFile()));

    if (_useStdout)
    {
        _javaScriptOutput << "\n";
        _javaScriptOutput << "/** slice2js: " << _fileBase << ".js generated begin module:\"" << module << "\" **/";
        _javaScriptOutput << "\n";
    }
    printHeader(_javaScriptOutput);
    printGeneratedHeader(_javaScriptOutput, _fileBase + ".ice");

    _javaScriptOutput << nl << "/* eslint-disable */";
    _javaScriptOutput << nl << "/* jshint ignore: start */";
    _javaScriptOutput << nl;

    {
        ImportVisitor importVisitor(_javaScriptOutput, _includePaths);
        p->visit(&importVisitor, false);
        set<string> importedModules = importVisitor.writeImports(p);

        ExportsVisitor exportsVisitor(_javaScriptOutput, importedModules);
        p->visit(&exportsVisitor, false);
        set<string> exportedModules = exportsVisitor.exportedModules();

        set<string> seenModules = importedModules;
        seenModules.merge(exportedModules);

        TypesVisitor typesVisitor(_javaScriptOutput);
        p->visit(&typesVisitor, false);
    }

    if (_useStdout)
    {
        _javaScriptOutput << "\n";
        _javaScriptOutput << "/** slice2js: generated end **/";
        _javaScriptOutput << "\n";
    }

    if (_typeScript)
    {
        if (_useStdout)
        {
            _typeScriptOutput << "\n";
            _typeScriptOutput << "/** slice2js: " << _fileBase << ".d.ts generated begin module:\"" << module
                              << "\" **/";
            _typeScriptOutput << "\n";
        }
        printHeader(_typeScriptOutput);
        printGeneratedHeader(_typeScriptOutput, _fileBase + ".ice");

        TypeScriptImportVisitor importVisitor(_typeScriptOutput);
        p->visit(&importVisitor, false);
        map<string, string> importedTypes = importVisitor.writeImports();

        TypeScriptVisitor typeScriptVisitor(_typeScriptOutput, importedTypes);
        p->visit(&typeScriptVisitor, false);

        if (_useStdout)
        {
            _typeScriptOutput << "\n";
            _typeScriptOutput << "/** slice2js: generated end **/";
            _typeScriptOutput << "\n";
        }
    }
}

Slice::Gen::ImportVisitor::ImportVisitor(IceInternal::Output& out, vector<string> includePaths)
    : JsVisitor(out),
      _seenClass(false),
      _seenInterface(false),
      _seenCompactId(false),
      _seenOperation(false),
      _seenStruct(false),
      _seenUserException(false),
      _seenEnum(false),
      _seenSeq(false),
      _seenDict(false),
      _seenObjectSeq(false),
      _seenObjectDict(false),
      _seenObjectProxyDict(false),
      _includePaths(includePaths)
{
    for (vector<string>::iterator p = _includePaths.begin(); p != _includePaths.end(); ++p)
    {
        *p = fullPath(*p);
    }
}

bool
Slice::Gen::ImportVisitor::visitClassDefStart(const ClassDefPtr& p)
{
    _seenClass = true;
    if (p->compactId() >= 0)
    {
        _seenCompactId = true;
    }
    return true;
}

bool
Slice::Gen::ImportVisitor::visitInterfaceDefStart(const InterfaceDefPtr&)
{
    _seenInterface = true;
    return true;
}

bool
Slice::Gen::ImportVisitor::visitStructStart(const StructPtr&)
{
    _seenStruct = true;
    return false;
}

void
Slice::Gen::ImportVisitor::visitOperation(const OperationPtr&)
{
    _seenOperation = true;
}

bool
Slice::Gen::ImportVisitor::visitExceptionStart(const ExceptionPtr&)
{
    _seenUserException = true;
    return false;
}

void
Slice::Gen::ImportVisitor::visitSequence(const SequencePtr& seq)
{
    BuiltinPtr builtin = dynamic_pointer_cast<Builtin>(seq->type());
    if (builtin)
    {
        switch (builtin->kind())
        {
            case Builtin::KindObject:
                _seenObjectSeq = true;
                break;
            case Builtin::KindObjectProxy:
                _seenObjectProxySeq = true;
                break;
            default:
                break;
        }
    }
    _seenSeq = true;
}

void
Slice::Gen::ImportVisitor::visitDictionary(const DictionaryPtr& dict)
{
    BuiltinPtr builtin = dynamic_pointer_cast<Builtin>(dict->valueType());
    if (builtin)
    {
        switch (builtin->kind())
        {
            case Builtin::KindObject:
                _seenObjectDict = true;
                break;
            case Builtin::KindObjectProxy:
                _seenObjectProxyDict = true;
                break;
            default:
                break;
        }
    }
    _seenDict = true;
}

void
Slice::Gen::ImportVisitor::visitEnum(const EnumPtr&)
{
    _seenEnum = true;
}

set<string>
Slice::Gen::ImportVisitor::writeImports(const UnitPtr& p)
{
    // The JavaScript module we are building as specified by "js:module:" metadata.
    string jsModule = getJavaScriptModule(p->findDefinitionContext(p->topLevelFile()));
    set<string> importedModules = {"Ice"};

    // The imports map maps JavaScript Modules to the set of Slice top-level modules that are imported from the
    // generated JavaScript code. The key is either the JavaScript module specified by "js:module:" metadata or the
    // relative path of the generated JavaScript file.
    map<string, set<string>> imports;

    // The JavaScript files that we import in generated code when building Ice. The user generated code imports
    // the "ice" package.
    set<string> jsIceImports;
    if (jsModule == "ice")
    {
        bool needStreamHelpers = false;
        if (_seenClass || _seenInterface || _seenObjectSeq || _seenObjectDict)
        {
            jsIceImports.insert("Object");
            jsIceImports.insert("Value");
            jsIceImports.insert("TypeRegistry");
            needStreamHelpers = true;
        }

        if (_seenInterface)
        {
            jsIceImports.insert("ObjectPrx");
            jsIceImports.insert("TypeRegistry");
        }

        if (_seenObjectProxySeq || _seenObjectProxyDict)
        {
            jsIceImports.insert("ObjectPrx");
        }

        if (_seenOperation)
        {
            jsIceImports.insert("Operation");
        }

        if (_seenStruct)
        {
            jsIceImports.insert("Struct");
        }

        if (_seenUserException)
        {
            jsIceImports.insert("Exception");
            jsIceImports.insert("TypeRegistry");
        }

        if (_seenEnum)
        {
            jsIceImports.insert("EnumBase");
        }

        if (_seenCompactId)
        {
            jsIceImports.insert("CompactIdRegistry");
        }

        jsIceImports.insert("Long");
        if (_seenDict || _seenObjectDict || _seenObjectProxyDict)
        {
            jsIceImports.insert("HashMap");
            jsIceImports.insert("HashUtil");
            needStreamHelpers = true;
        }

        if (_seenSeq || _seenObjectSeq)
        {
            needStreamHelpers = true;
        }

        if (needStreamHelpers)
        {
            jsIceImports.insert("StreamHelpers");
            jsIceImports.insert("Stream");
        }
    }
    else
    {
        imports["ice"] = set<string>{"Ice"};
    }

    StringList includes = p->includeFiles();

    // Iterate all the included files and generate an import statement for each top-level module in the included file.
    for (const auto& included : includes)
    {
        set<string> sliceTopLevelModules = p->getTopLevelModules(included);

        // The JavaScript module corresponding to the "js:module:" metadata in the included file.
        string jsImportedModule = getJavaScriptModule(p->findDefinitionContext(included));

        if (jsModule == jsImportedModule || jsImportedModule.empty())
        {
            // For Slice modules mapped to the same JavaScript module, or Slice files that doesn't use "js:module".
            // We import them using their Slice include relative path.
            string f = removeExtension(included) + ".js";
            if (IceInternal::isAbsolutePath(f))
            {
                // If the include file is an absolute path, we need to generate a relative path.
                f = relativePath(f, p->topLevelFile());
            }
            else if (f[0] != '.')
            {
                // Make the import relative to the current directory.
                f = "./" + f;
            }
            imports[f] = sliceTopLevelModules;

            for (const auto& topLevelModule : sliceTopLevelModules)
            {
                importedModules.insert(topLevelModule);
            }
        }
        else
        {
            // When importing a generated Slice file from a different JavaScript module, we need to import all
            // top-level modules from the included file.

            if (imports.find(jsImportedModule) == imports.end())
            {
                imports[jsImportedModule] = set<string>{};
            }

            for (const auto& topLevelModule : sliceTopLevelModules)
            {
                imports[jsImportedModule].insert(topLevelModule);
            }
        }
    }

    set<string> aggregatedModules;

    // We first import the Ice runtime
    if (jsModule == "ice")
    {
        for (const string& m : jsIceImports)
        {
            _out << nl << "import * as Ice_" << m << " from \"../Ice/" << m << ".js\";";
        }

        for (const auto& [imported, modules] : imports)
        {
            if (modules.find("Ice") != modules.end())
            {
                _out << nl << "import { Ice as Ice_" << pathToModule(imported) << " } from \"" << imported << "\"";
            }
        }

        _out << sp;
        _out << nl << "const Ice = {";
        _out.inc();
        for (const string& m : jsIceImports)
        {
            _out << nl << "...Ice_" << m << ",";
        }

        for (auto& [imported, modules] : imports)
        {
            if (modules.find("Ice") != modules.end())
            {
                _out << nl << "...Ice_" << pathToModule(imported) << ",";

                modules.erase("Ice");
            }
        }

        _out.dec();
        _out << nl << "};";
    }
    else
    {
        // Import the required modules from "ice" JavaScript module.
        set<string> iceModules = imports["ice"];
        for (set<string>::const_iterator i = iceModules.begin(); i != iceModules.end();)
        {
            _out << nl << "import { ";
            _out << (*i);
            if (++i != iceModules.end())
            {
                _out << ", ";
            }
        }
        _out << " } from \"ice\";";
        // Remove Ice already imported from the list of imports.
        imports.erase("ice");
    }

    // Process the remaining imports, after importing "ice".
    _out << sp;
    for (const auto& [jsImportedModule, topLevelModules] : imports)
    {
        if (topLevelModules.empty())
        {
            // If topLevelModules is empty it means that the included file is not required by the generated code.
            continue;
        }

        if (ends_with(jsImportedModule, ".js"))
        {
            _out << nl << "import { ";
            _out.inc();
            for (const auto& topLevelModule : topLevelModules)
            {
                _out << nl << topLevelModule << " as " << topLevelModule << "_" << pathToModule(jsImportedModule)
                     << ", ";
                aggregatedModules.insert(topLevelModule);
            }
            _out.dec();
            _out << "} from \"" << jsImportedModule << "\"";
        }
        else
        {
            _out << nl << "import { ";
            _out.inc();
            for (const auto& topLevelModule : topLevelModules)
            {
                _out << nl << topLevelModule << ", ";
            }
            _out.dec();
            _out << "} from \"" << jsImportedModule << "\"";
        }
    }

    // Aggregate all Slice top-level-modules imported from .js files, for imports corresponding to js:module modules
    // there is no additional aggregation.
    for (const string& m : aggregatedModules)
    {
        if (m == "Ice")
        {
            // Ice module is already imported.
            continue;
        }
        _out << sp;
        _out << nl << "const " << m << " = {";
        _out.inc();
        for (const auto& [jsImportedModule, topLevelModules] : imports)
        {
            if (topLevelModules.find(m) != topLevelModules.end())
            {
                _out << nl << "..." << m << "_" << pathToModule(jsImportedModule) << ",";
            }
        }
        _out.dec();
        _out << nl << "};";
    }

    // TODO aggregate the sub-modules.
    // If module Foo.Bar was imported from multiple files, we need to aggregate them into a single
    // Foo.Bar module. This mut be done in a top-down order.
    // Foo.Bar = { ...Foo_Bar_1.Bar, ...Foo_Bar_2.Bar, ... }
    // Foo.Bar.Baz = { ...Foo_Bar_1.Bar.Baz, ...Foo_Bar_2.Bar.Baz, ... }

    return importedModules;
}

Slice::Gen::ExportsVisitor::ExportsVisitor(::IceInternal::Output& out, std::set<std::string> importedModules)
    : JsVisitor(out),
      _importedModules(importedModules)
{
}

bool
Slice::Gen::ExportsVisitor::visitModuleStart(const ModulePtr& p)
{
    //
    // For a top-level module we write the following:
    //
    // export const Foo = {}; // When Foo is a module not previously imported
    // export { Foo }; // When Foo is a module previously imported
    //
    // For a nested module we write
    //
    // Foo.Bar = Foo.Bar || {};
    //
    const string scoped = getLocalScope(p->scoped());
    if (_exportedModules.insert(scoped).second)
    {
        const bool topLevel = dynamic_pointer_cast<Unit>(p->container()) != nullptr;
        _out << sp;
        _out << nl;
        if (topLevel)
        {
            if (_importedModules.find(scoped) == _importedModules.end())
            {
                _out << "export const " << scoped << " = {};";
            }
            else
            {
                _out << "export { " << scoped << " };";
            }
        }
        else
        {
            _out << scoped << " = " << scoped << " || {};";
        }
    }
    return true;
}

set<string>
Slice::Gen::ExportsVisitor::exportedModules() const
{
    return _exportedModules;
}

Slice::Gen::TypesVisitor::TypesVisitor(IceInternal::Output& out) : JsVisitor(out) {}

bool
Slice::Gen::TypesVisitor::visitClassDefStart(const ClassDefPtr& p)
{
    const string scope = p->scope();
    const string scoped = p->scoped();
    const string localScope = getLocalScope(scope);
    const string name = fixId(p->name());
    ClassDefPtr base = p->base();
    string baseRef = base ? fixId(base->scoped()) : "Ice.Value";

    const DataMemberList allDataMembers = p->allDataMembers();
    const DataMemberList dataMembers = p->dataMembers();
    const DataMemberList optionalMembers = p->orderedOptionalDataMembers();

    vector<string> allParamNames;
    for (DataMemberList::const_iterator q = allDataMembers.begin(); q != allDataMembers.end(); ++q)
    {
        allParamNames.push_back(fixId((*q)->name()));
    }

    vector<string> baseParamNames;
    DataMemberList baseDataMembers;

    if (base)
    {
        baseDataMembers = base->allDataMembers();
        for (DataMemberList::const_iterator q = baseDataMembers.begin(); q != baseDataMembers.end(); ++q)
        {
            baseParamNames.push_back(fixId((*q)->name()));
        }
    }

    _out << sp;
    writeDocCommentFor(p);
    _out << nl << localScope << '.' << name << " = class";
    _out << " extends " << baseRef;

    _out << sb;
    if (!allParamNames.empty())
    {
        _out << nl << "constructor" << spar;
        for (DataMemberList::const_iterator q = baseDataMembers.begin(); q != baseDataMembers.end(); ++q)
        {
            _out << fixId((*q)->name());
        }

        for (DataMemberList::const_iterator q = dataMembers.begin(); q != dataMembers.end(); ++q)
        {
            string value;
            if ((*q)->optional())
            {
                if ((*q)->defaultValueType())
                {
                    value = writeConstantValue(scope, (*q)->type(), (*q)->defaultValueType(), (*q)->defaultValue());
                }
                else
                {
                    value = "undefined";
                }
            }
            else
            {
                if ((*q)->defaultValueType())
                {
                    value = writeConstantValue(scope, (*q)->type(), (*q)->defaultValueType(), (*q)->defaultValue());
                }
                else
                {
                    value = getValue(scope, (*q)->type());
                }
            }
            _out << (fixId((*q)->name()) + (value.empty() ? value : (" = " + value)));
        }

        _out << epar << sb;
        _out << nl << "super" << spar << baseParamNames << epar << ';';
        writeInitDataMembers(dataMembers);
        _out << eb;

        if (p->compactId() != -1)
        {
            _out << sp;
            _out << nl << "static get _iceCompactId()";
            _out << sb;
            _out << nl << "return " << p->compactId() << ";";
            _out << eb;
        }

        if (!dataMembers.empty())
        {
            _out << sp;
            _out << nl << "_iceWriteMemberImpl(ostr)";
            _out << sb;
            writeMarshalDataMembers(dataMembers, optionalMembers);
            _out << eb;

            _out << sp;
            _out << nl << "_iceReadMemberImpl(istr)";
            _out << sb;
            writeUnmarshalDataMembers(dataMembers, optionalMembers);
            _out << eb;
        }
    }
    _out << eb << ";";

    _out << sp;

    _out << nl << "Ice.defineValue(" << localScope << "." << name << ", \"" << scoped << "\"";
    if (p->compactId() >= 0)
    {
        _out << ", " << p->compactId();
    }
    _out << ");";
    _out << nl << "Ice.TypeRegistry.declareValueType(\"" << localScope << '.' << name << "\", " << localScope << '.'
         << name << ");";

    return false;
}

bool
Slice::Gen::TypesVisitor::visitInterfaceDefStart(const InterfaceDefPtr& p)
{
    const string scope = p->scope();
    const string scoped = p->scoped();
    const string localScope = getLocalScope(scope);
    const string serviceType = localScope + '.' + fixId(p->name());
    const string proxyType = localScope + '.' + p->name() + "Prx";

    InterfaceList bases = p->bases();
    StringList ids = p->ids();

    _out << sp;
    _out << nl << "const iceC_" << getLocalScope(scoped, "_") << "_ids = [";
    _out.inc();

    for (StringList::const_iterator q = ids.begin(); q != ids.end(); ++q)
    {
        if (q != ids.begin())
        {
            _out << ',';
        }
        _out << nl << '"' << *q << '"';
    }

    _out.dec();
    _out << nl << "];";

    //
    // Define servant and proxy types
    //

    _out << sp;
    writeDocCommentFor(p);
    _out << nl << serviceType << " = class extends Ice.Object";
    _out << sb;

    if (!bases.empty())
    {
        _out << sp;
        _out << nl << "static get _iceImplements()";
        _out << sb;
        _out << nl << "return [";
        _out.inc();
        for (InterfaceList::const_iterator q = bases.begin(); q != bases.end();)
        {
            InterfaceDefPtr base = *q;
            _out << nl << getLocalScope(base->scope()) << "." << base->name();
            if (++q != bases.end())
            {
                _out << ",";
            }
        }
        _out.dec();
        _out << nl << "];";
        _out << eb;
    }
    _out << eb << ";";

    //
    // Generate a proxy class for interfaces
    //
    _out << sp;
    _out << nl << proxyType << " = class extends Ice.ObjectPrx";
    _out << sb;

    if (!bases.empty())
    {
        _out << sp;
        _out << nl << "static get _implements()";
        _out << sb;
        _out << nl << "return [";

        _out.inc();
        for (InterfaceList::const_iterator q = bases.begin(); q != bases.end();)
        {
            InterfaceDefPtr base = *q;

            _out << nl << getLocalScope(base->scope()) << "." << base->name() << "Prx";
            if (++q != bases.end())
            {
                _out << ",";
            }
        }
        _out.dec();
        _out << "];";
        _out << eb;
    }

    _out << eb << ";";
    _out << nl << "Ice.TypeRegistry.declareProxyType(\"" << proxyType << "\", " << proxyType << ");";

    _out << sp;
    _out << nl << "Ice.defineOperations(";
    _out.inc();
    _out << nl << serviceType << "," << nl << proxyType << "," << nl << "iceC_" << getLocalScope(scoped, "_") << "_ids,"
         << nl << "\"" << scoped << "\"";

    const OperationList ops = p->operations();
    if (!ops.empty())
    {
        _out << ',';
        _out << sb;
        for (OperationList::const_iterator q = ops.begin(); q != ops.end(); ++q)
        {
            if (q != ops.begin())
            {
                _out << ',';
            }

            OperationPtr op = *q;
            const string opName = fixId(op->name());
            const ParamDeclList paramList = op->parameters();
            const TypePtr ret = op->returnType();
            ParamDeclList inParams, outParams;
            for (ParamDeclList::const_iterator pli = paramList.begin(); pli != paramList.end(); ++pli)
            {
                if ((*pli)->isOutParam())
                {
                    outParams.push_back(*pli);
                }
                else
                {
                    inParams.push_back(*pli);
                }
            }

            //
            // Each operation descriptor is a property. The key is the "on-the-wire"
            // name, and the value is an array consisting of the following elements:
            //
            //  0: servant method name in case of a keyword conflict (e.g., "_while"),
            //     otherwise an empty string
            //  1: mode (undefined == Normal or int)
            //  2: format (undefined == Default or int)
            //  3: return type (undefined if void, or [type, tag])
            //  4: in params (undefined if none, or array of [type, tag])
            //  5: out params (undefined if none, or array of [type, tag])
            //  6: exceptions (undefined if none, or array of types)
            //  7: sends classes (true or undefined)
            //  8: returns classes (true or undefined)
            //
            _out << nl << "\"" << op->name() << "\": ["; // Operation name over-the-wire.

            if (opName != op->name())
            {
                _out << "\"" << opName << "\""; // Native method name.
            }
            _out << ", ";

            if (op->mode() != Operation::Normal)
            {
                _out << sliceModeToIceMode(op->mode()); // Mode.
            }
            _out << ", ";

            if (op->format() != DefaultFormat)
            {
                _out << opFormatTypeToString(op); // Format.
            }
            _out << ", ";

            //
            // Return type.
            //
            if (ret)
            {
                _out << '[' << encodeTypeForOperation(ret);
                const bool isObj = ret->isClassType();
                if (isObj)
                {
                    _out << ", true";
                }
                if (op->returnIsOptional())
                {
                    if (!isObj)
                    {
                        _out << ", ";
                    }
                    _out << ", " << op->returnTag();
                }
                _out << ']';
            }
            _out << ", ";

            //
            // In params.
            //
            if (!inParams.empty())
            {
                _out << '[';
                for (ParamDeclList::const_iterator pli = inParams.begin(); pli != inParams.end(); ++pli)
                {
                    if (pli != inParams.begin())
                    {
                        _out << ", ";
                    }
                    TypePtr t = (*pli)->type();
                    _out << '[' << encodeTypeForOperation(t);
                    const bool isObj = t->isClassType();
                    if (isObj)
                    {
                        _out << ", true";
                    }
                    if ((*pli)->optional())
                    {
                        if (!isObj)
                        {
                            _out << ", ";
                        }
                        _out << ", " << (*pli)->tag();
                    }
                    _out << ']';
                }
                _out << ']';
            }
            _out << ", ";

            //
            // Out params.
            //
            if (!outParams.empty())
            {
                _out << '[';
                for (ParamDeclList::const_iterator pli = outParams.begin(); pli != outParams.end(); ++pli)
                {
                    if (pli != outParams.begin())
                    {
                        _out << ", ";
                    }
                    TypePtr t = (*pli)->type();
                    _out << '[' << encodeTypeForOperation(t);
                    const bool isObj = t->isClassType();
                    if (isObj)
                    {
                        _out << ", true";
                    }
                    if ((*pli)->optional())
                    {
                        if (!isObj)
                        {
                            _out << ", ";
                        }
                        _out << ", " << (*pli)->tag();
                    }
                    _out << ']';
                }
                _out << ']';
            }
            _out << ",";

            //
            // User exceptions.
            //
            ExceptionList throws = op->throws();
            throws.sort();
            throws.unique();
            throws.sort(Slice::DerivedToBaseCompare());
            if (throws.empty())
            {
                _out << " ";
            }
            else
            {
                _out << nl << '[';
                _out.inc();
                for (ExceptionList::const_iterator eli = throws.begin(); eli != throws.end(); ++eli)
                {
                    if (eli != throws.begin())
                    {
                        _out << ',';
                    }
                    _out << nl << fixId((*eli)->scoped());
                }
                _out.dec();
                _out << nl << ']';
            }
            _out << ", ";

            if (op->sendsClasses())
            {
                _out << "true";
            }
            _out << ", ";

            if (op->returnsClasses())
            {
                _out << "true";
            }

            _out << ']';
        }
        _out << eb;
    }
    _out << ");";
    _out.dec();

    return false;
}

void
Slice::Gen::TypesVisitor::visitSequence(const SequencePtr& p)
{
    const TypePtr type = p->type();

    //
    // Stream helpers for sequences are lazy initialized as the required
    // types might not be available until later.
    //
    const string scope = getLocalScope(p->scope());
    const string name = fixId(p->name());
    const string propertyName = name + "Helper";
    const bool fixed = !type->isVariableLength();

    _out << sp;
    _out << nl << scope << "." << propertyName << " = Ice.StreamHelpers.generateSeqHelper(" << getHelper(type) << ", "
         << (fixed ? "true" : "false");
    if (type->isClassType())
    {
        _out << ", \"" << typeToJsString(type) << "\"";
    }

    _out << ");";
}

bool
Slice::Gen::TypesVisitor::visitExceptionStart(const ExceptionPtr& p)
{
    const string scope = p->scope();
    const string localScope = getLocalScope(scope);
    const string name = fixId(p->name());
    const ExceptionPtr base = p->base();
    string baseRef;
    if (base)
    {
        baseRef = fixId(base->scoped());
    }
    else
    {
        baseRef = "Ice.UserException";
    }

    const DataMemberList allDataMembers = p->allDataMembers();
    const DataMemberList dataMembers = p->dataMembers();
    const DataMemberList optionalMembers = p->orderedOptionalDataMembers();

    vector<string> allParamNames;
    for (DataMemberList::const_iterator q = allDataMembers.begin(); q != allDataMembers.end(); ++q)
    {
        allParamNames.push_back(fixId((*q)->name()));
    }

    vector<string> baseParamNames;
    DataMemberList baseDataMembers;

    if (p->base())
    {
        baseDataMembers = p->base()->allDataMembers();
        for (DataMemberList::const_iterator q = baseDataMembers.begin(); q != baseDataMembers.end(); ++q)
        {
            baseParamNames.push_back(fixId((*q)->name()));
        }
    }

    _out << sp;
    writeDocCommentFor(p);
    _out << nl << localScope << '.' << name << " = class extends " << baseRef;
    _out << sb;

    _out << nl << "constructor" << spar;

    for (DataMemberList::const_iterator q = baseDataMembers.begin(); q != baseDataMembers.end(); ++q)
    {
        _out << fixId((*q)->name());
    }

    for (DataMemberList::const_iterator q = dataMembers.begin(); q != dataMembers.end(); ++q)
    {
        string value;
        if ((*q)->optional())
        {
            if ((*q)->defaultValueType())
            {
                value = writeConstantValue(scope, (*q)->type(), (*q)->defaultValueType(), (*q)->defaultValue());
            }
            else
            {
                value = "undefined";
            }
        }
        else
        {
            if ((*q)->defaultValueType())
            {
                value = writeConstantValue(scope, (*q)->type(), (*q)->defaultValueType(), (*q)->defaultValue());
            }
            else
            {
                value = getValue(scope, (*q)->type());
            }
        }
        _out << (fixId((*q)->name()) + (value.empty() ? value : (" = " + value)));
    }

    _out << "_cause = \"\"" << epar;
    _out << sb;
    _out << nl << "super" << spar << baseParamNames << "_cause" << epar << ';';
    writeInitDataMembers(dataMembers);
    _out << eb;

    _out << sp;
    _out << nl << "static get _parent()";
    _out << sb;
    _out << nl << "return " << baseRef << ";";
    _out << eb;

    _out << sp;
    _out << nl << "static get _id()";
    _out << sb;
    _out << nl << "return \"" << p->scoped() << "\";";
    _out << eb;

    _out << sp;
    _out << nl << "_mostDerivedType()";
    _out << sb;
    _out << nl << "return " << localScope << '.' << name << ";";
    _out << eb;

    if (!dataMembers.empty())
    {
        _out << sp;
        _out << nl << "_writeMemberImpl(ostr)";
        _out << sb;
        writeMarshalDataMembers(dataMembers, optionalMembers);
        _out << eb;

        _out << sp;
        _out << nl << "_readMemberImpl(istr)";
        _out << sb;
        writeUnmarshalDataMembers(dataMembers, optionalMembers);
        _out << eb;
    }

    if (p->usesClasses() && !(base && base->usesClasses()))
    {
        _out << sp;
        _out << nl << "_usesClasses()";
        _out << sb;
        _out << nl << "return true;";
        _out << eb;
    }

    _out << eb << ";";
    _out << nl << "Ice.TypeRegistry.declareUserExceptionType(";
    _out.inc();
    _out << nl << "\"" << localScope << '.' << name << "\",";
    _out << nl << localScope << '.' << name << ");";
    _out.dec();

    return false;
}

bool
Slice::Gen::TypesVisitor::visitStructStart(const StructPtr& p)
{
    const string scope = p->scope();
    const string localScope = getLocalScope(scope);
    const string name = fixId(p->name());

    const DataMemberList dataMembers = p->dataMembers();

    vector<string> paramNames;
    for (DataMemberList::const_iterator q = dataMembers.begin(); q != dataMembers.end(); ++q)
    {
        paramNames.push_back(fixId((*q)->name()));
    }

    _out << sp;
    writeDocCommentFor(p);
    _out << nl << localScope << '.' << name << " = class";
    _out << sb;

    _out << nl << "constructor" << spar;

    for (DataMemberList::const_iterator q = dataMembers.begin(); q != dataMembers.end(); ++q)
    {
        string value;
        if ((*q)->optional())
        {
            if ((*q)->defaultValueType())
            {
                value = writeConstantValue(scope, (*q)->type(), (*q)->defaultValueType(), (*q)->defaultValue());
            }
            else
            {
                value = "undefined";
            }
        }
        else
        {
            if ((*q)->defaultValueType())
            {
                value = writeConstantValue(scope, (*q)->type(), (*q)->defaultValueType(), (*q)->defaultValue());
            }
            else
            {
                value = getValue(scope, (*q)->type());
            }
        }
        _out << (fixId((*q)->name()) + (value.empty() ? value : (" = " + value)));
    }

    _out << epar;
    _out << sb;
    writeInitDataMembers(dataMembers);
    _out << eb;

    _out << sp;
    _out << nl << "_write(ostr)";
    _out << sb;
    writeMarshalDataMembers(dataMembers, DataMemberList());
    _out << eb;

    _out << sp;
    _out << nl << "_read(istr)";
    _out << sb;
    writeUnmarshalDataMembers(dataMembers, DataMemberList());
    _out << eb;

    _out << sp;
    _out << nl << "static get minWireSize()";
    _out << sb;
    _out << nl << "return  " << p->minWireSize() << ";";
    _out << eb;

    _out << eb << ";";

    //
    // Only generate hashCode if this structure type is a legal dictionary key type.
    //
    bool legalKeyType = Dictionary::legalKeyType(p);

    _out << sp;
    _out << nl << "Ice.defineStruct(" << localScope << '.' << name << ", " << (legalKeyType ? "true" : "false") << ", "
         << (p->isVariableLength() ? "true" : "false") << ");";
    return false;
}

void
Slice::Gen::TypesVisitor::visitDictionary(const DictionaryPtr& p)
{
    const TypePtr keyType = p->keyType();
    const TypePtr valueType = p->valueType();

    //
    // For some key types, we have to use an equals() method to compare keys
    // rather than the native comparison operators.
    //
    bool keyUseEquals = false;
    BuiltinPtr b = dynamic_pointer_cast<Builtin>(keyType);
    if ((b && b->kind() == Builtin::KindLong) || dynamic_pointer_cast<Struct>(keyType))
    {
        keyUseEquals = true;
    }

    //
    // Stream helpers for dictionaries of objects are lazy initialized
    // as the required object type might not be available until later.
    //
    const string scope = getLocalScope(p->scope());
    const string name = fixId(p->name());
    const string propertyName = name + "Helper";
    bool fixed = !keyType->isVariableLength() && !valueType->isVariableLength();

    _out << sp;
    _out << nl << "[" << scope << "." << name << ", " << scope << "." << propertyName << "] = Ice.defineDictionary("
         << getHelper(keyType) << ", " << getHelper(valueType) << ", " << (fixed ? "true" : "false") << ", "
         << (keyUseEquals ? "Ice.HashMap.compareEquals" : "undefined");

    if (valueType->isClassType())
    {
        _out << ", \"" << typeToJsString(valueType) << "\"";
    }
    _out << ");";
}

void
Slice::Gen::TypesVisitor::visitEnum(const EnumPtr& p)
{
    const string scope = p->scope();
    const string localScope = getLocalScope(scope);
    const string name = fixId(p->name());

    _out << sp;
    writeDocCommentFor(p);
    _out << nl << localScope << '.' << name << " = Ice.defineEnum([";
    _out.inc();
    _out << nl;

    const EnumeratorList enumerators = p->enumerators();
    int i = 0;
    for (EnumeratorList::const_iterator en = enumerators.begin(); en != enumerators.end(); ++en)
    {
        if (en != enumerators.begin())
        {
            if (++i % 5 == 0)
            {
                _out << ',' << nl;
            }
            else
            {
                _out << ", ";
            }
        }
        _out << "['" << fixId((*en)->name()) << "', " << (*en)->value() << ']';
    }
    _out << "]);";
    _out.dec();

    //
    // EnumBase provides an equals() method
    //
}

void
Slice::Gen::TypesVisitor::visitConst(const ConstPtr& p)
{
    const string scope = p->scope();
    const string localScope = getLocalScope(scope);
    const string name = fixId(p->name());

    _out << sp;
    _out << nl << "Object.defineProperty(" << localScope << ", '" << name << "', {";
    _out.inc();
    _out << nl << "enumerable: true,";
    _out << nl << "value: ";
    _out << writeConstantValue(scope, p->type(), p->valueType(), p->value());
    _out.dec();
    _out << nl << "});";
}

string
Slice::Gen::TypesVisitor::encodeTypeForOperation(const TypePtr& type)
{
    assert(type);

    static const char* builtinTable[] = {
        "0",  // byte
        "1",  // bool
        "2",  // short
        "3",  // int
        "4",  // long
        "5",  // float
        "6",  // double
        "7",  // string
        "8",  // Ice.Object
        "9",  // Ice.ObjectPrx
        "10", // Ice.Value
    };

    BuiltinPtr builtin = dynamic_pointer_cast<Builtin>(type);
    if (builtin)
    {
        return builtinTable[builtin->kind()];
    }

    InterfaceDeclPtr proxy = dynamic_pointer_cast<InterfaceDecl>(type);
    if (proxy)
    {
        return "\"" + fixId(proxy->scoped() + "Prx") + "\"";
    }

    SequencePtr seq = dynamic_pointer_cast<Sequence>(type);
    if (seq)
    {
        return fixId(seq->scoped() + "Helper");
    }

    DictionaryPtr d = dynamic_pointer_cast<Dictionary>(type);
    if (d)
    {
        return fixId(d->scoped() + "Helper");
    }

    EnumPtr e = dynamic_pointer_cast<Enum>(type);
    if (e)
    {
        return fixId(e->scoped()) + "._helper";
    }

    StructPtr st = dynamic_pointer_cast<Struct>(type);
    if (st)
    {
        return fixId(st->scoped());
    }

    ClassDeclPtr cl = dynamic_pointer_cast<ClassDecl>(type);
    if (cl)
    {
        return "\"" + fixId(cl->scoped()) + "\"";
    }

    return "???";
}

Slice::Gen::TypeScriptImportVisitor::TypeScriptImportVisitor(IceInternal::Output& out) : JsVisitor(out) {}

namespace
{
    string getDefinedIn(const ContainedPtr& p)
    {
        const string prefix = "js:defined-in:";
        string meta;
        if (p->findMetaData(prefix, meta))
        {
            return meta.substr(prefix.size());
        }
        return meta;
    }
}

void
Slice::Gen::TypeScriptImportVisitor::addImport(const ContainedPtr& definition)
{
    string jsImportedModule = getJavaScriptModule(definition->definitionContext());
    if (jsImportedModule.empty())
    {
        string definedIn = getDefinedIn(definition);
        if (!definedIn.empty())
        {
            _importedTypes[definition->scoped()] = "__module_" + pathToModule(definedIn) + ".";
            _importedModules.insert(removeExtension(definedIn) + ".js");
        }
        else
        {
            const string filename = definition->definitionContext()->filename();
            if (filename == _filename)
            {
                // For types defined in the same unit we use a __global_ prefix to refer to the global scope.
                _importedTypes[definition->scoped()] = "__global_";
            }
            else
            {
<<<<<<< HEAD
                string f = filename;
                if (IceUtilInternal::isAbsolutePath(f))
=======
                string f = removeExtension(filename);
                if (IceInternal::isAbsolutePath(f))
>>>>>>> b3fa58c3
                {
                    // If the include file is an absolute path, we need to generate a relative path.
                    f = relativePath(f, _filename);
                }
                else if (f[0] != '.')
                {
                    // Make the import relative to the current file.
                    f = "./" + f;
                }
                _importedTypes[definition->scoped()] = "__module_" + pathToModule(f) + ".";
                _importedModules.insert(removeExtension(f) + ".js");
            }
        }
    }
    else if (_module != jsImportedModule)
    {
        _importedTypes[definition->scoped()] = "__module_" + jsImportedModule + ".";
    }
    else
    {
        // For types defined in the same module, we use a __global_ prefix, to refer to the global scope.
        _importedTypes[definition->scoped()] = "__global_";
    }
}

bool
Slice::Gen::TypeScriptImportVisitor::visitUnitStart(const UnitPtr& p)
{
    _module = getJavaScriptModule(p->findDefinitionContext(p->topLevelFile()));
    _filename = p->topLevelFile();
    if (_module != "ice")
    {
        _importedModules.insert("ice");
    }
    StringList includes = p->includeFiles();
    // Iterate all the included files and generate an import statement for each top-level module in the included file.
    for (const auto& included : includes)
    {
        // The JavaScript module corresponding to the "js:module:" metadata in the included file.
        string jsImportedModule = getJavaScriptModule(p->findDefinitionContext(included));

        if (_module != jsImportedModule)
        {
            if (jsImportedModule.empty())
            {
                string f = removeExtension(included) + ".js";
                if (IceInternal::isAbsolutePath(f))
                {
                    // If the include file is an absolute path, we need to generate a relative path.
                    f = relativePath(f, _filename);
                }
                else if (f[0] != '.')
                {
                    // Make the import relative to the current file.
                    f = "./" + f;
                }
                _importedModules.insert(f);
            }
            else
            {
                _importedModules.insert(jsImportedModule);
            }
        }
    }
    return true;
}

bool
Slice::Gen::TypeScriptImportVisitor::visitClassDefStart(const ClassDefPtr& p)
{
    // Add imports required for the base class type.
    ClassDefPtr base = p->base();
    if (base)
    {
        addImport(dynamic_pointer_cast<Contained>(base));
    }

    // Add imports required for data members types.
    for (const auto& dataMember : p->allDataMembers())
    {
        ContainedPtr type = dynamic_pointer_cast<Contained>(dataMember->type());
        if (type)
        {
            addImport(type);
        }
    }
    return false;
}

bool
Slice::Gen::TypeScriptImportVisitor::visitInterfaceDefStart(const InterfaceDefPtr& p)
{
    // Add imports required for base interfaces types.
    for (const auto& base : p->bases())
    {
        addImport(base);
    }

    // Add imports required for operation parameters and return types.
    const OperationList operationList = p->allOperations();
    for (const auto& op : p->allOperations())
    {
        auto ret = dynamic_pointer_cast<Contained>(op->returnType());
        if (ret)
        {
            addImport(ret);
        }

        for (const auto& param : op->parameters())
        {
            auto type = dynamic_pointer_cast<Contained>(param->type());
            if (type)
            {
                addImport(type);
            }
        }
    }
    return false;
}

bool
Slice::Gen::TypeScriptImportVisitor::visitStructStart(const StructPtr& p)
{
    // Add imports required for data member types.
    for (const auto& dataMember : p->dataMembers())
    {
        auto type = dynamic_pointer_cast<Contained>(dataMember->type());
        if (type)
        {
            addImport(type);
        }
    }
    return false;
}

bool
Slice::Gen::TypeScriptImportVisitor::visitExceptionStart(const ExceptionPtr& p)
{
    // Add imports required for base exception types.
    ExceptionPtr base = p->base();
    if (base)
    {
        addImport(dynamic_pointer_cast<Contained>(base));
    }

    const DataMemberList allDataMembers = p->allDataMembers();
    for (const auto& dataMember : p->allDataMembers())
    {
        auto type = dynamic_pointer_cast<Contained>(dataMember->type());
        if (type)
        {
            addImport(type);
        }
    }
    return false;
}

void
Slice::Gen::TypeScriptImportVisitor::visitSequence(const SequencePtr& seq)
{
    // Add import required for the sequence element type.
    auto type = dynamic_pointer_cast<Contained>(seq->type());
    if (type)
    {
        addImport(type);
    }
}

void
Slice::Gen::TypeScriptImportVisitor::visitDictionary(const DictionaryPtr& dict)
{
    //
    // Add imports required for the dictionary key and value types
    //
    auto keyType = dynamic_pointer_cast<Contained>(dict->keyType());
    if (keyType)
    {
        addImport(keyType);
    }

    auto valueType = dynamic_pointer_cast<Contained>(dict->valueType());
    if (valueType)
    {
        addImport(valueType);
    }
}

std::map<std::string, std::string>
Slice::Gen::TypeScriptImportVisitor::writeImports()
{
    for (const auto& module : _importedModules)
    {
        if (ends_with(module, ".js"))
        {
            _out << nl << "import * as __module_" << pathToModule(module) << " from \"" << module << "\";";
        }
        else
        {
            _out << nl << "import * as __module_" << module << " from \"" << module << "\";";
        }
    }
    return _importedTypes;
}

string
Slice::Gen::TypeScriptVisitor::importPrefix(const string& s) const
{
    const auto it = _importedTypes.find(s);
    if (it != _importedTypes.end())
    {
        return it->second;
    }
    return "";
}

string
Slice::Gen::TypeScriptVisitor::typeToTsString(const TypePtr& type, bool nullable, bool forParameter, bool optional)
    const
{
    if (!type)
    {
        assert(!optional);
        return "void";
    }

    string t;

    static const char* typeScriptBuiltinTable[] = {
        "number",   // byte
        "boolean",  // bool
        "number",   // short
        "number",   // int
        "Ice.Long", // long
        "number",   // float
        "number",   // double
        "string",
        "Ice.Value", // Ice.Object
        "Ice.ObjectPrx",
        "Ice.Value"};

    BuiltinPtr builtin = dynamic_pointer_cast<Builtin>(type);
    if (builtin)
    {
        switch (builtin->kind())
        {
            case Builtin::KindLong:
            {
                t = _iceImportPrefix + typeScriptBuiltinTable[builtin->kind()];
                // For Slice long parameters we accept both number and Ice.Long, this is more convenient
                // for the user as he can use the native number type when the value is within the range of
                // number (2^53 - 1) and Ice.Long when the value is outside of this range.
                if (forParameter)
                {
                    t += " | number";
                }
                break;
            }
            case Builtin::KindObject:
            case Builtin::KindObjectProxy:
            case Builtin::KindValue:
            {
                t = _iceImportPrefix + typeScriptBuiltinTable[builtin->kind()];
                if (nullable)
                {
                    t += " | null";
                }
                break;
            }
            default:
            {
                t = typeScriptBuiltinTable[builtin->kind()];
                break;
            }
        }
    }

    ClassDeclPtr cl = dynamic_pointer_cast<ClassDecl>(type);
    if (cl)
    {
        t = importPrefix(cl->scoped()) + fixId(cl->scoped());
        if (nullable)
        {
            t += " | null";
        }
    }

    InterfaceDeclPtr proxy = dynamic_pointer_cast<InterfaceDecl>(type);
    if (proxy)
    {
        t = importPrefix(proxy->scoped()) + fixId(proxy->scoped() + "Prx");
        if (nullable)
        {
            t += " | null";
        }
    }

    SequencePtr seq = dynamic_pointer_cast<Sequence>(type);
    if (seq)
    {
        builtin = dynamic_pointer_cast<Builtin>(seq->type());
        if (builtin && builtin->kind() == Builtin::KindByte)
        {
            t = "Uint8Array";
        }
        else
        {
            const string seqType = typeToTsString(seq->type(), nullable);
            if (seqType.find('|') != string::npos)
            {
                t = "(" + seqType + ")[]";
            }
            else
            {
                t = seqType + "[]";
            }
        }
    }

    DictionaryPtr d = dynamic_pointer_cast<Dictionary>(type);
    if (d)
    {
        const TypePtr keyType = d->keyType();
        builtin = dynamic_pointer_cast<Builtin>(keyType);
        ostringstream os;
        if ((builtin && builtin->kind() == Builtin::KindLong) || dynamic_pointer_cast<Struct>(keyType))
        {
            os << _iceImportPrefix << "Ice.HashMap<";
        }
        else
        {
            os << "Map<";
        }
        os << typeToTsString(d->keyType(), nullable) << ", " << typeToTsString(d->valueType(), nullable) << ">";
        t = os.str();
    }

    ContainedPtr contained = dynamic_pointer_cast<Contained>(type);
    if (t.empty() && contained)
    {
        t = importPrefix(contained->scoped()) + fixId(contained->scoped());
    }

    // For optional parameters we use "?:" instead of Ice.Optional<T>
    if (optional)
    {
        t += " | undefined";
    }

    return t;
}

Slice::Gen::TypeScriptVisitor::TypeScriptVisitor(
    IceInternal::Output& out,
    std::map<std::string, std::string> importedTypes)
    : JsVisitor(out),
      _importedTypes(std::move(importedTypes))
{
}

bool
Slice::Gen::TypeScriptVisitor::visitUnitStart(const UnitPtr& p)
{
    _module = getJavaScriptModule(p->findDefinitionContext(p->topLevelFile()));
    _iceImportPrefix = _module == "ice" ? "" : "__module_ice.";
    if (!_module.empty())
    {
        _out << sp;
        _out << nl << "declare module \"" << _module << "\"" << sb;
    }
    return true;
}

void
Slice::Gen::TypeScriptVisitor::visitUnitEnd(const UnitPtr&)
{
    set<string> globalModules;
    for (const auto& [key, value] : _importedTypes)
    {
        if (value == "__global_")
        {
            // find the top level module for the type.
            auto pos = key.find("::", 2);
            assert(pos != string::npos);

            globalModules.insert(key.substr(2, pos - 2));
        }
    }

    for (const auto& module : globalModules)
    {
        _out << nl << "import __global_" << fixId(module) << " = " << fixId(module) << ";";
    }

    if (!_module.empty())
    {
        _out << eb; // module end
    }
}

bool
Slice::Gen::TypeScriptVisitor::visitModuleStart(const ModulePtr& p)
{
    UnitPtr unit = dynamic_pointer_cast<Unit>(p->container());
    if (unit && _module.empty())
    {
        _out << sp;
        _out << nl << "export namespace " << fixId(p->name()) << sb;
    }
    else
    {
        _out << nl << "namespace " << fixId(p->name()) << sb;
    }
    return true;
}

void
Slice::Gen::TypeScriptVisitor::visitModuleEnd(const ModulePtr&)
{
    _out << eb; // namespace end
}

bool
Slice::Gen::TypeScriptVisitor::visitClassDefStart(const ClassDefPtr& p)
{
    const DataMemberList dataMembers = p->dataMembers();
    const DataMemberList allDataMembers = p->allDataMembers();
    _out << sp;
    writeDocSummary(_out, p);
    _out << nl << "export class " << fixId(p->name()) << " extends ";
    ClassDefPtr base = p->base();
    if (base)
    {
        _out << importPrefix(base->scoped()) << fixId(base->scoped());
    }
    else
    {
        _out << _iceImportPrefix << "Ice.Value";
    }
    _out << sb;
    _out << nl << "/**";
    _out << nl << " * One-shot constructor to initialize all data members.";
    for (const auto& dataMember : allDataMembers)
    {
        CommentPtr comment = dataMember->parseComment(false);
        if (comment)
        {
            _out << nl << " * @param " << fixId(dataMember->name()) << " " << getDocSentence(comment->overview());
        }
    }
    _out << nl << " */";
    _out << nl << "constructor" << spar;
    for (const auto& dataMember : allDataMembers)
    {
        _out << (fixId(dataMember->name()) + "?:" + typeToTsString(dataMember->type()));
    }
    _out << epar << ";";
    for (const auto& dataMember : allDataMembers)
    {
        writeDocSummary(_out, dataMember);
        _out << nl << fixId(dataMember->name()) << ":" << typeToTsString(dataMember->type(), true) << ";";
    }
    _out << eb;

    return false;
}

namespace
{
    bool areRemainingParamsOptional(const ParamDeclList& params, string name)
    {
        auto it = params.begin();
        do
        {
            it++;
        } while (it != params.end() && (*it)->name() != name);

        for (; it != params.end(); ++it)
        {
            if (!(*it)->optional())
            {
                return false;
            }
        }
        return true;
    }
}

bool
Slice::Gen::TypeScriptVisitor::visitInterfaceDefStart(const InterfaceDefPtr& p)
{
    //
    // Define servant an proxy types
    //
    const string prx = p->name() + "Prx";
    _out << sp;
    _out << nl << "export class " << prx << " extends " << _iceImportPrefix << "Ice.ObjectPrx";
    _out << sb;

    _out << sp;
    _out << nl << "/**";
    _out << nl << " * Constructs a new " << prx << " proxy.";
    _out << nl << " * @param communicator - The communicator for the new proxy.";
    _out << nl << " * @param proxyString - The string representation of the proxy.";
    _out << nl << " * @returns The new " << prx << " proxy.";
    _out << nl << " * @throws ProxyParseException - Thrown if the proxyString is not a valid proxy string.";
    _out << nl << " */";
    _out << nl << "constructor(communicator: " << _iceImportPrefix << "Ice.Communicator, proxyString: string);";

    _out << sp;
    _out << nl << "/**";
    _out << nl << " * Constructs a new " << prx << " proxy from an ObjectPrx. The new proxy is a clone of the";
    _out << nl << " * provided proxy.";
    _out << nl << " * @param prx - The proxy to clone.";
    _out << nl << " * @returns The new " << prx << " proxy.";
    _out << nl << " */";
    _out << nl << "constructor(other: " << _iceImportPrefix << "Ice.ObjectPrx);";

    for (const auto& op : p->allOperations())
    {
        const ParamDeclList paramList = op->parameters();
        const TypePtr ret = op->returnType();
        ParamDeclList inParams, outParams;
        for (const auto& param : paramList)
        {
            if (param->isOutParam())
            {
                outParams.push_back(param);
            }
            else
            {
                inParams.push_back(param);
            }
        }

        const string contextParam = escapeParam(paramList, "context");
        CommentPtr comment = op->parseComment(false);
        const string contextDoc = "@param " + contextParam + " The Context map to send with the invocation.";
        const string asyncDoc = "The asynchronous result object for the invocation.";

        _out << sp;
        if (comment)
        {
            StringList postParams, returns;
            postParams.push_back(contextDoc);
            returns.push_back(asyncDoc);
            writeOpDocSummary(_out, op, comment, OpDocInParams, false, StringList(), postParams, returns);
        }
        _out << nl << fixId(op->name()) << spar;
        for (const auto& param : inParams)
        {
            // TypeScript doesn't allow optional parameters with '?' prefix before required parameters.
            const string optionalPrefix =
                param->optional() && areRemainingParamsOptional(paramList, param->name()) ? "?" : "";
            _out
                << (fixId(param->name()) + optionalPrefix + ":" +
                    typeToTsString(param->type(), true, true, param->optional()));
        }
        _out << "context?:Map<string, string>";
        _out << epar;

        _out << ":" << _iceImportPrefix << "Ice.AsyncResult";
        if (!ret && outParams.empty())
        {
            _out << "<void>";
        }
        else if ((ret && outParams.empty()) || (!ret && outParams.size() == 1))
        {
            TypePtr t = ret ? ret : outParams.front()->type();
            _out << "<" << typeToTsString(t, true, false, op->returnIsOptional()) << ">";
        }
        else
        {
            _out << "<[";
            if (ret)
            {
                _out << typeToTsString(ret, true, false, op->returnIsOptional()) << ", ";
            }

            for (ParamDeclList::const_iterator i = outParams.begin(); i != outParams.end();)
            {
                _out << typeToTsString((*i)->type(), true, false, (*i)->optional());
                if (++i != outParams.end())
                {
                    _out << ", ";
                }
            }

            _out << "]>";
        }

        _out << ";";
    }

    _out << sp;
    _out << nl << "/**";
    _out << nl << " * Downcasts a proxy without confirming the target object's type via a remote invocation.";
    _out << nl << " * @param prx The target proxy.";
    _out << nl << " * @return A proxy with the requested type.";
    _out << nl << " */";
    _out << nl << "static uncheckedCast(prx:" << _iceImportPrefix << "Ice.ObjectPrx"
         << ", "
         << "facet?:string):" << fixId(p->name() + "Prx") << ";";
    _out << nl << "/**";
    _out << nl << " * Downcasts a proxy after confirming the target object's type via a remote invocation.";
    _out << nl << " * @param prx The target proxy.";
    _out << nl << " * @param facet A facet name.";
    _out << nl << " * @param context The context map for the invocation.";
    _out << nl
         << " * @return A proxy with the requested type and facet, or nil if the target proxy is nil or the target";
    _out << nl << " * object does not support the requested type.";
    _out << nl << " */";
    _out << nl << "static checkedCast(prx:" << _iceImportPrefix << "Ice.ObjectPrx"
         << ", "
         << "facet?:string, context?:Map<string, string>):" << _iceImportPrefix << "Ice.AsyncResult"
         << "<" << fixId(p->name() + "Prx") << " | null>;";
    _out << eb;

    _out << sp;
    _out << nl << "export abstract class " << fixId(p->name()) << " extends " << _iceImportPrefix << "Ice.Object";
    _out << sb;
    for (const auto& op : p->allOperations())
    {
        const ParamDeclList paramList = op->parameters();
        const TypePtr ret = op->returnType();
        ParamDeclList inParams, outParams;
        for (const auto& param : paramList)
        {
            if (param->isOutParam())
            {
                outParams.push_back(param);
            }
            else
            {
                inParams.push_back(param);
            }
        }

        const string currentParam = escapeParam(inParams, "current");
        CommentPtr comment = p->parseComment(false);
        const string currentDoc = "@param " + currentParam + " The Current object for the invocation.";
        const string resultDoc = "The result or a promise like object that will "
                                 "be resolved with the result of the invocation.";
        if (comment)
        {
            StringList postParams, returns;
            postParams.push_back(currentDoc);
            returns.push_back(resultDoc);
            writeOpDocSummary(_out, op, comment, OpDocInParams, false, StringList(), postParams, returns);
        }
        _out << nl << "abstract " << fixId(op->name()) << spar;
        for (const auto& param : inParams)
        {
            _out << (fixId(param->name()) + ":" + typeToTsString(param->type(), true, true, param->optional()));
        }
        _out << ("current:" + _iceImportPrefix + "Ice.Current");
        _out << epar << ":";

        if (!ret && outParams.empty())
        {
            _out << "PromiseLike<void>|void";
        }
        else if ((ret && outParams.empty()) || (!ret && outParams.size() == 1))
        {
            TypePtr t = ret ? ret : outParams.front()->type();
            string returnType = typeToTsString(t, true, false, op->returnIsOptional());
            _out << "PromiseLike<" << returnType << ">|" << returnType;
        }
        else
        {
            ostringstream os;
            if (ret)
            {
                os << typeToTsString(ret, true, false, op->returnIsOptional()) << ", ";
            }

            for (ParamDeclList::const_iterator i = outParams.begin(); i != outParams.end();)
            {
                os << typeToTsString((*i)->type(), true, false, (*i)->optional());
                if (++i != outParams.end())
                {
                    os << ", ";
                }
            }
            _out << "PromiseLike<[" << os.str() << "]>|[" << os.str() << "]";
        }
        _out << ";";
    }
    _out << nl << "/**";
    _out << nl << " * Obtains the Slice type ID of this type.";
    _out << nl << " * @return The return value is always \"" + p->scoped() + "\".";
    _out << nl << " */";
    _out << nl << "static ice_staticId():string;";
    _out << eb;

    return false;
}

bool
Slice::Gen::TypeScriptVisitor::visitExceptionStart(const ExceptionPtr& p)
{
    const string name = fixId(p->name());
    const DataMemberList dataMembers = p->dataMembers();
    const DataMemberList allDataMembers = p->allDataMembers();

    ExceptionPtr base = p->base();
    string baseRef;
    if (base)
    {
        baseRef = importPrefix(base->scoped()) + fixId(base->scoped());
    }
    else
    {
        baseRef = _iceImportPrefix + "Ice.UserException";
    }

    _out << sp;
    writeDocSummary(_out, p);
    _out << nl << "export class " << name << " extends " << baseRef << sb;
    if (!allDataMembers.empty())
    {
        _out << nl << "/**";
        _out << nl << " * One-shot constructor to initialize all data members.";
        for (const auto& dataMember : allDataMembers)
        {
            CommentPtr comment = dataMember->parseComment(false);
            if (comment)
            {
                _out << nl << " * @param " << fixId(dataMember->name()) << " " << getDocSentence(comment->overview());
            }
        }
        _out << nl << " * @param ice_cause The error that cause this exception.";
        _out << nl << " */";
        _out << nl << "constructor" << spar;
        for (const auto& dataMember : allDataMembers)
        {
            _out << (fixId(dataMember->name()) + "?:" + typeToTsString(dataMember->type()));
        }
        _out << "ice_cause?:string|Error";
        _out << epar << ";";
    }

    for (const auto& dataMember : allDataMembers)
    {
        const string optionalModifier = dataMember->optional() ? "?" : "";
        _out << nl << fixId(dataMember->name()) << optionalModifier << ":" << typeToTsString(dataMember->type(), true)
             << ";";
    }
    _out << eb;
    return false;
}

bool
Slice::Gen::TypeScriptVisitor::visitStructStart(const StructPtr& p)
{
    const string name = fixId(p->name());
    const DataMemberList dataMembers = p->dataMembers();
    _out << sp;
    writeDocSummary(_out, p);
    _out << nl << "export class " << name << sb;
    _out << nl << "constructor" << spar;
    for (const auto& dataMember : dataMembers)
    {
        _out << (fixId(dataMember->name()) + "?:" + typeToTsString(dataMember->type()));
    }
    _out << epar << ";";

    _out << nl << "clone():" << name << ";";
    _out << nl << "equals(rhs:any):boolean;";

    //
    // Only generate hashCode if this structure type is a legal dictionary key type.
    //
    if (Dictionary::legalKeyType(p))
    {
        _out << nl << "hashCode():number;";
    }

    for (const auto& dataMember : dataMembers)
    {
        _out << nl << fixId(dataMember->name()) << ":" << typeToTsString(dataMember->type(), true) << ";";
    }

    //
    // Streaming API
    //
    _out << nl << "static write(outs:" << _iceImportPrefix << "Ice.OutputStream, value:" << name << "):void;";
    _out << nl << "static read(ins:" << _iceImportPrefix << "Ice.InputStream):" << name << ";";
    _out << eb;
    return false;
}

void
Slice::Gen::TypeScriptVisitor::visitSequence(const SequencePtr& p)
{
    const string name = fixId(p->name());
    _out << sp;
    writeDocSummary(_out, p);
    _out << nl << "export type " << name << " = " << typeToTsString(p) << ";";

    _out << sp;
    _out << nl << "export class " << fixId(p->name() + "Helper");
    _out << sb;
    //
    // Streaming API
    //
    _out << nl << "static write(outs:" << _iceImportPrefix << "Ice.OutputStream, value:" << name << "):void;";
    _out << nl << "static read(ins:" << _iceImportPrefix << "Ice.InputStream):" << name << ";";
    _out << eb;
}

void
Slice::Gen::TypeScriptVisitor::visitDictionary(const DictionaryPtr& p)
{
    const string name = fixId(p->name());
    _out << sp;
    writeDocSummary(_out, p);
    string dictionaryType = typeToTsString(p);
    if (dictionaryType.find("Ice.") == 0)
    {
        dictionaryType = _iceImportPrefix + dictionaryType;
    }
    _out << nl << "export class " << name << " extends " << dictionaryType;
    _out << sb;
    _out << eb;

    _out << sp;
    _out << nl << "export class " << fixId(p->name() + "Helper");
    _out << sb;
    //
    // Streaming API
    //
    _out << nl << "static write(outs:" << _iceImportPrefix << "Ice.OutputStream, value:" << name << "):void;";
    _out << nl << "static read(ins:" << _iceImportPrefix << "Ice.InputStream):" << name << ";";
    _out << eb;
}

void
Slice::Gen::TypeScriptVisitor::visitEnum(const EnumPtr& p)
{
    _out << sp;
    writeDocSummary(_out, p);
    _out << nl << "export class " << fixId(p->name());
    _out << sb;
    for (const auto& enumerator : p->enumerators())
    {
        writeDocSummary(_out, enumerator);
        _out << nl << "static readonly " << fixId(enumerator->name()) << ":" << fixId(p->name()) << ";";
    }
    _out << nl;
    _out << nl << "static valueOf(value:number):" << fixId(p->name()) << ";";
    _out << nl << "equals(other:any):boolean;";
    _out << nl << "hashCode():number;";
    _out << nl << "toString():string;";
    _out << nl;
    _out << nl << "readonly name:string;";
    _out << nl << "readonly value:number;";
    _out << eb;
}

void
Slice::Gen::TypeScriptVisitor::visitConst(const ConstPtr& p)
{
    _out << sp;
    writeDocSummary(_out, p);
    _out << nl << "export const " << fixId(p->name()) << ":" << typeToTsString(p->type()) << ";";
}<|MERGE_RESOLUTION|>--- conflicted
+++ resolved
@@ -2041,13 +2041,8 @@
             }
             else
             {
-<<<<<<< HEAD
                 string f = filename;
-                if (IceUtilInternal::isAbsolutePath(f))
-=======
-                string f = removeExtension(filename);
                 if (IceInternal::isAbsolutePath(f))
->>>>>>> b3fa58c3
                 {
                     // If the include file is an absolute path, we need to generate a relative path.
                     f = relativePath(f, _filename);
