//
// Copyright (c) ZeroC, Inc. All rights reserved.
//

#include <IceUtil/StringUtil.h>
#include "Gen.h"
#include <limits>
#include <sys/stat.h>
#ifndef _WIN32
#  include <unistd.h>
#else
#  include <direct.h>
#endif
#include <IceUtil/UUID.h>
#include <Slice/FileTracker.h>
#include <Slice/Util.h>
#include <string.h>
#include <iterator>

using namespace std;
using namespace Slice;
using namespace IceUtilInternal;

// TODO: fix this warning!
#if defined(_MSC_VER)
#   pragma warning(disable:4456) // shadow
#   pragma warning(disable:4457) // shadow
#   pragma warning(disable:4459) // shadow
#elif defined(__clang__)
#   pragma clang diagnostic ignored "-Wshadow"
#elif defined(__GNUC__)
#   pragma GCC diagnostic ignored "-Wshadow"
#endif

namespace
{

string
sliceModeToIceMode(Operation::Mode opMode)
{
    string mode;
    switch(opMode)
    {
        case Operation::Normal:
        {
            mode = "ICENormal";
            break;
        }
        case Operation::Nonmutating:
        {
            mode = "ICENonmutating";
            break;
        }
        case Operation::Idempotent:
        {
            mode = "ICEIdempotent";
            break;
        }
        default:
        {
            assert(false);
            break;
        }
    }
    return mode;
}

string
opFormatTypeToString(const OperationPtr& op)
{
    switch(op->format())
    {
        case DefaultFormat:
        {
            return "ICEDefaultFormat";
            break;
        }
        case CompactFormat:
        {
            return "ICECompactFormat";
            break;
        }
        case SlicedFormat:
        {
            return "ICESlicedFormat";
            break;
        }
        default:
        {
            assert(false);
        }
    }

    return "???";
}

string
getDeprecateSymbol(const ContainedPtr& p1, const ContainedPtr& p2)
{
    string deprecateMetadata, deprecateSymbol;
    if(p1->findMetaData("deprecate", deprecateMetadata) ||
       (p2 != 0 && p2->findMetaData("deprecate", deprecateMetadata)))
    {
        string msg = "is deprecated";
        if(deprecateMetadata.find("deprecate:") == 0 && deprecateMetadata.size() > 10)
        {
            msg = deprecateMetadata.substr(10);
        }
        deprecateSymbol = " ICE_DEPRECATED_API(\"" + msg + "\")";
    }
    return deprecateSymbol;
}

string
getEscapedParamName(const OperationPtr& p, const string& name)
{
    ParamDeclList params = p->parameters();

    for(ParamDeclList::const_iterator i = params.begin(); i != params.end(); ++i)
    {
        if((*i)->name() == name)
        {
            return name + "_";
        }
    }
    return name;
}

class SortParamDeclByTagFn
{
public:

    static bool compare(const ParamDeclPtr& lhs, const ParamDeclPtr& rhs)
    {
        return lhs->tag() < rhs->tag();
    }
};

}

Slice::ObjCVisitor::ObjCVisitor(Output& h, Output& m, const string& dllExport) :
    _H(h),
    _M(m),
    _dllExport(dllExport)
{
}

Slice::ObjCVisitor::~ObjCVisitor()
{
}

void
Slice::ObjCVisitor::writeMarshalUnmarshalParams(const ParamDeclList& params, const OperationPtr& op, bool marshal,
                                                bool reference)
{
    ParamDeclList optionals;
    for(ParamDeclList::const_iterator p = params.begin(); p != params.end(); ++p)
    {
        if((*p)->optional())
        {
            optionals.push_back(*p);
        }
        else
        {
            string name = getParamName(*p, true);
            if(reference)
            {
                name = "*" + name;
            }
            writeMarshalUnmarshalCode(_M, (*p)->type(), name, marshal, true);
        }
    }
    if(op && op->returnType())
    {
        if(!op->returnIsOptional())
        {
            writeMarshalUnmarshalCode(_M, op->returnType(), "ret", marshal, true);
        }
    }

    optionals.sort(SortParamDeclByTagFn::compare);
    bool checkReturnType = op && op->returnIsOptional();
    for(ParamDeclList::const_iterator p = optionals.begin(); p != optionals.end(); ++p)
    {
        if(checkReturnType && op->returnTag() < (*p)->tag())
        {
            writeOptParamMarshalUnmarshalCode(_M, op->returnType(), "ret", op->returnTag(), marshal);
            checkReturnType = false;
        }

        string name = getParamName(*p, true);
        if(reference)
        {
            name = "*" + name;
        }

        writeOptParamMarshalUnmarshalCode(_M, (*p)->type(), name, (*p)->tag(), marshal);
    }
    if(checkReturnType)
    {
        writeOptParamMarshalUnmarshalCode(_M, op->returnType(), "ret", op->returnTag(), marshal);
    }
}

void
Slice::ObjCVisitor::writeDispatchAndMarshalling(const InterfaceDefPtr& p)
{
    string name = fixName(p);
    string scoped = p->scoped();
    InterfaceList allBases = p->allBases();
    StringList ids;

    transform(allBases.begin(), allBases.end(), back_inserter(ids),
              [](const ContainedPtr& it)
              {
                  return it->scoped();
              });

    StringList other;
    other.push_back(p->scoped());
    other.push_back("::Ice::Object");
    other.sort();
    ids.merge(other);
    ids.unique();

    StringList::const_iterator firstIter = ids.begin();
    StringList::const_iterator scopedIter = find(ids.begin(), ids.end(), scoped);
    assert(scopedIter != ids.end());
    StringList::difference_type scopedPos = std::distance(firstIter, scopedIter);

    _M << sp << nl << "static NSString * iceS_" << name << "_ids[] =";
    _M << sb;
    {
        StringList::const_iterator q = ids.begin();
        while(q != ids.end())
        {
            _M << nl << "@\"" << *q << '"';
            if(++q != ids.end())
            {
                _M << ',';
            }
        }
    }
    _M << eb << ";";

    OperationList ops = p->operations();
    OperationList::const_iterator r;
    for(r = ops.begin(); r != ops.end(); ++r)
    {
        OperationPtr op = *r;
        InterfaceDefPtr interface = op->interface();

        string opName = getName(op);
        _M << sp << nl << "+(void) iceD_" << op->name() << ":(id<" << name << ">)target current:(ICECurrent *)current "
           << "is:(id<ICEInputStream>)istr os:(id<ICEOutputStream>)ostr";
        _M << sb;

        _M << nl << "ICEInternalCheckModeAndSelector(target, " << sliceModeToIceMode(op->mode()) << ", @selector(";
        string selector = getSelector(op);
        if(!selector.empty())
        {
            _M << selector << "current:";
        }
        else
        {
            _M << opName << ":";
        }
        _M << "), current);";

        _M << nl << "ICEEncodingVersion* encoding = [istr startEncapsulation];";
        ParamDeclList inParams;
        ParamDeclList outParams;
        ParamDeclList paramList = op->parameters();
        for(ParamDeclList::const_iterator pli = paramList.begin(); pli != paramList.end(); ++pli)
        {
            if(!(*pli)->isOutParam())
            {
                inParams.push_back(*pli);
            }
            else
            {
                outParams.push_back(*pli);
            }
        }

        for(ParamDeclList::const_iterator inp = inParams.begin(); inp != inParams.end(); ++inp)
        {
            TypePtr type = (*inp)->type();
            _M << nl << outTypeToString(type, (*inp)->optional(), true) << " " << getParamName(*inp, true);
            if(!isValueType(type))
            {
                _M << " = nil";
            }
            _M << ";";
        }
        writeMarshalUnmarshalParams(inParams, 0, false);
        if(op->sendsClasses(false))
        {
            _M << nl << "[istr readPendingValues];";
        }
        _M << nl << "[istr endEncapsulation];";
        for(ParamDeclList::const_iterator outp = outParams.begin(); outp != outParams.end(); ++outp)
        {
            TypePtr type = (*outp)->type();
            _M << nl << inTypeToString(type, (*outp)->optional(), true) << " " << getParamName(*outp, true);
            if((*outp)->optional())
            {
                _M << " = ICENone";
            }
            _M << ";";
        }
        _M << nl << "[ostr startEncapsulation:encoding format:" << opFormatTypeToString(*r) << "];";
        TypePtr returnType = op->returnType();
        if(returnType)
        {
            _M << nl << inTypeToString(returnType, op->returnIsOptional(), true) << " ret = ";
        }
        else
        {
            _M << nl;
        }
        string args = getServerArgs(op);
        _M << "[target " << opName << args;
        if(!args.empty())
        {
            _M << " current";
        }
        _M << ":current];";
        writeMarshalUnmarshalParams(outParams, op, true);
        if(op->returnsClasses(false))
        {
            _M << nl << "[ostr writePendingValues];";
        }
        _M << nl << "[ostr endEncapsulation];";
        _M << eb;
    }

    OperationList allOps = p->allOperations();
    if(!allOps.empty())
    {
        map<string, string> allOpNames;
        for(OperationList::const_iterator p = allOps.begin(); p != allOps.end(); ++p)
        {
            allOpNames.insert(make_pair((*p)->name(), fixName((*p)->interface())));
        }

        allOpNames["ice_id"] = "ICEObject";
        allOpNames["ice_ids"] = "ICEObject";
        allOpNames["ice_isA"] = "ICEObject";
        allOpNames["ice_ping"] = "ICEObject";

        map<string, string>::const_iterator q;

        _M << sp << nl << "static NSString * iceS_" << name << "_all[] =";
        _M << sb;
        q = allOpNames.begin();
        while(q != allOpNames.end())
        {
            _M << nl << "@\"" << q->first << '"';
            if(++q != allOpNames.end())
            {
                _M << ',';
            }
        }
        _M << eb << ';';

        _M << sp << nl << "-(void) iceDispatch:(ICECurrent *)current is:(id<ICEInputStream>)istr "
           << "os:(id<ICEOutputStream>)ostr";
        _M << sb;
        _M << nl << "id target = [self iceTarget];";
        _M << nl << "switch(ICEInternalLookupString(iceS_" << name << "_all, sizeof(iceS_" << name
           << "_all) / sizeof(NSString*), current.operation))";
        _M << sb;
        int i = 0;
        for(q = allOpNames.begin(); q != allOpNames.end(); ++q)
        {
            _M << nl << "case " << i++ << ':';
            _M.inc();
            if(q->second == "ICEObject")
            {
                _M << nl << "[ICEServant iceD_" << q->first << ":(id<" << q->second << ">)self";
            }
            else
            {
                _M << nl << "[" << q->second << " iceD_" << q->first << ":(id<" << q->second << ">)target";
            }
            _M << " current:current is:istr os:ostr];";

            _M << nl << "return;";
            _M.dec();
        }
        _M << nl << "default:";
        _M.inc();
        _M << nl << "@throw [ICEOperationNotExistException operationNotExistException:";
        _M.useCurrentPosAsIndent();
        _M << "__FILE__";
        _M << nl << "line:__LINE__";
        _M << nl << "id:current.id_";
        _M << nl << "facet:current.facet";
        _M << nl << "operation:current.operation];";
        _M.restoreIndent();
        _M.dec();
        _M << eb;
        _M << eb;
    }

    _M << sp << nl << "+(NSString * const*) iceStaticIds:(int*)count idIndex:(int*)idx";
    _M << sb;
    _M << nl << "*count = sizeof(iceS_" << name << "_ids) / sizeof(NSString *);";
    _M << nl << "*idx = " << scopedPos << ";";
    _M << nl << "return iceS_" << name << "_ids;";
    _M << eb;
}

string
Slice::ObjCVisitor::getName(const OperationPtr& op) const
{
    if(!op->parameters().empty())
    {
        return fixId(op->name(), BaseTypeNone);
    }
    else
    {
        return fixId(op->name(), BaseTypeObject);
    }
}

string
Slice::ObjCVisitor::getSelector(const OperationPtr& op) const
{
    string result;
    ParamDeclList paramList = op->parameters();
    for(ParamDeclList::const_iterator q = paramList.begin(); q != paramList.end(); ++q)
    {
        if(q == paramList.begin())
        {
            result += getName(op) + ":";
        }
        else
        {
            result += getParamId(*q) + ":";
        }
    }
    return result;
}

string
Slice::ObjCVisitor::getParams(const OperationPtr& op, bool internal) const
{
    string result;
    ParamDeclList paramList = op->parameters();
    for(ParamDeclList::const_iterator q = paramList.begin(); q != paramList.end(); ++q)
    {
        TypePtr type = (*q)->type();
        string typeString;
        if((*q)->isOutParam())
        {
            typeString = outTypeToString(type, (*q)->optional(), true, true);
        }
        else
        {
            typeString = inTypeToString(type, (*q)->optional());
        }
        if(q != paramList.begin())
        {
            result += " " + getParamId(*q);
        }
        result += ":(" + typeString + ")" + getParamName(*q, internal);
    }
    return result;
}

string
Slice::ObjCVisitor::getBlockParams(const OperationPtr& op) const
{
    string result;
    ParamDeclList paramList = op->parameters();
    for(ParamDeclList::const_iterator q = paramList.begin(); q != paramList.end(); ++q)
    {
        TypePtr type = (*q)->type();
        string typeString;
        if((*q)->isOutParam())
        {
            typeString = outTypeToString(type, (*q)->optional(), false, true);
        }
        else
        {
            typeString = inTypeToString(type, (*q)->optional());
        }
        if(q != paramList.begin())
        {
            result += " " + getParamId(*q);
        }
        result += "(" + typeString + ")";
    }
    return result;
}

string
Slice::ObjCVisitor::getMarshalParams(const OperationPtr& op, bool internal) const
{
    ParamDeclList paramList = op->parameters();
    string result;
    for(ParamDeclList::const_iterator q = paramList.begin(); q != paramList.end(); ++q)
    {
        if(!(*q)->isOutParam())
        {
            TypePtr type = (*q)->type();
            if(!result.empty())
            {
                result += " " + getParamId(*q);
            }
            result += ":(" + inTypeToString(type, (*q)->optional()) + ")" + getParamName(*q, internal);
        }
    }
    return result;
}

string
Slice::ObjCVisitor::getUnmarshalParams(const OperationPtr& op, bool internal) const
{
    string result;
    ParamDeclList paramList = op->parameters();
    for(ParamDeclList::const_iterator q = paramList.begin(); q != paramList.end(); ++q)
    {
        if((*q)->isOutParam())
        {
            TypePtr type = (*q)->type();
            if(!result.empty())
            {
                result += " " + getParamId(*q);
            }
            result += ":(" + outTypeToString(type, (*q)->optional(), true, true) + ")" + getParamName(*q, internal);
        }
    }
    return result;
}

string
Slice::ObjCVisitor::getServerParams(const OperationPtr& op) const
{
    string result;
    ParamDeclList paramList = op->parameters();
    for(ParamDeclList::const_iterator q = paramList.begin(); q != paramList.end(); ++q)
    {
        TypePtr type = (*q)->type();
        string typeString;
        if((*q)->isOutParam())
        {
            typeString = inTypeToString(type, (*q)->optional(), false, true);
        }
        else
        {
            typeString = outTypeToString(type, (*q)->optional());
        }
        if(q != paramList.begin())
        {
            result += " " + getParamId(*q);
        }
        result += ":(" + typeString + ")" + getParamName(*q, false);
    }
    return result;
}

string
Slice::ObjCVisitor::getResponseCBSig(const OperationPtr& op) const
{
    string result;
    TypePtr returnType = op->returnType();
    if(returnType)
    {
        result = outTypeToString(returnType, op->returnIsOptional());
    }

    ParamDeclList paramList = op->parameters();
    for(ParamDeclList::const_iterator q = paramList.begin(); q != paramList.end(); ++q)
    {
        if((*q)->isOutParam())
        {
            TypePtr type = (*q)->type();
            if(!result.empty())
            {
                result += ", ";
            }
            result += outTypeToString(type, (*q)->optional());
        }
    }
    if(result.empty())
    {
        result = "void";
    }
    return "void(^)(" + result + ")";
}

string
Slice::ObjCVisitor::getArgs(const OperationPtr& op) const
{
    string result;
    ParamDeclList paramList = op->parameters();
    for(ParamDeclList::const_iterator q = paramList.begin(); q != paramList.end(); ++q)
    {
        if(q != paramList.begin())
        {
            result += " " + getParamId(*q);
        }
        result += ":" + getParamName(*q, true);
    }
    return result;
}

string
Slice::ObjCVisitor::getMarshalArgs(const OperationPtr& op) const
{
    string result;
    ParamDeclList paramList = op->parameters();
    for(ParamDeclList::const_iterator q = paramList.begin(); q != paramList.end(); ++q)
    {
        if(!(*q)->isOutParam())
        {
            if(!result.empty())
            {
                result += " " + getParamId(*q);
            }
            result += ":" + getParamName(*q, true);
        }
    }
    return result;
}

string
Slice::ObjCVisitor::getUnmarshalArgs(const OperationPtr& op) const
{
    string result;
    ParamDeclList paramList = op->parameters();
    for(ParamDeclList::const_iterator q = paramList.begin(); q != paramList.end(); ++q)
    {
        if((*q)->isOutParam())
        {
            if(!result.empty())
            {
                result += " " + getParamId(*q);
            }
            result += ":" + getParamName(*q, true);
        }
    }
    return result;
}

string
Slice::ObjCVisitor::getServerArgs(const OperationPtr& op) const
{
    string result;
    ParamDeclList paramList = op->parameters();
    for(ParamDeclList::const_iterator q = paramList.begin(); q != paramList.end(); ++q)
    {
        if(q != paramList.begin())
        {
            result += " " + getParamId(*q);
        }
        result += ":";
        if((*q)->isOutParam())
        {
            result += "&";
        }
        result += getParamName(*q, true);
    }
    return result;
}

Slice::Gen::Gen(const string& /*name*/, const string& base, const string& include, const vector<string>& includePaths,
                const string& dir, const string& dllExport) :
    _base(base),
    _include(include),
    _includePaths(includePaths),
    _dllExport(dllExport)
{
    for(vector<string>::iterator p = _includePaths.begin(); p != _includePaths.end(); ++p)
    {
        *p = fullPath(*p);
    }

    string::size_type pos = _base.find_last_of("/\\");
    if(pos != string::npos)
    {
        _base.erase(0, pos + 1);
    }

    string fileH = _base + ".h";
    string fileM = _base + ".m";
    string fileImplH = _base + "I.h";
    string fileImplM = _base + "I.m";

    if(!dir.empty())
    {
        fileH = dir + '/' + fileH;
        fileM = dir + '/' + fileM;
        fileImplH = dir + '/' + fileImplH;
        fileImplM = dir + '/' + fileImplM;
    }

    _H.open(fileH.c_str());
    if(!_H)
    {
        ostringstream os;
        os << "cannot open `" << fileH << "': " << IceUtilInternal::errorToString(errno);
        throw FileException(__FILE__, __LINE__, os.str());
    }
    FileTracker::instance()->addFile(fileH);
    printHeader(_H);
    _H << nl << "// Generated from file `" << _base << ".ice'";

    _M.open(fileM.c_str());
    if(!_M)
    {
        ostringstream os;
        os << "cannot open `" << fileM << "': " << IceUtilInternal::errorToString(errno);
        throw FileException(__FILE__, __LINE__, os.str());
    }
    FileTracker::instance()->addFile(fileM);
    printHeader(_M);
    _M << nl << "// Generated from file `" << _base << ".ice'";
}

Slice::Gen::~Gen()
{
    if(_H.isOpen())
    {
        _H << '\n';
        _M << '\n';
    }
}

bool
Slice::Gen::operator!() const
{
    if(!_H || !_M)
    {
        return true;
    }
    return false;
}

void
Slice::Gen::generate(const UnitPtr& p)
{
    ObjCGenerator::validateMetaData(p);

    //
    // Give precedence to --dll-export command-line option
    //
    if(_dllExport.empty())
    {
        DefinitionContextPtr dc = p->findDefinitionContext(p->topLevelFile());
        assert(dc);
        static const string dllExportPrefix = "objc:dll-export:";
        string meta = dc->findMetaData(dllExportPrefix);
        if(meta.size() > dllExportPrefix.size())
        {
            _dllExport = meta.substr(dllExportPrefix.size());
        }
    }

    _H << sp << nl << "#import <objc/Ice/Config.h>";
    if(p->hasClassDecls() || p->hasInterfaceDecls())
    {
        _H << nl << "#import <objc/Ice/Proxy.h>";
        _H << nl << "#import <objc/Ice/Current.h>";
        _H << nl << "#import <objc/Ice/Value.h>";
        _H << nl << "#import <objc/Ice/Object.h>";
    }

    _H << nl << "#import <objc/Ice/Stream.h>";
    _H << nl << "#import <objc/Ice/LocalObject.h>";
    _H << nl << "#import <objc/Ice/Exception.h>";
    _M << nl << "#import <objc/Ice/LocalException.h>";
    _M << nl << "#import <objc/Ice/Stream.h>";
    if(p->hasContentsWithMetaData("preserve-slice"))
    {
        _H << nl << "#import <objc/Ice/SlicedData.h>";
    }
    _M << nl << "#import <";
    if(!_include.empty())
    {
        _M << _include << "/";
    }
    _M << _base << ".h>";

    // Necessary for objc_getClass use when marshalling/unmarshalling proxies.
    _M << nl << "#import <objc/runtime.h>";

    StringList includes = p->includeFiles();
    for(StringList::const_iterator q = includes.begin(); q != includes.end(); ++q)
    {
        static const string headerDirPrefix = "objc:header-dir:";
        DefinitionContextPtr dc = p->findDefinitionContext(*q);
        assert(dc);
        string meta = dc->findMetaData(headerDirPrefix);
        string headerDir;
        if(meta.size() > headerDirPrefix.size())
        {
            headerDir = meta.substr(headerDirPrefix.size());
        }
        _H << "\n#import <";
        if(!headerDir.empty())
        {
            _H << headerDir << "/";
        }
        _H << changeInclude(*q, _includePaths) << ".h>";
    }

    if(_dllExport.size())
    {
        _M << nl;
        _M << nl << "#ifndef " << _dllExport << "_EXPORTS";
        _M << nl << "#   define " << _dllExport << "_EXPORTS";
        _M << nl << "#endif";

        _H << nl;
        _H << nl << "#ifndef " << _dllExport;
        _H << nl << "#   if defined(ICE_STATIC_LIBS)";
        _H << nl << "#       define " << _dllExport << " /**/";
        _H << nl << "#   elif defined(" << _dllExport << "_EXPORTS)";
        _H << nl << "#       define " << _dllExport << " ICE_DECLSPEC_EXPORT";
        _H << nl << "#   else";
        _H << nl << "#       define " << _dllExport << " ICE_DECLSPEC_IMPORT";
        _H << nl << "#   endif";
        _H << nl << "#endif";
    }

    if(!_dllExport.empty())
    {
        _dllExport += " ";
    }

    //
    // Disable shadow warnings in .cppm file
    //
    _M << sp;
    _M.zeroIndent();
    _M << nl << "#ifdef __clang__";
    _M << nl << "#   pragma clang diagnostic ignored \"-Wshadow-ivar\"";
    _M << nl << "#endif";

    UnitVisitor unitVisitor(_H, _M, _dllExport);
    p->visit(&unitVisitor, false);

    DeclVisitor objectDeclVisitor(_H, _M, _dllExport);
    p->visit(&objectDeclVisitor, false);

    ProxyDeclVisitor proxyDeclVisitor(_H, _M, _dllExport);
    p->visit(&proxyDeclVisitor, false);

    TypesVisitor typesVisitor(_H, _M, _dllExport);
    p->visit(&typesVisitor, false);

    ProxyVisitor proxyVisitor(_H, _M, _dllExport);
    p->visit(&proxyVisitor, false);

    DelegateMVisitor delegateMVisitor(_H, _M, _dllExport);
    p->visit(&delegateMVisitor, false);

    HelperVisitor HelperVisitor(_H, _M, _dllExport);
    p->visit(&HelperVisitor, false);
}

void
Slice::Gen::closeOutput()
{
    _H.close();
    _M.close();
}

void
Slice::Gen::printHeader(Output& o)
{
    static const char* header =
"//\n"
"// Copyright (c) ZeroC, Inc. All rights reserved.\n"
"//\n"
        ;

    o << header;
    o << "\n// Ice version " << ICE_STRING_VERSION;
}

Slice::Gen::UnitVisitor::UnitVisitor(Output& H, Output& M, const string& dllExport) :
    ObjCVisitor(H, M, dllExport)
{
}

bool
Slice::Gen::UnitVisitor::visitModuleStart(const ModulePtr& p)
{
    string dummy;
    if(p->findMetaData("objc:prefix", dummy))
    {
        _prefixes.push_back(modulePrefix(p));
    }
    return true;
}

void
Slice::Gen::UnitVisitor::visitUnitEnd(const UnitPtr&)
{
    string uuid = IceUtil::generateUUID();
    for(string::size_type pos = 0; pos < uuid.size(); ++pos)
    {
        if(!isalnum(uuid[pos]))
        {
            uuid[pos] = '_';
        }
    }

    if(!_prefixes.empty())
    {
        _M << sp << nl << "@implementation ICEInternalPrefixTable(C" << uuid << ")";
        _M << nl << "-(void)addPrefixes_C" << uuid << ":(NSMutableDictionary*)prefixTable";
        _M << sb;
        for(vector<Slice::ObjCGenerator::ModulePrefix>::const_iterator p = _prefixes.begin(); p != _prefixes.end(); ++p)
        {
            _M << nl << "[prefixTable setObject:@\"" << p->name << "\" forKey:@\"" << p->m->scoped() << "\"];";
        }
        _M << eb;
        _M << nl << "@end";
    }
}

Slice::Gen::DeclVisitor::DeclVisitor(Output& H, Output& M, const string& dllExport)
    : ObjCVisitor(H, M, dllExport)
{
}

void
Slice::Gen::DeclVisitor::visitClassDecl(const ClassDeclPtr& p)
{
    _H << sp;
    _H << nl << "@class " << fixName(p) << ";";
<<<<<<< HEAD
    _H << nl << "@protocol " << fixName(p) << ";";
=======
>>>>>>> f2cb3374
}

void
Slice::Gen::DeclVisitor::visitInterfaceDecl(const InterfaceDeclPtr& p)
{
    _H << sp;
    _H << nl << "@protocol " << fixName(p) << ";";
}

Slice::Gen::ProxyDeclVisitor::ProxyDeclVisitor(Output& H, Output& M, const string& dllExport)
    : ObjCVisitor(H, M, dllExport)
{
}

void
Slice::Gen::ProxyDeclVisitor::visitInterfaceDecl(const InterfaceDeclPtr& p)
{
    _H << sp << nl << "@class " << fixName(p) << "Prx;";
    _H << nl << "@protocol " << fixName(p) << "Prx;";
}

Slice::Gen::TypesVisitor::TypesVisitor(Output& H, Output& M, const string& dllExport)
    : ObjCVisitor(H, M, dllExport)
{
}

bool
Slice::Gen::TypesVisitor::visitModuleStart(const ModulePtr& p)
{
    string suffix;
    vector<string> names = splitScopedName(p->scoped());
    for(vector<string>::const_iterator i = names.begin(); i != names.end(); ++i)
    {
        if(i != names.begin())
        {
            suffix += "_";
        }
        suffix += *i;
    }
    string symbol = "ICE_MODULE_PREFIX_";
    symbol += suffix;
    return true;
}

void
Slice::Gen::TypesVisitor::visitModuleEnd(const ModulePtr&)
{
}

bool
Slice::Gen::TypesVisitor::visitClassDefStart(const ClassDefPtr& p)
{
    string name = fixName(p);
<<<<<<< HEAD
    ClassDefPtr base = p->base();

    _H << sp << nl << _dllExport << "@protocol " << name;

    if (base)
    {
        _H << " <" << fixName(base) << ">";
    }
    else
    {
        _H << " <NSObject>";
    }

=======
>>>>>>> f2cb3374
    _M << sp << nl << "@implementation " << name;
    return true;
}

void
Slice::Gen::TypesVisitor::visitClassDefEnd(const ClassDefPtr& p)
{
    string name = fixName(p);
    ClassDefPtr base = p->base();
    bool basePreserved = p->inheritsMetaData("preserve-slice");
    bool preserved = p->hasMetaData("preserve-slice");

<<<<<<< HEAD
    // TODO: fix the base to not include ice_id etc.
    string baseName = base ? fixName(base) : "ICEServant";
=======
    string baseName = base ? fixName(base) : "ICEValue";
>>>>>>> f2cb3374
    DataMemberList baseDataMembers;
    if(base)
    {
        baseDataMembers = base->allDataMembers();
    }
    DataMemberList dataMembers = p->dataMembers();
    DataMemberList optionalMembers = p->orderedOptionalDataMembers();
    DataMemberList allDataMembers = p->allDataMembers();

    _H << sp << nl << _dllExport << "@interface " << name << " : " << baseName;

    if(!dataMembers.empty() || (preserved && !basePreserved))
    {
        //
        // Data member declarations.
        //
        _H << sb;

        if(!dataMembers.empty())
        {
            writeMembers(dataMembers, BaseTypeObject);
        }

        if(preserved && !basePreserved)
        {
            _H << nl << "id<ICESlicedData> iceSlicedData_;";
        }

        _H << eb;
        _H << sp;

        _M << sp;
    }

    //
    // @property and @synthesize for each data member.
    //
    writeProperties(dataMembers, BaseTypeObject);
    writeSynthesize(dataMembers, BaseTypeObject);

    //
    // Init, factory, copyWithZone and dealloc methods.
    //
    writeInit(p, dataMembers, baseDataMembers, allDataMembers, requiresMemberInit(dataMembers), BaseTypeObject, Other);
    writeFactory(p, allDataMembers, BaseTypeObject, Other);
    writeCopyWithZone(p, allDataMembers, BaseTypeObject, Other);
    writeMemberDealloc(dataMembers, BaseTypeObject, preserved && !basePreserved ? "iceSlicedData_" : "");

    //
    // Setter, has, clear selectors for optionals
    //
    writeOptionalDataMemberSelectors(dataMembers, BaseTypeObject);

    //
    // If the class uses a compact id we generate a +load method to register the compact id
    // with the compact id resolver.
    //
    if(p->compactId() >= 0)
    {
        _M << sp << nl << "+(void) load";
        _M << sb;
        _M << nl << "[CompactIdMapHelper registerClass:@\"" << p->scoped() << "\" value:" << p->compactId() << "];";
        _M << eb;
    }

    //
    // Marshaling/unmarshaling
    //

    _M << sp << nl << "-(void) iceWriteImpl:(id<ICEOutputStream>)ostr";
    _M << sb;
    _M << nl << "[ostr startSlice:@\"" << p->scoped() << "\" compactId:" << p->compactId()
       << " lastSlice:" << (base ? "NO" : "YES") << "];";
    writeMemberMarshal(dataMembers, optionalMembers, BaseTypeObject);
    _M << nl << "[ostr endSlice];";
    if(base)
    {
        _M << nl << "[super iceWriteImpl:ostr];";
    }
    _M << eb;

    _M << sp << nl << "-(void) iceReadImpl:(id<ICEInputStream>)istr";
    _M << sb;
    _M << nl << "[istr startSlice];";
    writeMemberUnmarshal(dataMembers, optionalMembers, BaseTypeObject);
    _M << nl << "[istr endSlice];";
    if(base)
    {
        _M << nl << "[super iceReadImpl:istr];";
    }
    _M << eb;

<<<<<<< HEAD
    // TODO: the code below is a very complicated way to implement ice_staticId through ICEObject.

    ClassList allBases = p->allBases();
    StringList ids;

    transform(allBases.begin(), allBases.end(), back_inserter(ids),
              [](const ContainedPtr& it)
              {
                  return it->scoped();
              });

    StringList other;
    other.push_back(p->scoped());
    other.push_back("::Ice::Object");
    other.sort();
    ids.merge(other);
    ids.unique();

    StringList::const_iterator firstIter = ids.begin();
    StringList::const_iterator scopedIter = find(ids.begin(), ids.end(), p->scoped());
    assert(scopedIter != ids.end());
    StringList::difference_type scopedPos = std::distance(firstIter, scopedIter);

    _M << sp << nl << "static NSString * iceS_" << name << "_ids[] =";
    _M << sb;
    {
        StringList::const_iterator q = ids.begin();
        while(q != ids.end())
        {
            _M << nl << "@\"" << *q << '"';
            if(++q != ids.end())
            {
                _M << ',';
            }
        }
    }
    _M << eb << ";";

    _M << sp << nl << "+(NSString * const*) iceStaticIds:(int*)count idIndex:(int*)idx";
    _M << sb;
    _M << nl << "*count = sizeof(iceS_" << name << "_ids) / sizeof(NSString *);";
    _M << nl << "*idx = " << scopedPos << ";";
    _M << nl << "return iceS_" << name << "_ids;";
    _M << eb;

    // end TODO
=======
    _H << nl << "+(NSString *) ice_staticId;";
    _H << nl << "-(NSString *) ice_id;";

    _M << sp << nl << "+(NSString *) ice_staticId";
    _M << sb;
    _M << nl << "return @\"" << p->scoped() << "\";";
    _M << eb;

    _M << sp << nl << "-(NSString *) ice_id";
    _M << sb;
    _M << nl << "return @\"" << p->scoped() << "\";";
    _M << eb;
>>>>>>> f2cb3374

    if(preserved && !basePreserved)
    {
        _M << nl << "-(id<ICESlicedData>) ice_getSlicedData";
        _M << sb;
        _M << nl << "return ICE_AUTORELEASE(ICE_RETAIN(iceSlicedData_));";
        _M << eb;

        _M << nl << "-(void) iceWrite:(id<ICEOutputStream>)ostr";
        _M << sb;
        _M << nl << "[ostr startValue:iceSlicedData_];";
        _M << nl << "[self iceWriteImpl:ostr];";
        _M << nl << "[ostr endValue];";
        _M << eb;

        _M << nl << "-(void) iceRead:(id<ICEInputStream>)istr";
        _M << sb;
        _M << nl << "[istr startValue];";
        _M << nl << "[self iceReadImpl:istr];";
        _M << nl << "iceSlicedData_ = [istr endValue:YES];";
        _M << eb;
    }

    _H << nl << "@end";
    _M << nl << "@end";
}

bool
Slice::Gen::TypesVisitor::visitInterfaceDefStart(const InterfaceDefPtr& p)
{
    string name = fixName(p);
    InterfaceList bases = p->bases();

    _H << sp << nl << _dllExport << "@protocol " << name;

    if(!bases.empty())
    {
        _H << " <";
        for(InterfaceList::const_iterator i = bases.begin(); i != bases.end(); ++i)
        {
            string baseName = fixName(*i);
            if(i != bases.begin())
            {
                _H << ", ";
            }
            _H << baseName;
        }
        _H << ">";
    }
    else
    {
        _H << " <NSObject>";
    }

    _M << sp << nl << "@implementation " << name;
    return true;
}

void
Slice::Gen::TypesVisitor::visitInterfaceDefEnd(const InterfaceDefPtr& p)
{
    string name = fixName(p);
    InterfaceList bases = p->bases();

    _H << nl << "@end";
    _H << sp << nl << _dllExport << "@interface " << name << " : ICEServant";

    writeFactory(p, DataMemberList(), BaseTypeObject, Other);

    OperationList ops = p->operations();
    OperationList::const_iterator r;
    for(r = ops.begin(); r != ops.end(); ++r)
    {
        OperationPtr op = *r;
        _H << nl << "+(void) iceD_" << op->name() << ":(id<" << name << ">)target current:(ICECurrent *)current "
           << "is:(id<ICEInputStream>)istr os:(id<ICEOutputStream>)ostr;";
    }

    writeDispatchAndMarshalling(p);

    _H << nl << "@end";
    _M << nl << "@end";
}

void
Slice::Gen::TypesVisitor::visitOperation(const OperationPtr& p)
{
    InterfaceDefPtr interface = p->interface();
    string name = getName(p);
    TypePtr returnType = p->returnType();
    string retString;
    string params;

    retString = inTypeToString(returnType, p->returnIsOptional());
    params = getServerParams(p);

    const string deprecateSymbol = getDeprecateSymbol(p, interface);

    _H << nl << "-(" << retString << ") " << name << params;
    if(!params.empty())
    {
        _H << " current";
    }
    _H << ":(ICECurrent *)" << getEscapedParamName(p, "current") << deprecateSymbol << ";";
}

void
Slice::Gen::TypesVisitor::visitSequence(const SequencePtr& p)
{
    string prefix = moduleName(findModule(p));
    string name = fixName(p);

    if(isValueType(p->type()))
    {
        _H << sp << nl << "typedef NSData " << name << ";";
        _H << nl << "typedef NSMutableData " << prefix << "Mutable" << p->name() << ";";
    }
    else
    {
        _H << sp << nl << "typedef NSArray " << name << ";";
        _H << nl << "typedef NSMutableArray " << prefix << "Mutable" << p->name() << ";";
    }
}

bool
Slice::Gen::TypesVisitor::visitExceptionStart(const ExceptionPtr& p)
{
    string name = fixName(p);
    ExceptionPtr base = p->base();
    DataMemberList dataMembers = p->dataMembers();
    bool basePreserved = p->inheritsMetaData("preserve-slice");
    bool preserved = p->hasMetaData("preserve-slice");

    _H << sp;

    _H << nl << _dllExport << "@interface " << name << " : ";
    if(base)
    {
        _H << fixName(base);
    }
    else
    {
        _H << "ICEUserException";
    }
    if(!dataMembers.empty() || (preserved && !basePreserved))
    {
        _H << sb;
    }

    _M << sp << nl << "@implementation " << name;

    return true;
}

void
Slice::Gen::TypesVisitor::visitExceptionEnd(const ExceptionPtr& p)
{
    string name = fixName(p);

    bool basePreserved = p->inheritsMetaData("preserve-slice");
    bool preserved = p->hasMetaData("preserve-slice");
    DataMemberList dataMembers = p->dataMembers();
    DataMemberList optionalMembers = p->orderedOptionalDataMembers();
    DataMemberList allDataMembers = p->allDataMembers();
    DataMemberList::const_iterator q;

    DataMemberList baseDataMembers;
    if(p->base())
    {
        baseDataMembers = p->base()->allDataMembers();
    }

    if(!dataMembers.empty() || (preserved && !basePreserved))
    {
        //
        // Data member declarations.
        //
        if(!dataMembers.empty())
        {
            writeMembers(dataMembers, BaseTypeException);
        }

        if(preserved && !basePreserved)
        {
            _H << nl << "id<ICESlicedData> slicedData_;";
        }

        _H << eb;
        _H << sp;
        _M << sp;

        //
        // @property and @synthesize for each data member.
        //
        if(!dataMembers.empty())
        {
            writeProperties(dataMembers, BaseTypeException);
            writeSynthesize(dataMembers, BaseTypeException);
        }
        _H << sp;
    }

    //
    // ice_id
    //
    _H << nl << "-(NSString *) ice_id;";
    _M << sp << nl << "-(NSString *) ice_id";
    _M << sb;
    _M << nl << "return @\"" << p->scoped() << "\";";
    _M << eb;

    ContainerType ct = Other;
    writeInit(p, dataMembers, baseDataMembers, allDataMembers, requiresMemberInit(dataMembers), BaseTypeException, ct);
    writeFactory(p, allDataMembers, BaseTypeException, ct);
    writeCopyWithZone(p, allDataMembers, BaseTypeException, ct);
    writeMemberDealloc(dataMembers, BaseTypeException, preserved && !basePreserved ? "slicedData_" : "");

    //
    // Setter, has, clear selectors for optionals
    //
    writeOptionalDataMemberSelectors(dataMembers, BaseTypeObject);

    //
    // Marshaling/unmarshaling
    //
    ExceptionPtr base = p->base();
    if(!p->allClassDataMembers().empty())
    {
        if(!base || (base && !base->usesClasses(false)))
        {
            _M << sp << nl << "-(BOOL) iceUsesClasses";
            _M << sb;
            _M << nl << "return YES;";
            _M << eb;
        }
    }

    _M << sp << nl << "-(void) iceWriteImpl:(id<ICEOutputStream>)ostr";
    _M << sb;
    _M << nl << "[ostr startSlice:@\"" << p->scoped() << "\" compactId:-1 lastSlice:" << (!base ? "YES" : "NO") << "];";
    writeMemberMarshal(dataMembers, optionalMembers, BaseTypeException);
    _M << nl << "[ostr endSlice];";
    if(base)
    {
        _M << nl << "[super iceWriteImpl:ostr];";
    }
    _M << eb;

    _M << sp << nl << "-(void) iceReadImpl:(id<ICEInputStream>)istr";
    _M << sb;
    _M << nl << "[istr startSlice];";
    writeMemberUnmarshal(dataMembers, optionalMembers, BaseTypeException);
    _M << nl << "[istr endSlice];";
    if(base)
    {
        _M << nl << "[super iceReadImpl:istr];";
    }
    _M << eb;

    if(preserved && !basePreserved)
    {
        _M << nl << nl << "-(id<ICESlicedData>) ice_getSlicedData";
        _M << sb;
        _M << nl << "return ICE_AUTORELEASE(ICE_RETAIN(slicedData_));";
        _M << eb;

        _M << nl << nl << "-(void) iceWrite:(id<ICEOutputStream>)ostr";
        _M << sb;
        _M << nl << "[ostr startException:slicedData_];";
        _M << nl << "[self iceWriteImpl:ostr];";
        _M << nl << "[ostr endException];";
        _M << eb;

        _M << nl << nl << "-(void) iceRead:(id<ICEInputStream>)istr";
        _M << sb;
        _M << nl << "[istr startException];";
        _M << nl << "[self iceReadImpl:istr];";
        _M << nl << "slicedData_ = [istr endException:YES];";
        _M << eb;
    }

    _H << nl << "@end";
    _M << nl << "@end";
}

bool
Slice::Gen::TypesVisitor::visitStructStart(const StructPtr& p)
{
    string name = fixName(p);

    _H << sp;

    _H << nl << _dllExport << "@interface " << name << " : NSObject <NSCopying>";
    _H << sb;
    _H << nl << "@private";
    _H.inc();

    _M << sp << nl << "@implementation " << name << sp;

    return true;
}

void
Slice::Gen::TypesVisitor::visitStructEnd(const StructPtr& p)
{
    string name = fixName(p);
    DataMemberList dataMembers = p->dataMembers();
    DataMemberList::const_iterator q;

    //
    // Data member declarations.
    //
    writeMembers(dataMembers, BaseTypeObject);

    _H.dec();
    _H << eb;

    _H << sp;

    //
    // @property and @synthesize for each data member.
    //
    writeProperties(dataMembers, BaseTypeObject);
    writeSynthesize(dataMembers, BaseTypeObject);

    writeInit(p, dataMembers, DataMemberList(), dataMembers, requiresMemberInit(dataMembers), BaseTypeObject, Other);
    writeFactory(p, dataMembers, BaseTypeObject, Other);
    writeCopyWithZone(p, dataMembers, BaseTypeObject, Other);
    writeMemberDealloc(dataMembers, BaseTypeObject);

    //
    // hash
    //
    writeMemberHashCode(dataMembers, BaseTypeObject);

    //
    // isEqual
    //
    _M << sp << nl << "-(BOOL) isEqual:(id)o_";
    _M << sb;
    _M << nl << "if(self == o_)";
    _M << sb;
    _M << nl << "return YES;";
    _M << eb;
    _M << nl << "if(!o_ || ![o_ isKindOfClass:[self class]])";
    _M << sb;
    _M << nl << "return NO;";
    _M << eb;
    writeMemberEquals(dataMembers, BaseTypeObject);
    _M << eb;

    _H << nl << "// This class also overrides hash, and isEqual:";

    //
    // Marshaling/unmarshaling
    //
    _H << nl << "-(void) iceWrite:(id<ICEOutputStream>)ostr;";
    _H << nl << "-(void) iceRead:(id<ICEInputStream>)istr;";

    _M << sp << nl << "-(void) iceWrite:(id<ICEOutputStream>)ostr";
    _M << sb;
    writeMemberMarshal(dataMembers, DataMemberList(), BaseTypeObject);
    _M << eb;

    _M << sp << nl << "-(void) iceRead:(id<ICEInputStream>)istr";
    _M << sb;
    writeMemberUnmarshal(dataMembers, DataMemberList(), BaseTypeObject);
    _M << eb;

    _H << nl << "@end";
    _M << nl << "@end";
}

void
Slice::Gen::TypesVisitor::visitDictionary(const DictionaryPtr& p)
{
    string prefix = moduleName(findModule(p));
    string name = fixName(p);

    _H << sp << nl << "typedef NSDictionary " << name << ";";
    _H << nl << "typedef NSMutableDictionary " << prefix << "Mutable" << p->name() << ";";
}

void
Slice::Gen::TypesVisitor::visitEnum(const EnumPtr& p)
{
    string name = fixName(p);
    EnumeratorList enumerators = p->enumerators();
    string enumeratorPrefix = p->hasMetaData("objc:scoped") ? p->name() : "";

    _H << sp;

    //
    // Check if any of the enumerators were assigned an explicit value.
    //
    const bool explicitValue = p->explicitValue();

    _H << nl << "typedef enum : ICEInt";
    _H << sb;
    EnumeratorList::const_iterator en = enumerators.begin();
    while(en != enumerators.end())
    {
        _H << nl << moduleName(findModule(*en)) << enumeratorPrefix << (*en)->name();
        //
        // If any of the enumerators were assigned an explicit value, we emit
        // an explicit value for *all* enumerators.
        //
        if(explicitValue)
        {
            _H << " = " << int64ToString((*en)->value());
        }
        if(++en != enumerators.end())
        {
            _H << ',';
        }
    }
    _H << eb << " " << name << ";";
}

void
Slice::Gen::TypesVisitor::visitConst(const ConstPtr& p)
{
    _H << sp;
    if(isString(p->type()))
    {
        _H << nl << "static NSString * const";
    }
    else
    {
        _H << nl << "static const " << typeToString(p->type());
    }
    _H << " " << fixName(p) << " = ";
    writeConstantValue(_H, p->type(), p->valueType(), p->value());
    _H << ';';
}

void
Slice::Gen::TypesVisitor::writeConstantValue(IceUtilInternal::Output& out, const TypePtr& type,
                                             const SyntaxTreeBasePtr& valueType, const string& val) const
{
    if(isString(type))
    {
        out << "@\"" << toStringLiteral(val, "\a\b\f\n\r\t\v", "?", Octal, 0) << "\"";
    }
    else
    {
        EnumPtr ep = EnumPtr::dynamicCast(type);
        if(ep)
        {
            EnumeratorPtr lte = EnumeratorPtr::dynamicCast(valueType);
            assert(lte);
            string enumeratorPrefix = ep->hasMetaData("objc:scoped") ? ep->name() : "";
            out << moduleName(findModule(ep)) << enumeratorPrefix << lte->name();
        }
        else
        {
            if(val == "true")
            {
                out << "YES";
            }
            else if(val == "false")
            {
                out << "NO";
            }
            else
            {
                out << val;
            }
        }
    }
}

void
Slice::Gen::TypesVisitor::writeInit(const ContainedPtr&, const DataMemberList& dataMembers,
                                    const DataMemberList& baseDataMembers, const DataMemberList& allDataMembers,
                                    bool requiresMemberInit, int baseType, ContainerType ct) const
{
    if(dataMembers.empty())
    {
        return;
    }

    _H << sp;
    if(requiresMemberInit)
    {
        _H << nl << "-(id) init;";
        _M << sp << nl << "-(id) init";
        _M << sb;
        _M << nl << "self = [super init];";
        _M << nl << "if(!self)";
        _M << sb;
        _M << nl << "return nil;";
        _M << eb;
        writeMemberDefaultValueInit(dataMembers, baseType);
        _M << nl << "return self;";
        _M << eb;
    }
    _H << nl << "-(id) init";
    _M << sp << nl << "-(id) init";
    writeMemberSignature(allDataMembers, baseType, ct);
    _H << ";";
    _M << sb;
    _M << nl << "self = [super init";
    if(ct == LocalException)
    {
        _M << ":file_ line:line_";
    }
    writeMemberCall(baseDataMembers, baseType, ct, WithEscape);
    _M << "];";
    _M << nl << "if(!self)";
    _M << sb;
    _M << nl << "return nil;";
    _M << eb;
    writeMemberInit(dataMembers, baseType);
    _M << nl << "return self;";
    _M << eb;
}

void
Slice::Gen::TypesVisitor::writeFactory(const ContainedPtr& p, const DataMemberList& dataMembers, int baseType,
                                       ContainerType ct) const
{
    if(!dataMembers.empty())
    {
        // Always write factory method with no parameters first
        writeFactory(p, DataMemberList(), baseType, ct);
    }

    string name = fixName(p);
    string factoryMethod = getFactoryMethod(p, false);

    _H << nl << "+(id) " << factoryMethod;
    _M << sp << nl << "+(id) " << factoryMethod;
    writeMemberSignature(dataMembers, baseType, ct);
    _H << ";";
    _M << sb;

    //
    // The cast avoids a compiler warning that is emitted if different structs
    // have members with the same name but different types.
    //
    _M << nl << "return ICE_AUTORELEASE([(" << name << " *)[self alloc] init";
    if(ct == LocalException)
    {
        _M << ":file_ line:line_";
    }
    writeMemberCall(dataMembers, baseType, ct, WithEscape);
    _M << "]);";
    _M << eb;

    //
    // TODO: DEPRECATED: we used to
    //
    string deprecatedFactoryMethod = getFactoryMethod(p, true);
    if(factoryMethod != deprecatedFactoryMethod)
    {
        _H << nl << "+(id) " << deprecatedFactoryMethod;
        _M << sp << nl << "+(id) " << deprecatedFactoryMethod;
        writeMemberSignature(dataMembers, baseType, ct);
        _H << " ICE_DEPRECATED_API(\"use " << factoryMethod << " instead\");";
        _M << sb;
        _M << nl << "return ICE_AUTORELEASE([self " << factoryMethod;
        if(ct == LocalException)
        {
            _M << ":file_ line:line_";
        }
        writeMemberCall(dataMembers, baseType, ct, WithEscape);
        _M << "]);";
        _M << eb;
    }
}

void
Slice::Gen::TypesVisitor::writeCopyWithZone(const ContainedPtr& p, const DataMemberList& dataMembers,
                                            int baseType, ContainerType ct) const
{
    if(dataMembers.empty())
    {
        return;
    }

    string name = fixName(p);
    _M << sp << nl << "-(id) copyWithZone:(NSZone *)zone";
    _M << sb;
    _M << nl << "return [(" << name << " *)[[self class] allocWithZone:zone] init";
    if(ct == LocalException)
    {
        _M << ":file line:line";
    }
    writeMemberCall(dataMembers, baseType, ct, NoEscape);
    _M << "];";
    _M << eb;
    _H << nl << "// This class also overrides copyWithZone:";
}

void
Slice::Gen::TypesVisitor::writeMembers(const DataMemberList& dataMembers, int baseType) const
{
    for(DataMemberList::const_iterator q = dataMembers.begin(); q != dataMembers.end(); ++q)
    {
        TypePtr type = (*q)->type();
        string name = fixId((*q)->name(), baseType);

        ClassDeclPtr cl = ClassDeclPtr::dynamicCast(type);
        _H << nl << typeToString(type) << " ";
        if(mapsToPointerType(type))
        {
            _H << "*";
        }
        _H << name << ";";

        if((*q)->optional())
        {
            _H << nl << "BOOL has_" << name << "__;";
        }
    }
}

void
Slice::Gen::TypesVisitor::writeMemberSignature(const DataMemberList& dataMembers, int /*baseType*/,
                                               ContainerType ct) const
{
    if(ct == LocalException)
    {
        _H << ":(const char*)file line:(int)line";
        _M << ":(const char*)file_ line:(int)line_";
    }
    for(DataMemberList::const_iterator q = dataMembers.begin(); q != dataMembers.end(); ++q)
    {
        TypePtr type = (*q)->type();
        string typeString;
        ClassDeclPtr cl = ClassDeclPtr::dynamicCast(type);
        typeString = inTypeToString(type, (*q)->optional());

        if(q != dataMembers.begin() || ct == LocalException)
        {
            _H << " " << getParamId(*q);
            _M << " " << getParamId(*q);
        }
        _H << ":(" << typeString << ")" << fixId((*q)->name());
        _M << ":(" << typeString << ")" << getParamName(*q, true);
    }
}

void
Slice::Gen::TypesVisitor::writeMemberCall(const DataMemberList& dataMembers, int baseType,
                                          ContainerType ct, Escape esc) const
{
    for(DataMemberList::const_iterator q = dataMembers.begin(); q != dataMembers.end(); ++q)
    {
        string name = (*q)->name();

        if(q != dataMembers.begin() || ct == LocalException)
        {
            _M << " " << getParamId(*q);
        }

        name = esc == NoEscape ? fixId(name, baseType) : fixId(name);
        if(esc == NoEscape)
        {
            if((*q)->optional())
            {
                if(isValueType((*q)->type()))
                {
                    _M << ":" << "(self->has_" << name << "__ ? @(self->" << name << ") : ICENone)";
                }
                else
                {
                    _M << ":" << "(self->has_" << name << "__ ? self->" << name << " : ICENone)";
                }
            }
            else
            {
                _M << ":" << name;
            }
        }
        else
        {
            _M << ":" << getParamName(*q, true);
        }
    }
}

bool
Slice::Gen::TypesVisitor::requiresMemberInit(const DataMemberList& members) const
{
    for(DataMemberList::const_iterator p = members.begin(); p != members.end(); ++p)
    {
        if((*p)->defaultValueType())
        {
            return true;
        }

        if((*p)->optional())
        {
            return true;
        }

        TypePtr t = (*p)->type();
        BuiltinPtr builtin = BuiltinPtr::dynamicCast(t);
        if((builtin && builtin->kind() == Builtin::KindString) || EnumPtr::dynamicCast(t) || StructPtr::dynamicCast(t))
        {
            return true;
        }
    }
    return false;
}

void
Slice::Gen::TypesVisitor::writeMemberDefaultValueInit(const DataMemberList& dataMembers, int baseType) const
{
    for(DataMemberList::const_iterator p = dataMembers.begin(); p != dataMembers.end(); ++p)
    {
        string name = fixId((*p)->name(), baseType);
        if((*p)->defaultValueType())
        {
            if((*p)->optional())
            {
                _M << nl << "self->has_" << name << "__ = YES;";
            }
            _M << nl << "self->" << name << " = ";
            writeConstantValue(_M, (*p)->type(), (*p)->defaultValueType(), (*p)->defaultValue());
            _M << ";";
        }
        else
        {
            BuiltinPtr builtin = BuiltinPtr::dynamicCast((*p)->type());
            if(builtin && builtin->kind() == Builtin::KindString)
            {
                _M << nl <<  "self->" << name << " = @\"\";";
            }

            EnumPtr en = EnumPtr::dynamicCast((*p)->type());
            if(en)
            {
                string firstEnum = fixName(en->enumerators().front());
                _M << nl <<  "self->" << name << " = " << firstEnum << ';';
            }

            if(!(*p)->optional())
            {
                StructPtr st = StructPtr::dynamicCast((*p)->type());
                if(st)
                {
                    _M << nl <<  "self->" << name << " = [[" << typeToString(st) << " alloc] init];";
                }
            }
        }
    }
}

void
Slice::Gen::TypesVisitor::writeMemberInit(const DataMemberList& dataMembers, int baseType) const
{
    for(DataMemberList::const_iterator q = dataMembers.begin(); q != dataMembers.end(); ++q)
    {
        TypePtr type = (*q)->type();
        string name = fixId((*q)->name());
        if((*q)->optional())
        {
            if(isValueType(type))
            {
                _M << nl << "self->has_" << name << "__ = [ICEOptionalGetter " << getOptionalHelperGetter(type) << ":";
                _M << getParamName(*q, true) << " value:&self->" << fixId((*q)->name(), baseType) << "];";
            }
            else
            {
                _M << nl << "self->has_" << name << "__ = [ICEOptionalGetter getRetained:";
                _M << getParamName(*q, true) << " value:&self->" << fixId((*q)->name(), baseType);
                _M << " type:[" << typeToObjCTypeString(type) << " class]];";
            }
        }
        else
        {
            if(isValueType(type))
            {
                _M << nl << "self->" << fixId((*q)->name(), baseType) << " = " << getParamName(*q, true) << ";";
            }
            else
            {
                _M << nl << "self->" << fixId((*q)->name(), baseType) << " = ICE_RETAIN(" << getParamName(*q, true) << ");";
            }
        }
    }
}

void
Slice::Gen::TypesVisitor::writeProperties(const DataMemberList& dataMembers, int baseType) const
{
    for(DataMemberList::const_iterator q = dataMembers.begin(); q != dataMembers.end(); ++q)
    {
        TypePtr type = (*q)->type();
        string name = fixId((*q)->name(), baseType);

        string typeString = typeToString(type) + " ";
        if(mapsToPointerType(type))
        {
            typeString += "*";
        }

        _H << nl << "@property(nonatomic, ";
        if(isValueType(type))
        {
            _H << "assign";
        }
        else
        {
            _H << "ICE_STRONG_ATTR";
        }
        _H << ") " << typeString << name << ";";
    }
}

void
Slice::Gen::TypesVisitor::writeSynthesize(const DataMemberList& dataMembers, int baseType) const
{
    for(DataMemberList::const_iterator q = dataMembers.begin(); q != dataMembers.end(); ++q)
    {
        string name = fixId((*q)->name(), baseType);
        _M << nl << "@synthesize " << name << ";";
    }
}

void
Slice::Gen::TypesVisitor::writeOptionalDataMemberSelectors(const DataMemberList& dataMembers, int baseType) const
{
    for(DataMemberList::const_iterator q = dataMembers.begin(); q != dataMembers.end(); ++q)
    {
        if(!(*q)->optional())
        {
            continue;
        }

        TypePtr type = (*q)->type();
        string typeString = inTypeToString(type, false);

        string name = fixId((*q)->name(), baseType);
        string paramName = getParamName(*q, true);

        string capName = (*q)->name();
        capName[0] = static_cast<char>(toupper(static_cast<unsigned char>(capName[0])));

        _H << nl << "-(void)set" << capName << ":(" << typeString << ")" << name << ";";

        _M << nl << "-(void)set" << capName << ":(" << typeString << ")" << paramName;
        _M << sb;
        _M << nl << "self->has_" << name << "__ = YES;";
        bool isValue = isValueType(type);
        if(isValue)
        {
            _M << nl << "self->" << name << " = " << paramName << ";";
        }
        else
        {
            _M << nl << "ICE_RELEASE(self->" << name << ");";
            _M << nl << "self->" << name << " = ICE_RETAIN(" << paramName << ");";
        }
        _M << eb;

        _H << nl << "-(BOOL)has" << capName << ";";
        _M << nl << "-(BOOL)has" << capName;
        _M << sb;
        _M << nl << "return self->has_" << name << "__;";
        _M << eb;

        _H << nl << "-(void)clear" << capName << ";";
        _M << nl << "-(void)clear" << capName;
        _M << sb;
        _M << nl << "self->has_" << name << "__ = NO;";
        if(!isValue)
        {
            _M << nl << "ICE_RELEASE(self->" << name << ");";
            _M << nl << "self->" << name << " = nil;";
        }
        _M << eb;
    }
}

void
Slice::Gen::TypesVisitor::writeMemberHashCode(const DataMemberList& dataMembers, int baseType) const
{
    _M << sp << nl << "-(NSUInteger) hash";
    _M << sb;
    _M << nl << "NSUInteger h_ = 5381;";
    for(DataMemberList::const_iterator q = dataMembers.begin(); q != dataMembers.end(); ++q)
    {
        TypePtr type = (*q)->type();
        string name = fixId((*q)->name(), baseType);

        if(isValueType(type))
        {
            BuiltinPtr builtin = BuiltinPtr::dynamicCast(type);
            if(builtin)
            {
                switch(builtin->kind())
                {
                    case Builtin::KindLong:
                    {
                        _M << nl << "h_ = ((h_ << 5) + h_) ^ (uint)(" << name << " ^ (" << name << " >> 32));";
                        break;
                    }
                    case Builtin::KindFloat:
                    case Builtin::KindDouble:
                    {
                        _M << sb;
                        _M << nl << "h_ = ((h_ << 5) + h_) ^ [@(" << name << ") hash];";
                        _M << eb;
                        break;
                    }
                    default:
                    {
                        _M << nl << "h_ = ((h_ << 5) + h_) ^ (2654435761u * (uint)" << name << ");";
                        break;
                    }
                }
            }
            else
            {
                 _M << nl << "h_ = ((h_ << 5) + h_) ^ (uint)" << name << ";";
            }
        }
        else
        {
            _M << nl << "h_ = ((h_ << 5) + h_) ^ [self->" << name << " hash];";
        }
    }
    _M << nl << "return h_;";
    _M << eb;
}

void
Slice::Gen::TypesVisitor::writeMemberEquals(const DataMemberList& dataMembers, int baseType) const
{
    if(!dataMembers.empty())
    {
        ContainerPtr container = (*dataMembers.begin())->container();
        ContainedPtr contained = ContainedPtr::dynamicCast(container);
        string containerName = fixName(contained);
        _M << nl << containerName << " *obj_ = (" << containerName << " *)o_;";
        for(DataMemberList::const_iterator q = dataMembers.begin(); q != dataMembers.end(); ++q)
        {
            TypePtr type = (*q)->type();
            string name = fixId((*q)->name(), baseType);

            if(isValueType(type))
            {
                _M << nl << "if(" << name << " != obj_->" << name << ")";
                _M << sb;
                _M << nl << "return NO;";
                _M << eb;
            }
            else
            {
                _M << nl << "if(!" << name << ")";
                _M << sb;
                _M << nl << "if(obj_->" << name << ")";
                _M << sb;
                _M << nl << "return NO;";
                _M << eb;
                _M << eb;
                _M << nl << "else";
                _M << sb;
                _M << nl << "if(![self." << name << " ";
                _M << (isString(type) ? "isEqualToString" : "isEqual");
                _M << ":obj_->" << name << "])";
                _M << sb;
                _M << nl << "return NO;";
                _M << eb;
                _M << eb;
            }
        }
    }
    _M << nl << "return YES;";
}

void
Slice::Gen::TypesVisitor::writeMemberDealloc(const DataMemberList& dataMembers, int baseType, const string& slicedData) const
{
    bool needsDealloc = !slicedData.empty();
    for(DataMemberList::const_iterator q = dataMembers.begin(); q != dataMembers.end(); ++q)
    {
        if(!isValueType((*q)->type()))
        {
            needsDealloc = true;
            break;
        }
    }
    if(!needsDealloc)
    {
        return; // No reference type data members.
    }

    _M << sp;
    _M.zeroIndent();
    _M << nl << "#if defined(__clang__) && !__has_feature(objc_arc)";
    _M.restoreIndent();
    _M << nl << "-(void) dealloc";
    _M << sb;
    for(DataMemberList::const_iterator q = dataMembers.begin(); q != dataMembers.end(); ++q)
    {
        if(!isValueType((*q)->type()))
        {
            _M << nl << "[self->" << fixId((*q)->name(), baseType) << " release];";
        }
    }
    if(!slicedData.empty())
    {
        _M << nl << "[(NSObject*)" << slicedData << " release];";
    }
    _M << nl << "[super dealloc];";
    _M << eb;
    _M.zeroIndent();
    _M << nl << "#endif";
    _M.restoreIndent();
    _H << nl << "// This class also overrides dealloc";
}

void
Slice::Gen::TypesVisitor::writeMemberMarshal(const DataMemberList& dataMembers, const DataMemberList& optionalMembers,
                                             int baseType) const
{
    for(DataMemberList::const_iterator q = dataMembers.begin(); q != dataMembers.end(); ++q)
    {
        if(!(*q)->optional())
        {
            writeMarshalUnmarshalCode(_M, (*q)->type(), "self->" + fixId((*q)->name(), baseType), true, false);
        }
    }
    for(DataMemberList::const_iterator q = optionalMembers.begin(); q != optionalMembers.end(); ++q)
    {
        string name = fixId((*q)->name(), baseType);
        string frmt = getOptionalFormat((*q)->type());
        _M << nl << "if(self->has_" << name << "__ && [ostr writeOptional:" << (*q)->tag() << " format:" << frmt << "])";
        _M << sb;
        writeOptMemberMarshalUnmarshalCode(_M, (*q)->type(), "self->" + name, true);
        _M << eb;
    }
}

void
Slice::Gen::TypesVisitor::writeMemberUnmarshal(const DataMemberList& dataMembers, const DataMemberList& optionalMembers,
                                               int baseType) const
{
    for(DataMemberList::const_iterator q = dataMembers.begin(); q != dataMembers.end(); ++q)
    {
        if(!(*q)->optional())
        {
            writeMarshalUnmarshalCode(_M, (*q)->type(), "self->" + fixId((*q)->name(), baseType), false, false);
        }
    }
    for(DataMemberList::const_iterator q = optionalMembers.begin(); q != optionalMembers.end(); ++q)
    {
        string name = fixId((*q)->name(), baseType);
        string frmt = getOptionalFormat((*q)->type());
        _M << nl << "if([istr readOptional:" << (*q)->tag() << " format:" << frmt << "])";
        _M << sb;
        _M << nl << "self->has_" << name << "__ = YES;";
        writeOptMemberMarshalUnmarshalCode(_M, (*q)->type(), "self->" + name, false);
        _M << eb;
        _M << nl << "else";
        _M << sb;
        _M << nl << "self->has_" << name << "__ = NO;";
        _M << eb;
    }
}

Slice::Gen::ProxyVisitor::ProxyVisitor(Output& H, Output& M, const string& dllExport)
    : ObjCVisitor(H, M, dllExport)
{
}

bool
Slice::Gen::ProxyVisitor::visitInterfaceDefStart(const InterfaceDefPtr& p)
{
    string name = fixName(p);
    InterfaceList bases = p->bases();

    _H << sp << nl << _dllExport << "@protocol " << name << "Prx <";
    if(bases.empty())
    {
        _H << "ICEObjectPrx";
    }
    else
    {
        InterfaceList::const_iterator q = bases.begin();
        while(q != bases.end())
        {
            _H << fixName(*q) + "Prx";
            if(++q != bases.end())
            {
                _H << ", ";
            }
        }
    }
    _H << ">";

    return true;
}

void
Slice::Gen::ProxyVisitor::visitInterfaceDefEnd(const InterfaceDefPtr&)
{
    _H << nl << "@end";
}

void
Slice::Gen::ProxyVisitor::visitOperation(const OperationPtr& p)
{
    string name = getName(p);
    TypePtr returnType = p->returnType();
    string retString = outTypeToString(returnType, p->returnIsOptional());
    string params = getParams(p);
    string marshalParams = getMarshalParams(p);
    string unmarshalParams = getUnmarshalParams(p);

    const string deprecateSymbol = getDeprecateSymbol(p, p->interface());

    //
    // Write two versions of the operation--with and without a
    // context parameter.
    //
    _H << nl << "-(" << retString << ") " << name << params << deprecateSymbol << ";";

    _H << nl << "-(" << retString << ") " << name << params;
    if(!params.empty())
    {
        _H << " context";
    }
    _H << ":(ICEContext *)" << getEscapedParamName(p, "context") << deprecateSymbol << ";";

    _H << nl << "-(id<ICEAsyncResult>) begin_" << p->name() << marshalParams << deprecateSymbol << ";";
    _H << nl << "-(id<ICEAsyncResult>) begin_" << p->name() << marshalParams;
    if(!marshalParams.empty())
    {
        _H << " context";
    }
    _H << ":(ICEContext *)" << getEscapedParamName(p, "context") << deprecateSymbol << ";";

    _H << nl << "-(" << retString << ") end_" << p->name() << unmarshalParams;
    if(!unmarshalParams.empty())
    {
        _H << " result";
    }
    _H << ":(id<ICEAsyncResult>)" << getEscapedParamName(p, "result") << deprecateSymbol << ";";

    string responseExceptionDecl = ":(" + getResponseCBSig(p) + ")" + getEscapedParamName(p, "response") +
        " exception:(void(^)(ICEException*))" + getEscapedParamName(p, "exception");
    string responseExceptionSentDecl = responseExceptionDecl + " sent:(void(^)(BOOL))" + getEscapedParamName(p, "sent");

    _H << nl << "-(id<ICEAsyncResult>) begin_" << p->name() << marshalParams;
    if(!marshalParams.empty())
    {
        _H << " response";
    }
    _H << responseExceptionDecl << deprecateSymbol << ";";

    _H << nl << "-(id<ICEAsyncResult>) begin_" << p->name() << marshalParams;
    if(!marshalParams.empty())
    {
        _H << " context";
    }
    _H << ":(ICEContext *)" << getEscapedParamName(p, "context") << " response" << responseExceptionDecl
       << deprecateSymbol << ";";

    _H << nl << "-(id<ICEAsyncResult>) begin_" << p->name() << marshalParams;
    if(!marshalParams.empty())
    {
        _H << " response";
    }
    _H << responseExceptionSentDecl << deprecateSymbol << ";";

    _H << nl << "-(id<ICEAsyncResult>) begin_" << p->name() << marshalParams;
    if(!marshalParams.empty())
    {
        _H << " context";
    }
    _H << ":(ICEContext *)" << getEscapedParamName(p, "context");
    _H << " response" << responseExceptionSentDecl << deprecateSymbol << ";";
}

Slice::Gen::HelperVisitor::HelperVisitor(Output& H, Output& M, const string& dllExport) :
    ObjCVisitor(H, M, dllExport)
{
}

bool
Slice::Gen::HelperVisitor::visitClassDefStart(const ClassDefPtr& p)
{
    string name = moduleName(findModule(p)) + p->name() + "Helper";
<<<<<<< HEAD
    _H << sp << nl << _dllExport << "@interface " << name << " : ICEObjectHelper";
    _H << nl << "@end";

    _M << sp << nl << "@implementation " << name;
    _M << nl << "+(void) readRetained:(ICEObject*ICE_STRONG_QUALIFIER*)obj stream:(id<ICEInputStream>)stream";
=======
    _H << sp << nl << _dllExport << "@interface " << name << " : ICEValueHelper";
    _H << nl << "@end";

    _M << sp << nl << "@implementation " << name;
    _M << nl << "+(void) readRetained:(ICEValue*ICE_STRONG_QUALIFIER*)obj stream:(id<ICEInputStream>)stream";
>>>>>>> f2cb3374
    _M << sb;
    _M << nl << "[stream newValue:obj expectedType:[" << fixName(p) << " class]];";
    _M << eb;
    _M << nl << "@end";

    return false;
}

bool
Slice::Gen::HelperVisitor::visitInterfaceDefStart(const InterfaceDefPtr& p)
{
    string name = moduleName(findModule(p)) + p->name() + "PrxHelper";
    _H << sp << nl << _dllExport << "@interface " << name << " : ICEProxyHelper";
    _H << nl << "@end";

    _M << sp << nl << "@implementation " << name;
    _M << nl << "+(id) readRetained:(id<ICEInputStream>)stream";
    _M << sb;
    _M << nl << "return [stream newProxy:[" << fixName(p) << "Prx class]];";
    _M << eb;
    _M << nl << "@end";

    return false;
}

void
Slice::Gen::HelperVisitor::visitEnum(const EnumPtr& p)
{
    string name = moduleName(findModule(p)) + p->name() + "Helper";

    _H << sp << nl << _dllExport << "@interface " << name << " : ICEEnumHelper";
    _H << nl << "@end";

    _M << sp << nl << "@implementation " << name;
    _M << nl << "+(ICEInt) getMinValue";
    _M << sb;
    _M << nl << "return " << p->minValue() << ";";
    _M << eb;
    _M << nl << "+(ICEInt) getMaxValue";
    _M << sb;
    _M << nl << "return " << p->maxValue() << ";";
    _M << eb;
    _M << nl << "@end";
}

void
Slice::Gen::HelperVisitor::visitSequence(const SequencePtr& p)
{
    string name = moduleName(findModule(p)) + p->name() + "Helper";

    BuiltinPtr builtin = BuiltinPtr::dynamicCast(p->type());
    if(builtin)
    {
        _H << sp << nl << "typedef ICE" << getBuiltinName(builtin) << "SequenceHelper " << name << ";";
        return;
    }

    EnumPtr en = EnumPtr::dynamicCast(p->type());
    if(en)
    {
        _H << sp << nl << _dllExport << "@interface " << name << " : ICEEnumSequenceHelper";
        _H << nl << "@end";

        string typeS = typeToString(en);
        int min = en->minValue();
        int max = en->maxValue();
        _M << sp << nl << "@implementation " << name;
        _M << nl << "+(id) readRetained:(id<ICEInputStream>)stream";
        _M << sb;
        _M << nl << "return [stream newEnumSeq:" << min << " max:" << max << "];";
        _M << eb;
        _M << nl << "+(void) write:(id)obj stream:(id<ICEOutputStream>)stream";
        _M << sb;
        _M << nl << "[stream writeEnumSeq:obj min:" << min << " max:" << max << "];";
        _M << eb;
        _M << nl << "@end";
        return;
    }

    ClassDeclPtr cl = ClassDeclPtr::dynamicCast(p->type());
    if(cl)
    {
        _H << sp << nl << _dllExport << "@interface " << name << " : ICEObjectSequenceHelper";
        _H << nl << "@end";

        _M << sp << nl << "@implementation " << name;
        _M << nl << "+(id) readRetained:(id<ICEInputStream>)stream";
        _M << sb;
        _M << nl << "return [stream newValueSeq:[" << fixName(cl) << " class]];";
        _M << eb;
        _M << nl << "@end";
        return;
    }

    InterfaceDeclPtr proxy = InterfaceDeclPtr::dynamicCast(p->type());
    ContainedPtr contained = ContainedPtr::dynamicCast(p->type());
    _H << sp << nl << _dllExport << "@interface " << name << " : ICEArraySequenceHelper";
    _H << nl << "@end";

    _M << sp << nl << "@implementation " << name;
    _M << nl << "+(Class) getElementHelper";
    _M << sb;
    if(proxy)
    {
        string name = moduleName(findModule(proxy)) + proxy->name();
        _M << nl << "return [" << name << "PrxHelper class];";
    }
    else
    {
        assert(contained);
        _M << nl << "return [" << moduleName(findModule(contained)) + contained->name() + "Helper class];";
    }
    _M << eb;
    _M << nl << "+(Class) getOptionalHelper";
    _M << sb;
    if(p->type()->isVariableLength())
    {
        _M << nl << "return [ICEVarLengthOptionalHelper class];";
    }
    else if(p->type()->minWireSize() == 1)
    {
        _M << nl << "return [ICEFixedSize1SequenceOptionalHelper class];";
    }
    else
    {
        _M << nl << "return [ICEFixedSequenceOptionalHelper class];";
    }
    _M << eb;
    _M << nl << "@end";
}

void
Slice::Gen::HelperVisitor::visitDictionary(const DictionaryPtr& p)
{
    string name = moduleName(findModule(p)) + p->name() + "Helper";

    TypePtr keyType = p->keyType();
    string keyS;
    BuiltinPtr keyBuiltin = BuiltinPtr::dynamicCast(keyType);
    if(keyBuiltin)
    {
        keyS = "ICE" + getBuiltinName(BuiltinPtr::dynamicCast(keyType)) + "Helper";
    }
    else
    {
        ContainedPtr contained = ContainedPtr::dynamicCast(keyType);
        keyS = moduleName(findModule(contained)) + contained->name() + "Helper";
    }

    string valueS;
    TypePtr valueType = p->valueType();
    BuiltinPtr valueBuiltin = BuiltinPtr::dynamicCast(valueType);
    ClassDeclPtr valueClass = ClassDeclPtr::dynamicCast(valueType);
    if((valueBuiltin && (valueBuiltin->kind() == Builtin::KindObject || valueBuiltin->kind() == Builtin::KindValue)) ||
       valueClass)
    {
        _H << sp << nl << _dllExport << "@interface " << name << " : ICEValueDictionaryHelper";
        _H << nl << "@end";

        _M << sp << nl << "@implementation " << name;
        _M << nl << "+(id) readRetained:(id<ICEInputStream>)stream";
        _M << sb;
        if(valueClass)
        {
            valueS = fixName(valueClass);
            _M << nl << "return [stream newValueDict:[" << keyS << " class] expectedType:[" << valueS << " class]];";
        }
        else
        {
            _M << nl << "return [stream newValueDict:[" << keyS << " class] expectedType:[ICEValue class]];";
        }
        _M << eb;
        _M << nl << "+(void) write:(id)obj stream:(id<ICEOutputStream>)stream";
        _M << sb;
        _M << nl << "[stream writeValueDict:obj helper:[" << keyS << " class]];";
        _M << eb;
        _M << nl << "@end";
        return;
    }

    InterfaceDeclPtr valueProxy = InterfaceDeclPtr::dynamicCast(valueType);
    if(valueBuiltin)
    {
        valueS = "ICE" + getBuiltinName(BuiltinPtr::dynamicCast(valueType)) + "Helper";
    }
    else if(valueProxy)
    {
        valueS = moduleName(findModule(valueProxy)) + valueProxy->name() + "PrxHelper";
    }
    else
    {
        ContainedPtr contained = ContainedPtr::dynamicCast(valueType);
        valueS = moduleName(findModule(contained)) + contained->name() + "Helper";
    }
    _H << sp << nl << _dllExport << "@interface " << name << " : ICEDictionaryHelper";
    _H << nl << "@end";

    _M << sp << nl << "@implementation " << name;
    _M << nl << "+(ICEKeyValueTypeHelper) getKeyValueHelper";
    _M << sb;
    _M << nl << "ICEKeyValueTypeHelper c;";
    _M << nl << "c.key = [" << keyS << " class];";
    _M << nl << "c.value = [" << valueS << " class];";
    _M << nl << "return c;";
    _M << eb;
    _M << nl << "+(Class) getOptionalHelper";
    _M << sb;
    if(keyType->isVariableLength() || valueType->isVariableLength())
    {
        _M << nl << "return [ICEVarLengthOptionalHelper class];";
    }
    else
    {
        _M << nl << "return [ICEFixedDictionaryOptionalHelper class];";
    }
    _M << eb;
    _M << nl << "@end";
}

bool
Slice::Gen::HelperVisitor::visitStructStart(const StructPtr& p)
{
    string name = fixName(p);

    _H << sp << nl << _dllExport << "@interface " << name  << "Helper : ICEStructHelper";
    _H << nl << "@end";

    _M << sp << nl << "@implementation " << name << "Helper";

    _M << nl << "+(Class) getType";
    _M << sb;
    _M << nl << "return [" << name << " class];";
    _M << eb;
    _M << nl << "+(Class) getOptionalHelper";
    _M << sb;
    if(p->isVariableLength())
    {
        _M << nl << "return [ICEVarLengthOptionalHelper class];";
    }
    else
    {
        _M << nl << "return [ICEFixedLengthOptionalHelper class];";
    }
    _M << eb;

    _M << nl << "+(ICEInt) minWireSize";
    _M << sb;
    _M << nl << "return " << p->minWireSize() << ";";
    _M << eb;

    _M << nl << "@end";
    return false;
}

Slice::Gen::DelegateMVisitor::DelegateMVisitor(Output& H, Output& M, const string& dllExport)
    : ObjCVisitor(H, M, dllExport)
{
}

bool
Slice::Gen::DelegateMVisitor::visitModuleStart(const ModulePtr&)
{
    return true;
}

void
Slice::Gen::DelegateMVisitor::visitModuleEnd(const ModulePtr&)
{
}

bool
Slice::Gen::DelegateMVisitor::visitInterfaceDefStart(const InterfaceDefPtr& p)
{
    string name = fixName(p);
    InterfaceList bases = p->bases();
    OperationList ops = p->allOperations();
    OperationList::const_iterator r;

    _H << sp << nl << _dllExport << "@interface " << name << "Prx : ICEObjectPrx <" << name << "Prx>";
    _H << nl << "+(NSString *) ice_staticId;";

    _M << sp << nl << "@implementation " << name << "Prx";
    for(r = ops.begin(); r != ops.end(); ++r)
    {
        string opName = getName(*r);
        TypePtr returnType = (*r)->returnType();
        string retString = outTypeToString(returnType, (*r)->returnIsOptional());
        string params = getParams(*r, true);
        string args = getArgs(*r);

        ParamDeclList inParams;
        ParamDeclList outParams;
        ParamDeclList paramList = (*r)->parameters();
        for(ParamDeclList::const_iterator pli = paramList.begin(); pli != paramList.end(); ++pli)
        {
            if((*pli)->isOutParam())
            {
                outParams.push_back(*pli);
            }
            else
            {
                inParams.push_back(*pli);
            }
        }

        InterfaceDefPtr interface = (*r)->interface();
        string className = fixName(interface);

        //
        // Write context-less operation that forwards to the version with a context.
        //
        _M << sp << nl << "-(" << retString << ") " << opName << params;
        _M << sb;
        _M << nl;
        if(returnType)
        {
            _M << "return ";
        }
        _M << "[self " << opName << args << (args.empty() ? ":nil" : " context:nil") << "];";
        _M << eb;

        //
        // Write version with context.
        //
        _M << sp << nl << "-(" << retString << ") " << opName << params;
        if(!params.empty())
        {
            _M << " context";
        }
        _M << ":(ICEContext *)context";
        _M << sb;
        if(returnType)
        {
            _M << nl << "__block " << retString << " ret";
            if(!isValueType(returnType))
            {
                _M << " = nil;";
            }
            else
            {
                _M << ";";
            }
        }

        string marshal;
        string marshalArgs = getMarshalArgs(*r);
        string marshalParams = getMarshalParams(*r, true);
        if(!inParams.empty())
        {
            _M << nl << "ICEMarshalCB marshal = ^(id<ICEOutputStream> ostr) ";
            _M << "{ [" << className << "Prx iceI_" << (*r)->name() << "_marshal" << marshalArgs;
            _M << (marshalArgs.empty() ? ":ostr" : " os:ostr") << "]; };";
            marshal = "marshal";
        }
        else
        {
            marshal = "nil";
        }

        string unmarshal;
        string unmarshalArgs = getUnmarshalArgs(*r);
        string unmarshalParams = getUnmarshalParams(*r, true);
        if((*r)->returnsData())
        {
            _M << nl << "ICEUnmarshalCB unmarshal = ^(id<ICEInputStream> istr, BOOL ok) ";
            if(returnType)
            {
                _M << "{ ret = ";
            }
            else
            {
                _M << "{ ";
            }
            _M << "[" << className << "Prx iceI_" << (*r)->name() << "_unmarshal" << unmarshalArgs;
            _M << (unmarshalArgs.empty() ? ":istr" : " is:istr") << " ok:ok]; };";
            unmarshal = "unmarshal";
        }
        else
        {
            unmarshal = "nil";
        }

        _M << nl << "[self iceInvoke:@\"" << (*r)->name() <<  "\" mode:" << sliceModeToIceMode((*r)->sendMode())
           << " format:" << opFormatTypeToString(*r) << " marshal:" << marshal
           << " unmarshal:" << unmarshal << " context:context];";
        if(returnType)
        {
            _M << nl << "return ret;";
        }
        _M << eb;

        //
        // Write begin_ context-less operation that forwards to the version with a context.
        //
        _M << sp << nl << "-(id<ICEAsyncResult>) begin_" << (*r)->name() << marshalParams;
        _M << sb;
        _M << nl << "return [self begin_" << (*r)->name() << marshalArgs;
        _M << (marshalArgs.empty() ? "" : " context") << ":nil];";
        _M << eb;

        //
        // Write begin_ version with context.
        //
        _M << sp << nl << "-(id<ICEAsyncResult>) begin_" << (*r)->name() << marshalParams;
        _M << (marshalParams.empty() ? "" : " context") << ":(ICEContext *)context";
        _M << sb;
        if(!inParams.empty())
        {
            _M << nl << "ICEMarshalCB marshal = ^(id<ICEOutputStream> ostr) ";
            _M << "{ [" << className << "Prx iceI_" << (*r)->name() << "_marshal" << marshalArgs;
            _M << (marshalArgs.empty() ? "" : " os") << ":ostr]; };";
        }
        _M << nl << "return [self iceI_begin_invoke:@\"" << (*r)->name() <<  "\" mode:"
           << sliceModeToIceMode((*r)->sendMode()) << " format:" << opFormatTypeToString(*r)
           << " marshal:" << marshal
           << " returnsData:" << ((*r)->returnsData() ? "YES" : "NO")
           << " context:context];";
        _M << eb;

        //
        // Write end_ operation
        //
        _M << sp << nl << "-(" << retString << ") end_" << (*r)->name() << unmarshalParams;
        if(!unmarshalParams.empty())
        {
            _M << " result";
        }
        _M << ":(id<ICEAsyncResult>)result";
        _M << sb;
        if(returnType)
        {
            _M << nl << "__block " << retString << " ret";
            if(!isValueType(returnType))
            {
                _M << " = nil;";
            }
            else
            {
                _M << ";";
            }
        }
        if((*r)->returnsData())
        {
            _M << nl << "ICEUnmarshalCB unmarshal = ^(id<ICEInputStream> istr, BOOL ok) ";
            if(returnType)
            {
                _M << "{ ret = ";
            }
            else
            {
                _M << "{ ";
            }
            _M << "[" << className << "Prx iceI_" << (*r)->name() << "_unmarshal" << unmarshalArgs;
            _M << (unmarshalArgs.empty() ? ":istr" : " is:istr") << " ok:ok]; };";
        }
        _M << nl << "[self iceI_end_invoke:@\"" << (*r)->name() << "\" unmarshal:" << unmarshal << " result:result];";
        if(returnType)
        {
            _M << nl << "return ret;";
        }
        _M << eb;

        //
        // Write begin_ operations with callbacks
        //
        string responseCBSig = getResponseCBSig(*r);

        _M << sp << nl << "-(id<ICEAsyncResult>) begin_" << (*r)->name() << marshalParams;
        _M << (marshalParams.empty() ? "" : " response") << ":(" << responseCBSig << ")response";
        _M << " exception:(void(^)(ICEException*))exception";
        _M << sb;
        _M << nl << "return [self begin_" << (*r)->name() << marshalArgs;
        _M << (marshalArgs.empty() ? "" : " context") << ":nil response:response exception:exception sent:nil];";
        _M << eb;

        _M << sp << nl << "-(id<ICEAsyncResult>) begin_" << (*r)->name() << marshalParams;
        _M << (marshalParams.empty() ? "" : " response") << ":(" << responseCBSig << ")response";
        _M << " exception:(void(^)(ICEException*))exception sent:(void(^)(BOOL))sent";
        _M << sb;
        _M << nl << "return [self begin_" << (*r)->name() << marshalArgs;
        _M << (marshalArgs.empty() ? "" : " context") << ":nil response:response exception:exception sent:sent];";
        _M << eb;

        _M << sp << nl << "-(id<ICEAsyncResult>) begin_" << (*r)->name() << marshalParams;
        _M << (marshalParams.empty() ? "" : " context") << ":(ICEContext*)context";
        _M << " response:(" << responseCBSig << ")response exception:(void(^)(ICEException*))exception";
        _M << sb;
        _M << nl << "return [self begin_" << (*r)->name() << marshalArgs;
        _M << (marshalArgs.empty() ? "" : " context") << ":context response:response exception:exception sent:nil];";
        _M << eb;

        _M << sp << nl << "-(id<ICEAsyncResult>) begin_" << (*r)->name() << marshalParams;
        _M << (marshalParams.empty() ? "" : " context") << ":(ICEContext*)context";
        _M << " response:(" << responseCBSig << ")response exception:(void(^)(ICEException*))exception";
        _M << " sent:(void(^)(BOOL))sent";
        _M << sb;
        if(!inParams.empty())
        {
            _M << nl << "ICEMarshalCB marshal = ^(id<ICEOutputStream> ostr) ";
            _M << "{ [" << className << "Prx iceI_" << (*r)->name() << "_marshal" << marshalArgs;
            _M << (marshalArgs.empty() ? "" : " os") << ":ostr]; };";
        }
        if((*r)->returnsData())
        {
            _M << nl << "void(^completed)(id<ICEInputStream>, BOOL) = ^(id<ICEInputStream> istr, BOOL ok)";
            _M << sb;
            string responseCallArgs;
            string unmarshalCallArgs;
            if(!outParams.empty() || returnType)
            {
                if(returnType)
                {
                    responseCallArgs += "ret";
                }

                for(ParamDeclList::const_iterator op = outParams.begin(); op != outParams.end(); ++op)
                {
                    string name = getParamName(*op, true);
                    _M << nl << outTypeToString((*op)->type(), (*op)->optional(), true) << " " << name;
                    if(!isValueType((*op)->type()))
                    {
                        _M << " = nil";
                    }
                    _M << ";";

                    if(!unmarshalCallArgs.empty())
                    {
                        unmarshalCallArgs += " " + getParamId(*op);
                    }
                    unmarshalCallArgs += ":&" + name;

                    if(!responseCallArgs.empty())
                    {
                        responseCallArgs += ", ";
                    }
                    responseCallArgs += name;
                }
                if(returnType)
                {
                    _M << nl << outTypeToString(returnType, (*r)->returnIsOptional(), true) << " ret";
                    if(!isValueType(returnType))
                    {
                        _M << " = nil";
                    }
                    _M << ";";
                }
            }
            _M << nl << "@try";
            _M << sb;
            _M << nl;
            if(returnType)
            {
                _M << "ret = ";
            }
            _M << "[" << className << "Prx iceI_" << (*r)->name() << "_unmarshal" << unmarshalCallArgs;
            _M << (unmarshalCallArgs.empty() ? ":istr" : " is:istr") << " ok:ok];";
            _M << eb;
            _M << nl << "@catch(ICEException* ex)";
            _M << sb;
            _M << nl << "if(exception)";
            _M << sb;
            _M << nl << "exception(ex);";
            _M << eb;
            _M << nl << "return;";
            _M << eb;
            _M << nl << "if(response)";
            _M << sb;
            _M << nl << "response(" << responseCallArgs << ");";
            _M << eb;
            _M << eb << ";";
            if(returnType || !outParams.empty())
            {
                _M << nl << "return [self iceI_begin_invoke:@\"" << (*r)->name() <<  "\" mode:"
                   << sliceModeToIceMode((*r)->sendMode()) << " format:" << opFormatTypeToString(*r)
                   << " marshal:" << marshal
                   << " completed:completed response:(response != nil) exception:exception sent:sent context:context];";
            }
            else
            {
                _M << nl << "return [self iceI_begin_invoke:@\"" << (*r)->name() <<  "\" mode:"
                   << sliceModeToIceMode((*r)->sendMode()) << " format:" << opFormatTypeToString(*r)
                   << " marshal:" << marshal << " completed:completed response:YES exception:exception sent:sent context:context];";
            }
        }
        else
        {
            _M << nl << "return [self iceI_begin_invoke:@\"" << (*r)->name() <<  "\" mode:"
               << sliceModeToIceMode((*r)->sendMode()) << " format:" << opFormatTypeToString(*r)
               << " marshal:" << marshal << " response:response exception:exception sent:sent context:context];";
        }
        _M << eb;
    }

    _M << sp << nl << "+(NSString *) ice_staticId";
    _M << sb;
    _M << nl << "return @\"" << p->scoped() << "\";";
    _M << eb;

    return true;
}

void
Slice::Gen::DelegateMVisitor::visitInterfaceDefEnd(const InterfaceDefPtr&)
{
    _H << nl << "@end";
    _M << nl << "@end";
}

void
Slice::Gen::DelegateMVisitor::visitOperation(const OperationPtr& p)
{
    TypePtr returnType = p->returnType();
    string retString = outTypeToString(returnType, p->returnIsOptional());
    string marshalParams = getMarshalParams(p, true);
    string unmarshalParams = getUnmarshalParams(p, true);

    ParamDeclList inParams;
    ParamDeclList outParams;
    ParamDeclList paramList = p->parameters();
    for(ParamDeclList::const_iterator pli = paramList.begin(); pli != paramList.end(); ++pli)
    {
        if((*pli)->isOutParam())
        {
            outParams.push_back(*pli);
        }
        else
        {
            inParams.push_back(*pli);
        }
    }

    //
    // Write class method to invoke each operation.
    //
    InterfaceDefPtr interface = p->interface();
    string className = fixName(interface);
    if(!inParams.empty())
    {
        _H << nl << "+(void) iceI_" << p->name() << "_marshal" << marshalParams;
        if(!marshalParams.empty())
        {
            _H << " os";
        }
        _H << ":(id<ICEOutputStream>)ostr;";

        _M << sp << nl << "+(void) iceI_" << p->name() << "_marshal" << marshalParams;
        if(!marshalParams.empty())
        {
            _M << " os";
        }
        _M << ":(id<ICEOutputStream>)ostr";
        _M << sb;
        writeMarshalUnmarshalParams(inParams, 0, true);
        if(p->sendsClasses(false))
        {
            _M << nl << "[ostr writePendingValues];";
        }
        _M << eb;
    }

    if(p->returnsData())
    {
        _H << nl << "+(" << retString << ") iceI_" << p->name() << "_unmarshal" << unmarshalParams;
        if(!unmarshalParams.empty())
        {
            _H << " is";
        }
        _H << ":(id<ICEInputStream>)istr ok:(BOOL)ok;";

        _M << nl << "+(" << retString << ") iceI_" << p->name() << "_unmarshal" << unmarshalParams;
        if(!unmarshalParams.empty())
        {
            _M << " is";
        }
        _M << ":(id<ICEInputStream>)istr ok:(BOOL)ok";
        _M << sb;
        if(returnType)
        {
            _M << nl << outTypeToString(returnType, p->returnIsOptional(), true) << " ret";
            _M << " = " << defaultValue(returnType, p->returnIsOptional()) << ";";
        }
        if(p->returnsData())
        {
            for(ParamDeclList::const_iterator op = outParams.begin(); op != outParams.end(); ++op)
            {
                _M << nl << "*" << getParamName(*op, true) << " = " << defaultValue((*op)->type(), (*op)->optional())
                   << ";";
            }
        }
        _M << nl << "if(!ok)";
        _M << sb;
        _M << nl << "@try";
        _M << sb;
        _M << nl << "[istr startEncapsulation];";
        _M << nl << "[istr throwException];";
        _M << eb;
        //
        // Arrange exceptions into most-derived to least-derived order. If we don't
        // do this, a base exception handler can appear before a derived exception
        // handler, causing compiler warnings and resulting in the base exception
        // being marshaled instead of the derived exception.
        //
        ExceptionList throws = p->throws();
        throws.sort();
        throws.unique();
        throws.sort(Slice::DerivedToBaseCompare());

        for(ExceptionList::const_iterator e = throws.begin(); e != throws.end(); ++e)
        {
            _M << nl << "@catch(" << fixName(*e) << " *ex)";
            _M << sb;
            _M << nl << "[istr endEncapsulation];";
            _M << nl << "@throw;";
            _M << eb;
        }
        _M << nl << "@catch(ICEUserException *ex)";
        _M << sb;
        _M << nl << "[istr endEncapsulation];";
        _M << nl << "@throw [ICEUnknownUserException unknownUserException:__FILE__ line:__LINE__ "
           << "unknown:[ex ice_id]];";
        _M << eb;
        _M << eb;

        if(returnType || !outParams.empty())
        {
            _M << nl << "else";
            _M << sb;
            _M << nl << "[istr startEncapsulation];";
            writeMarshalUnmarshalParams(outParams, p, false, true);
            if(p->returnsClasses(false))
            {
                _M << nl << "[istr readPendingValues];";
            }
            _M << nl << "[istr endEncapsulation];";
            _M << eb;
        }

        if(returnType)
        {
            _M << nl << "return ret;";
        }
        _M << eb;
    }
}<|MERGE_RESOLUTION|>--- conflicted
+++ resolved
@@ -935,10 +935,6 @@
 {
     _H << sp;
     _H << nl << "@class " << fixName(p) << ";";
-<<<<<<< HEAD
-    _H << nl << "@protocol " << fixName(p) << ";";
-=======
->>>>>>> f2cb3374
 }
 
 void
@@ -992,22 +988,6 @@
 Slice::Gen::TypesVisitor::visitClassDefStart(const ClassDefPtr& p)
 {
     string name = fixName(p);
-<<<<<<< HEAD
-    ClassDefPtr base = p->base();
-
-    _H << sp << nl << _dllExport << "@protocol " << name;
-
-    if (base)
-    {
-        _H << " <" << fixName(base) << ">";
-    }
-    else
-    {
-        _H << " <NSObject>";
-    }
-
-=======
->>>>>>> f2cb3374
     _M << sp << nl << "@implementation " << name;
     return true;
 }
@@ -1020,12 +1000,7 @@
     bool basePreserved = p->inheritsMetaData("preserve-slice");
     bool preserved = p->hasMetaData("preserve-slice");
 
-<<<<<<< HEAD
-    // TODO: fix the base to not include ice_id etc.
-    string baseName = base ? fixName(base) : "ICEServant";
-=======
     string baseName = base ? fixName(base) : "ICEValue";
->>>>>>> f2cb3374
     DataMemberList baseDataMembers;
     if(base)
     {
@@ -1118,54 +1093,6 @@
     }
     _M << eb;
 
-<<<<<<< HEAD
-    // TODO: the code below is a very complicated way to implement ice_staticId through ICEObject.
-
-    ClassList allBases = p->allBases();
-    StringList ids;
-
-    transform(allBases.begin(), allBases.end(), back_inserter(ids),
-              [](const ContainedPtr& it)
-              {
-                  return it->scoped();
-              });
-
-    StringList other;
-    other.push_back(p->scoped());
-    other.push_back("::Ice::Object");
-    other.sort();
-    ids.merge(other);
-    ids.unique();
-
-    StringList::const_iterator firstIter = ids.begin();
-    StringList::const_iterator scopedIter = find(ids.begin(), ids.end(), p->scoped());
-    assert(scopedIter != ids.end());
-    StringList::difference_type scopedPos = std::distance(firstIter, scopedIter);
-
-    _M << sp << nl << "static NSString * iceS_" << name << "_ids[] =";
-    _M << sb;
-    {
-        StringList::const_iterator q = ids.begin();
-        while(q != ids.end())
-        {
-            _M << nl << "@\"" << *q << '"';
-            if(++q != ids.end())
-            {
-                _M << ',';
-            }
-        }
-    }
-    _M << eb << ";";
-
-    _M << sp << nl << "+(NSString * const*) iceStaticIds:(int*)count idIndex:(int*)idx";
-    _M << sb;
-    _M << nl << "*count = sizeof(iceS_" << name << "_ids) / sizeof(NSString *);";
-    _M << nl << "*idx = " << scopedPos << ";";
-    _M << nl << "return iceS_" << name << "_ids;";
-    _M << eb;
-
-    // end TODO
-=======
     _H << nl << "+(NSString *) ice_staticId;";
     _H << nl << "-(NSString *) ice_id;";
 
@@ -1178,7 +1105,6 @@
     _M << sb;
     _M << nl << "return @\"" << p->scoped() << "\";";
     _M << eb;
->>>>>>> f2cb3374
 
     if(preserved && !basePreserved)
     {
@@ -2368,19 +2294,11 @@
 Slice::Gen::HelperVisitor::visitClassDefStart(const ClassDefPtr& p)
 {
     string name = moduleName(findModule(p)) + p->name() + "Helper";
-<<<<<<< HEAD
-    _H << sp << nl << _dllExport << "@interface " << name << " : ICEObjectHelper";
-    _H << nl << "@end";
-
-    _M << sp << nl << "@implementation " << name;
-    _M << nl << "+(void) readRetained:(ICEObject*ICE_STRONG_QUALIFIER*)obj stream:(id<ICEInputStream>)stream";
-=======
     _H << sp << nl << _dllExport << "@interface " << name << " : ICEValueHelper";
     _H << nl << "@end";
 
     _M << sp << nl << "@implementation " << name;
     _M << nl << "+(void) readRetained:(ICEValue*ICE_STRONG_QUALIFIER*)obj stream:(id<ICEInputStream>)stream";
->>>>>>> f2cb3374
     _M << sb;
     _M << nl << "[stream newValue:obj expectedType:[" << fixName(p) << " class]];";
     _M << eb;
