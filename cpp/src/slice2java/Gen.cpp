//
// Copyright (c) ZeroC, Inc. All rights reserved.
//

#include "Gen.h"
#include "../Slice/Util.h"
#include "Ice/StringUtil.h"
#include <cstring>

#include <algorithm>
#include <cassert>
#include <limits>

using namespace std;
using namespace Slice;
using namespace IceInternal;

namespace
{
    string sliceModeToIceMode(Operation::Mode opMode)
    {
        string mode = "com.zeroc.Ice.OperationMode.";
        switch (opMode)
        {
            case Operation::Normal:
                mode = "null"; // shorthand for most common case
                break;
            case Operation::Idempotent:
                mode += "Idempotent";
                break;
            default:
                assert(false);
                break;
        }
        return mode;
    }

    string opFormatTypeToString(const OperationPtr& op)
    {
        optional<FormatType> opFormat = op->format();
        if (opFormat)
        {
            switch (*opFormat)
            {
                case CompactFormat:
                    return "com.zeroc.Ice.FormatType.CompactFormat";
                case SlicedFormat:
                    return "com.zeroc.Ice.FormatType.SlicedFormat";
                default:
                    assert(false);
                    return "???";
            }
        }
        else
        {
            return "null";
        }
    }

    string getEscapedParamName(const OperationPtr& p, const string& name)
    {
        ParameterList params = p->parameters();

        for (const auto& param : params)
        {
            if (param->name() == name)
            {
                return name + "_";
            }
        }
        return name;
    }

    // Returns java.util.OptionalXXX.ofYYY depending on the type
    string ofFactory(const TypePtr& type)
    {
        const BuiltinPtr b = dynamic_pointer_cast<Builtin>(type);

        if (b)
        {
            if (b->kind() == Builtin::KindInt)
            {
                return "java.util.OptionalInt.of";
            }
            else if (b->kind() == Builtin::KindLong)
            {
                return "java.util.OptionalLong.of";
            }
            else if (b->kind() == Builtin::KindDouble)
            {
                return "java.util.OptionalDouble.of";
            }
            else if (b->kind() < Builtin::KindString)
            {
                return "java.util.Optional.of";
            }
        }

        return "java.util.Optional.ofNullable";
    }

    /// Returns a javadoc formatted link to the provided Slice identifier.
    string javaLinkFormatter(string identifier, string memberComponent)
    {
        string result = "{@link ";
        if (!identifier.empty())
        {
            result += Slice::JavaGenerator::fixKwd(identifier);
        }
        if (!memberComponent.empty())
        {
            result += "#" + Slice::JavaGenerator::fixKwd(memberComponent);
        }
        return result + "}";
    }
}

Slice::JavaVisitor::JavaVisitor(const string& dir) : JavaGenerator(dir) {}

Slice::JavaVisitor::~JavaVisitor() = default;

string
Slice::JavaVisitor::getResultType(const OperationPtr& op, const string& package, bool object, bool dispatch)
{
    if (dispatch && op->hasMarshaledResult())
    {
        const InterfaceDefPtr interface = op->interface();
        assert(interface);
        string abs = getUnqualified(interface, package);
        string name = op->name();
        name[0] = static_cast<char>(toupper(static_cast<unsigned char>(name[0])));
        return abs + "." + name + "MarshaledResult";
    }
    else if (op->returnsMultipleValues())
    {
        const ContainedPtr c = dynamic_pointer_cast<Contained>(op->container());
        assert(c);
        const string abs = getUnqualified(c, package);
        string name = op->name();
        name[0] = static_cast<char>(toupper(static_cast<unsigned char>(name[0])));
        return abs + "." + name + "Result";
    }
    else
    {
        TypePtr type = op->returnType();
        bool optional = op->returnIsOptional();
        if (!type)
        {
            const ParameterList outParams = op->outParameters();
            if (!outParams.empty())
            {
                assert(outParams.size() == 1);
                type = outParams.front()->type();
                optional = outParams.front()->optional();
            }
        }
        if (type)
        {
            if (optional)
            {
                return typeToString(type, TypeModeReturn, package, op->getMetadata(), true, true);
            }
            else if (object)
            {
                return typeToObjectString(type, TypeModeReturn, package, op->getMetadata(), true);
            }
            else
            {
                return typeToString(type, TypeModeReturn, package, op->getMetadata(), true, false);
            }
        }
        else
        {
            return object ? "Void" : "void";
        }
    }
}

void
Slice::JavaVisitor::writeResultType(Output& out, const OperationPtr& op, const string& package, const DocCommentPtr& dc)
{
    string opName = op->name();
    opName[0] = static_cast<char>(toupper(static_cast<unsigned char>(opName[0])));

    out << sp;
    writeDocComment(out, "Holds the result of operation " + op->name() + ".");
    out << nl << "public static class " << opName << "Result";
    out << sb;

    //
    // Make sure none of the out parameters are named "returnValue".
    //
    string retval = "returnValue";
    const ParameterList outParams = op->outParameters();
    for (const auto& outParam : outParams)
    {
        if (outParam->name() == "returnValue")
        {
            retval = "_returnValue";
            break;
        }
    }

    const TypePtr ret = op->returnType();

    //
    // Default constructor.
    //
    writeDocComment(out, "Default constructor.");
    out << nl << "public " << opName << "Result()";
    out << sb;
    out << eb;

    //
    // One-shot constructor.
    //

    bool needMandatoryOnly = false;
    bool generateMandatoryOnly = false;

    do
    {
        out << sp;

        if (needMandatoryOnly)
        {
            generateMandatoryOnly = true;
            needMandatoryOnly = false;
        }

        if (dc)
        {
            //
            // Emit a doc comment for the constructor if necessary.
            //
            out << nl << "/**";
            out << nl << " * This constructor makes shallow copies of the results for operation " << opName;
            if (generateMandatoryOnly)
            {
                out << " (overload without Optional parameters).";
            }
            else
            {
                out << '.';
            }

            if (ret && !dc->returns().empty())
            {
                out << nl << " * @param " << retval << ' ';
                writeDocCommentLines(out, dc->returns());
            }
            map<string, StringList> paramDocs = dc->parameters();
            for (const auto& outParam : outParams)
            {
                const string name = outParam->name();
                auto q = paramDocs.find(name);
                if (q != paramDocs.end() && !q->second.empty())
                {
                    out << nl << " * @param " << fixKwd(q->first) << ' ';
                    writeDocCommentLines(out, q->second);
                }
            }
            out << nl << " **/";
        }

        out << nl << "public " << opName << "Result" << spar;

        if (ret)
        {
            out
                << (typeToString(
                        ret,
                        TypeModeIn,
                        package,
                        op->getMetadata(),
                        true,
                        !generateMandatoryOnly && op->returnIsOptional()) +
                    " " + retval);
            needMandatoryOnly = !generateMandatoryOnly && op->returnIsOptional();
        }
        for (const auto& outParam : outParams)
        {
            out
                << (typeToString(
                        outParam->type(),
                        TypeModeIn,
                        package,
                        outParam->getMetadata(),
                        true,
                        !generateMandatoryOnly && outParam->optional()) +
                    " " + fixKwd(outParam->name()));
            if (!generateMandatoryOnly)
            {
                needMandatoryOnly = needMandatoryOnly || outParam->optional();
            }
        }
        out << epar;
        out << sb;
        if (ret)
        {
            out << nl << "this." << retval << " = ";
            if (op->returnIsOptional() && generateMandatoryOnly)
            {
                out << ofFactory(ret) << "(" << retval << ");";
            }
            else
            {
                out << retval << ';';
            }
        }
        for (const auto& outParam : outParams)
        {
            const string name = fixKwd(outParam->name());
            out << nl << "this." << name << " = ";
            if (outParam->optional() && generateMandatoryOnly)
            {
                out << ofFactory(outParam->type()) << "(" << name << ");";
            }
            else
            {
                out << name << ';';
            }
        }
        out << eb;
    } while (needMandatoryOnly);

    //
    // Members.
    //
    out << sp;
    if (ret)
    {
        if (dc && !dc->returns().empty())
        {
            out << nl << "/**";
            out << nl << " * ";
            writeDocCommentLines(out, dc->returns());
            out << nl << " **/";
        }
        out << nl << "public "
            << typeToString(ret, TypeModeIn, package, op->getMetadata(), true, op->returnIsOptional()) << ' ' << retval
            << ';';
    }

    for (const auto& outParam : outParams)
    {
        if (dc)
        {
            const string name = outParam->name();
            map<string, StringList> paramDocs = dc->parameters();
            auto q = paramDocs.find(name);
            if (q != paramDocs.end() && !q->second.empty())
            {
                out << nl << "/**";
                out << nl << " * ";
                writeDocCommentLines(out, q->second);
                out << nl << " **/";
            }
        }
        out << nl << "public "
            << typeToString(outParam->type(), TypeModeIn, package, outParam->getMetadata(), true, outParam->optional())
            << ' ' << fixKwd(outParam->name()) << ';';
    }

    ParameterList required, optional;
    op->outParameters(required, optional);

    out << sp << nl << "public void write(com.zeroc.Ice.OutputStream ostr)";
    out << sb;

    int iter = 0;
    for (const auto& pli : required)
    {
        const string paramName = fixKwd(pli->name());
        writeMarshalUnmarshalCode(
            out,
            package,
            pli->type(),
            OptionalNone,
            false,
            0,
            "this." + paramName,
            true,
            iter,
            "",
            pli->getMetadata());
    }

    if (ret && !op->returnIsOptional())
    {
        writeMarshalUnmarshalCode(out, package, ret, OptionalNone, false, 0, retval, true, iter, "", op->getMetadata());
    }

    //
    // Handle optional parameters.
    //
    bool checkReturnType = op->returnIsOptional();

    for (const auto& pli : optional)
    {
        if (checkReturnType && op->returnTag() < pli->tag())
        {
            writeMarshalUnmarshalCode(
                out,
                package,
                ret,
                OptionalReturnParam,
                true,
                op->returnTag(),
                retval,
                true,
                iter,
                "",
                op->getMetadata());
            checkReturnType = false;
        }

        const string paramName = fixKwd(pli->name());
        writeMarshalUnmarshalCode(
            out,
            package,
            pli->type(),
            OptionalOutParam,
            true,
            pli->tag(),
            "this." + paramName,
            true,
            iter,
            "",
            pli->getMetadata());
    }

    if (checkReturnType)
    {
        writeMarshalUnmarshalCode(
            out,
            package,
            ret,
            OptionalReturnParam,
            true,
            op->returnTag(),
            retval,
            true,
            iter,
            "",
            op->getMetadata());
    }

    out << eb;

    out << sp << nl << "public void read(com.zeroc.Ice.InputStream istr)";
    out << sb;

    iter = 0;
    for (const auto& pli : required)
    {
        const string paramName = fixKwd(pli->name());
        const string patchParams = getPatcher(pli->type(), package, "this." + paramName);
        writeMarshalUnmarshalCode(
            out,
            package,
            pli->type(),
            OptionalNone,
            false,
            0,
            "this." + paramName,
            false,
            iter,
            "",
            pli->getMetadata(),
            patchParams);
    }

    if (ret && !op->returnIsOptional())
    {
        const string patchParams = getPatcher(ret, package, retval);
        writeMarshalUnmarshalCode(
            out,
            package,
            ret,
            OptionalNone,
            false,
            0,
            retval,
            false,
            iter,
            "",
            op->getMetadata(),
            patchParams);
    }

    //
    // Handle optional parameters.
    //
    checkReturnType = op->returnIsOptional();

    for (const auto& pli : optional)
    {
        if (checkReturnType && op->returnTag() < pli->tag())
        {
            const string patchParams = getPatcher(ret, package, retval);
            writeMarshalUnmarshalCode(
                out,
                package,
                ret,
                OptionalReturnParam,
                true,
                op->returnTag(),
                retval,
                false,
                iter,
                "",
                op->getMetadata(),
                patchParams);
            checkReturnType = false;
        }

        const string paramName = fixKwd(pli->name());
        const string patchParams = getPatcher(pli->type(), package, paramName);
        writeMarshalUnmarshalCode(
            out,
            package,
            pli->type(),
            OptionalOutParam,
            true,
            pli->tag(),
            "this." + paramName,
            false,
            iter,
            "",
            pli->getMetadata(),
            patchParams);
    }

    if (checkReturnType)
    {
        const string patchParams = getPatcher(ret, package, retval);
        writeMarshalUnmarshalCode(
            out,
            package,
            ret,
            OptionalReturnParam,
            true,
            op->returnTag(),
            retval,
            false,
            iter,
            "",
            op->getMetadata(),
            patchParams);
    }

    out << eb;

    out << eb;
}

void
Slice::JavaVisitor::writeMarshaledResultType(
    Output& out,
    const OperationPtr& op,
    const string& package,
    const DocCommentPtr& dc)
{
    string opName = op->name();
    const TypePtr ret = op->returnType();
    opName[0] = static_cast<char>(toupper(static_cast<unsigned char>(opName[0])));

    out << sp;
    writeDocComment(out, "Holds the marshaled result of operation " + op->name() + ".");
    out << nl << "public static class " << opName << "MarshaledResult implements com.zeroc.Ice.MarshaledResult" << sb;

    const ParameterList outParams = op->outParameters();
    const string retval = getEscapedParamName(op, "returnValue");
    const string currentParamName = getEscapedParamName(op, "current");
    const string currentParam = "com.zeroc.Ice.Current " + currentParamName;

    out << sp;

    //
    // Emit a doc comment for the constructor if necessary.
    //
    if (dc)
    {
        out << nl << "/**";
        out << nl << " * This constructor marshals the results of operation " << op->name() << " immediately.";

        if (ret && !dc->returns().empty())
        {
            out << nl << " * @param " << retval << ' ';
            writeDocCommentLines(out, dc->returns());
        }
        map<string, StringList> paramDocs = dc->parameters();
        for (const auto& outParam : outParams)
        {
            const string name = outParam->name();
            auto q = paramDocs.find(name);
            if (q != paramDocs.end() && !q->second.empty())
            {
                out << nl << " * @param " << fixKwd(q->first) << ' ';
                writeDocCommentLines(out, q->second);
            }
        }
        out << nl << " * @param " << currentParamName << " The Current object for the invocation.";
        out << nl << " **/";
    }

    bool hasOpt = false;
    out << nl << "public " << opName << "MarshaledResult" << spar;
    if (ret)
    {
        out << (typeToString(ret, TypeModeIn, package, op->getMetadata(), true, op->returnIsOptional()) + " " + retval);
        hasOpt = op->returnIsOptional();
    }
    for (const auto& outParam : outParams)
    {
        out
            << (typeToString(
                    outParam->type(),
                    TypeModeIn,
                    package,
                    outParam->getMetadata(),
                    true,
                    outParam->optional()) +
                " " + fixKwd(outParam->name()));

        hasOpt = hasOpt || outParam->optional();
    }
    out << currentParam << epar;
    out << sb;
    out << nl << "_ostr = " << currentParamName << ".startReplyStream();";
    out << nl << "_ostr.startEncapsulation(" << currentParamName << ".encoding, " << opFormatTypeToString(op) << ");";

    ParameterList required, optional;
    op->outParameters(required, optional);
    int iter = 0;
    for (const auto& pli : required)
    {
        const string paramName = fixKwd(pli->name());
        writeMarshalUnmarshalCode(
            out,
            package,
            pli->type(),
            OptionalNone,
            false,
            0,
            paramName,
            true,
            iter,
            "_ostr",
            pli->getMetadata());
    }

    if (ret && !op->returnIsOptional())
    {
        writeMarshalUnmarshalCode(
            out,
            package,
            ret,
            OptionalNone,
            false,
            0,
            retval,
            true,
            iter,
            "_ostr",
            op->getMetadata());
    }

    //
    // Handle optional parameters.
    //
    bool checkReturnType = op->returnIsOptional();

    for (const auto& pli : optional)
    {
        if (checkReturnType && op->returnTag() < pli->tag())
        {
            writeMarshalUnmarshalCode(
                out,
                package,
                ret,
                OptionalReturnParam,
                true,
                op->returnTag(),
                retval,
                true,
                iter,
                "_ostr",
                op->getMetadata());
            checkReturnType = false;
        }

        const string paramName = fixKwd(pli->name());
        writeMarshalUnmarshalCode(
            out,
            package,
            pli->type(),
            OptionalOutParam,
            true,
            pli->tag(),
            paramName,
            true,
            iter,
            "_ostr",
            pli->getMetadata());
    }

    if (checkReturnType)
    {
        writeMarshalUnmarshalCode(
            out,
            package,
            ret,
            OptionalReturnParam,
            true,
            op->returnTag(),
            retval,
            true,
            iter,
            "_ostr",
            op->getMetadata());
    }

    if (op->returnsClasses())
    {
        out << nl << "_ostr.writePendingValues();";
    }

    out << nl << "_ostr.endEncapsulation();";

    out << eb;

    if (hasOpt)
    {
        out << sp;

        //
        // Emit a doc comment for the constructor if necessary.
        //
        if (dc)
        {
            out << nl << "/**";
            out << nl << " * This constructor marshals the results of operation " << op->name()
                << " immediately (overload without Optional parameters).";

            if (ret && !dc->returns().empty())
            {
                out << nl << " * @param " << retval << ' ';
                writeDocCommentLines(out, dc->returns());
            }
            map<string, StringList> paramDocs = dc->parameters();
            for (const auto& outParam : outParams)
            {
                const string name = outParam->name();
                auto q = paramDocs.find(name);
                if (q != paramDocs.end() && !q->second.empty())
                {
                    out << nl << " * @param " << fixKwd(q->first) << ' ';
                    writeDocCommentLines(out, q->second);
                }
            }
            out << nl << " * @param " << currentParamName << " The Current object for the invocation.";
            out << nl << " **/";
        }

        out << nl << "public " << opName << "MarshaledResult" << spar;
        if (ret)
        {
            out << (typeToString(ret, TypeModeIn, package, op->getMetadata(), true, false) + " " + retval);
        }
        for (const auto& outParam : outParams)
        {
            out
                << (typeToString(outParam->type(), TypeModeIn, package, outParam->getMetadata(), true, false) + " " +
                    fixKwd(outParam->name()));
        }

        out << currentParam << epar;
        out << sb;
        out << nl << "this" << spar;
        if (ret)
        {
            if (op->returnIsOptional())
            {
                out << ofFactory(ret) + "(" + retval + ")";
            }
            else
            {
                out << retval;
            }
        }
        for (const auto& outParam : outParams)
        {
            if (outParam->optional())
            {
                out << ofFactory(outParam->type()) + "(" + fixKwd(outParam->name()) + ")";
            }
            else
            {
                out << fixKwd(outParam->name());
            }
        }

        out << currentParamName << epar << ';';
        out << eb;
    }

    out << sp;
    out << nl << "@Override" << nl << "public com.zeroc.Ice.OutputStream getOutputStream()" << sb << nl
        << "return _ostr;" << eb;

    out << sp;
    out << nl << "private com.zeroc.Ice.OutputStream _ostr;";
    out << eb;
}

void
Slice::JavaVisitor::allocatePatcher(Output& out, const TypePtr& type, const string& package, const string& name)
{
    BuiltinPtr b = dynamic_pointer_cast<Builtin>(type);
    ClassDeclPtr cl = dynamic_pointer_cast<ClassDecl>(type);
    assert((b && b->usesClasses()) || cl);

    string clsName;
    if (b)
    {
        clsName = "com.zeroc.Ice.Value";
    }
    else
    {
        clsName = getUnqualified(cl, package);
    }
    out << nl << "final com.zeroc.Ice.Holder<" << clsName << "> " << name << " = new com.zeroc.Ice.Holder<>();";
}

string
Slice::JavaVisitor::getPatcher(const TypePtr& type, const string& package, const string& dest)
{
    BuiltinPtr b = dynamic_pointer_cast<Builtin>(type);
    ClassDeclPtr cl = dynamic_pointer_cast<ClassDecl>(type);
    ostringstream ostr;
    if ((b && b->usesClasses()) || cl)
    {
        string clsName;
        if (b)
        {
            clsName = "com.zeroc.Ice.Value";
        }
        else
        {
            clsName = getUnqualified(cl, package);
        }
        ostr << "v -> " << dest << " = v, " << clsName << ".class";
    }
    return ostr.str();
}

string
Slice::JavaVisitor::getFutureType(const OperationPtr& op, const string& package)
{
    if (op->returnType() || op->outParameters().size() > 0)
    {
        return "java.util.concurrent.CompletableFuture<" + getResultType(op, package, true, false) + ">";
    }
    else
    {
        return "java.util.concurrent.CompletableFuture<Void>";
    }
}

string
Slice::JavaVisitor::getFutureImplType(const OperationPtr& op, const string& package)
{
    if (op->returnType() || op->outParameters().size() > 0)
    {
        return "com.zeroc.Ice.OutgoingAsync<" + getResultType(op, package, true, false) + ">";
    }
    else
    {
        return "com.zeroc.Ice.OutgoingAsync<Void>";
    }
}

vector<string>
Slice::JavaVisitor::getParams(const OperationPtr& op, const string& package)
{
    vector<string> params;

    const ParameterList paramList = op->inParameters();
    for (const auto& q : paramList)
    {
        const string type = typeToString(q->type(), TypeModeIn, package, q->getMetadata(), true, q->optional());
        params.push_back(type + ' ' + fixKwd(q->name()));
    }

    return params;
}

vector<string>
Slice::JavaVisitor::getParamsProxy(const OperationPtr& op, const string& package, bool optionalMapping, bool internal)
{
    vector<string> params;

    ParameterList inParams = op->inParameters();
    for (const auto& inParam : inParams)
    {
        const string typeString = typeToString(
            inParam->type(),
            TypeModeIn,
            package,
            inParam->getMetadata(),
            true,
            optionalMapping && inParam->optional());
        params.push_back(typeString + ' ' + (internal ? "iceP_" + inParam->name() : fixKwd(inParam->name())));
    }

    return params;
}

vector<string>
Slice::JavaVisitor::getArgs(const OperationPtr& op)
{
    vector<string> args;

    ParameterList paramList = op->parameters();
    for (const auto& q : paramList)
    {
        args.push_back(fixKwd(q->name()));
    }

    return args;
}

vector<string>
Slice::JavaVisitor::getInArgs(const OperationPtr& op, bool internal)
{
    vector<string> args;

    ParameterList paramList = op->inParameters();
    for (const auto& q : paramList)
    {
        string s = internal ? "iceP_" + q->name() : fixKwd(q->name());
        args.push_back(s);
    }

    return args;
}

void
Slice::JavaVisitor::writeMarshalProxyParams(
    Output& out,
    const string& package,
    const OperationPtr& op,
    bool optionalMapping)
{
    int iter = 0;
    ParameterList required, optional;
    op->inParameters(required, optional);
    for (const auto& pli : required)
    {
        string paramName = "iceP_" + pli->name();
        writeMarshalUnmarshalCode(
            out,
            package,
            pli->type(),
            OptionalNone,
            false,
            0,
            paramName,
            true,
            iter,
            "",
            pli->getMetadata());
    }

    //
    // Handle optional parameters.
    //
    for (const auto& pli : optional)
    {
        writeMarshalUnmarshalCode(
            out,
            package,
            pli->type(),
            OptionalInParam,
            optionalMapping,
            pli->tag(),
            "iceP_" + pli->name(),
            true,
            iter,
            "",
            pli->getMetadata());
    }

    if (op->sendsClasses())
    {
        out << nl << "ostr.writePendingValues();";
    }
}

void
Slice::JavaVisitor::writeUnmarshalProxyResults(Output& out, const string& package, const OperationPtr& op)
{
    const ParameterList outParams = op->outParameters();
    const TypePtr ret = op->returnType();
    const string name = "ret";

    if (op->returnsMultipleValues())
    {
        string resultType = getResultType(op, package, false, false);
        out << nl << resultType << ' ' << name << " = new " << resultType << "();";
        out << nl << name << ".read(istr);";
        if (op->returnsClasses())
        {
            out << nl << "istr.readPendingValues();";
        }
        out << nl << "return " << name << ';';
    }
    else
    {
        string resultType = getResultType(op, package, false, false);

        bool optional;
        TypePtr type;
        int tag;
        MetadataList metadata;
        if (ret)
        {
            type = ret;
            optional = op->returnIsOptional();
            tag = op->returnTag();
            metadata = op->getMetadata();
        }
        else
        {
            assert(outParams.size() == 1);
            optional = outParams.front()->optional();
            type = outParams.front()->type();
            tag = outParams.front()->tag();
            metadata = outParams.front()->getMetadata();
        }

        const bool val = type->isClassType();

        int iter = 0;

        if (val)
        {
            assert(!optional); // Optional classes are disallowed by the parser.
            allocatePatcher(out, type, package, name);
        }
        else
        {
            out << nl << resultType << ' ' << name << ';';
        }
        string patchParams = getPatcher(type, package, name + ".value");
        if (optional)
        {
            writeMarshalUnmarshalCode(
                out,
                package,
                type,
                ret ? OptionalReturnParam : OptionalOutParam,
                true,
                tag,
                name,
                false,
                iter,
                "",
                metadata,
                patchParams);
        }
        else
        {
            writeMarshalUnmarshalCode(
                out,
                package,
                type,
                OptionalNone,
                false,
                0,
                name,
                false,
                iter,
                "",
                metadata,
                patchParams);
        }

        if (op->returnsClasses())
        {
            out << nl << "istr.readPendingValues();";
        }

        if (val)
        {
            out << nl << "return " << name << ".value;";
        }
        else
        {
            out << nl << "return " << name << ';';
        }
    }
}

void
Slice::JavaVisitor::writeMarshalServantResults(
    Output& out,
    const string& package,
    const OperationPtr& op,
    const string& param)
{
    if (op->returnsMultipleValues())
    {
        out << nl << param << ".write(ostr);";
    }
    else
    {
        const ParameterList params = op->outParameters();
        bool optional;
        OptionalMode mode;
        TypePtr type;
        int tag;
        MetadataList metadata;
        if (op->returnType())
        {
            type = op->returnType();
            optional = op->returnIsOptional();
            mode = optional ? OptionalReturnParam : OptionalNone;
            tag = op->returnTag();
            metadata = op->getMetadata();
        }
        else
        {
            assert(params.size() == 1);
            optional = params.front()->optional();
            mode = optional ? OptionalOutParam : OptionalNone;
            type = params.front()->type();
            tag = params.front()->tag();
            metadata = params.front()->getMetadata();
        }

        int iter = 0;
        writeMarshalUnmarshalCode(out, package, type, mode, true, tag, param, true, iter, "", metadata);
    }

    if (op->returnsClasses())
    {
        out << nl << "ostr.writePendingValues();";
    }
}

void
Slice::JavaVisitor::writeThrowsClause(const string& package, const ExceptionList& throws, const OperationPtr& op)
{
    Output& out = output();

    if (op && (op->hasMetadata("java:UserException")))
    {
        out.inc();
        out << nl << "throws com.zeroc.Ice.UserException";
        out.dec();
    }
    else if (throws.size() > 0)
    {
        out.inc();
        out << nl << "throws ";
        out.useCurrentPosAsIndent();
        int count = 0;
        for (const auto& r : throws)
        {
            if (count > 0)
            {
                out << "," << nl;
            }
            out << getUnqualified(r, package);
            count++;
        }
        out.restoreIndent();
        out.dec();
    }
}

void
Slice::JavaVisitor::writeMarshalDataMember(
    Output& out,
    const string& package,
    const DataMemberPtr& member,
    int& iter,
    bool forStruct)
{
    if (member->optional())
    {
        assert(!forStruct);
        out << nl << "if(_" << member->name() << ")";
        out << sb;
        writeMarshalUnmarshalCode(
            out,
            package,
            member->type(),
            OptionalInParam,
            false,
            member->tag(),
            fixKwd(member->name()),
            true,
            iter,
            "ostr_",
            member->getMetadata());
        out << eb;
    }
    else
    {
        string stream = forStruct ? "" : "ostr_";
        string memberName = fixKwd(member->name());
        if (forStruct)
        {
            memberName = "this." + memberName;
        }

        writeMarshalUnmarshalCode(
            out,
            package,
            member->type(),
            OptionalNone,
            false,
            0,
            memberName,
            true,
            iter,
            stream,
            member->getMetadata());
    }
}

void
Slice::JavaVisitor::writeUnmarshalDataMember(
    Output& out,
    const string& package,
    const DataMemberPtr& member,
    int& iter,
    bool forStruct)
{
    const string patchParams = getPatcher(member->type(), package, fixKwd(member->name()));

    if (member->optional())
    {
        assert(!forStruct);
        out << nl << "if(_" << member->name() << " = istr_.readOptional(" << member->tag() << ", "
            << getOptionalFormat(member->type()) << "))";
        out << sb;
        writeMarshalUnmarshalCode(
            out,
            package,
            member->type(),
            OptionalMember,
            false,
            0,
            fixKwd(member->name()),
            false,
            iter,
            "istr_",
            member->getMetadata(),
            patchParams);
        out << eb;
    }
    else
    {
        string stream = forStruct ? "" : "istr_";
        string memberName = fixKwd(member->name());
        if (forStruct)
        {
            memberName = "this." + memberName;
        }

        writeMarshalUnmarshalCode(
            out,
            package,
            member->type(),
            OptionalNone,
            false,
            0,
            memberName,
            false,
            iter,
            stream,
            member->getMetadata(),
            patchParams);
    }
}

void
Slice::JavaVisitor::writeDispatch(Output& out, const InterfaceDefPtr& p)
{
    const string name = fixKwd(p->name());
    const string package = getPackage(p);
    const string scoped = p->scoped();
    const InterfaceList bases = p->bases();
    const OperationList ops = p->operations();

    for (const auto& op : ops)
    {
        DocCommentPtr dc = op->parseDocComment(javaLinkFormatter);
        vector<string> params = getParams(op, package);
        const string currentParam = "com.zeroc.Ice.Current " + getEscapedParamName(op, "current");

        const bool amd = p->hasMetadata("amd") || op->hasMetadata("amd");

        ExceptionList throws = op->throws();

        out << sp;
        writeServantDocComment(out, op, package, dc, amd);

        if (amd)
        {
            out << nl << "java.util.concurrent.CompletionStage<" << getResultType(op, package, true, true) << "> "
                << op->name() << "Async" << spar << params << currentParam << epar;
            writeThrowsClause(package, throws, op);
            out << ';';
        }
        else
        {
            out << nl << getResultType(op, package, false, true) << ' ' << fixKwd(op->name()) << spar << params
                << currentParam << epar;
            writeThrowsClause(package, throws, op);
            out << ';';
        }
    }

    StringList ids = p->ids();

    out << sp;
    writeHiddenDocComment(out);
    out << nl << "static final String[] _iceIds =";
    out << sb;

    for (auto q = ids.begin(); q != ids.end();)
    {
        out << nl << '"' << *q << '"';
        if (++q != ids.end())
        {
            out << ',';
        }
    }
    out << eb << ';';

    out << sp << nl << "@Override" << nl << "default String[] ice_ids(com.zeroc.Ice.Current current)";
    out << sb;
    out << nl << "return _iceIds;";
    out << eb;

    out << sp << nl << "@Override" << nl << "default String ice_id(com.zeroc.Ice.Current current)";
    out << sb;
    out << nl << "return ice_staticId();";
    out << eb;

    out << sp << nl;
    out << "static String ice_staticId()";
    out << sb;

    out << nl << "return \"" << p->scoped() << "\";";
    out << eb;

    // Dispatch methods. We only generate methods for operations
    // defined in this InterfaceDef, because we reuse existing methods
    // for inherited operations.
    for (const auto& op : ops)
    {
        string opName = op->name();
        out << sp;

        writeHiddenDocComment(out);
        out << nl << "static java.util.concurrent.CompletionStage<com.zeroc.Ice.OutgoingResponse> _iceD_" << opName
            << '(' << name << " obj, com.zeroc.Ice.IncomingRequest request)";
        if (!op->throws().empty() || op->hasMetadata("java:UserException"))
        {
            out.inc();
            out << nl << "throws com.zeroc.Ice.UserException";
            out.dec();
        }
        out << sb;

        const bool amd = p->hasMetadata("amd") || op->hasMetadata("amd");

        const TypePtr ret = op->returnType();
        const ParameterList inParams = op->inParameters();
        const ParameterList outParams = op->outParameters();

        out << nl << "com.zeroc.Ice.Object._iceCheckMode(" << sliceModeToIceMode(op->mode())
            << ", request.current.mode);";

        if (!inParams.empty())
        {
            ParameterList values;

            //
            // Declare 'in' parameters.
            //
            out << nl << "com.zeroc.Ice.InputStream istr = request.inputStream;";
            out << nl << "istr.startEncapsulation();";
            for (const auto& param : inParams)
            {
                const TypePtr paramType = param->type();
                if (paramType->isClassType())
                {
                    assert(!param->optional()); // Optional classes are disallowed by the parser.
                    allocatePatcher(out, paramType, package, "icePP_" + param->name());
                    values.push_back(param);
                }
                else
                {
                    const string paramName = "iceP_" + param->name();
                    const string typeS =
                        typeToString(paramType, TypeModeIn, package, param->getMetadata(), true, param->optional());
                    out << nl << typeS << ' ' << paramName << ';';
                }
            }

            //
            // Unmarshal 'in' parameters.
            //
            ParameterList required, optional;
            op->inParameters(required, optional);
            int iter = 0;
            for (const auto& param : required)
            {
                const string paramName =
                    param->type()->isClassType() ? ("icePP_" + param->name()) : "iceP_" + param->name();
                const string patchParams = getPatcher(param->type(), package, paramName + ".value");
                writeMarshalUnmarshalCode(
                    out,
                    package,
                    param->type(),
                    OptionalNone,
                    false,
                    0,
                    paramName,
                    false,
                    iter,
                    "",
                    param->getMetadata(),
                    patchParams);
            }
            for (const auto& param : optional)
            {
                const string paramName =
                    param->type()->isClassType() ? ("icePP_" + param->name()) : "iceP_" + param->name();
                const string patchParams = getPatcher(param->type(), package, paramName + ".value");
                writeMarshalUnmarshalCode(
                    out,
                    package,
                    param->type(),
                    OptionalInParam,
                    true,
                    param->tag(),
                    paramName,
                    false,
                    iter,
                    "",
                    param->getMetadata(),
                    patchParams);
            }
            if (op->sendsClasses())
            {
                out << nl << "istr.readPendingValues();";
            }
            out << nl << "istr.endEncapsulation();";

            for (const auto& value : values)
            {
                const string typeS =
                    typeToString(value->type(), TypeModeIn, package, value->getMetadata(), true, value->optional());
                out << nl << typeS << ' ' << "iceP_" << value->name() << " = icePP_" << value->name() << ".value;";
            }
        }
        else
        {
            out << nl << "request.inputStream.skipEmptyEncapsulation();";
        }

        vector<string> inArgs;
        for (const auto& pli : inParams)
        {
            inArgs.push_back("iceP_" + pli->name());
        }

        string retS = getResultType(op, package, false, true);

        if (op->hasMarshaledResult())
        {
            if (amd)
            {
                out << nl << "var result = obj." << opName << "Async" << spar << inArgs << "request.current" << epar
                    << ";";
                out << nl << "return result.thenApply(r -> new com.zeroc.Ice.OutgoingResponse(r.getOutputStream()));";
            }
            else
            {
                out << nl << "var result = obj." << fixKwd(opName) << spar << inArgs << "request.current" << epar
                    << ";";
                out << nl
                    << "return java.util.concurrent.CompletableFuture.completedFuture(new "
                       "com.zeroc.Ice.OutgoingResponse(result.getOutputStream()));";
            }
        }
        else if (amd)
        {
            out << nl << "var result = obj." << opName << "Async" << spar << inArgs << "request.current" << epar << ";";
            if (retS == "void")
            {
                out << nl << "return result.thenApply(r -> request.current.createEmptyOutgoingResponse());";
            }
            else
            {
                out << nl << "return result.thenApply(r -> request.current.createOutgoingResponse(";
                out.inc();
                out << nl << "r,";
                out << nl << "(ostr, value) -> ";
                out << sb;
                writeMarshalServantResults(out, package, op, "value");
                out << eb;
                out << ",";
                out << nl << opFormatTypeToString(op) << "));";
                out.dec();
            }
        }
        else
        {
            out << nl;
            if (ret || !outParams.empty())
            {
                out << retS << " ret = ";
            }
            out << "obj." << fixKwd(opName) << spar << inArgs << "request.current" << epar << ';';

            if (ret || !outParams.empty())
            {
                out << nl << "var ostr = request.current.startReplyStream();";
                out << nl << "ostr.startEncapsulation(request.current.encoding, " << opFormatTypeToString(op) << ");";
                writeMarshalServantResults(out, package, op, "ret");
                out << nl << "ostr.endEncapsulation();";
                out << nl
                    << "return java.util.concurrent.CompletableFuture.completedFuture(new "
                       "com.zeroc.Ice.OutgoingResponse(ostr));";
            }
            else
            {
                out << nl
                    << "return "
                       "java.util.concurrent.CompletableFuture.completedFuture(request.current."
                       "createEmptyOutgoingResponse());";
            }
        }
        out << eb;
    }

    OperationList allOps = p->allOperations();
    if (!allOps.empty())
    {
        out << sp;
        out << nl << "@Override" << nl
            << "default java.util.concurrent.CompletionStage<com.zeroc.Ice.OutgoingResponse> dispatch("
            << "com.zeroc.Ice.IncomingRequest request)";
        out.inc();
        out << nl << "throws com.zeroc.Ice.UserException";
        out.dec();
        out << sb;
        out << nl << "return switch (request.current.operation)";
        out << sb;
        for (const auto& op : allOps)
        {
            out << nl << "case \"" << op->name() << "\" -> " << getUnqualified(op->interface(), package) << "._iceD_"
                << op->name() << "(this, request);";
        }
        for (const auto& opName : {"ice_id", "ice_ids", "ice_isA", "ice_ping"})
        {
            out << nl << "case \"" << opName << "\" -> com.zeroc.Ice.Object._iceD_" << opName << "(this, request);";
        }
        out << nl << "default -> throw new com.zeroc.Ice.OperationNotExistException();";
        out << eb;
        out << ";";
        out << eb;
    }
}

void
Slice::JavaVisitor::writeMarshaling(Output& out, const ClassDefPtr& p)
{
    string name = fixKwd(p->name());
    string package = getPackage(p);
    string scoped = p->scoped();
    ClassDefPtr base = p->base();

    int iter;
    DataMemberList members = p->dataMembers();
    DataMemberList optionalMembers = p->orderedOptionalDataMembers();

    out << sp;
    writeHiddenDocComment(out);
    out << nl << "@Override";
    out << nl << "protected void _iceWriteImpl(com.zeroc.Ice.OutputStream ostr_)";
    out << sb;
    out << nl << "ostr_.startSlice(ice_staticId(), " << p->compactId() << (!base ? ", true" : ", false") << ");";
    iter = 0;
    for (const auto& member : members)
    {
        if (!member->optional())
        {
            writeMarshalDataMember(out, package, member, iter);
        }
    }
    for (const auto& optionalMember : optionalMembers)
    {
        writeMarshalDataMember(out, package, optionalMember, iter);
    }
    out << nl << "ostr_.endSlice();";
    if (base)
    {
        out << nl << "super._iceWriteImpl(ostr_);";
    }
    out << eb;

    DataMemberList classMembers = p->classDataMembers();
    DataMemberList allClassMembers = p->allClassDataMembers();

    out << sp;
    writeHiddenDocComment(out);
    out << nl << "@Override";
    out << nl << "protected void _iceReadImpl(com.zeroc.Ice.InputStream istr_)";
    out << sb;
    out << nl << "istr_.startSlice();";

    iter = 0;
    for (const auto& member : members)
    {
        if (!member->optional())
        {
            writeUnmarshalDataMember(out, package, member, iter);
        }
    }
    for (const auto& optionalMember : optionalMembers)
    {
        writeUnmarshalDataMember(out, package, optionalMember, iter);
    }

    out << nl << "istr_.endSlice();";
    if (base)
    {
        out << nl << "super._iceReadImpl(istr_);";
    }
    out << eb;
}

void
Slice::JavaVisitor::writeConstantValue(
    Output& out,
    const TypePtr& type,
    const SyntaxTreeBasePtr& valueType,
    const string& value,
    const string& package)
{
    ConstPtr constant = dynamic_pointer_cast<Const>(valueType);
    if (constant)
    {
        out << getUnqualified(constant, package) << ".value";
    }
    else
    {
        BuiltinPtr bp;
        if ((bp = dynamic_pointer_cast<Builtin>(type)))
        {
            switch (bp->kind())
            {
                case Builtin::KindString:
                {
                    out << "\"" << toStringLiteral(value, "\b\f\n\r\t", "", ShortUCN, 0) << "\"";
                    break;
                }
                case Builtin::KindByte:
                {
                    int i = atoi(value.c_str());
                    if (i > 127)
                    {
                        i -= 256;
                    }
                    out << i; // Slice byte runs from 0-255, Java byte runs from -128 - 127.
                    break;
                }
                case Builtin::KindLong:
                {
                    out << value << "L"; // Need to append "L" modifier for long constants.
                    break;
                }
                case Builtin::KindBool:
                case Builtin::KindShort:
                case Builtin::KindInt:
                case Builtin::KindDouble:
                case Builtin::KindObject:
                case Builtin::KindObjectProxy:
                case Builtin::KindValue:
                {
                    out << value;
                    break;
                }
                case Builtin::KindFloat:
                {
                    out << value << "F";
                    break;
                }
            }
        }
        else if (dynamic_pointer_cast<Enum>(type))
        {
            EnumeratorPtr lte = dynamic_pointer_cast<Enumerator>(valueType);
            assert(lte);
            out << getUnqualified(lte, package);
        }
        else
        {
            out << value;
        }
    }
}

void
Slice::JavaVisitor::writeDataMemberInitializers(Output& out, const DataMemberList& members, const string& package)
{
    for (const auto& member : members)
    {
        TypePtr t = member->type();
        if (member->defaultValueType())
        {
            if (member->optional())
            {
                string capName = member->name();
                capName[0] = static_cast<char>(toupper(static_cast<unsigned char>(capName[0])));
                out << nl << "set" << capName << '(';
                writeConstantValue(out, t, member->defaultValueType(), member->defaultValue(), package);
                out << ");";
            }
            else
            {
                out << nl << "this." << fixKwd(member->name()) << " = ";
                writeConstantValue(out, t, member->defaultValueType(), member->defaultValue(), package);
                out << ';';
            }
        }
        else
        {
            BuiltinPtr builtin = dynamic_pointer_cast<Builtin>(t);
            if (builtin && builtin->kind() == Builtin::KindString)
            {
                out << nl << "this." << fixKwd(member->name()) << " = \"\";";
            }

            EnumPtr en = dynamic_pointer_cast<Enum>(t);
            if (en)
            {
                string firstEnum = fixKwd(en->enumerators().front()->name());
                out << nl << "this." << fixKwd(member->name()) << " = " << getUnqualified(en, package) << '.'
                    << firstEnum << ';';
            }

            StructPtr st = dynamic_pointer_cast<Struct>(t);
            if (st)
            {
                string memberType = typeToString(st, TypeModeMember, package, member->getMetadata());
                out << nl << "this." << fixKwd(member->name()) << " = new " << memberType << "();";
            }
        }
    }
}

void
Slice::JavaVisitor::writeHiddenDocComment(Output& out)
{
    out << nl << "/** @hidden */";
}

void
Slice::JavaVisitor::writeDocCommentLines(Output& out, const StringList& lines)
{
    //
    // This method emits a block of text, prepending a leading " * " to the second and
    // subsequent lines. We assume the caller prepended a leading " * " for the first
    // line if necessary.
    //
    assert(!lines.empty());
    StringList l = lines;
    out << l.front();
    l.pop_front();
    for (const auto& p : l)
    {
        out << nl << " *";
        if (!p.empty())
        {
            out << " " << p;
        }
    }
}

void
Slice::JavaVisitor::writeDocCommentLines(Output& out, const string& text)
{
    //
    // This method emits a block of text, prepending a leading " * " to the second and
    // subsequent lines. We assume the caller prepended a leading " * " for the first
    // line if necessary.
    //
    string::size_type start = 0;
    string::size_type pos;
    const string ws = "\n";
    pos = text.find_first_of(ws);
    if (pos == string::npos)
    {
        out << text;
    }
    else
    {
        string s = IceInternal::trim(text.substr(start, pos - start));
        out << s; // Emit the first line.
        start = pos + 1;
        while ((pos = text.find_first_of(ws, start)) != string::npos)
        {
            string line = IceInternal::trim(text.substr(start, pos - start));
            if (line.empty())
            {
                out << nl << " *";
            }
            else
            {
                out << nl << " * " << line;
            }
            start = pos + 1;
        }
        if (start < text.size())
        {
            string line = IceInternal::trim(text.substr(start));
            if (line.empty())
            {
                out << nl << " *";
            }
            else
            {
                out << nl << " * " << line;
            }
        }
    }
}

void
Slice::JavaVisitor::writeDocComment(Output& out, const UnitPtr& unt, const DocCommentPtr& dc)
{
    if (!dc)
    {
        return;
    }

    out << nl << "/**";
    if (!dc->overview().empty())
    {
        out << nl << " * ";
        writeDocCommentLines(out, dc->overview());
    }

    if (!dc->seeAlso().empty())
    {
        out << nl << " *";
        StringList sa = dc->seeAlso();
        for (const auto& p : sa)
        {
            out << nl << " * @see ";
            writeSeeAlso(out, unt, p);
        }
    }

    if (!dc->deprecated().empty())
    {
        out << nl << " * @deprecated ";
        writeDocCommentLines(out, dc->deprecated());
    }
    else if (dc->isDeprecated())
    {
        out << nl << " * @deprecated";
    }

    out << nl << " **/";
}

void
Slice::JavaVisitor::writeDocComment(Output& out, const string& text)
{
    if (!text.empty())
    {
        out << nl << "/**";
        out << nl << " * ";
        writeDocCommentLines(out, text);
        out << nl << " **/";
    }
}

void
Slice::JavaVisitor::writeProxyDocComment(
    Output& out,
    const OperationPtr& p,
    const string& package,
    const DocCommentPtr& dc,
    bool async,
    const string& contextParam)
{
    if (!dc)
    {
        return;
    }

    map<string, StringList> paramDocs = dc->parameters();

    out << nl << "/**";
    if (!dc->overview().empty())
    {
        out << nl << " * ";
        writeDocCommentLines(out, dc->overview());
    }

    //
    // Show in-params in order of declaration, but only those with docs.
    //
    const ParameterList paramList = p->inParameters();
    for (const auto& i : paramList)
    {
        const string name = i->name();
        auto j = paramDocs.find(name);
        if (j != paramDocs.end() && !j->second.empty())
        {
            out << nl << " * @param " << fixKwd(j->first) << ' ';
            writeDocCommentLines(out, j->second);
        }
    }
    if (!contextParam.empty())
    {
        out << nl << " * " << contextParam;
    }

    //
    // Handle the return value (if any).
    //
    if (p->returnsMultipleValues())
    {
        const string r = getResultType(p, package, true, false);
        if (async)
        {
            out << nl << " * @return A future that will be completed with an instance of " << r << '.';
        }
        else
        {
            out << nl << " * @return An instance of " << r << '.';
        }
    }
    else if (p->returnType())
    {
        if (!dc->returns().empty())
        {
            out << nl << " * @return ";
            writeDocCommentLines(out, dc->returns());
        }
        else if (async)
        {
            out << nl << " * @return A future that will be completed with the result.";
        }
    }
    else if (!p->outParameters().empty())
    {
        assert(p->outParameters().size() == 1);
        const ParameterPtr param = p->outParameters().front();
        auto j = paramDocs.find(param->name());
        if (j != paramDocs.end() && !j->second.empty())
        {
            out << nl << " * @return ";
            writeDocCommentLines(out, j->second);
        }
        else if (async)
        {
            out << nl << " * @return A future that will be completed with the result.";
        }
    }
    else if (async)
    {
        //
        // No results but an async proxy operation still returns a future.
        //
        out << nl << " * @return A future that will be completed when the invocation completes.";
    }

    //
    // Async proxy methods don't declare user exceptions.
    //
    if (!async)
    {
        map<string, StringList> exDocs = dc->exceptions();
        for (const auto& exDoc : exDocs)
        {
            out << nl << " * @throws " << fixKwd(exDoc.first) << ' ';
            writeDocCommentLines(out, exDoc.second);
        }
    }

    if (!dc->seeAlso().empty())
    {
        out << nl << " *";
        StringList sa = dc->seeAlso();
        for (const auto& q : sa)
        {
            out << nl << " * @see ";
            writeSeeAlso(out, p->unit(), q);
        }
    }

    if (!dc->deprecated().empty())
    {
        out << nl << " * @deprecated ";
        writeDocCommentLines(out, dc->deprecated());
    }
    else if (dc->isDeprecated())
    {
        out << nl << " * @deprecated";
    }

    out << nl << " **/";
}

void
Slice::JavaVisitor::writeHiddenProxyDocComment(Output& out, const OperationPtr& p)
{
    // the _iceI_ methods are all async

    out << nl << "/**";
    out << nl << " * @hidden";

    //
    // Show in-params in order of declaration
    //
    const ParameterList paramList = p->inParameters();
    for (const auto& i : paramList)
    {
        const string name = i->name();
        out << nl << " * @param "
            << "iceP_" << name << " -";
    }
    out << nl << " * @param context -";
    out << nl << " * @param sync -";

    //
    // There is always a return value since it's async
    //
    out << nl << " * @return -";

    // No throws since it's async
    out << nl << " **/";
}

void
Slice::JavaVisitor::writeServantDocComment(
    Output& out,
    const OperationPtr& p,
    const string& package,
    const DocCommentPtr& dc,
    bool async)
{
    if (!dc)
    {
        return;
    }

    map<string, StringList> paramDocs = dc->parameters();
    const ParameterList paramList = p->inParameters();
    const string currentParamName = getEscapedParamName(p, "current");
    const string currentParam = " * @param " + currentParamName + " The Current object for the invocation.";

    out << nl << "/**";
    if (!dc->overview().empty())
    {
        out << nl << " * ";
        writeDocCommentLines(out, dc->overview());
    }

    //
    // Show in-params in order of declaration, but only those with docs.
    //
    for (const auto& i : paramList)
    {
        const string name = i->name();
        auto j = paramDocs.find(name);
        if (j != paramDocs.end() && !j->second.empty())
        {
            out << nl << " * @param " << fixKwd(j->first) << ' ';
            writeDocCommentLines(out, j->second);
        }
    }
    out << nl << currentParam;

    //
    // Handle the return value (if any).
    //
    if (p->returnsMultipleValues())
    {
        const string r = getResultType(p, package, true, false);
        if (async)
        {
            out << nl << " * @return A completion stage that the servant will complete with an instance of " << r
                << '.';
        }
        else
        {
            out << nl << " * @return An instance of " << r << '.';
        }
    }
    else if (p->returnType())
    {
        if (!dc->returns().empty())
        {
            out << nl << " * @return ";
            writeDocCommentLines(out, dc->returns());
        }
        else if (async)
        {
            out << nl << " * @return A completion stage that the servant will complete with the result.";
        }
    }
    else if (!p->outParameters().empty())
    {
        assert(p->outParameters().size() == 1);
        const ParameterPtr param = p->outParameters().front();
        auto j = paramDocs.find(param->name());
        if (j != paramDocs.end() && !j->second.empty())
        {
            out << nl << " * @return ";
            writeDocCommentLines(out, j->second);
        }
        else if (async)
        {
            out << nl << " * @return A completion stage that the servant will complete with the result.";
        }
    }
    else if (async)
    {
        //
        // No results but an async operation still returns a completion stage.
        //
        out << nl << " * @return A completion stage that the servant will complete when the invocation completes.";
    }

    map<string, StringList> exDocs = dc->exceptions();
    for (map<string, StringList>::const_iterator i = exDocs.begin(); i != exDocs.end(); ++i)
    {
<<<<<<< HEAD
        out << nl << " * @throws " << fixKwd(i->first) << ' ';
        writeDocCommentLines(out, i->second);
=======
        out << nl << " * @throws com.zeroc.Ice.UserException";
    }
    else
    {
        map<string, StringList> exDocs = dc->exceptions();
        for (const auto& exDoc : exDocs)
        {
            out << nl << " * @throws " << fixKwd(exDoc.first) << ' ';
            writeDocCommentLines(out, exDoc.second);
        }
>>>>>>> bc36e5b2
    }

    if (!dc->seeAlso().empty())
    {
        out << nl << " *";
        StringList sa = dc->seeAlso();
        for (const auto& q : sa)
        {
            out << nl << " * @see ";
            writeSeeAlso(out, p->unit(), q);
        }
    }

    out << nl << " **/";
}

void
Slice::JavaVisitor::writeSeeAlso(Output& out, const UnitPtr& unt, const string& ref)
{
    assert(!ref.empty());

    //
    // Try to look up the referenced type. If we find it, we translate it into a fully-scoped Java type.
    //

    string s = ref;
    string::size_type pos = s.find('#');
    string rest;
    if (pos != string::npos)
    {
        rest = s.substr(pos);
        s = s.substr(0, pos);
    }

    pos = 0;
    while ((pos = s.find(".", pos)) != string::npos)
    {
        s.replace(pos, 1, "::");
    }

    //
    // We assume a scoped name should be an absolute name.
    //
    if (s.find(":") != string::npos && s[0] != ':')
    {
        s.insert(0, "::");
    }

    TypeList l = unt->lookupTypeNoBuiltin(s, false, true);
    if (l.empty())
    {
        out << ref;
    }
    else
    {
        ContainedPtr cont = dynamic_pointer_cast<Contained>(l.front());
        assert(cont);
        out << getUnqualified(cont) << rest;
    }
}

Slice::Gen::Gen(const string& /*name*/, string base, const vector<string>& includePaths, string dir)
    : _base(std::move(base)),
      _includePaths(includePaths),
      _dir(std::move(dir))
{
}

Slice::Gen::~Gen() = default;

void
Slice::Gen::generate(const UnitPtr& p)
{
    JavaGenerator::validateMetadata(p);

    PackageVisitor packageVisitor(_dir);
    p->visit(&packageVisitor);

    TypesVisitor typesVisitor(_dir);
    p->visit(&typesVisitor);

    CompactIdVisitor compactIdVisitor(_dir);
    p->visit(&compactIdVisitor);

    HelperVisitor helperVisitor(_dir);
    p->visit(&helperVisitor);

    ProxyVisitor proxyVisitor(_dir);
    p->visit(&proxyVisitor);
}

Slice::Gen::PackageVisitor::PackageVisitor(const string& dir) : JavaVisitor(dir) {}

bool
Slice::Gen::PackageVisitor::visitModuleStart(const ModulePtr& p)
{
    string prefix = getPackagePrefix(p);
    if (!prefix.empty())
    {
        string markerClass = prefix + "." + fixKwd(p->name()) + "._Marker";
        open(markerClass, p->file());

        Output& out = output();

        out << sp << nl << "interface _Marker";
        out << sb;
        out << eb;

        close();
    }
    return false;
}

Slice::Gen::TypesVisitor::TypesVisitor(const string& dir) : JavaVisitor(dir) {}

bool
Slice::Gen::TypesVisitor::visitClassDefStart(const ClassDefPtr& p)
{
    string name = p->name();
    ClassDefPtr baseClass = p->base();
    string package = getPackage(p);
    string absolute = getUnqualified(p);
    DataMemberList members = p->dataMembers();
    DataMemberList allDataMembers = p->allDataMembers();

    open(absolute, p->file());

    Output& out = output();

    DocCommentPtr dc = p->parseDocComment(javaLinkFormatter);

    //
    // Slice interfaces map to Java interfaces.
    //
    out << sp;
    writeDocComment(out, p->unit(), dc);
    if (dc && dc->isDeprecated())
    {
        out << nl << "@Deprecated";
    }

    out << nl << "public class " << fixKwd(name);
    out.useCurrentPosAsIndent();

    if (baseClass)
    {
        out << " extends " << getUnqualified(baseClass, package);
    }
    else
    {
        out << " extends com.zeroc.Ice.Value";
    }

    out.restoreIndent();

    out << sb;

    if (!allDataMembers.empty())
    {
        bool hasOptionalMembers = false;
        bool hasRequiredMembers = false;

        for (const auto& allDataMember : allDataMembers)
        {
            if (allDataMember->optional())
            {
                hasOptionalMembers = true;
            }
            else
            {
                hasRequiredMembers = true;
            }
        }

        //
        // Default constructor.
        //
        out << sp;
        out << nl << "public " << fixKwd(name) << "()";
        out << sb;
        if (baseClass)
        {
            out << nl << "super();";
        }
        writeDataMemberInitializers(out, members, package);
        out << eb;

        //
        // Generate constructor if the parameter list is not too large.
        //
        if (isValidMethodParameterList(allDataMembers))
        {
            DataMemberList baseDataMembers;
            if (baseClass)
            {
                baseDataMembers = baseClass->allDataMembers();
            }

            if (hasRequiredMembers && hasOptionalMembers)
            {
                //
                // Generate a constructor accepting parameters for just the required members.
                //
                out << sp << nl << "public " << fixKwd(name) << spar;
                vector<string> parameters;
                for (const auto& allDataMember : allDataMembers)
                {
                    if (!allDataMember->optional())
                    {
                        string memberName = fixKwd(allDataMember->name());
                        string memberType = typeToString(
                            allDataMember->type(),
                            TypeModeMember,
                            package,
                            allDataMember->getMetadata(),
                            true,
                            false);
                        parameters.push_back(memberType + " " + memberName);
                    }
                }
                out << parameters << epar;
                out << sb;
                if (!baseDataMembers.empty())
                {
                    bool hasBaseRequired = false;
                    for (const auto& baseDataMember : baseDataMembers)
                    {
                        if (!baseDataMember->optional())
                        {
                            hasBaseRequired = true;
                            break;
                        }
                    }
                    if (hasBaseRequired)
                    {
                        out << nl << "super" << spar;
                        vector<string> baseParamNames;
                        for (const auto& baseDataMember : baseDataMembers)
                        {
                            if (!baseDataMember->optional())
                            {
                                baseParamNames.push_back(fixKwd(baseDataMember->name()));
                            }
                        }
                        out << baseParamNames << epar << ';';
                    }
                }

                for (const auto& member : members)
                {
                    if (!member->optional())
                    {
                        string paramName = fixKwd(member->name());
                        out << nl << "this." << paramName << " = " << paramName << ';';
                    }
                }
                writeDataMemberInitializers(out, p->orderedOptionalDataMembers(), package);
                out << eb;
            }

            //
            // Generate a constructor accepting parameters for all members.
            //
            out << sp << nl << "public " << fixKwd(name) << spar;
            vector<string> parameters;
            for (const auto& allDataMember : allDataMembers)
            {
                string memberName = fixKwd(allDataMember->name());
                string memberType = typeToString(
                    allDataMember->type(),
                    TypeModeMember,
                    package,
                    allDataMember->getMetadata(),
                    true,
                    false);
                parameters.push_back(memberType + " " + memberName);
            }
            out << parameters << epar;
            out << sb;
            if (baseClass && allDataMembers.size() != members.size())
            {
                out << nl << "super" << spar;
                vector<string> baseParamNames;
                for (const auto& baseDataMember : baseDataMembers)
                {
                    baseParamNames.push_back(fixKwd(baseDataMember->name()));
                }
                out << baseParamNames << epar << ';';
            }
            for (const auto& member : members)
            {
                string paramName = fixKwd(member->name());
                if (member->optional())
                {
                    string capName = paramName;
                    capName[0] = static_cast<char>(toupper(static_cast<unsigned char>(capName[0])));
                    out << nl << "set" << capName << '(' << paramName << ");";
                }
                else
                {
                    out << nl << "this." << paramName << " = " << paramName << ';';
                }
            }
            out << eb;
        }
    }

    return true;
}

void
Slice::Gen::TypesVisitor::visitClassDefEnd(const ClassDefPtr& p)
{
    Output& out = output();
    ClassDefPtr baseClass = p->base();

    string name = fixKwd(p->name());

    out << sp << nl << "public " << name << " clone()";
    out << sb;

    out << nl << "return (" << name << ")super.clone();";
    out << eb;

    out << sp << nl << "public static String ice_staticId()";
    out << sb;
    out << nl << "return \"" << p->scoped() << "\";";
    out << eb;

    out << sp << nl << "@Override";
    out << nl << "public String ice_id()";
    out << sb;
    out << nl << "return ice_staticId();";
    out << eb;

    out << sp;
    writeHiddenDocComment(out);
    out << nl << getSerialVersionUID(p);

    writeMarshaling(out, p);

    out << eb;
    close();
}

bool
Slice::Gen::TypesVisitor::visitInterfaceDefStart(const InterfaceDefPtr& p)
{
    string name = p->name();
    InterfaceList bases = p->bases();

    string package = getPackage(p);
    string absolute = getUnqualified(p);
    open(absolute, p->file());

    Output& out = output();
    DocCommentPtr dc = p->parseDocComment(javaLinkFormatter);

    bool hasOptionals = false;
    for (const auto& op : p->allOperations())
    {
        if (op->returnIsOptional())
        {
            hasOptionals = true;
            break;
        }

        for (const auto& q : op->parameters())
        {
            if (q->optional())
            {
                hasOptionals = true;
                break;
            }
        }
        if (hasOptionals)
        {
            break;
        }
    }

    out << sp;
    writeDocComment(out, p->unit(), dc);

    out << nl << "public interface " << fixKwd(name) << " extends ";
    auto q = bases.begin();
    out.useCurrentPosAsIndent();
    if (bases.empty())
    {
        out << "com.zeroc.Ice.Object";
    }
    else if (q != bases.end())
    {
        out << getUnqualified(*q++, package);
    }

    for (; q != bases.end(); ++q)
    {
        out << ',' << nl << getUnqualified(*q, package);
    }
    out.restoreIndent();
    out << sb;
    return true;
}

void
Slice::Gen::TypesVisitor::visitInterfaceDefEnd(const InterfaceDefPtr& p)
{
    Output& out = output();
    writeDispatch(out, p);
    out << eb;
    close();
}

void
Slice::Gen::TypesVisitor::visitOperation(const OperationPtr& p)
{
    //
    // Generate the operation signature for a servant.
    //

    InterfaceDefPtr interface = dynamic_pointer_cast<InterfaceDef>(p->container());
    assert(interface);

    const string package = getPackage(interface);

    Output& out = output();

    DocCommentPtr dc = p->parseDocComment(javaLinkFormatter);

    //
    // Generate the "Result" type needed by operations that return multiple values.
    //
    if (p->returnsMultipleValues())
    {
        writeResultType(out, p, package, dc);
    }

    //
    // The "MarshaledResult" type is generated in the servant interface.
    //
    if (p->hasMarshaledResult())
    {
        writeMarshaledResultType(out, p, package, dc);
    }
}

bool
Slice::Gen::TypesVisitor::visitExceptionStart(const ExceptionPtr& p)
{
    string name = fixKwd(p->name());
    string scoped = p->scoped();
    ExceptionPtr base = p->base();
    string package = getPackage(p);
    string absolute = getUnqualified(p);
    DataMemberList members = p->dataMembers();
    DataMemberList allDataMembers = p->allDataMembers();
    DataMemberList baseDataMembers;
    if (base)
    {
        baseDataMembers = base->allDataMembers();
    }

    open(absolute, p->file());

    Output& out = output();

    out << sp;

    DocCommentPtr dc = p->parseDocComment(javaLinkFormatter);
    writeDocComment(out, p->unit(), dc);
    if (dc && dc->isDeprecated())
    {
        out << nl << "@Deprecated";
    }

    out << nl << "public class " << name << " extends ";

    if (!base)
    {
        out << "com.zeroc.Ice.UserException";
    }
    else
    {
        out << getUnqualified(base, package);
    }
    out << sb;

    //
    // Default constructor.
    //
    out << sp;
    out << nl << "public " << name << "()";
    out << sb;
    writeDataMemberInitializers(out, members, package);
    out << eb;

    if (!allDataMembers.empty())
    {
        // Only generate additional constructors if the parameter list is not too large.
        if (isValidMethodParameterList(allDataMembers))
        {
            bool hasOptionalMembers = false;
            bool hasRequiredMembers = false;
            for (const auto& member : allDataMembers)
            {
                if (member->optional())
                {
                    hasOptionalMembers = true;
                }
                else
                {
                    hasRequiredMembers = true;
                }
            }
            if (hasRequiredMembers && hasOptionalMembers)
            {
                bool hasBaseRequired = false;
                for (const auto& member : baseDataMembers)
                {
                    if (!member->optional())
                    {
                        hasBaseRequired = true;
                        break;
                    }
                }

                DataMemberList optionalMembers = p->orderedOptionalDataMembers();

                // Generate a constructor accepting parameters for just the required members.
                out << sp << nl << "public " << name << spar;
                vector<string> parameters;
                for (const auto& member : allDataMembers)
                {
                    if (!member->optional())
                    {
                        string memberName = fixKwd(member->name());
                        string memberType =
                            typeToString(member->type(), TypeModeMember, package, member->getMetadata(), true, false);
                        parameters.push_back(memberType + " " + memberName);
                    }
                }
                out << parameters << epar;
                out << sb;
                if (!baseDataMembers.empty())
                {
                    if (hasBaseRequired)
                    {
                        out << nl << "super" << spar;
                        vector<string> baseParamNames;
                        for (const auto& member : baseDataMembers)
                        {
                            if (!member->optional())
                            {
                                baseParamNames.push_back(fixKwd(member->name()));
                            }
                        }
                        out << baseParamNames << epar << ';';
                    }
                }

                for (const auto& member : members)
                {
                    if (!member->optional())
                    {
                        string paramName = fixKwd(member->name());
                        out << nl << "this." << paramName << " = " << paramName << ';';
                    }
                }
                writeDataMemberInitializers(out, optionalMembers, package);
                out << eb;
            }

            //
            // Primary constructor which takes all data members.
            //
            out << sp << nl << "public " << name << spar;
            vector<string> parameters;
            for (const auto& member : allDataMembers)
            {
                string memberName = fixKwd(member->name());
                string memberType =
                    typeToString(member->type(), TypeModeMember, package, member->getMetadata(), true, false);
                parameters.push_back(memberType + " " + memberName);
            }
            out << parameters << epar;
            out << sb;
            // Set any base members by calling the super-constructor (if necessary).
            if (base && allDataMembers.size() != members.size())
            {
                out << nl << "super" << spar;
                vector<string> baseParamNames;
                DataMemberList baseDataMemberList = base->allDataMembers();
                for (const auto& member : baseDataMemberList)
                {
                    baseParamNames.push_back(fixKwd(member->name()));
                }

                out << baseParamNames << epar << ';';
            }
            // Set any non-base members in the constructor body.
            for (const auto& member : members)
            {
                string paramName = fixKwd(member->name());
                if (member->optional())
                {
                    string capName = paramName;
                    capName[0] = static_cast<char>(toupper(static_cast<unsigned char>(capName[0])));
                    out << nl << "set" << capName << '(' << paramName << ");";
                }
                else
                {
                    out << nl << "this." << paramName << " = " << paramName << ';';
                }
            }
            out << eb;
        }
    }

    out << sp << nl << "public String ice_id()";
    out << sb;
    out << nl << "return \"" << scoped << "\";";
    out << eb;

    return true;
}

void
Slice::Gen::TypesVisitor::visitExceptionEnd(const ExceptionPtr& p)
{
    Output& out = output();

    string name = fixKwd(p->name());
    string scoped = p->scoped();
    string package = getPackage(p);
    ExceptionPtr base = p->base();

    DataMemberList members = p->dataMembers();
    DataMemberList optionalMembers = p->orderedOptionalDataMembers();
    int iter;

    out << sp;
    writeHiddenDocComment(out);
    out << nl << "@Override";
    out << nl << "protected void _writeImpl(com.zeroc.Ice.OutputStream ostr_)";
    out << sb;
    out << nl << "ostr_.startSlice(\"" << scoped << "\", -1, " << (!base ? "true" : "false") << ");";
    iter = 0;
    for (const auto& member : members)
    {
        if (!member->optional())
        {
            writeMarshalDataMember(out, package, member, iter);
        }
    }
    for (const auto& optionalMember : optionalMembers)
    {
        writeMarshalDataMember(out, package, optionalMember, iter);
    }
    out << nl << "ostr_.endSlice();";
    if (base)
    {
        out << nl << "super._writeImpl(ostr_);";
    }
    out << eb;

    DataMemberList classMembers = p->classDataMembers();
    DataMemberList allClassMembers = p->allClassDataMembers();

    out << sp;
    writeHiddenDocComment(out);
    out << nl << "@Override";
    out << nl << "protected void _readImpl(com.zeroc.Ice.InputStream istr_)";
    out << sb;
    out << nl << "istr_.startSlice();";
    iter = 0;
    for (const auto& member : members)
    {
        if (!member->optional())
        {
            writeUnmarshalDataMember(out, package, member, iter);
        }
    }
    for (const auto& optionalMember : optionalMembers)
    {
        writeUnmarshalDataMember(out, package, optionalMember, iter);
    }
    out << nl << "istr_.endSlice();";
    if (base)
    {
        out << nl << "super._readImpl(istr_);";
    }
    out << eb;

    if (p->usesClasses() && !(base && base->usesClasses()))
    {
        out << sp;
        writeHiddenDocComment(out);
        out << nl << "@Override";
        out << nl << "public boolean _usesClasses()";
        out << sb;
        out << nl << "return true;";
        out << eb;
    }

    out << sp;
    writeHiddenDocComment(out);
    out << nl << getSerialVersionUID(p);

    out << eb;
    close();
}

bool
Slice::Gen::TypesVisitor::visitStructStart(const StructPtr& p)
{
    string name = fixKwd(p->name());
    string absolute = getUnqualified(p);

    open(absolute, p->file());

    Output& out = output();
    out << sp;

    DocCommentPtr dc = p->parseDocComment(javaLinkFormatter);
    writeDocComment(out, p->unit(), dc);
    if (dc && dc->isDeprecated())
    {
        out << nl << "@Deprecated";
    }

    out << nl << "public class " << name << " implements ";
    out.useCurrentPosAsIndent();
    out << "java.lang.Cloneable";
    out << "," << nl << "java.io.Serializable";
    out.restoreIndent();
    out << sb;

    return true;
}

void
Slice::Gen::TypesVisitor::visitStructEnd(const StructPtr& p)
{
    string package = getPackage(p);

    Output& out = output();

    DataMemberList members = p->dataMembers();
    int iter;

    string name = fixKwd(p->name());
    string typeS = typeToString(p, TypeModeIn, package);

    out << sp << nl << "public " << name << "()";
    out << sb;
    writeDataMemberInitializers(out, members, package);
    out << eb;

    //
    // Generate constructor if the parameter list is not too large.
    //
    if (isValidMethodParameterList(members))
    {
        vector<string> parameters;
        vector<string> paramNames;
        for (const auto& member : members)
        {
            string memberName = fixKwd(member->name());
            string memberType =
                typeToString(member->type(), TypeModeMember, package, member->getMetadata(), true, false);
            parameters.push_back(memberType + " " + memberName);
            paramNames.push_back(memberName);
        }

        out << sp << nl << "public " << name << spar << parameters << epar;
        out << sb;
        for (const auto& paramName : paramNames)
        {
            out << nl << "this." << paramName << " = " << paramName << ';';
        }
        out << eb;
    }

    out << sp << nl << "public boolean equals(java.lang.Object rhs)";
    out << sb;
    out << nl << "if(this == rhs)";
    out << sb;
    out << nl << "return true;";
    out << eb;
    out << nl << typeS << " r = null;";
    out << nl << "if(rhs instanceof " << typeS << ")";
    out << sb;
    out << nl << "r = (" << typeS << ")rhs;";
    out << eb;
    out << sp << nl << "if(r != null)";
    out << sb;
    for (const auto& member : members)
    {
        string memberName = fixKwd(member->name());
        BuiltinPtr b = dynamic_pointer_cast<Builtin>(member->type());
        if (b)
        {
            switch (b->kind())
            {
                case Builtin::KindByte:
                case Builtin::KindBool:
                case Builtin::KindShort:
                case Builtin::KindInt:
                case Builtin::KindLong:
                case Builtin::KindFloat:
                case Builtin::KindDouble:
                {
                    out << nl << "if(this." << memberName << " != r." << memberName << ')';
                    out << sb;
                    out << nl << "return false;";
                    out << eb;
                    break;
                }

                case Builtin::KindString:
                case Builtin::KindObject:
                case Builtin::KindObjectProxy:
                case Builtin::KindValue:
                {
                    out << nl << "if(this." << memberName << " != r." << memberName << ')';
                    out << sb;
                    out << nl << "if(this." << memberName << " == null || r." << memberName << " == null || !this."
                        << memberName << ".equals(r." << memberName << "))";
                    out << sb;
                    out << nl << "return false;";
                    out << eb;
                    out << eb;
                    break;
                }
            }
        }
        else
        {
            //
            // We treat sequences differently because the native equals() method for
            // a Java array does not perform a deep comparison. If the mapped type
            // is not overridden via metadata, we use the helper method
            // java.util.Arrays.equals() to compare native arrays.
            //
            // For all other types, we can use the native equals() method.
            //
            SequencePtr seq = dynamic_pointer_cast<Sequence>(member->type());
            if (seq)
            {
                if (hasTypeMetadata(seq, member->getMetadata()))
                {
                    out << nl << "if(this." << memberName << " != r." << memberName << ')';
                    out << sb;
                    out << nl << "if(this." << memberName << " == null || r." << memberName << " == null || !this."
                        << memberName << ".equals(r." << memberName << "))";
                    out << sb;
                    out << nl << "return false;";
                    out << eb;
                    out << eb;
                }
                else
                {
                    //
                    // Arrays.equals() handles null values.
                    //
                    out << nl << "if(!java.util.Arrays.equals(this." << memberName << ", r." << memberName << "))";
                    out << sb;
                    out << nl << "return false;";
                    out << eb;
                }
            }
            else
            {
                out << nl << "if(this." << memberName << " != r." << memberName << ')';
                out << sb;
                out << nl << "if(this." << memberName << " == null || r." << memberName << " == null || !this."
                    << memberName << ".equals(r." << memberName << "))";
                out << sb;
                out << nl << "return false;";
                out << eb;
                out << eb;
            }
        }
    }
    out << sp << nl << "return true;";
    out << eb;
    out << sp << nl << "return false;";
    out << eb;

    out << sp << nl << "public int hashCode()";
    out << sb;
    out << nl << "int h_ = 5381;";
    out << nl << "h_ = com.zeroc.Ice.HashUtil.hashAdd(h_, \"" << p->scoped() << "\");";
    iter = 0;
    for (const auto& member : members)
    {
        string memberName = fixKwd(member->name());
        out << nl << "h_ = com.zeroc.Ice.HashUtil.hashAdd(h_, " << memberName << ");";
    }
    out << nl << "return h_;";
    out << eb;

    out << sp << nl << "public " << name << " clone()";
    out << sb;
    out << nl << name << " c = null;";
    out << nl << "try";
    out << sb;
    out << nl << "c = (" << name << ")super.clone();";
    out << eb;
    out << nl << "catch(CloneNotSupportedException ex)";
    out << sb;
    out << nl << "assert false; // impossible";
    out << eb;
    out << nl << "return c;";
    out << eb;

    out << sp << nl << "public void ice_writeMembers(com.zeroc.Ice.OutputStream ostr)";
    out << sb;
    iter = 0;
    for (const auto& member : members)
    {
        writeMarshalDataMember(out, package, member, iter, true);
    }
    out << eb;

    DataMemberList classMembers = p->classDataMembers();

    out << sp << nl << "public void ice_readMembers(com.zeroc.Ice.InputStream istr)";
    out << sb;
    iter = 0;
    for (const auto& member : members)
    {
        writeUnmarshalDataMember(out, package, member, iter, true);
    }
    out << eb;

    out << sp << nl << "static public void ice_write(com.zeroc.Ice.OutputStream ostr, " << name << " v)";
    out << sb;
    out << nl << "if(v == null)";
    out << sb;
    out << nl << "_nullMarshalValue.ice_writeMembers(ostr);";
    out << eb;
    out << nl << "else";
    out << sb;
    out << nl << "v.ice_writeMembers(ostr);";
    out << eb;
    out << eb;

    out << sp << nl << "static public " << name << " ice_read(com.zeroc.Ice.InputStream istr)";
    out << sb;
    out << nl << name << " v = new " << name << "();";
    out << nl << "v.ice_readMembers(istr);";
    out << nl << "return v;";
    out << eb;

    string optName = "java.util.Optional<" + name + ">";
    out << sp;
    out << nl << "static public void ice_write(com.zeroc.Ice.OutputStream ostr, int tag, " << optName << " v)";
    out << sb;
    out << nl << "if(v != null && v.isPresent())";
    out << sb;
    out << nl << "ice_write(ostr, tag, v.get());";
    out << eb;
    out << eb;

    out << sp;
    out << nl << "static public void ice_write(com.zeroc.Ice.OutputStream ostr, int tag, " << name << " v)";
    out << sb;
    out << nl << "if(ostr.writeOptional(tag, " << getOptionalFormat(p) << "))";
    out << sb;
    if (p->isVariableLength())
    {
        out << nl << "int pos = ostr.startSize();";
        out << nl << "ice_write(ostr, v);";
        out << nl << "ostr.endSize(pos);";
    }
    else
    {
        out << nl << "ostr.writeSize(" << p->minWireSize() << ");";
        out << nl << "ice_write(ostr, v);";
    }
    out << eb;
    out << eb;

    out << sp;
    out << nl << "static public " << optName << " ice_read(com.zeroc.Ice.InputStream istr, int tag)";
    out << sb;
    out << nl << "if(istr.readOptional(tag, " << getOptionalFormat(p) << "))";
    out << sb;
    if (p->isVariableLength())
    {
        out << nl << "istr.skip(4);";
    }
    else
    {
        out << nl << "istr.skipSize();";
    }
    out << nl << "return java.util.Optional.of(" << typeS << ".ice_read(istr));";
    out << eb;
    out << nl << "else";
    out << sb;
    out << nl << "return java.util.Optional.empty();";
    out << eb;
    out << eb;

    out << sp << nl << "private static final " << name << " _nullMarshalValue = new " << name << "();";

    out << sp;
    writeHiddenDocComment(out);
    out << nl << getSerialVersionUID(p);

    out << eb;
    close();
}

void
Slice::Gen::TypesVisitor::visitDataMember(const DataMemberPtr& p)
{
    const ContainerPtr container = p->container();
    const ClassDefPtr cls = dynamic_pointer_cast<ClassDef>(container);
    const StructPtr st = dynamic_pointer_cast<Struct>(container);
    const ExceptionPtr ex = dynamic_pointer_cast<Exception>(container);
    const ContainedPtr contained = dynamic_pointer_cast<Contained>(container);

    const string name = fixKwd(p->name());
    const bool getSet = p->hasMetadata("java:getset") || contained->hasMetadata("java:getset");
    const bool optional = p->optional();
    const TypePtr type = p->type();
    const BuiltinPtr b = dynamic_pointer_cast<Builtin>(type);
    const bool classType = type->isClassType();

    const MetadataList metadata = p->getMetadata();
    const string s = typeToString(type, TypeModeMember, getPackage(contained), metadata, true, false);

    Output& out = output();

    out << sp;

    DocCommentPtr dc = p->parseDocComment(javaLinkFormatter);
    writeDocComment(out, p->unit(), dc);
    if (dc && dc->isDeprecated())
    {
        out << nl << "@Deprecated";
    }

    // Access visibility for class data members can be controlled by metadata.
    // If none is specified, the default is public.
    if (cls && (p->hasMetadata("protected") || contained->hasMetadata("protected")))
    {
        out << nl << "protected " << s << ' ' << name << ';';
    }
    else if (optional)
    {
        out << nl << "private " << s << ' ' << name << ';';
    }
    else
    {
        out << nl << "public " << s << ' ' << name << ';';
    }

    if (optional)
    {
        out << nl << "private boolean _" << p->name() << ';';
    }

    //
    // Getter/Setter.
    //
    if (getSet || optional)
    {
        string capName = p->name();
        capName[0] = static_cast<char>(toupper(static_cast<unsigned char>(capName[0])));

        //
        // Getter.
        //
        out << sp;
        writeDocComment(out, p->unit(), dc);
        if (dc && dc->isDeprecated())
        {
            out << nl << "@Deprecated";
        }
        out << nl << "public " << s << " get" << capName << "()";
        out << sb;
        if (optional)
        {
            out << nl << "if(!_" << p->name() << ')';
            out << sb;
            out << nl << "throw new java.util.NoSuchElementException(\"" << name << " is not set\");";
            out << eb;
        }
        out << nl << "return " << name << ';';
        out << eb;

        //
        // Setter.
        //
        out << sp;
        writeDocComment(out, p->unit(), dc);
        if (dc && dc->isDeprecated())
        {
            out << nl << "@Deprecated";
        }
        out << nl << "public void set" << capName << '(' << s << " " << name << ')';
        out << sb;
        if (optional)
        {
            out << nl << "_" << p->name() << " = true;";
        }
        out << nl << "this." << name << " = " << name << ';';
        out << eb;

        //
        // Generate hasFoo and clearFoo for optional member.
        //
        if (optional)
        {
            out << sp;
            writeDocComment(out, p->unit(), dc);
            if (dc && dc->isDeprecated())
            {
                out << nl << "@Deprecated";
            }
            out << nl << "public boolean has" << capName << "()";
            out << sb;
            out << nl << "return _" << p->name() << ';';
            out << eb;

            out << sp;
            writeDocComment(out, p->unit(), dc);
            if (dc && dc->isDeprecated())
            {
                out << nl << "@Deprecated";
            }
            out << nl << "public void clear" << capName << "()";
            out << sb;
            out << nl << "_" << p->name() << " = false;";
            out << eb;

            const string optType = typeToString(type, TypeModeMember, getPackage(contained), metadata, true, true);

            out << sp;
            writeDocComment(out, p->unit(), dc);
            if (dc && dc->isDeprecated())
            {
                out << nl << "@Deprecated";
            }
            out << nl << "public void optional" << capName << '(' << optType << " v)";
            out << sb;
            out << nl << "if(v == null || !v.isPresent())";
            out << sb;
            out << nl << "_" << p->name() << " = false;";
            out << eb;
            out << nl << "else";
            out << sb;
            out << nl << "_" << p->name() << " = true;";
            if (b && b->kind() == Builtin::KindInt)
            {
                out << nl << name << " = v.getAsInt();";
            }
            else if (b && b->kind() == Builtin::KindLong)
            {
                out << nl << name << " = v.getAsLong();";
            }
            else if (b && b->kind() == Builtin::KindDouble)
            {
                out << nl << name << " = v.getAsDouble();";
            }
            else
            {
                out << nl << name << " = v.get();";
            }
            out << eb;
            out << eb;

            out << sp;
            writeDocComment(out, p->unit(), dc);
            if (dc && dc->isDeprecated())
            {
                out << nl << "@Deprecated";
            }
            out << nl << "public " << optType << " optional" << capName << "()";
            out << sb;
            out << nl << "if(_" << p->name() << ')';
            out << sb;
            if (classType)
            {
                out << nl << "return java.util.Optional.ofNullable(" << name << ");";
            }
            else if (b && b->kind() == Builtin::KindInt)
            {
                out << nl << "return java.util.OptionalInt.of(" << name << ");";
            }
            else if (b && b->kind() == Builtin::KindLong)
            {
                out << nl << "return java.util.OptionalLong.of(" << name << ");";
            }
            else if (b && b->kind() == Builtin::KindDouble)
            {
                out << nl << "return java.util.OptionalDouble.of(" << name << ");";
            }
            else
            {
                out << nl << "return java.util.Optional.of(" << name << ");";
            }
            out << eb;
            out << nl << "else";
            out << sb;
            if (b && b->kind() == Builtin::KindInt)
            {
                out << nl << "return java.util.OptionalInt.empty();";
            }
            else if (b && b->kind() == Builtin::KindLong)
            {
                out << nl << "return java.util.OptionalLong.empty();";
            }
            else if (b && b->kind() == Builtin::KindDouble)
            {
                out << nl << "return java.util.OptionalDouble.empty();";
            }
            else
            {
                out << nl << "return java.util.Optional.empty();";
            }
            out << eb;
            out << eb;
        }

        //
        // Check for bool type.
        //
        if (b && b->kind() == Builtin::KindBool)
        {
            out << sp;
            if (dc && dc->isDeprecated())
            {
                out << nl << "@Deprecated";
            }
            out << nl << "public boolean is" << capName << "()";
            out << sb;
            if (optional)
            {
                out << nl << "if(!_" << p->name() << ')';
                out << sb;
                out << nl << "throw new java.util.NoSuchElementException(\"" << name << " is not set\");";
                out << eb;
            }
            out << nl << "return " << name << ';';
            out << eb;
        }

        //
        // Check for unmodified sequence type and emit indexing methods.
        //
        SequencePtr seq = dynamic_pointer_cast<Sequence>(type);
        if (seq)
        {
            if (!hasTypeMetadata(seq, metadata))
            {
                string elem =
                    typeToString(seq->type(), TypeModeMember, getPackage(contained), MetadataList(), true, false);

                //
                // Indexed getter.
                //
                out << sp;
                if (dc && dc->isDeprecated())
                {
                    out << nl << "@Deprecated";
                }
                out << nl << "public " << elem << " get" << capName << "(int index)";
                out << sb;
                if (optional)
                {
                    out << nl << "if(!_" << p->name() << ')';
                    out << sb;
                    out << nl << "throw new java.util.NoSuchElementException(\"" << name << " is not set\");";
                    out << eb;
                }
                out << nl << "return this." << name << "[index];";
                out << eb;

                //
                // Indexed setter.
                //
                out << sp;
                if (dc && dc->isDeprecated())
                {
                    out << nl << "@Deprecated";
                }
                out << nl << "public void set" << capName << "(int index, " << elem << " val)";
                out << sb;
                if (optional)
                {
                    out << nl << "if(!_" << p->name() << ')';
                    out << sb;
                    out << nl << "throw new java.util.NoSuchElementException(\"" << name << " is not set\");";
                    out << eb;
                }
                out << nl << "this." << name << "[index] = val;";
                out << eb;
            }
        }
    }
}

void
Slice::Gen::TypesVisitor::visitEnum(const EnumPtr& p)
{
    string name = fixKwd(p->name());
    string package = getPackage(p);
    string absolute = getUnqualified(p);
    EnumeratorList enumerators = p->enumerators();

    open(absolute, p->file());

    Output& out = output();

    out << sp;

    DocCommentPtr dc = p->parseDocComment(javaLinkFormatter);
    writeDocComment(out, p->unit(), dc);
    if (dc && dc->isDeprecated())
    {
        out << nl << "@Deprecated";
    }

    out << nl << "public enum " << name;
    out << sb;

    for (auto en = enumerators.begin(); en != enumerators.end(); ++en)
    {
        if (en != enumerators.begin())
        {
            out << ',';
        }
        DocCommentPtr edc = (*en)->parseDocComment(javaLinkFormatter);
        writeDocComment(out, p->unit(), edc);
        if (edc && edc->isDeprecated())
        {
            out << nl << "@Deprecated";
        }
        out << nl << fixKwd((*en)->name()) << '(' << (*en)->value() << ')';
    }
    out << ';';

    out << sp << nl << "public int value()";
    out << sb;
    out << nl << "return _value;";
    out << eb;

    out << sp << nl << "public static " << name << " valueOf(int v)";
    out << sb;
    out << nl << "switch(v)";
    out << sb;
    out.dec();
    for (const auto& enumerator : enumerators)
    {
        out << nl << "case " << enumerator->value() << ':';
        out.inc();
        out << nl << "return " << fixKwd(enumerator->name()) << ';';
        out.dec();
    }
    out.inc();
    out << eb;
    out << nl << "return null;";
    out << eb;

    out << sp << nl << "private " << name << "(int v)";
    out << sb;
    out << nl << "_value = v;";
    out << eb;

    out << sp << nl << "public void ice_write(com.zeroc.Ice.OutputStream ostr)";
    out << sb;
    out << nl << "ostr.writeEnum(_value, " << p->maxValue() << ");";
    out << eb;

    out << sp << nl << "public static void ice_write(com.zeroc.Ice.OutputStream ostr, " << name << " v)";
    out << sb;
    out << nl << "if(v == null)";
    out << sb;
    string firstEnum = fixKwd(enumerators.front()->name());
    out << nl << "ostr.writeEnum(" << absolute << '.' << firstEnum << ".value(), " << p->maxValue() << ");";
    out << eb;
    out << nl << "else";
    out << sb;
    out << nl << "ostr.writeEnum(v.value(), " << p->maxValue() << ");";
    out << eb;
    out << eb;

    out << sp << nl << "public static " << name << " ice_read(com.zeroc.Ice.InputStream istr)";
    out << sb;
    out << nl << "int v = istr.readEnum(" << p->maxValue() << ");";
    out << nl << "return validate(v);";
    out << eb;

    string optName = "java.util.Optional<" + name + ">";
    out << sp;
    out << nl << "public static void ice_write(com.zeroc.Ice.OutputStream ostr, int tag, " << optName << " v)";
    out << sb;
    out << nl << "if(v != null && v.isPresent())";
    out << sb;
    out << nl << "ice_write(ostr, tag, v.get());";
    out << eb;
    out << eb;

    out << sp;
    out << nl << "public static void ice_write(com.zeroc.Ice.OutputStream ostr, int tag, " << name << " v)";
    out << sb;
    out << nl << "if(ostr.writeOptional(tag, " << getOptionalFormat(p) << "))";
    out << sb;
    out << nl << "ice_write(ostr, v);";
    out << eb;
    out << eb;

    out << sp;
    out << nl << "public static " << optName << " ice_read(com.zeroc.Ice.InputStream istr, int tag)";
    out << sb;
    out << nl << "if(istr.readOptional(tag, " << getOptionalFormat(p) << "))";
    out << sb;
    out << nl << "return java.util.Optional.of(ice_read(istr));";
    out << eb;
    out << nl << "else";
    out << sb;
    out << nl << "return java.util.Optional.empty();";
    out << eb;
    out << eb;

    out << sp << nl << "private static " << name << " validate(int v)";
    out << sb;
    out << nl << "final " << name << " e = valueOf(v);";
    out << nl << "if(e == null)";
    out << sb;
    out << nl << "throw new com.zeroc.Ice.MarshalException(\"enumerator value \" + v + \" is out of range\");";
    out << eb;
    out << nl << "return e;";
    out << eb;

    out << sp << nl << "private final int _value;";

    out << eb;
    close();
}

void
Slice::Gen::TypesVisitor::visitConst(const ConstPtr& p)
{
    string name = fixKwd(p->name());
    string package = getPackage(p);
    string absolute = getUnqualified(p);
    TypePtr type = p->type();

    open(absolute, p->file());

    Output& out = output();

    out << sp;

    DocCommentPtr dc = p->parseDocComment(javaLinkFormatter);
    writeDocComment(out, p->unit(), dc);
    if (dc && dc->isDeprecated())
    {
        out << nl << "@Deprecated";
    }

    out << nl << "public interface " << name;
    out << sb;
    out << nl << typeToString(type, TypeModeIn, package) << " value = ";
    writeConstantValue(out, type, p->valueType(), p->value(), package);
    out << ';' << eb;
    close();
}

Slice::Gen::CompactIdVisitor::CompactIdVisitor(const string& dir) : JavaVisitor(dir) {}

bool
Slice::Gen::CompactIdVisitor::visitClassDefStart(const ClassDefPtr& p)
{
    string prefix = getPackagePrefix(p);
    if (!prefix.empty())
    {
        prefix = prefix + ".";
    }
    if (p->compactId() >= 0)
    {
        ostringstream os;
        os << prefix << "com.zeroc.IceCompactId.TypeId_" << p->compactId();
        open(os.str(), p->file());

        Output& out = output();
        out << sp;
        writeHiddenDocComment(out);
        out << nl << "public class TypeId_" << p->compactId();
        out << sb;
        out << nl << "public final static String typeId = \"" << p->scoped() << "\";";
        out << eb;

        close();
    }
    return false;
}

Slice::Gen::HelperVisitor::HelperVisitor(const string& dir) : JavaVisitor(dir) {}

void
Slice::Gen::HelperVisitor::visitSequence(const SequencePtr& p)
{
    bool mappedToCustomType = p->hasMetadata("java:type");
    if (mapsToJavaBuiltinType(p->type()) && !mappedToCustomType)
    {
        return; // No helpers for sequences of primitive types (that aren't re-mapped with 'java:type').
    }

    string name = p->name();
    string helper = getUnqualified(p, "", "", "Helper");
    string package = getPackage(p);
    string typeS = typeToString(p, TypeModeIn, package);

    //
    // We cannot allocate an array of a generic type, such as
    //
    // arr = new Map<String, String>[sz];
    //
    // Attempting to compile this code results in a "generic array creation" error
    // message. This problem can occur when the sequence's element type is a
    // dictionary, or when the element type is a nested sequence that uses a custom
    // mapping.
    //
    // The solution is to rewrite the code as follows:
    //
    // arr = (Map<String, String>[])new Map[sz];
    //
    // Unfortunately, this produces an unchecked warning during compilation, so we
    // annotate the read() method to suppress the warning.
    //
    // A simple test is to look for a "<" character in the content type, which
    // indicates the use of a generic type.
    //
    bool suppressUnchecked = false;

    string instanceType, formalType;
    bool customType = getSequenceTypes(p, "", MetadataList(), instanceType, formalType);

    if (!customType)
    {
        //
        // Determine sequence depth.
        //
        TypePtr origContent = p->type();
        SequencePtr s = dynamic_pointer_cast<Sequence>(origContent);
        while (s)
        {
            //
            // Stop if the inner sequence type has a custom or serializable type.
            //
            if (hasTypeMetadata(s))
            {
                break;
            }
            origContent = s->type();
            s = dynamic_pointer_cast<Sequence>(origContent);
        }

        string origContentS = typeToString(origContent, TypeModeIn, package);
        suppressUnchecked = origContentS.find('<') != string::npos;
    }

    open(helper, p->file());
    Output& out = output();

    int iter;

    out << sp;
    writeDocComment(out, "Helper class for marshaling/unmarshaling " + name + ".");
    out << nl << "public final class " << name << "Helper";
    out << sb;

    out << nl << "public static void write(com.zeroc.Ice.OutputStream ostr, " << typeS << " v)";
    out << sb;
    iter = 0;
    writeSequenceMarshalUnmarshalCode(out, package, p, "v", true, iter, false);
    out << eb;

    out << sp;
    if (suppressUnchecked)
    {
        out << nl << "@SuppressWarnings(\"unchecked\")";
    }
    out << nl << "public static " << typeS << " read(com.zeroc.Ice.InputStream istr)";
    out << sb;
    out << nl << "final " << typeS << " v;";
    iter = 0;
    writeSequenceMarshalUnmarshalCode(out, package, p, "v", false, iter, false);
    out << nl << "return v;";
    out << eb;

    string optTypeS = "java.util.Optional<" + typeS + ">";
    out << sp;
    out << nl << "public static void write(com.zeroc.Ice.OutputStream ostr, int tag, " << optTypeS << " v)";
    out << sb;
    out << nl << "if(v != null && v.isPresent())";
    out << sb;
    out << nl << "write(ostr, tag, v.get());";
    out << eb;
    out << eb;

    out << sp;
    out << nl << "public static void write(com.zeroc.Ice.OutputStream ostr, int tag, " << typeS << " v)";
    out << sb;
    out << nl << "if(ostr.writeOptional(tag, " << getOptionalFormat(p) << "))";
    out << sb;
    if (p->type()->isVariableLength())
    {
        out << nl << "int pos = ostr.startSize();";
        writeSequenceMarshalUnmarshalCode(out, package, p, "v", true, iter, true);
        out << nl << "ostr.endSize(pos);";
    }
    else
    {
        // The sequence is an instance of java.util.List<E>, where E is a fixed-size type.
        // If the element type is bool or byte, we do NOT write an extra size.
        const size_t sz = p->type()->minWireSize();
        if (sz > 1)
        {
            out << nl << "final int optSize = v == null ? 0 : ";
            out << (mappedToCustomType ? "v.size();" : "v.length;");
            out << nl << "ostr.writeSize(optSize > 254 ? optSize * " << sz << " + 5 : optSize * " << sz << " + 1);";
        }
        writeSequenceMarshalUnmarshalCode(out, package, p, "v", true, iter, true);
    }
    out << eb;
    out << eb;

    out << sp;
    out << nl << "public static " << optTypeS << " read(com.zeroc.Ice.InputStream istr, int tag)";
    out << sb;
    out << nl << "if(istr.readOptional(tag, " << getOptionalFormat(p) << "))";
    out << sb;
    if (p->type()->isVariableLength())
    {
        out << nl << "istr.skip(4);";
    }
    else if (p->type()->minWireSize() > 1)
    {
        out << nl << "istr.skipSize();";
    }
    out << nl << typeS << " v;";
    writeSequenceMarshalUnmarshalCode(out, package, p, "v", false, iter, true);
    out << nl << "return java.util.Optional.of(v);";
    out << eb;
    out << nl << "else";
    out << sb;
    out << nl << "return java.util.Optional.empty();";
    out << eb;
    out << eb;

    out << eb;
    close();
}

void
Slice::Gen::HelperVisitor::visitDictionary(const DictionaryPtr& p)
{
    TypePtr key = p->keyType();
    TypePtr value = p->valueType();

    string name = p->name();
    string absolute = getUnqualified(p);
    string helper = getUnqualified(p, "", "", "Helper");
    string package = getPackage(p);
    string formalType = typeToString(p, TypeModeIn, package, MetadataList(), true);

    open(helper, p->file());
    Output& out = output();

    int iter;

    out << sp;
    writeDocComment(out, "Helper class for marshaling/unmarshaling " + name + ".");
    out << nl << "public final class " << name << "Helper";
    out << sb;

    out << nl << "public static void write(com.zeroc.Ice.OutputStream ostr, " << formalType << " v)";
    out << sb;
    iter = 0;
    writeDictionaryMarshalUnmarshalCode(out, package, p, "v", true, iter, false);
    out << eb;

    out << sp << nl << "public static " << formalType << " read(com.zeroc.Ice.InputStream istr)";
    out << sb;
    out << nl << formalType << " v;";
    iter = 0;
    writeDictionaryMarshalUnmarshalCode(out, package, p, "v", false, iter, false);
    out << nl << "return v;";
    out << eb;

    string optTypeS = "java.util.Optional<" + formalType + ">";
    out << sp;
    out << nl << "public static void write(com.zeroc.Ice.OutputStream ostr, int tag, " << optTypeS << " v)";
    out << sb;
    out << nl << "if(v != null && v.isPresent())";
    out << sb;
    out << nl << "write(ostr, tag, v.get());";
    out << eb;
    out << eb;

    out << sp;
    out << nl << "public static void write(com.zeroc.Ice.OutputStream ostr, int tag, " << formalType << " v)";
    out << sb;
    out << nl << "if(ostr.writeOptional(tag, " << getOptionalFormat(p) << "))";
    out << sb;
    TypePtr keyType = p->keyType();
    TypePtr valueType = p->valueType();
    if (keyType->isVariableLength() || valueType->isVariableLength())
    {
        out << nl << "int pos = ostr.startSize();";
        writeDictionaryMarshalUnmarshalCode(out, package, p, "v", true, iter, true);
        out << nl << "ostr.endSize(pos);";
    }
    else
    {
        const size_t sz = keyType->minWireSize() + valueType->minWireSize();
        out << nl << "final int optSize = v == null ? 0 : v.size();";
        out << nl << "ostr.writeSize(optSize > 254 ? optSize * " << sz << " + 5 : optSize * " << sz << " + 1);";
        writeDictionaryMarshalUnmarshalCode(out, package, p, "v", true, iter, true);
    }
    out << eb;
    out << eb;

    out << sp;
    out << nl << "public static " << optTypeS << " read(com.zeroc.Ice.InputStream istr, int tag)";
    out << sb;
    out << nl << "if(istr.readOptional(tag, " << getOptionalFormat(p) << "))";
    out << sb;
    if (keyType->isVariableLength() || valueType->isVariableLength())
    {
        out << nl << "istr.skip(4);";
    }
    else
    {
        out << nl << "istr.skipSize();";
    }
    out << nl << formalType << " v;";
    writeDictionaryMarshalUnmarshalCode(out, package, p, "v", false, iter, true);
    out << nl << "return java.util.Optional.of(v);";
    out << eb;
    out << nl << "else";
    out << sb;
    out << nl << "return java.util.Optional.empty();";
    out << eb;
    out << eb;

    out << eb;
    close();
}

Slice::Gen::ProxyVisitor::ProxyVisitor(const string& dir) : JavaVisitor(dir) {}

bool
Slice::Gen::ProxyVisitor::visitInterfaceDefStart(const InterfaceDefPtr& p)
{
    string name = p->name();
    InterfaceList bases = p->bases();
    string package = getPackage(p);
    string absolute = getUnqualified(p, "", "", "Prx");

    open(absolute, p->file());

    Output& out = output();
    DocCommentPtr dc = p->parseDocComment(javaLinkFormatter);

    //
    // Generate a Java interface as the user-visible type
    //
    out << sp;
    writeDocComment(out, p->unit(), dc);
    if (dc && dc->isDeprecated())
    {
        out << nl << "@Deprecated";
    }
    out << nl << "public interface " << name << "Prx extends ";
    out.useCurrentPosAsIndent();
    if (bases.empty())
    {
        out << "com.zeroc.Ice.ObjectPrx";
    }
    else
    {
        for (auto q = bases.begin(); q != bases.end(); ++q)
        {
            if (q != bases.begin())
            {
                out << ',' << nl;
            }
            out << getUnqualified(*q, package, "", "Prx");
        }
    }
    out.restoreIndent();

    out << sb;

    return true;
}

void
Slice::Gen::ProxyVisitor::visitInterfaceDefEnd(const InterfaceDefPtr& p)
{
    Output& out = output();

    DocCommentPtr dc = p->parseDocComment(javaLinkFormatter);

    const string package = getPackage(p);
    const string contextParam = "java.util.Map<String, String> context";
    const string prxName = p->name() + "Prx";
    const string prxIName = "_" + prxName + "I";

    out << sp;
    writeDocComment(
        out,
        "Creates a new proxy that implements {@link " + prxName +
            "}.\n"
            "@param communicator The communicator of the new proxy.\n"
            "@param proxyString The string representation of the proxy.\n"
            "@return The new proxy.");
    out << nl << "public static " << prxName
        << " createProxy(com.zeroc.Ice.Communicator communicator, String proxyString)";
    out << sb;
    out << nl << "return new " << prxIName << "(com.zeroc.Ice.ObjectPrx.createProxy(communicator, proxyString));";
    out << eb;

    out << sp;
    writeDocComment(
        out,
        "Contacts the remote server to verify that the object implements this type.\n"
        "Raises a local exception if a communication error occurs.\n"
        "@param obj The untyped proxy.\n"
        "@return A proxy for this type, or null if the object does not support this type.");
    out << nl << "static " << prxName << " checkedCast(com.zeroc.Ice.ObjectPrx obj)";
    out << sb;
    out << nl << "return checkedCast(obj, noExplicitContext);";
    out << eb;

    out << sp;
    writeDocComment(
        out,
        "Contacts the remote server to verify that the object implements this type.\n"
        "Raises a local exception if a communication error occurs.\n"
        "@param obj The untyped proxy.\n"
        "@param context The Context map to send with the invocation.\n"
        "@return A proxy for this type, or null if the object does not support this type.");
    out << nl << "static " << prxName << " checkedCast(com.zeroc.Ice.ObjectPrx obj, " << contextParam << ')';
    out << sb;
    out << nl << "return (obj != null && obj.ice_isA(ice_staticId(), context)) ? new " << prxIName << "(obj) : null;";
    out << eb;

    out << sp;
    writeDocComment(
        out,
        "Contacts the remote server to verify that a facet of the object implements this type.\n"
        "Raises a local exception if a communication error occurs.\n"
        "@param obj The untyped proxy.\n"
        "@param facet The name of the desired facet.\n"
        "@return A proxy for this type, or null if the object does not support this type.");
    out << nl << "static " << prxName << " checkedCast(com.zeroc.Ice.ObjectPrx obj, String facet)";
    out << sb;
    out << nl << "return checkedCast(obj, facet, noExplicitContext);";
    out << eb;

    out << sp;
    writeDocComment(
        out,
        "Contacts the remote server to verify that a facet of the object implements this type.\n"
        "Raises a local exception if a communication error occurs.\n"
        "@param obj The untyped proxy.\n"
        "@param facet The name of the desired facet.\n"
        "@param context The Context map to send with the invocation.\n"
        "@return A proxy for this type, or null if the object does not support this type.");
    out << nl << "static " << prxName << " checkedCast(com.zeroc.Ice.ObjectPrx obj, String facet, " << contextParam
        << ')';
    out << sb;
    out << nl << "return (obj == null) ? null : checkedCast(obj.ice_facet(facet), context);";
    out << eb;

    out << sp;
    writeDocComment(
        out,
        "Downcasts the given proxy to this type without contacting the remote server.\n"
        "@param obj The untyped proxy.\n"
        "@return A proxy for this type.");
    out << nl << "static " << prxName << " uncheckedCast(com.zeroc.Ice.ObjectPrx obj)";
    out << sb;
    out << nl << "return (obj == null) ? null : new " << prxIName << "(obj);";
    out << eb;

    out << sp;
    writeDocComment(
        out,
        "Downcasts the given proxy to this type without contacting the remote server.\n"
        "@param obj The untyped proxy.\n"
        "@param facet The name of the desired facet.\n"
        "@return A proxy for this type.");
    out << nl << "static " << prxName << " uncheckedCast(com.zeroc.Ice.ObjectPrx obj, String facet)";
    out << sb;
    out << nl << "return (obj == null) ? null : new " << prxIName << "(obj.ice_facet(facet));";
    out << eb;

    // Generate overrides for all the methods on `ObjectPrx` with covariant return types.
    static constexpr string_view objectPrxMethods[] = {
        "ice_context(java.util.Map<String, String> newContext)",
        "ice_adapterId(String newAdapterId)",
        "ice_endpoints(com.zeroc.Ice.Endpoint[] newEndpoints)",
        "ice_locatorCacheTimeout(int newTimeout)",
        "ice_invocationTimeout(int newTimeout)",
        "ice_connectionCached(boolean newCache)",
        "ice_endpointSelection(com.zeroc.Ice.EndpointSelectionType newType)",
        "ice_secure(boolean b)",
        "ice_encodingVersion(com.zeroc.Ice.EncodingVersion e)",
        "ice_preferSecure(boolean b)",
        "ice_router(com.zeroc.Ice.RouterPrx router)",
        "ice_locator(com.zeroc.Ice.LocatorPrx locator)",
        "ice_collocationOptimized(boolean b)",
        "ice_twoway()",
        "ice_oneway()",
        "ice_batchOneway()",
        "ice_datagram()",
        "ice_batchDatagram()",
        "ice_compress(boolean co)",
        "ice_connectionId(String connectionId)",
        "ice_fixed(com.zeroc.Ice.Connection connection)",
    };
    for (const auto& method : objectPrxMethods)
    {
        out << sp;
        out << nl << "@Override";
        out << nl << prxName << " " << method << ";";
    }

    out << sp;
    out << nl << "static String ice_staticId()";
    out << sb;
    out << nl << "return \"" << p->scoped() << "\";";
    out << eb;

    out << sp;
    writeDocComment(out, "@hidden");
    out << nl << "@Override";
    out << nl << "default " << prxName << " _newInstance(com.zeroc.Ice.Reference ref)";
    out << sb;
    out << nl << "return new " << prxIName << "(ref);";
    out << eb;

    out << eb;
    close();

    string absolute = getUnqualified(p, "", "_", "PrxI");

    open(absolute, p->file());

    Output& outi = output();

    outi << sp;
    writeHiddenDocComment(outi);
    if (dc && dc->isDeprecated())
    {
        outi << nl << "@Deprecated";
    }
    outi << nl << "public class " << prxIName;
    outi << " extends com.zeroc.Ice._ObjectPrxFactoryMethods<" << prxName << ">";
    outi << " implements " << prxName;
    outi << sb;

    // Constructor which directly takes a Reference.
    outi << sp;
    outi << nl << prxIName << "(com.zeroc.Ice.Reference ref)";
    outi << sb;
    outi << nl << "super(ref);";
    outi << eb;

    // Copy constructor
    outi << sp;
    outi << nl << prxIName << "(com.zeroc.Ice.ObjectPrx obj)";
    outi << sb;
    outi << nl << "super(obj);";
    outi << eb;

    outi << sp;
    outi << nl << "private static final long serialVersionUID = 0L;";
    outi << eb;
    close();
}

void
Slice::Gen::ProxyVisitor::visitOperation(const OperationPtr& p)
{
    const string name = fixKwd(p->name());
    const InterfaceDefPtr interface = p->interface();
    const string package = getPackage(interface);

    Output& out = output();

    const TypePtr ret = p->returnType();
    const string retS = getResultType(p, package, false, false);
    const bool returnsParams = ret || !p->outParameters().empty();
    const vector<string> params = getParamsProxy(p, package, false);
    const bool sendsOptionals = p->sendsOptionals();
    vector<string> paramsOpt;
    if (sendsOptionals)
    {
        paramsOpt = getParamsProxy(p, package, true);
    }
    const vector<string> args = getInArgs(p);

    // Arrange exceptions into most-derived to least-derived order. If we don't
    // do this, a base exception handler can appear before a derived exception
    // handler, causing compiler warnings and resulting in the base exception
    // being marshaled instead of the derived exception.
    ExceptionList throws = p->throws();
    throws.sort(Slice::DerivedToBaseCompare());

    const string contextParamName = getEscapedParamName(p, "context");
    const string contextDoc = "@param " + contextParamName + " The Context map to send with the invocation.";
    const string contextParam = "java.util.Map<String, String> " + contextParamName;
    const string noExplicitContextArg = "com.zeroc.Ice.ObjectPrx.noExplicitContext";

    DocCommentPtr dc = p->parseDocComment(javaLinkFormatter);

    //
    // Synchronous methods with required parameters.
    //
    out << sp;
    writeProxyDocComment(out, p, package, dc, false, "");
    if (dc && dc->isDeprecated())
    {
        out << nl << "@Deprecated";
    }
    out << nl << "default " << retS << ' ' << name << spar << params << epar;
    writeThrowsClause(package, throws);
    out << sb;
    out << nl;
    if (returnsParams)
    {
        out << "return ";
    }
    out << name << spar << args << noExplicitContextArg << epar << ';';
    out << eb;

    out << sp;
    writeProxyDocComment(out, p, package, dc, false, contextDoc);
    if (dc && dc->isDeprecated())
    {
        out << nl << "@Deprecated";
    }
    out << nl << "default " << retS << ' ' << name << spar << params << contextParam << epar;
    writeThrowsClause(package, throws);
    out << sb;
    if (throws.empty())
    {
        out << nl;
        if (returnsParams)
        {
            out << "return ";
        }
        out << "_iceI_" << p->name() << "Async" << spar << args << contextParamName << "true" << epar
            << ".waitForResponse();";
    }
    else
    {
        out << nl << "try";
        out << sb;
        out << nl;
        if (returnsParams)
        {
            out << "return ";
        }
        out << "_iceI_" << p->name() << "Async" << spar << args << contextParamName << "true" << epar
            << ".waitForResponseOrUserEx();";
        out << eb;
        for (const auto& t : throws)
        {
            string exS = getUnqualified(t, package);
            out << nl << "catch(" << exS << " ex)";
            out << sb;
            out << nl << "throw ex;";
            out << eb;
        }
        out << nl << "catch(com.zeroc.Ice.UserException ex)";
        out << sb;
        out << nl << "throw com.zeroc.Ice.UnknownUserException.fromTypeId(ex.ice_id());";
        out << eb;
    }
    out << eb;

    //
    // Synchronous methods using optional parameters (if any).
    //
    if (sendsOptionals)
    {
        out << sp;
        writeProxyDocComment(out, p, package, dc, false, "");
        if (dc && dc->isDeprecated())
        {
            out << nl << "@Deprecated";
        }
        out << nl << "default " << retS << ' ' << name << spar << paramsOpt << epar;
        writeThrowsClause(package, throws);
        out << sb;
        out << nl;
        if (returnsParams)
        {
            out << "return ";
        }
        out << name << spar << args << noExplicitContextArg << epar << ';';
        out << eb;

        out << sp;
        writeProxyDocComment(out, p, package, dc, false, contextDoc);
        if (dc && dc->isDeprecated())
        {
            out << nl << "@Deprecated";
        }
        out << nl << "default " << retS << ' ' << name << spar << paramsOpt << contextParam << epar;
        writeThrowsClause(package, throws);
        out << sb;
        if (throws.empty())
        {
            out << nl;
            if (returnsParams)
            {
                out << "return ";
            }
            out << "_iceI_" << p->name() << "Async" << spar << args << contextParamName << "true" << epar
                << ".waitForResponse();";
        }
        else
        {
            out << nl << "try";
            out << sb;
            out << nl;
            if (returnsParams)
            {
                out << "return ";
            }
            out << "_iceI_" << p->name() << "Async" << spar << args << contextParamName << "true" << epar
                << ".waitForResponseOrUserEx();";
            out << eb;
            for (const auto& t : throws)
            {
                string exS = getUnqualified(t, package);
                out << nl << "catch(" << exS << " ex)";
                out << sb;
                out << nl << "throw ex;";
                out << eb;
            }
            out << nl << "catch(com.zeroc.Ice.UserException ex)";
            out << sb;
            out << nl << "throw com.zeroc.Ice.UnknownUserException.fromTypeId(ex.ice_id());";
            out << eb;
        }
        out << eb;
    }

    //
    // Asynchronous methods with required parameters.
    //
    out << sp;
    writeProxyDocComment(out, p, package, dc, true, "");

    const string futureType = getFutureType(p, package);

    if (dc && dc->isDeprecated())
    {
        out << nl << "@Deprecated";
    }
    out << nl << "default " << futureType << ' ' << p->name() << "Async" << spar << params << epar;
    out << sb;
    out << nl << "return _iceI_" << p->name() << "Async" << spar << args << noExplicitContextArg << "false" << epar
        << ';';
    out << eb;

    out << sp;
    writeProxyDocComment(out, p, package, dc, true, contextDoc);
    if (dc && dc->isDeprecated())
    {
        out << nl << "@Deprecated";
    }
    out << nl << "default " << futureType << ' ' << p->name() << "Async" << spar << params << contextParam << epar;
    out << sb;
    out << nl << "return _iceI_" << p->name() << "Async" << spar << args << contextParamName << "false" << epar << ';';
    out << eb;

    const string futureImpl = getFutureImplType(p, package);

    out << sp;
    writeHiddenProxyDocComment(out, p);
    out << nl << "default " << futureImpl << " _iceI_" << p->name() << "Async" << spar
        << getParamsProxy(p, package, false, true) << "java.util.Map<String, String> context"
        << "boolean sync" << epar;
    out << sb;
    out << nl << futureImpl << " f = new com.zeroc.Ice.OutgoingAsync<>(this, \"" << p->name() << "\", "
        << sliceModeToIceMode(p->mode()) << ", sync, " << (throws.empty() ? "null" : "_iceE_" + p->name()) << ");";

    out << nl << "f.invoke(";
    out.useCurrentPosAsIndent();
    out << (p->returnsData() ? "true" : "false") << ", context, " << opFormatTypeToString(p) << ", ";
    if (!p->inParameters().empty())
    {
        out << "ostr -> {";
        out.inc();
        writeMarshalProxyParams(out, package, p, false);
        out.dec();
        out << nl << '}';
    }
    else
    {
        out << "null";
    }
    out << ", ";
    if (returnsParams)
    {
        out << "istr -> {";
        out.inc();
        writeUnmarshalProxyResults(out, package, p);
        out.dec();
        out << nl << "}";
    }
    else
    {
        out << "null";
    }
    out.restoreIndent();
    out << ");";
    out << nl << "return f;";
    out << eb;

    if (!throws.empty())
    {
        out << sp;
        writeHiddenDocComment(out);
        out << nl << "static final Class<?>[] _iceE_" << p->name() << " =";
        out << sb;
        for (auto t = throws.begin(); t != throws.end(); ++t)
        {
            if (t != throws.begin())
            {
                out << ",";
            }
            out << nl << getUnqualified(*t, package) << ".class";
        }
        out << eb << ';';
    }

    if (sendsOptionals)
    {
        out << sp;
        writeProxyDocComment(out, p, package, dc, true, "");

        const string future = getFutureType(p, package);

        if (dc && dc->isDeprecated())
        {
            out << nl << "@Deprecated";
        }
        out << nl << "default " << future << ' ' << p->name() << "Async" << spar << paramsOpt << epar;
        out << sb;
        out << nl << "return _iceI_" << p->name() << "Async" << spar << args << noExplicitContextArg << "false" << epar
            << ';';
        out << eb;

        out << sp;
        writeProxyDocComment(out, p, package, dc, true, contextDoc);

        if (dc && dc->isDeprecated())
        {
            out << nl << "@Deprecated";
        }
        out << nl << "default " << future << ' ' << p->name() << "Async" << spar << paramsOpt << contextParam << epar;
        out << sb;
        out << nl << "return _iceI_" << p->name() << "Async" << spar << args << contextParamName << "false" << epar
            << ';';
        out << eb;

        out << sp;
        writeHiddenProxyDocComment(out, p);
        out << nl << "default " << futureImpl << " _iceI_" << p->name() << "Async" << spar
            << getParamsProxy(p, package, true, true) << "java.util.Map<String, String> context"
            << "boolean sync" << epar;
        out << sb;
        out << nl << futureImpl << " f = new com.zeroc.Ice.OutgoingAsync<>(this, \"" << p->name() << "\", "
            << sliceModeToIceMode(p->mode()) << ", sync, " << (throws.empty() ? "null" : "_iceE_" + p->name()) << ");";

        out << nl << "f.invoke(";
        out.useCurrentPosAsIndent();
        out << (p->returnsData() ? "true" : "false") << ", context, " << opFormatTypeToString(p) << ", ";
        if (!p->inParameters().empty())
        {
            out << "ostr -> {";
            out.inc();
            writeMarshalProxyParams(out, package, p, true);
            out.dec();
            out << nl << '}';
        }
        else
        {
            out << "null";
        }
        out << ", ";
        if (returnsParams)
        {
            out << "istr -> {";
            out.inc();
            writeUnmarshalProxyResults(out, package, p);
            out.dec();
            out << nl << "}";
        }
        else
        {
            out << "null";
        }
        out.restoreIndent();
        out << ");";
        out << nl << "return f;";
        out << eb;
    }
}<|MERGE_RESOLUTION|>--- conflicted
+++ resolved
@@ -2150,23 +2150,10 @@
     }
 
     map<string, StringList> exDocs = dc->exceptions();
-    for (map<string, StringList>::const_iterator i = exDocs.begin(); i != exDocs.end(); ++i)
-    {
-<<<<<<< HEAD
-        out << nl << " * @throws " << fixKwd(i->first) << ' ';
-        writeDocCommentLines(out, i->second);
-=======
-        out << nl << " * @throws com.zeroc.Ice.UserException";
-    }
-    else
-    {
-        map<string, StringList> exDocs = dc->exceptions();
-        for (const auto& exDoc : exDocs)
-        {
-            out << nl << " * @throws " << fixKwd(exDoc.first) << ' ';
-            writeDocCommentLines(out, exDoc.second);
-        }
->>>>>>> bc36e5b2
+    for (const auto& exDoc : exDocs)
+    {
+        out << nl << " * @throws " << fixKwd(exDoc.first) << ' ';
+        writeDocCommentLines(out, exDoc.second);
     }
 
     if (!dc->seeAlso().empty())
