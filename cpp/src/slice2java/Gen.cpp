--- conflicted
+++ resolved
@@ -1117,50 +1117,6 @@
         out << eb;
     } while (needMandatoryOnly);
 
-<<<<<<< HEAD
-    //
-    // Members.
-    //
-    out << sp;
-    if (ret)
-    {
-        if (comment)
-        {
-            const StringList& returns = comment->returns();
-            if (!returns.empty())
-            {
-                out << nl << "/**";
-                out << nl << " * ";
-                writeDocCommentLines(out, returns);
-                out << nl << " */";
-            }
-        }
-        out << nl << "public "
-            << typeToString(ret, TypeModeIn, package, op->getMetadata(), true, op->returnIsOptional()) << ' ' << retval
-            << ';';
-    }
-
-    for (const auto& outParam : outParams)
-    {
-        if (comment)
-        {
-            const map<string, StringList>& paramDocs = comment->parameters();
-            auto q = paramDocs.find(outParam->name());
-            if (q != paramDocs.end() && !q->second.empty())
-            {
-                out << nl << "/**";
-                out << nl << " * ";
-                writeDocCommentLines(out, q->second);
-                out << nl << " */";
-            }
-        }
-        out << nl << "public "
-            << typeToString(outParam->type(), TypeModeIn, package, outParam->getMetadata(), true, outParam->optional())
-            << ' ' << outParam->mappedName() << ';';
-    }
-
-=======
->>>>>>> a1da930a
     out << sp;
     out << nl << "/**";
     out << nl << " * Marshals the result for the " << op->mappedName() << " operation.";
@@ -1543,16 +1499,9 @@
 
     // Generate the internal method '_iceI_<NAME>Async'.
     out << sp;
-<<<<<<< HEAD
-    writeHiddenProxyDocComment(out, p);
-    out << nl << "default " << futureImplType << " _iceI_" << name << "Async" << spar
+    out << nl << "private " << futureImplType << " _iceI_" << name << "Async" << spar
         << getParamsProxy(p, package, optionalMapping, true)
         << "java.util.Map<java.lang.String, java.lang.String> context" << "boolean sync" << epar;
-=======
-    out << nl << "private " << futureImplType << " _iceI_" << name << "Async" << spar
-        << getParamsProxy(p, package, optionalMapping, true) << "java.util.Map<String, String> context"
-        << "boolean sync" << epar;
->>>>>>> a1da930a
     out << sb;
     out << nl << futureImplType << " f = new com.zeroc.Ice.OutgoingAsync<>(this, \"" << p->name() << "\", "
         << sliceModeToIceMode(p->mode()) << ", sync, " << (hasExceptionSpecification ? "_iceE_" + name : "null")
@@ -2285,39 +2234,6 @@
 }
 
 void
-<<<<<<< HEAD
-Slice::JavaVisitor::writeHiddenProxyDocComment(Output& out, const OperationPtr& p)
-{
-    // the _iceI_ methods are all async
-
-    out << nl << "/**";
-
-    out << nl << " * Invokes the " << p->name()
-        << " operation on this proxy with the given parameters and returns a future that will be completed with the "
-           "result.";
-    out << nl << " *";
-
-    // Show in-params in order of declaration
-    for (const auto& param : p->inParameters())
-    {
-        out << nl << " * @param " << "iceP_" << param->mappedName() << " parameter";
-    }
-    out << nl << " * @param context the request context";
-    out << nl << " * @param sync {@code true} if the operation is synchronous, {@code false} otherwise";
-
-    // There is always a return value since it's async
-    out << nl << " * @return a CompletableFuture that will be completed with the result of the operation";
-
-    // Hide this method generated documentation
-    out << nl << " * @hidden";
-
-    // No throws since it's async
-    out << nl << " */";
-}
-
-void
-=======
->>>>>>> a1da930a
 Slice::JavaVisitor::writeServantOpDocComment(Output& out, const OperationPtr& p, const string& package, bool async)
 {
     const optional<DocComment>& dc = p->docComment();
@@ -3292,14 +3208,9 @@
     out << nl << name << " c = null;";
     out << nl << "try";
     out << sb;
-<<<<<<< HEAD
-    out << nl << "c = (" << name << ")super.clone();";
-    out << eb;
-    out << nl << "catch(java.lang.CloneNotSupportedException ex)";
-=======
     out << nl << "c = (" << name << ") super.clone();";
-    out << eb << " catch (CloneNotSupportedException ex)";
->>>>>>> a1da930a
+    out << eb;
+    out << nl << "catch (java.lang.CloneNotSupportedException ex)";
     out << sb;
     out << nl << "assert false; // impossible";
     out << eb;
