--- conflicted
+++ resolved
@@ -69,13 +69,7 @@
             {
                 try
                 {
-<<<<<<< HEAD
-                    bool fromRelay = subscriberSession->ice_getAdapterId().empty() && ;
-                    updateNodeAndSessionProxy(*subscriber, subscriberSession, current);
-                    nodeSession->addSession(*subscriberSession);
-=======
                     updateNodeAndSessionProxy(nodeSession, *subscriber, subscriberSession, current);
->>>>>>> ffbba416
                     // Forward the call to the target Node object, don't need to wait for the result.
                     _node->createSessionAsync(subscriber, subscriberSession, true, subscriberIsHostedOnRelay, nullptr);
                 }
