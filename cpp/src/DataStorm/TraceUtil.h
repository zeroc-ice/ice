//
// Copyright (c) ZeroC, Inc. All rights reserved.
//

#ifndef DATASTORM_TRACE_UTIL_H
#define DATASTORM_TRACE_UTIL_H

#include "DataElementI.h"
#include "DataStorm/InternalI.h"
#include "Ice/Ice.h"
#include "SessionI.h"
#include "TopicI.h"

<<<<<<< HEAD
// TODO: explain why we need to use namespace std here.
// NOLINTBEGIN:cert-dcl58-cpp
namespace std
=======
// Use namespace std for operator<< overloads of std types to enable ADL to find them.
namespace std // NOLINT:cert-dcl58-cpp
>>>>>>> 013d81a0
{
    template<typename T> inline std::ostream& operator<<(std::ostream& os, const std::vector<T>& p)
    {
        if (!p.empty())
        {
            for (auto q = p.begin(); q != p.end(); ++q)
            {
                if (q != p.begin())
                {
                    os << ", ";
                }
                os << *q;
            }
        }
        return os;
    }

    template<typename K, typename V> inline std::ostream& operator<<(std::ostream& os, const std::map<K, V>& p)
    {
        if (!p.empty())
        {
            for (auto q = p.begin(); q != p.end(); ++q)
            {
                if (q != p.begin())
                {
                    os << ", ";
                }
                os << q->first << "=" << q->second;
            }
        }
        return os;
    }
}
// NOLINTEND:cert-dcl58-cpp

namespace Ice
{
    inline std::ostream& operator<<(std::ostream& os, const Ice::Identity& id)
    {
        return os << Ice::identityToString(id);
    }
}

namespace DataStormContract
{
    inline std::string valueIdToString(std::int64_t valueId)
    {
        if (valueId < 0)
        {
            return "f" + std::to_string(-valueId);
        }
        else
        {
            return "k" + std::to_string(valueId);
        }
    }

    inline std::ostream& operator<<(std::ostream& os, const ElementInfo& info)
    {
        os << valueIdToString(info.id);
        return os;
    }

    inline std::ostream& operator<<(std::ostream& os, const ElementData& data)
    {
        os << 'e' << data.id;
        if (data.config && data.config->facet)
        {
            os << ':' << *data.config->facet;
        }
        return os;
    }

    inline std::ostream& operator<<(std::ostream& os, const ElementSpec& spec)
    {
        for (auto q = spec.elements.begin(); q != spec.elements.end(); ++q)
        {
            if (q != spec.elements.begin())
            {
                os << ',';
            }
            os << *q << ':' << valueIdToString(spec.id) << ":pv" << valueIdToString(spec.peerId);
        }
        return os;
    }

    inline std::ostream& operator<<(std::ostream& os, const ElementDataAck& data)
    {
        os << 'e' << data.id << ":pe" << data.peerId;
        if (data.config && data.config->facet)
        {
            os << ':' << *data.config->facet;
        }
        os << ":sz" << data.samples.size();
        return os;
    }

    inline std::ostream& operator<<(std::ostream& os, const ElementSpecAck& spec)
    {
        for (auto q = spec.elements.begin(); q != spec.elements.end(); ++q)
        {
            if (q != spec.elements.begin())
            {
                os << ',';
            }
            os << *q << ':' << valueIdToString(spec.id) << ":pv" << valueIdToString(spec.peerId);
        }
        return os;
    }

    inline std::ostream& operator<<(std::ostream& os, const TopicInfo& info)
    {
        os << "[" << info.ids << "]:" << info.name;
        return os;
    }

    inline std::ostream& operator<<(std::ostream& os, const TopicSpec& info)
    {
        os << info.id << ':' << info.name << ":[" << info.elements << "]";
        return os;
    }

    inline std::ostream& operator<<(std::ostream& os, const DataSamples& samples)
    {
        os << 'e' << samples.id << ":sz" << samples.samples.size();
        return os;
    }
}

namespace DataStormI
{
    template<typename T, typename std::enable_if_t<std::is_base_of_v<DataStormI::Element, T>>* = nullptr>
    inline std::ostream& operator<<(std::ostream& os, const std::shared_ptr<T>& p)
    {
        os << (p ? p->toString() : "");
        return os;
    }

    template<typename T, typename std::enable_if_t<std::is_base_of_v<DataStormI::DataElementI, T>>* = nullptr>
    inline std::ostream& operator<<(std::ostream& os, T* element)
    {
        os << (element ? element->toString() : "<null>");
        return os;
    }

    template<typename T, typename std::enable_if_t<std::is_base_of_v<DataStormI::DataElementI, T>>* = nullptr>
    inline std::ostream& operator<<(std::ostream& os, const std::shared_ptr<T>& element)
    {
        os << element.get();
        return os;
    }

    template<typename T, typename std::enable_if_t<std::is_base_of_v<DataStormI::SessionI, T>>* = nullptr>
    inline std::ostream& operator<<(std::ostream& os, T* session)
    {
        if (session)
        {
            os << Ice::identityToString(session->getNode()->ice_getIdentity());
        }
        else
        {
            os << "<null>";
        }
        return os;
    }

    template<
        typename T,
        typename std::enable_if_t<std::is_base_of_v<DataStormI::TopicI, typename std::remove_pointer_t<T>>>* = nullptr>
    inline std::ostream& operator<<(std::ostream& os, T topic)
    {
        if (topic)
        {
            os << topic->getId() << ":" << topic->getName();
        }
        else
        {
            os << "<null>";
        }
        return os;
    }

    template<typename T, typename std::enable_if_t<std::is_base_of_v<DataStormI::SessionI, T>>* = nullptr>
    inline std::ostream& operator<<(std::ostream& os, const std::shared_ptr<T>& topic)
    {
        os << topic.get();
        return os;
    }

    class TraceLevels // NOLINT:clang-analyzer-optin.performance.Padding
    {
    public:
        TraceLevels(const Ice::PropertiesPtr&, Ice::LoggerPtr);

        const int topic;
        const char* topicCat;

        const int data;
        const char* dataCat;

        const int session;
        const char* sessionCat;

        const Ice::LoggerPtr logger;
    };

    class Trace : public Ice::Trace
    {
    public:
        Trace(Ice::LoggerPtr logger, std::string category) : Ice::Trace(std::move(logger), std::move(category)) {}
    };
}
#endif<|MERGE_RESOLUTION|>--- conflicted
+++ resolved
@@ -11,14 +11,9 @@
 #include "SessionI.h"
 #include "TopicI.h"
 
-<<<<<<< HEAD
-// TODO: explain why we need to use namespace std here.
+// Use namespace std for operator<< overloads of std types to enable ADL to find them.
 // NOLINTBEGIN:cert-dcl58-cpp
 namespace std
-=======
-// Use namespace std for operator<< overloads of std types to enable ADL to find them.
-namespace std // NOLINT:cert-dcl58-cpp
->>>>>>> 013d81a0
 {
     template<typename T> inline std::ostream& operator<<(std::ostream& os, const std::vector<T>& p)
     {
