//
// Copyright (c) ZeroC, Inc. All rights reserved.
//

#include <Ice/OutputStream.h>
#include <Ice/InputStream.h>
#include <Ice/SlicedData.h>

using namespace std;
using namespace Ice;

Ice::SlicedData::SlicedData(const SliceInfoSeq& seq) :
    slices(seq)
{
}

void
Ice::SlicedData::clear()
{
    SliceInfoSeq tmp;
    tmp.swap(const_cast<SliceInfoSeq&>(slices));
    for(SliceInfoSeq::const_iterator p = tmp.begin(); p != tmp.end(); ++p)
    {
        for(vector<shared_ptr<Value>>::const_iterator q = (*p)->instances.begin(); q != (*p)->instances.end(); ++q)
        {
            Ice::SlicedDataPtr slicedData = (*q)->ice_getSlicedData();
            if(slicedData)
            {
                slicedData->clear();
            }
        }
    }
}

Ice::UnknownSlicedValue::UnknownSlicedValue(const string& unknownTypeId) : _unknownTypeId(unknownTypeId)
{
}

<<<<<<< HEAD
#ifdef ICE_CPP11_MAPPING
=======
SlicedDataPtr
Ice::UnknownSlicedValue::ice_getSlicedData() const
{
    return _slicedData;
}
>>>>>>> 68efd9e7

string
Ice::UnknownSlicedValue::ice_id() const
{
    return _unknownTypeId;
}

shared_ptr<Ice::Value>
Ice::UnknownSlicedValue::_iceCloneImpl() const
{
    return make_shared<UnknownSlicedValue>(static_cast<const UnknownSlicedValue&>(*this));
}

<<<<<<< HEAD
#else

string
Ice::UnknownSlicedValue::ice_id() const
{
    return _unknownTypeId;
}

#endif
=======
void
Ice::UnknownSlicedValue::_iceWrite(Ice::OutputStream* ostr) const
{
    ostr->startValue(_slicedData);
    ostr->endValue();
}

void
Ice::UnknownSlicedValue::_iceRead(Ice::InputStream* istr)
{
    istr->startValue();
    _slicedData = istr->endValue(true);
}
>>>>>>> 68efd9e7
<|MERGE_RESOLUTION|>--- conflicted
+++ resolved
@@ -36,16 +36,6 @@
 {
 }
 
-<<<<<<< HEAD
-#ifdef ICE_CPP11_MAPPING
-=======
-SlicedDataPtr
-Ice::UnknownSlicedValue::ice_getSlicedData() const
-{
-    return _slicedData;
-}
->>>>>>> 68efd9e7
-
 string
 Ice::UnknownSlicedValue::ice_id() const
 {
@@ -56,30 +46,4 @@
 Ice::UnknownSlicedValue::_iceCloneImpl() const
 {
     return make_shared<UnknownSlicedValue>(static_cast<const UnknownSlicedValue&>(*this));
-}
-
-<<<<<<< HEAD
-#else
-
-string
-Ice::UnknownSlicedValue::ice_id() const
-{
-    return _unknownTypeId;
-}
-
-#endif
-=======
-void
-Ice::UnknownSlicedValue::_iceWrite(Ice::OutputStream* ostr) const
-{
-    ostr->startValue(_slicedData);
-    ostr->endValue();
-}
-
-void
-Ice::UnknownSlicedValue::_iceRead(Ice::InputStream* istr)
-{
-    istr->startValue();
-    _slicedData = istr->endValue(true);
-}
->>>>>>> 68efd9e7
+}