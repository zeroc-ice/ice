//
// Copyright (c) ZeroC, Inc. All rights reserved.
//

#include <Ice/Config.h>

#if TARGET_OS_IPHONE != 0

#include "StreamEndpointI.h"
#include "StreamAcceptor.h"
#include "StreamConnector.h"

#include <IceUtil/StringUtil.h>

#include <Ice/Network.h>
#include <Ice/InputStream.h>
#include <Ice/OutputStream.h>
#include <Ice/LocalException.h>
#include <Ice/Communicator.h>
#include <Ice/EndpointFactoryManager.h>
#include <Ice/Properties.h>
#include <Ice/HashUtil.h>
#include <Ice/NetworkProxy.h>

#include <CoreFoundation/CoreFoundation.h>

#include <fstream>

using namespace std;
using namespace Ice;
using namespace IceInternal;

extern "C"
{

Plugin*
createIceTCP(const CommunicatorPtr& com, const string&, const StringSeq&)
{
    IceObjC::InstancePtr tcpInstance = make_shared<IceObjC::Instance>(com, TCPEndpointType, "tcp", false);
    return new EndpointFactoryPlugin(com, make_shared<IceObjC::StreamEndpointFactory>(tcpInstance));
}

}

#if TARGET_IPHONE_SIMULATOR == 0
namespace
{

inline CFStringRef
toCFString(const string& s)
{
    return CFStringCreateWithCString(nullptr, s.c_str(), kCFStringEncodingUTF8);
}

}
#endif

IceObjC::Instance::Instance(const Ice::CommunicatorPtr& com, Short type, const string& protocol, bool secure) :
    ProtocolInstance(com, type, protocol, secure),
    _communicator(com),
    _proxySettings(0)
{
    const Ice::PropertiesPtr properties = com->getProperties();

    //
    // Proxy settings
    //
    _proxyHost = properties->getProperty("Ice.SOCKSProxyHost");
    if(!_proxyHost.empty())
    {
#if TARGET_IPHONE_SIMULATOR != 0
        throw Ice::FeatureNotSupportedException(__FILE__, __LINE__, "SOCKS proxy not supported");
#else
        _proxySettings.reset(CFDictionaryCreateMutable(0, 3, &kCFTypeDictionaryKeyCallBacks,
                                                       &kCFTypeDictionaryValueCallBacks));

        _proxyPort = properties->getPropertyAsIntWithDefault("Ice.SOCKSProxyPort", 1080);

        UniqueRef<CFStringRef> host(toCFString(_proxyHost));
        CFDictionarySetValue(_proxySettings.get(), kCFStreamPropertySOCKSProxyHost, host.get());

        UniqueRef<CFNumberRef> port(CFNumberCreate(0, kCFNumberSInt32Type, &_proxyPort));
        CFDictionarySetValue(_proxySettings.get(), kCFStreamPropertySOCKSProxyPort, port.get());

        CFDictionarySetValue(_proxySettings.get(), kCFStreamPropertySOCKSVersion, kCFStreamSocketSOCKSVersion4);
#endif
    }
}

IceObjC::Instance::~Instance()
{
}

void
IceObjC::Instance::setupStreams(CFReadStreamRef readStream,
                                CFWriteStreamRef writeStream,
                                bool server,
                                const string& /*host*/) const
{
    if(!server && _proxySettings)
    {
        if(!CFReadStreamSetProperty(readStream, kCFStreamPropertySOCKSProxy, _proxySettings.get()) ||
           !CFWriteStreamSetProperty(writeStream, kCFStreamPropertySOCKSProxy, _proxySettings.get()))
        {
            throw Ice::SyscallException(__FILE__, __LINE__);
        }
    }
}

IceObjC::Instance*
IceObjC::Instance::clone(const ProtocolInstancePtr& instance)
{
    return new Instance(_communicator, instance->type(), instance->protocol(), instance->secure());
}

IceObjC::StreamEndpointI::StreamEndpointI(const InstancePtr& instance, const string& ho, Int po,
                                          const Address& sourceAddr, Int ti, const string& conId, bool co) :
    IceInternal::IPEndpointI(instance, ho, po, sourceAddr, conId),
    _streamInstance(instance),
    _timeout(ti),
    _compress(co)
{
}

IceObjC::StreamEndpointI::StreamEndpointI(const InstancePtr& instance) :
    IceInternal::IPEndpointI(instance),
    _streamInstance(instance),
    _timeout(instance->defaultTimeout()),
    _compress(false)
{
}

IceObjC::StreamEndpointI::StreamEndpointI(const InstancePtr& instance, Ice::InputStream* s) :
    IPEndpointI(instance, s),
    _streamInstance(instance),
    _timeout(-1),
    _compress(false)
{
    s->read(const_cast<Int&>(_timeout));
    s->read(const_cast<bool&>(_compress));
}

EndpointInfoPtr
IceObjC::StreamEndpointI::getInfo() const noexcept
{
    auto info = make_shared<InfoI<Ice::TCPEndpointInfo>>(const_cast<StreamEndpointI*>(this)->shared_from_this());
    IPEndpointI::fillEndpointInfo(info.get());
    info->timeout = _timeout;
    info->compress = _compress;
    return info;
}

Int
IceObjC::StreamEndpointI::timeout() const
{
    return _timeout;
}

EndpointIPtr
IceObjC::StreamEndpointI::timeout(Int t) const
{
    if(t == _timeout)
    {
        return const_cast<StreamEndpointI*>(this)->shared_from_this();
    }
    else
    {
        return make_shared<StreamEndpointI>(_streamInstance, _host, _port, _sourceAddr, t, _connectionId, _compress);
    }
}

bool
IceObjC::StreamEndpointI::compress() const
{
    return _compress;
}

EndpointIPtr
IceObjC::StreamEndpointI::compress(bool c) const
{
    if(c == _compress)
    {
        return const_cast<StreamEndpointI*>(this)->shared_from_this();
    }
    else
    {
        return make_shared<StreamEndpointI>(_streamInstance, _host, _port, _sourceAddr, _timeout, _connectionId, c);
    }
}

bool
IceObjC::StreamEndpointI::datagram() const
{
    return false;
}

bool
IceObjC::StreamEndpointI::secure() const
{
    return _streamInstance->secure();
}

void
IceObjC::StreamEndpointI::connectorsAsync(
    Ice::EndpointSelectionType /*selType*/,
    function<void(vector<IceInternal::ConnectorPtr>)> response,
    function<void(exception_ptr)>) const
{
    vector<ConnectorPtr> connectors;
    connectors.emplace_back(make_shared<StreamConnector>(_streamInstance, _host, _port, _timeout, _connectionId));
    response(std::move(connectors));
}

TransceiverPtr
IceObjC::StreamEndpointI::transceiver() const
{
    return 0;
}

AcceptorPtr
IceObjC::StreamEndpointI::acceptor(const string&) const
{
<<<<<<< HEAD
    return make_shared<StreamAcceptor>(const_cast<StreamEndpointI*>(this)->shared_from_this(), _streamInstance, _host, _port);
=======
    return new StreamAcceptor(const_cast<StreamEndpointI*>(this)->shared_from_this(), _streamInstance, _host, _port);
>>>>>>> d588c38a
}

IceObjC::StreamEndpointIPtr
IceObjC::StreamEndpointI::endpoint(const StreamAcceptorPtr& a) const
{
    int port = a->effectivePort();
    if(port == _port)
    {
        return dynamic_pointer_cast<StreamEndpointI>(const_cast<StreamEndpointI*>(this)->shared_from_this());
    }
    else
    {
        return make_shared<StreamEndpointI>(_streamInstance, _host, port, _sourceAddr, _timeout, _connectionId,
                                            _compress);
    }
}

string
IceObjC::StreamEndpointI::options() const
{
    //
    // WARNING: Certain features, such as proxy validation in Glacier2,
    // depend on the format of proxy strings. Changes to toString() and
    // methods called to generate parts of the reference string could break
    // these features. Please review for all features that depend on the
    // format of proxyToString() before changing this and related code.
    //
    ostringstream s;

    s << IPEndpointI::options();

    if(_timeout == -1)
    {
        s << " -t infinite";
    }
    else
    {
        s << " -t " << _timeout;
    }

    if(_compress)
    {
        s << " -z";
    }

    return s.str();
}

bool
IceObjC::StreamEndpointI::operator==(const Endpoint& r) const
{
    if(!IPEndpointI::operator==(r))
    {
        return false;
    }

    const StreamEndpointI* p = dynamic_cast<const StreamEndpointI*>(&r);
    if(!p)
    {
        return false;
    }

    if(this == p)
    {
        return true;
    }

    if(_timeout != p->_timeout)
    {
        return false;
    }

    if(_compress != p->_compress)
    {
        return false;
    }

    return true;
}

bool
IceObjC::StreamEndpointI::operator<(const Endpoint& r) const
{
    const StreamEndpointI* p = dynamic_cast<const StreamEndpointI*>(&r);
    if(!p)
    {
        const IceInternal::EndpointI* e = dynamic_cast<const IceInternal::EndpointI*>(&r);
        if(!e)
        {
            return false;
        }
        return type() < e->type();
    }

    if(this == p)
    {
        return false;
    }

    if(_timeout < p->_timeout)
    {
        return true;
    }
    else if(p->_timeout < _timeout)
    {
        return false;
    }

    if(!_compress && p->_compress)
    {
        return true;
    }
    else if(p->_compress < _compress)
    {
        return false;
    }

    return IPEndpointI::operator<(r);
}

void
IceObjC::StreamEndpointI::streamWriteImpl(Ice::OutputStream* s) const
{
    IPEndpointI::streamWriteImpl(s);
    s->write(_timeout);
    s->write(_compress);
}

void
IceObjC::StreamEndpointI::hashInit(Ice::Int& h) const
{
    IPEndpointI::hashInit(h);
    hashAdd(h, _timeout);
    hashAdd(h, _compress);
}

bool
IceObjC::StreamEndpointI::checkOption(const string& option, const string& argument, const string& endpoint)
{
    if(IPEndpointI::checkOption(option, argument, endpoint))
    {
        return true;
    }

    switch(option[1])
    {
    case 't':
    {
        if(argument.empty())
        {
            throw EndpointParseException(__FILE__, __LINE__, "no argument provided for -t option in endpoint " +
                                         endpoint);
        }

        if(argument == "infinite")
        {
            const_cast<Int&>(_timeout) = -1;
        }
        else
        {
            istringstream t(argument);
            if(!(t >> const_cast<Int&>(_timeout)) || !t.eof() || _timeout < 1)
            {
                throw EndpointParseException(__FILE__, __LINE__, "invalid timeout value `" + argument +
                                             "' in endpoint " + endpoint);
            }
        }
        return true;
    }

    case 'z':
    {
        if(!argument.empty())
        {
            throw EndpointParseException(__FILE__, __LINE__, "unexpected argument `" + argument +
                                         "' provided for -z option in " + endpoint);
        }
        const_cast<bool&>(_compress) = true;
        return true;
    }

    default:
    {
        return false;
    }
    }
}

ConnectorPtr
IceObjC::StreamEndpointI::createConnector(const Address& /*address*/, const NetworkProxyPtr& /*proxy*/) const
{
    assert(false);
    return 0;
}

IPEndpointIPtr
IceObjC::StreamEndpointI::createEndpoint(const string& host, int port, const string& connectionId) const
{
    return make_shared<StreamEndpointI>(_streamInstance, host, port, _sourceAddr, _timeout, connectionId,
                                        _compress);
}

IceObjC::StreamEndpointFactory::StreamEndpointFactory(const InstancePtr& instance) : _instance(instance)
{
}

IceObjC::StreamEndpointFactory::~StreamEndpointFactory()
{
}

Short
IceObjC::StreamEndpointFactory::type() const
{
    return _instance->type();
}

string
IceObjC::StreamEndpointFactory::protocol() const
{
    return _instance->protocol();
}

EndpointIPtr
IceObjC::StreamEndpointFactory::create(vector<string>& args, bool oaEndpoint) const
{
    IPEndpointIPtr endpt = make_shared<StreamEndpointI>(_instance);
    endpt->initWithOptions(args, oaEndpoint);
    return endpt;
}

EndpointIPtr
IceObjC::StreamEndpointFactory::read(Ice::InputStream* s) const
{
    return make_shared<StreamEndpointI>(_instance, s);
}

void
IceObjC::StreamEndpointFactory::destroy()
{
    _instance = 0;
}

EndpointFactoryPtr
IceObjC::StreamEndpointFactory::clone(const ProtocolInstancePtr& instance) const
{
    return make_shared<StreamEndpointFactory>(_instance->clone(instance));
}
#endif<|MERGE_RESOLUTION|>--- conflicted
+++ resolved
@@ -220,11 +220,11 @@
 AcceptorPtr
 IceObjC::StreamEndpointI::acceptor(const string&) const
 {
-<<<<<<< HEAD
-    return make_shared<StreamAcceptor>(const_cast<StreamEndpointI*>(this)->shared_from_this(), _streamInstance, _host, _port);
-=======
-    return new StreamAcceptor(const_cast<StreamEndpointI*>(this)->shared_from_this(), _streamInstance, _host, _port);
->>>>>>> d588c38a
+    return make_shared<StreamAcceptor>(
+        const_cast<StreamEndpointI*>(this)->shared_from_this(),
+        _streamInstance,
+        _host,
+        _port);
 }
 
 IceObjC::StreamEndpointIPtr
