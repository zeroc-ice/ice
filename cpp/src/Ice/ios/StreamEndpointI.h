--- conflicted
+++ resolved
@@ -129,11 +129,6 @@
     StreamEndpointFactory(const InstancePtr&);
     ~StreamEndpointFactory() = default;
 
-<<<<<<< HEAD
-=======
-    ~StreamEndpointFactory() final;
-
->>>>>>> d588c38a
     Ice::Short type() const final;
     std::string protocol() const final;
     IceInternal::EndpointIPtr create(std::vector<std::string>&, bool) const final;
