--- conflicted
+++ resolved
@@ -536,11 +536,7 @@
         }
     }
 
-<<<<<<< HEAD
     CFIndex error = CFErrorGetCode(err.get());
-=======
-    long error = CFErrorGetCode(err.get());
->>>>>>> d44f1fb1
     if(error == kCFHostErrorHostNotFound || error == kCFHostErrorUnknown)
     {
         int rs = 0;
@@ -556,9 +552,5 @@
         throw DNSException(file, line, rs, _host);
     }
     throw CFNetworkException(file, line, static_cast<int>(CFErrorGetCode(err.get())), fromCFString(domain));
-<<<<<<< HEAD
-}
-#endif
-=======
-}
->>>>>>> d44f1fb1
+}
+#endif