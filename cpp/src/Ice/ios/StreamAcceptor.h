//
// Copyright (c) ZeroC, Inc. All rights reserved.
//

#ifndef ICE_STREAM_ACCEPTOR_H
#define ICE_STREAM_ACCEPTOR_H

#include <Ice/TransceiverF.h>
#include <Ice/Acceptor.h>

namespace IceObjC
{

class StreamEndpointI;
using StreamEndpointIPtr = std::shared_ptr<StreamEndpointI>;

<<<<<<< HEAD
class StreamAcceptor : public IceInternal::Acceptor, public IceInternal::NativeInfo,  public std::enable_shared_from_this<StreamAcceptor>
=======
class StreamAcceptor final : public IceInternal::Acceptor, public IceInternal::NativeInfo
>>>>>>> d588c38a
{
public:
    StreamAcceptor(const StreamEndpointIPtr&, const InstancePtr&, const std::string&, int);
    virtual ~StreamAcceptor();

    StreamAcceptor(const StreamEndpointIPtr&, const InstancePtr&, const std::string&, int);
    ~StreamAcceptor();

    IceInternal::NativeInfoPtr getNativeInfo() final;
    void close() final;
    IceInternal::EndpointIPtr listen() final;
    IceInternal::TransceiverPtr accept() final;
    std::string protocol() const final;
    std::string toString() const final;
    std::string toDetailedString() const final;

    int effectivePort() const;

private:

<<<<<<< HEAD
    friend class StreamEndpointI;

=======
>>>>>>> d588c38a
    StreamEndpointIPtr _endpoint;
    InstancePtr _instance;
    int _backlog;
    IceInternal::Address _addr;
};

}

#endif<|MERGE_RESOLUTION|>--- conflicted
+++ resolved
@@ -14,16 +14,9 @@
 class StreamEndpointI;
 using StreamEndpointIPtr = std::shared_ptr<StreamEndpointI>;
 
-<<<<<<< HEAD
-class StreamAcceptor : public IceInternal::Acceptor, public IceInternal::NativeInfo,  public std::enable_shared_from_this<StreamAcceptor>
-=======
-class StreamAcceptor final : public IceInternal::Acceptor, public IceInternal::NativeInfo
->>>>>>> d588c38a
+class StreamAcceptor final : public IceInternal::Acceptor, public IceInternal::NativeInfo,  public std::enable_shared_from_this<StreamAcceptor>
 {
 public:
-    StreamAcceptor(const StreamEndpointIPtr&, const InstancePtr&, const std::string&, int);
-    virtual ~StreamAcceptor();
-
     StreamAcceptor(const StreamEndpointIPtr&, const InstancePtr&, const std::string&, int);
     ~StreamAcceptor();
 
@@ -39,11 +32,8 @@
 
 private:
 
-<<<<<<< HEAD
     friend class StreamEndpointI;
 
-=======
->>>>>>> d588c38a
     StreamEndpointIPtr _endpoint;
     InstancePtr _instance;
     int _backlog;
