//
// Copyright (c) ZeroC, Inc. All rights reserved.
//

#include <Ice/ConnectRequestHandler.h>
#include <Ice/ConnectionRequestHandler.h>
#include <Ice/RequestHandlerFactory.h>
#include <Ice/Instance.h>
#include <Ice/Proxy.h>
#include <Ice/ConnectionI.h>
#include <Ice/RouterInfo.h>
#include <Ice/OutgoingAsync.h>
#include <Ice/Protocol.h>
#include <Ice/Properties.h>
#include <Ice/ThreadPool.h>
#include <Ice/ProxyFactory.h>

using namespace std;
using namespace IceInternal;

ConnectRequestHandler::ConnectRequestHandler(const ReferencePtr& ref) :
    RequestHandler(ref),
    _initialized(false),
    _flushing(false)
{
}

RequestHandlerPtr
ConnectRequestHandler::connect()
{
    unique_lock lock(_mutex);
    return _requestHandler ? _requestHandler : shared_from_this();
}

AsyncStatus
ConnectRequestHandler::sendAsyncRequest(const ProxyOutgoingAsyncBasePtr& out)
{
    {
        unique_lock lock(_mutex);
        if(!_initialized)
        {
            out->cancelable(shared_from_this()); // This will throw if the request is canceled
        }

        if(!initialized(lock))
        {
            _requests.push_back(out);
            return AsyncStatusQueued;
        }
    }
    return out->invokeRemote(_connection, _compress, _response);
}

void
ConnectRequestHandler::asyncRequestCanceled(const OutgoingAsyncBasePtr& outAsync, exception_ptr ex)
{
    {
        unique_lock lock(_mutex);
        if(_exception)
        {
            return; // The request has been notified of a failure already.
        }

        if(!initialized(lock))
        {
            for(deque<ProxyOutgoingAsyncBasePtr>::iterator p = _requests.begin(); p != _requests.end(); ++p)
            {
                if(p->get() == outAsync.get())
                {
                    _requests.erase(p);
                    if(outAsync->exception(ex))
                    {
                        outAsync->invokeExceptionAsync();
                    }
                    return;
                }
            }
        }
    }
    _connection->asyncRequestCanceled(outAsync, ex);
}

Ice::ConnectionIPtr
ConnectRequestHandler::getConnection()
{
    lock_guard lock(_mutex);
    //
    // First check for the connection, it's important otherwise the user could first get a connection
    // and then the exception if he tries to obtain the proxy cached connection mutiple times (the
    // exception can be set after the connection is set if the flush of pending requests fails).
    //
    if(_connection)
    {
        return _connection;
    }
    else if(_exception)
    {
        rethrow_exception(_exception);
    }
    return nullptr;
}

Ice::ConnectionIPtr
ConnectRequestHandler::waitForConnection()
{
    unique_lock lock(_mutex);
    if(_exception)
    {
        throw RetryException(_exception);
    }
    //
    // Wait for the connection establishment to complete or fail.
    //
    _conditionVariable.wait(lock, [this] { return _initialized || _exception; });

    if(_exception)
    {
        rethrow_exception(_exception);
    }
    else
    {
        return _connection;
    }
}

void
ConnectRequestHandler::setConnection(const Ice::ConnectionIPtr& connection, bool compress)
{
    {
        lock_guard lock(_mutex);
        assert(!_flushing && !_exception && !_connection);
        _connection = connection;
        _compress = compress;
    }

    //
    // If this proxy is for a non-local object, and we are using a router, then
    // add this proxy to the router info object.
    //
    RouterInfoPtr ri = _reference->getRouterInfo();
<<<<<<< HEAD
    Ice::ObjectPrxPtr proxy = _reference->getInstance()->proxyFactory()->referenceToProxy(_reference);
    if(ri && !ri->addProxy(proxy, shared_from_this()))
=======

    if (ri)
>>>>>>> 20f1111f
    {
        auto self = shared_from_this();
        if (!ri->addProxyAsync(
                _proxy,
                [self] { self->addedProxy(); },
                [self](exception_ptr ex) { self->setException(ex); }))
        {
            return; // The request handler will be initialized once addProxyAsync completes.
        }
    }

    //
    // We can now send the queued requests.
    //
    flushRequests();
}

void
ConnectRequestHandler::setException(exception_ptr ex)
{
    {
        lock_guard lock(_mutex);
        assert(!_flushing && !_initialized && !_exception);
        _flushing = true; // Ensures request handler is removed before processing new requests.
        _exception = ex;
    }

    //
    // NOTE: remove the request handler *before* notifying the requests that the connection
    // failed. It's important to ensure that future invocations will obtain a new connect
    // request handler once invocations are notified.
    //
    try
    {
        _reference->getInstance()->requestHandlerFactory()->removeRequestHandler(_reference, shared_from_this());
    }
    catch(const Ice::CommunicatorDestroyedException&)
    {
        // Ignore
    }

    for (deque<ProxyOutgoingAsyncBasePtr>::const_iterator p = _requests.begin(); p != _requests.end(); ++p)
    {
        if ((*p)->exception(ex))
        {
            (*p)->invokeExceptionAsync();
        }
    }

    _requests.clear();

    {
        lock_guard lock(_mutex);
        _flushing = false;
        _conditionVariable.notify_all();
    }
}

void
ConnectRequestHandler::addedProxy()
{
    //
    // The proxy was added to the router info, we're now ready to send the
    // queued requests.
    //
    flushRequests();
}

bool
ConnectRequestHandler::initialized(unique_lock<mutex>& lock)
{
    // Must be called with the mutex locked.

    if(_initialized)
    {
        assert(_connection);
        return true;
    }
    else
    {
        _conditionVariable.wait(lock, [this] { return !_flushing; });

        if(_exception)
        {
            if(_connection)
            {
                //
                // Only throw if the connection didn't get established. If
                // it died after being established, we allow the caller to
                // retry the connection establishment by not throwing here
                // (the connection will throw RetryException).
                //
                return true;
            }
            rethrow_exception(_exception);
        }
        else
        {
            return _initialized;
        }
    }
}

void
ConnectRequestHandler::flushRequests()
{
    {
        lock_guard lock(_mutex);
        assert(_connection && !_initialized);

        //
        // We set the _flushing flag to true to prevent any additional queuing. Callers
        // might block for a little while as the queued requests are being sent but this
        // shouldn't be an issue as the request sends are non-blocking.
        //
        _flushing = true;
    }

    exception_ptr exception;
    while(!_requests.empty()) // _requests is immutable when _flushing = true
    {
        ProxyOutgoingAsyncBasePtr& req = _requests.front();
        try
        {
            if(req->invokeRemote(_connection, _compress, _response) & AsyncStatusInvokeSentCallback)
            {
                req->invokeSentAsync();
            }
        }
        catch(const RetryException& ex)
        {
            exception = ex.get();

            // Remove the request handler before retrying.
            _reference->getInstance()->requestHandlerFactory()->removeRequestHandler(_reference, shared_from_this());

            req->retryException();
        }
        catch(const Ice::LocalException&)
        {
            exception = current_exception();

            if(req->exception(exception))
            {
                req->invokeExceptionAsync();
            }
        }
        _requests.pop_front();
    }

    {
        lock_guard lock(_mutex);
        assert(!_initialized);
        swap(_exception, exception);
        _initialized = !_exception;
        _flushing = false;

        //
        // Only remove once all the requests are flushed to
        // guarantee serialization.
        //
        _reference->getInstance()->requestHandlerFactory()->removeRequestHandler(_reference, shared_from_this());

        _conditionVariable.notify_all();
    }
}<|MERGE_RESOLUTION|>--- conflicted
+++ resolved
@@ -134,21 +134,15 @@
     }
 
     //
-    // If this proxy is for a non-local object, and we are using a router, then
-    // add this proxy to the router info object.
+    // If we are using a router, add this proxy to the router info object.
     //
     RouterInfoPtr ri = _reference->getRouterInfo();
-<<<<<<< HEAD
-    Ice::ObjectPrxPtr proxy = _reference->getInstance()->proxyFactory()->referenceToProxy(_reference);
-    if(ri && !ri->addProxy(proxy, shared_from_this()))
-=======
 
     if (ri)
->>>>>>> 20f1111f
     {
         auto self = shared_from_this();
         if (!ri->addProxyAsync(
-                _proxy,
+                _reference->getInstance()->proxyFactory()->referenceToProxy(_reference),
                 [self] { self->addedProxy(); },
                 [self](exception_ptr ex) { self->setException(ex); }))
         {
