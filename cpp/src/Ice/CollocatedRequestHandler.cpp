--- conflicted
+++ resolved
@@ -18,42 +18,6 @@
 
 namespace
 {
-<<<<<<< HEAD
-    class ExecuteDispatchAll final : public ExecutorWorkItem
-    {
-    public:
-        ExecuteDispatchAll(
-            const OutgoingAsyncBasePtr& outAsync,
-            InputStream& stream,
-            const CollocatedRequestHandlerPtr& handler,
-            int32_t requestId,
-            int32_t dispatchCount)
-            : _outAsync(outAsync),
-              _stream(std::move(stream)),
-              _handler(handler),
-              _requestId(requestId),
-              _dispatchCount(dispatchCount)
-        {
-        }
-
-        void run() final
-        {
-            if (_handler->sentAsync(_outAsync.get()))
-            {
-                _handler->dispatchAll(_stream, _requestId, _dispatchCount);
-            }
-        }
-
-    private:
-        OutgoingAsyncBasePtr _outAsync;
-        InputStream _stream;
-        CollocatedRequestHandlerPtr _handler;
-        int32_t _requestId;
-        int32_t _dispatchCount;
-    };
-
-=======
->>>>>>> 409e40d5
     void fillInValue(OutputStream* os, int pos, int32_t value)
     {
         const byte* p = reinterpret_cast<const byte*>(&value);
