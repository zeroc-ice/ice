﻿<?xml version="1.0" encoding="utf-8"?>
<Project ToolsVersion="4.0" xmlns="http://schemas.microsoft.com/developer/msbuild/2003">
  <ItemGroup>
    <Filter Include="Source Files">
      <UniqueIdentifier>{10409629-905B-4370-AAEE-B0458725C38C}</UniqueIdentifier>
      <Extensions>cpp;c;cc;cxx;def;odl;idl;hpj;bat;asm;asmx</Extensions>
    </Filter>
    <Filter Include="Header Files">
      <UniqueIdentifier>{605E3CFB-F312-46C4-ABF2-A8E26A66E152}</UniqueIdentifier>
      <Extensions>h;hh;hpp;hxx;hm;inl;inc;xsd</Extensions>
    </Filter>
    <Filter Include="Resource Files">
      <UniqueIdentifier>{7191E98D-DD02-4836-934B-E25571A72CDD}</UniqueIdentifier>
      <Extensions>rc;ico;cur;bmp;dlg;rc2;rct;bin;rgs;gif;jpg;jpeg;jpe;resx;tiff;tif;png;wav;mfcribbon-ms</Extensions>
    </Filter>
    <Filter Include="Slice Files">
      <UniqueIdentifier>{76D8992F-EDA3-4FAE-B303-05D9A03B2125}</UniqueIdentifier>
      <Extensions>ice</Extensions>
    </Filter>
    <Filter Include="Resource Files\Win32">
      <UniqueIdentifier>{1c1296c4-dd4b-420f-8e31-fbf5993a5c28}</UniqueIdentifier>
    </Filter>
    <Filter Include="Resource Files\x64">
      <UniqueIdentifier>{c280c0f1-e313-436a-9966-234aff49a6ea}</UniqueIdentifier>
    </Filter>
    <Filter Include="Resource Files\x64\Debug">
      <UniqueIdentifier>{7ece7fb8-49d8-4051-8d17-2e2e38cea90c}</UniqueIdentifier>
    </Filter>
    <Filter Include="Resource Files\x64\Release">
      <UniqueIdentifier>{3e379faf-c6c1-4ece-8cce-42f0121006e5}</UniqueIdentifier>
    </Filter>
    <Filter Include="Resource Files\Win32\Debug">
      <UniqueIdentifier>{e411c020-22be-424c-9a70-605e8d4fa06c}</UniqueIdentifier>
    </Filter>
    <Filter Include="Resource Files\Win32\Release">
      <UniqueIdentifier>{3dc1cea9-e62c-4da9-8654-3a358e27a2b4}</UniqueIdentifier>
    </Filter>
    <Filter Include="Source Files\Win32">
      <UniqueIdentifier>{2a73cac1-73f5-4c26-86d9-ea2fb5174687}</UniqueIdentifier>
    </Filter>
    <Filter Include="Source Files\Win32\Debug">
      <UniqueIdentifier>{8f6918f6-4939-479d-8d59-aec203c3a608}</UniqueIdentifier>
    </Filter>
    <Filter Include="Header Files\Win32">
      <UniqueIdentifier>{2ec9c6f6-a705-42e0-b4e3-249cea21bab5}</UniqueIdentifier>
    </Filter>
    <Filter Include="Header Files\Win32\Debug">
      <UniqueIdentifier>{b9f3875a-5a8b-44ac-937b-c8872d43e684}</UniqueIdentifier>
    </Filter>
    <Filter Include="Source Files\x64">
      <UniqueIdentifier>{7fc12f50-71b7-471e-a537-c4b42dac1654}</UniqueIdentifier>
    </Filter>
    <Filter Include="Source Files\x64\Debug">
      <UniqueIdentifier>{cccab72e-1120-4343-8390-810a0deeefdb}</UniqueIdentifier>
    </Filter>
    <Filter Include="Header Files\x64">
      <UniqueIdentifier>{dc4de605-8105-436b-bf9e-e67775ddfd3f}</UniqueIdentifier>
    </Filter>
    <Filter Include="Header Files\x64\Debug">
      <UniqueIdentifier>{a534641f-afba-4a5c-a89e-1170f0f7a5c6}</UniqueIdentifier>
    </Filter>
    <Filter Include="Source Files\Win32\Release">
      <UniqueIdentifier>{ad43740b-66eb-43ea-9b0b-2dd3a07cefab}</UniqueIdentifier>
    </Filter>
    <Filter Include="Header Files\Win32\Release">
      <UniqueIdentifier>{2467dd5d-5a35-4a5b-ab85-0cdfaed7a3a5}</UniqueIdentifier>
    </Filter>
    <Filter Include="Source Files\x64\Release">
      <UniqueIdentifier>{a523c5a1-c83b-4c8f-9c0f-61402d19a8da}</UniqueIdentifier>
    </Filter>
    <Filter Include="Header Files\x64\Release">
      <UniqueIdentifier>{efb1387e-a41e-4b1e-958c-88d9bb342a60}</UniqueIdentifier>
    </Filter>
    <Filter Include="Source Files\IceSSL">
      <UniqueIdentifier>{9e29ae46-f871-4a8f-aeee-60426e193a89}</UniqueIdentifier>
    </Filter>
  </ItemGroup>
  <ItemGroup>
    <ResourceCompile Include="..\..\Ice.rc">
      <Filter>Resource Files</Filter>
    </ResourceCompile>
    <ResourceCompile Include="Win32\Debug\EventLoggerMsg.rc">
      <Filter>Resource Files\Win32\Debug</Filter>
    </ResourceCompile>
    <ResourceCompile Include="Win32\Release\EventLoggerMsg.rc">
      <Filter>Resource Files\Win32\Release</Filter>
    </ResourceCompile>
    <ResourceCompile Include="x64\Debug\EventLoggerMsg.rc">
      <Filter>Resource Files\x64\Debug</Filter>
    </ResourceCompile>
    <ResourceCompile Include="x64\Release\EventLoggerMsg.rc">
      <Filter>Resource Files\x64\Release</Filter>
    </ResourceCompile>
  </ItemGroup>
  <ItemGroup>
    <ClCompile Include="Win32\Debug\BuiltinSequences.cpp">
      <Filter>Source Files\Win32\Debug</Filter>
    </ClCompile>
    <ClCompile Include="Win32\Debug\EndpointTypes.cpp">
      <Filter>Source Files\Win32\Debug</Filter>
    </ClCompile>
    <ClCompile Include="Win32\Debug\Identity.cpp">
      <Filter>Source Files\Win32\Debug</Filter>
    </ClCompile>
    <ClCompile Include="Win32\Debug\Locator.cpp">
      <Filter>Source Files\Win32\Debug</Filter>
    </ClCompile>
    <ClCompile Include="Win32\Debug\Metrics.cpp">
      <Filter>Source Files\Win32\Debug</Filter>
    </ClCompile>
    <ClCompile Include="Win32\Debug\Process.cpp">
      <Filter>Source Files\Win32\Debug</Filter>
    </ClCompile>
    <ClCompile Include="Win32\Debug\PropertiesAdmin.cpp">
      <Filter>Source Files\Win32\Debug</Filter>
    </ClCompile>
    <ClCompile Include="Win32\Debug\RemoteLogger.cpp">
      <Filter>Source Files\Win32\Debug</Filter>
    </ClCompile>
    <ClCompile Include="Win32\Debug\Router.cpp">
      <Filter>Source Files\Win32\Debug</Filter>
    </ClCompile>
    <ClCompile Include="Win32\Debug\Version.cpp">
      <Filter>Source Files\Win32\Debug</Filter>
    </ClCompile>
    <ClCompile Include="x64\Debug\BuiltinSequences.cpp">
      <Filter>Source Files\x64\Debug</Filter>
    </ClCompile>
    <ClCompile Include="x64\Debug\EndpointTypes.cpp">
      <Filter>Source Files\x64\Debug</Filter>
    </ClCompile>
    <ClCompile Include="x64\Debug\Identity.cpp">
      <Filter>Source Files\x64\Debug</Filter>
    </ClCompile>
    <ClCompile Include="x64\Debug\Locator.cpp">
      <Filter>Source Files\x64\Debug</Filter>
    </ClCompile>
    <ClCompile Include="x64\Debug\Metrics.cpp">
      <Filter>Source Files\x64\Debug</Filter>
    </ClCompile>
    <ClCompile Include="x64\Debug\Process.cpp">
      <Filter>Source Files\x64\Debug</Filter>
    </ClCompile>
    <ClCompile Include="x64\Debug\PropertiesAdmin.cpp">
      <Filter>Source Files\x64\Debug</Filter>
    </ClCompile>
    <ClCompile Include="x64\Debug\RemoteLogger.cpp">
      <Filter>Source Files\x64\Debug</Filter>
    </ClCompile>
    <ClCompile Include="x64\Debug\Router.cpp">
      <Filter>Source Files\x64\Debug</Filter>
    </ClCompile>
    <ClCompile Include="x64\Debug\Version.cpp">
      <Filter>Source Files\x64\Debug</Filter>
    </ClCompile>
    <ClCompile Include="Win32\Release\BuiltinSequences.cpp">
      <Filter>Source Files\Win32\Release</Filter>
    </ClCompile>
    <ClCompile Include="Win32\Release\EndpointTypes.cpp">
      <Filter>Source Files\Win32\Release</Filter>
    </ClCompile>
    <ClCompile Include="Win32\Release\Identity.cpp">
      <Filter>Source Files\Win32\Release</Filter>
    </ClCompile>
    <ClCompile Include="Win32\Release\Locator.cpp">
      <Filter>Source Files\Win32\Release</Filter>
    </ClCompile>
    <ClCompile Include="Win32\Release\Metrics.cpp">
      <Filter>Source Files\Win32\Release</Filter>
    </ClCompile>
    <ClCompile Include="Win32\Release\Process.cpp">
      <Filter>Source Files\Win32\Release</Filter>
    </ClCompile>
    <ClCompile Include="Win32\Release\PropertiesAdmin.cpp">
      <Filter>Source Files\Win32\Release</Filter>
    </ClCompile>
    <ClCompile Include="Win32\Release\RemoteLogger.cpp">
      <Filter>Source Files\Win32\Release</Filter>
    </ClCompile>
    <ClCompile Include="Win32\Release\Router.cpp">
      <Filter>Source Files\Win32\Release</Filter>
    </ClCompile>
    <ClCompile Include="Win32\Release\Version.cpp">
      <Filter>Source Files\Win32\Release</Filter>
    </ClCompile>
    <ClCompile Include="x64\Release\BuiltinSequences.cpp">
      <Filter>Source Files\x64\Release</Filter>
    </ClCompile>
    <ClCompile Include="x64\Release\EndpointTypes.cpp">
      <Filter>Source Files\x64\Release</Filter>
    </ClCompile>
    <ClCompile Include="x64\Release\Identity.cpp">
      <Filter>Source Files\x64\Release</Filter>
    </ClCompile>
    <ClCompile Include="x64\Release\Locator.cpp">
      <Filter>Source Files\x64\Release</Filter>
    </ClCompile>
    <ClCompile Include="x64\Release\Metrics.cpp">
      <Filter>Source Files\x64\Release</Filter>
    </ClCompile>
    <ClCompile Include="x64\Release\Process.cpp">
      <Filter>Source Files\x64\Release</Filter>
    </ClCompile>
    <ClCompile Include="x64\Release\PropertiesAdmin.cpp">
      <Filter>Source Files\x64\Release</Filter>
    </ClCompile>
    <ClCompile Include="x64\Release\RemoteLogger.cpp">
      <Filter>Source Files\x64\Release</Filter>
    </ClCompile>
    <ClCompile Include="x64\Release\Router.cpp">
      <Filter>Source Files\x64\Release</Filter>
    </ClCompile>
    <ClCompile Include="x64\Release\Version.cpp">
      <Filter>Source Files\x64\Release</Filter>
    </ClCompile>
    <ClCompile Include="..\..\..\IceUtil\ConsoleUtil.cpp">
      <Filter>Source Files</Filter>
    </ClCompile>
    <ClCompile Include="..\..\..\IceUtil\CtrlCHandler.cpp">
      <Filter>Source Files</Filter>
    </ClCompile>
    <ClCompile Include="..\..\..\IceUtil\FileUtil.cpp">
      <Filter>Source Files</Filter>
    </ClCompile>
    <ClCompile Include="..\..\..\IceUtil\Options.cpp">
      <Filter>Source Files</Filter>
    </ClCompile>
    <ClCompile Include="..\..\..\IceUtil\OutputUtil.cpp">
      <Filter>Source Files</Filter>
    </ClCompile>
    <ClCompile Include="..\..\..\IceUtil\Random.cpp">
      <Filter>Source Files</Filter>
    </ClCompile>
    <ClCompile Include="..\..\..\IceUtil\StringConverter.cpp">
      <Filter>Source Files</Filter>
    </ClCompile>
    <ClCompile Include="..\..\..\IceUtil\StringUtil.cpp">
      <Filter>Source Files</Filter>
    </ClCompile>
    <ClCompile Include="..\..\..\IceUtil\UtilException.cpp">
      <Filter>Source Files</Filter>
    </ClCompile>
    <ClCompile Include="..\..\..\IceUtil\UUID.cpp">
      <Filter>Source Files</Filter>
    </ClCompile>
    <ClCompile Include="..\..\ACM.cpp">
      <Filter>Source Files</Filter>
    </ClCompile>
    <ClCompile Include="..\..\ArgVector.cpp">
      <Filter>Source Files</Filter>
    </ClCompile>
    <ClCompile Include="..\..\Base64.cpp">
      <Filter>Source Files</Filter>
    </ClCompile>
    <ClCompile Include="..\..\BatchRequestQueue.cpp">
      <Filter>Source Files</Filter>
    </ClCompile>
    <ClCompile Include="..\..\Buffer.cpp">
      <Filter>Source Files</Filter>
    </ClCompile>
    <ClCompile Include="..\..\CollocatedRequestHandler.cpp">
      <Filter>Source Files</Filter>
    </ClCompile>
    <ClCompile Include="..\..\ConnectionFactory.cpp">
      <Filter>Source Files</Filter>
    </ClCompile>
    <ClCompile Include="..\..\ConnectionI.cpp">
      <Filter>Source Files</Filter>
    </ClCompile>
    <ClCompile Include="..\..\Current.cpp">
      <Filter>Source Files</Filter>
    </ClCompile>
    <ClCompile Include="..\..\FixedRequestHandler.cpp">
      <Filter>Source Files</Filter>
    </ClCompile>
    <ClCompile Include="..\..\ConnectRequestHandler.cpp">
      <Filter>Source Files</Filter>
    </ClCompile>
    <ClCompile Include="..\..\DefaultsAndOverrides.cpp">
      <Filter>Source Files</Filter>
    </ClCompile>
    <ClCompile Include="..\..\DLLMain.cpp">
      <Filter>Source Files</Filter>
    </ClCompile>
    <ClCompile Include="..\..\DynamicLibrary.cpp">
      <Filter>Source Files</Filter>
    </ClCompile>
    <ClCompile Include="..\..\EndpointFactory.cpp">
      <Filter>Source Files</Filter>
    </ClCompile>
    <ClCompile Include="..\..\EndpointFactoryManager.cpp">
      <Filter>Source Files</Filter>
    </ClCompile>
    <ClCompile Include="..\..\EndpointI.cpp">
      <Filter>Source Files</Filter>
    </ClCompile>
    <ClCompile Include="..\..\EventHandler.cpp">
      <Filter>Source Files</Filter>
    </ClCompile>
    <ClCompile Include="..\..\Exception.cpp">
      <Filter>Source Files</Filter>
    </ClCompile>
    <ClCompile Include="..\..\FactoryTable.cpp">
      <Filter>Source Files</Filter>
    </ClCompile>
    <ClCompile Include="..\..\HttpParser.cpp">
      <Filter>Source Files</Filter>
    </ClCompile>
    <ClCompile Include="..\..\IconvStringConverter.cpp">
      <Filter>Source Files</Filter>
    </ClCompile>
    <ClCompile Include="..\..\IncomingRequest.cpp">
      <Filter>Source Files</Filter>
    </ClCompile>
    <ClCompile Include="..\..\OutgoingResponse.cpp">
      <Filter>Source Files</Filter>
    </ClCompile>
    <ClCompile Include="..\..\LoggerMiddleware.cpp">
      <Filter>Source Files</Filter>
    </ClCompile>
    <ClCompile Include="..\..\ObserverMiddleware.cpp">
      <Filter>Source Files</Filter>
    </ClCompile>
    <ClCompile Include="..\..\Initialize.cpp">
      <Filter>Source Files</Filter>
    </ClCompile>
    <ClCompile Include="..\..\InputStream.cpp">
      <Filter>Source Files</Filter>
    </ClCompile>
    <ClCompile Include="..\..\Instance.cpp">
      <Filter>Source Files</Filter>
    </ClCompile>
    <ClCompile Include="..\..\InstrumentationI.cpp">
      <Filter>Source Files</Filter>
    </ClCompile>
    <ClCompile Include="..\..\IPEndpointI.cpp">
      <Filter>Source Files</Filter>
    </ClCompile>
    <ClCompile Include="..\..\LocatorInfo.cpp">
      <Filter>Source Files</Filter>
    </ClCompile>
    <ClCompile Include="..\..\LoggerAdminI.cpp">
      <Filter>Source Files</Filter>
    </ClCompile>
    <ClCompile Include="..\..\LoggerI.cpp">
      <Filter>Source Files</Filter>
    </ClCompile>
    <ClCompile Include="..\..\LoggerUtil.cpp">
      <Filter>Source Files</Filter>
    </ClCompile>
    <ClCompile Include="..\..\MetricsAdminI.cpp">
      <Filter>Source Files</Filter>
    </ClCompile>
    <ClCompile Include="..\..\Network.cpp">
      <Filter>Source Files</Filter>
    </ClCompile>
    <ClCompile Include="..\..\NetworkProxy.cpp">
      <Filter>Source Files</Filter>
    </ClCompile>
    <ClCompile Include="..\..\Object.cpp">
      <Filter>Source Files</Filter>
    </ClCompile>
    <ClCompile Include="..\..\ObjectAdapterFactory.cpp">
      <Filter>Source Files</Filter>
    </ClCompile>
    <ClCompile Include="..\..\ObjectAdapterI.cpp">
      <Filter>Source Files</Filter>
    </ClCompile>
    <ClCompile Include="..\..\ObserverHelper.cpp">
      <Filter>Source Files</Filter>
    </ClCompile>
    <ClCompile Include="..\..\OpaqueEndpointI.cpp">
      <Filter>Source Files</Filter>
    </ClCompile>
    <ClCompile Include="..\..\OSLogLoggerI.cpp">
      <Filter>Source Files</Filter>
    </ClCompile>
    <ClCompile Include="..\..\OutgoingAsync.cpp">
      <Filter>Source Files</Filter>
    </ClCompile>
    <ClCompile Include="..\..\OutputStream.cpp">
      <Filter>Source Files</Filter>
    </ClCompile>
    <ClCompile Include="..\..\PluginManagerI.cpp">
      <Filter>Source Files</Filter>
    </ClCompile>
    <ClCompile Include="..\..\PropertiesAdminI.cpp">
      <Filter>Source Files</Filter>
    </ClCompile>
    <ClCompile Include="..\..\PropertyNames.cpp">
      <Filter>Source Files</Filter>
    </ClCompile>
    <ClCompile Include="..\..\Protocol.cpp">
      <Filter>Source Files</Filter>
    </ClCompile>
    <ClCompile Include="..\..\ProtocolInstance.cpp">
      <Filter>Source Files</Filter>
    </ClCompile>
    <ClCompile Include="..\..\ProtocolPluginFacade.cpp">
      <Filter>Source Files</Filter>
    </ClCompile>
    <ClCompile Include="..\..\Proxy.cpp">
      <Filter>Source Files</Filter>
    </ClCompile>
    <ClCompile Include="..\..\ProxyFactory.cpp">
      <Filter>Source Files</Filter>
    </ClCompile>
    <ClCompile Include="..\..\Reference.cpp">
      <Filter>Source Files</Filter>
    </ClCompile>
    <ClCompile Include="..\..\ReferenceFactory.cpp">
      <Filter>Source Files</Filter>
    </ClCompile>
    <ClCompile Include="..\..\RegisterPluginsInit.cpp">
      <Filter>Source Files</Filter>
    </ClCompile>
    <ClCompile Include="..\..\RequestHandler.cpp">
      <Filter>Source Files</Filter>
    </ClCompile>
    <ClCompile Include="..\..\RetryQueue.cpp">
      <Filter>Source Files</Filter>
    </ClCompile>
    <ClCompile Include="..\..\RouterInfo.cpp">
      <Filter>Source Files</Filter>
    </ClCompile>
    <ClCompile Include="..\..\Selector.cpp">
      <Filter>Source Files</Filter>
    </ClCompile>
    <ClCompile Include="..\..\ServantManager.cpp">
      <Filter>Source Files</Filter>
    </ClCompile>
    <ClCompile Include="..\..\Service.cpp">
      <Filter>Source Files</Filter>
    </ClCompile>
    <ClCompile Include="..\..\SHA1.cpp">
      <Filter>Source Files</Filter>
    </ClCompile>
    <ClCompile Include="..\..\SlicedData.cpp">
      <Filter>Source Files</Filter>
    </ClCompile>
    <ClCompile Include="..\..\StreamSocket.cpp">
      <Filter>Source Files</Filter>
    </ClCompile>
    <ClCompile Include="..\..\StringConverterPlugin.cpp">
      <Filter>Source Files</Filter>
    </ClCompile>
    <ClCompile Include="..\..\SysLoggerI.cpp">
      <Filter>Source Files</Filter>
    </ClCompile>
    <ClCompile Include="..\..\SystemdJournalI.cpp">
      <Filter>Source Files</Filter>
    </ClCompile>
    <ClCompile Include="..\..\TcpAcceptor.cpp">
      <Filter>Source Files</Filter>
    </ClCompile>
    <ClCompile Include="..\..\TcpConnector.cpp">
      <Filter>Source Files</Filter>
    </ClCompile>
    <ClCompile Include="..\..\TcpEndpointI.cpp">
      <Filter>Source Files</Filter>
    </ClCompile>
    <ClCompile Include="..\..\TcpTransceiver.cpp">
      <Filter>Source Files</Filter>
    </ClCompile>
    <ClCompile Include="..\..\ThreadPool.cpp">
      <Filter>Source Files</Filter>
    </ClCompile>
    <ClCompile Include="..\..\Timer.cpp">
      <Filter>Source Files</Filter>
    </ClCompile>
    <ClCompile Include="..\..\TraceLevels.cpp">
      <Filter>Source Files</Filter>
    </ClCompile>
    <ClCompile Include="..\..\TraceUtil.cpp">
      <Filter>Source Files</Filter>
    </ClCompile>
    <ClCompile Include="..\..\Transceiver.cpp">
      <Filter>Source Files</Filter>
    </ClCompile>
    <ClCompile Include="..\..\UdpConnector.cpp">
      <Filter>Source Files</Filter>
    </ClCompile>
    <ClCompile Include="..\..\UdpEndpointI.cpp">
      <Filter>Source Files</Filter>
    </ClCompile>
    <ClCompile Include="..\..\UdpTransceiver.cpp">
      <Filter>Source Files</Filter>
    </ClCompile>
    <ClCompile Include="..\..\Value.cpp">
      <Filter>Source Files</Filter>
    </ClCompile>
    <ClCompile Include="..\..\ValueFactoryManagerI.cpp">
      <Filter>Source Files</Filter>
    </ClCompile>
    <ClCompile Include="..\..\VersionFunctions.cpp">
      <Filter>Source Files</Filter>
    </ClCompile>
    <ClCompile Include="..\..\WSAcceptor.cpp">
      <Filter>Source Files</Filter>
    </ClCompile>
    <ClCompile Include="..\..\WSConnector.cpp">
      <Filter>Source Files</Filter>
    </ClCompile>
    <ClCompile Include="..\..\WSEndpoint.cpp">
      <Filter>Source Files</Filter>
    </ClCompile>
    <ClCompile Include="..\..\WSTransceiver.cpp">
      <Filter>Source Files</Filter>
    </ClCompile>
    <ClCompile Include="..\..\Communicator.cpp">
      <Filter>Source Files</Filter>
    </ClCompile>
    <ClCompile Include="..\..\Connection.cpp">
      <Filter>Source Files</Filter>
    </ClCompile>
    <ClCompile Include="..\..\ImplicitContext.cpp">
      <Filter>Source Files</Filter>
    </ClCompile>
    <ClCompile Include="..\..\LocalException.cpp">
      <Filter>Source Files</Filter>
    </ClCompile>
    <ClCompile Include="..\..\Properties.cpp">
      <Filter>Source Files</Filter>
    </ClCompile>
    <ClCompile Include="..\..\UserException.cpp">
      <Filter>Source Files</Filter>
    </ClCompile>
    <ClCompile Include="..\..\ValueFactory.cpp">
      <Filter>Source Files</Filter>
    </ClCompile>
    <ClCompile Include="Win32\Debug\Context.cpp">
      <Filter>Source Files\Win32\Debug</Filter>
    </ClCompile>
    <ClCompile Include="x64\Debug\Context.cpp">
      <Filter>Source Files\x64\Debug</Filter>
    </ClCompile>
    <ClCompile Include="Win32\Release\Context.cpp">
      <Filter>Source Files\Win32\Release</Filter>
    </ClCompile>
    <ClCompile Include="x64\Release\Context.cpp">
      <Filter>Source Files\x64\Release</Filter>
    </ClCompile>
    <ClCompile Include="Win32\Debug\OperationMode.cpp">
      <Filter>Source Files\Win32\Debug</Filter>
    </ClCompile>
    <ClCompile Include="x64\Debug\OperationMode.cpp">
      <Filter>Source Files\x64\Debug</Filter>
    </ClCompile>
    <ClCompile Include="Win32\Release\OperationMode.cpp">
      <Filter>Source Files\Win32\Release</Filter>
    </ClCompile>
    <ClCompile Include="x64\Release\OperationMode.cpp">
      <Filter>Source Files\x64\Release</Filter>
    </ClCompile>
    <ClCompile Include="Win32\Debug\PropertyDict.cpp">
      <Filter>Source Files\Win32\Debug</Filter>
    </ClCompile>
    <ClCompile Include="x64\Debug\PropertyDict.cpp">
      <Filter>Source Files\x64\Debug</Filter>
    </ClCompile>
    <ClCompile Include="Win32\Release\PropertyDict.cpp">
      <Filter>Source Files\Win32\Release</Filter>
    </ClCompile>
    <ClCompile Include="x64\Release\PropertyDict.cpp">
      <Filter>Source Files\x64\Release</Filter>
    </ClCompile>
    <ClCompile Include="..\..\RequestHandlerCache.cpp">
      <Filter>Source Files</Filter>
    </ClCompile>
    <ClCompile Include="..\..\ProxyAsync.cpp">
      <Filter>Source Files</Filter>
    </ClCompile>
    <ClCompile Include="..\..\TimeUtil.cpp">
      <Filter>Source Files</Filter>
    </ClCompile>
    <ClCompile Include="..\..\CommunicatorFlushBatchAsync.cpp">
      <Filter>Source Files</Filter>
    </ClCompile>
    <ClCompile Include="..\..\MarshaledResult.cpp">
      <Filter>Source Files</Filter>
    </ClCompile>
<<<<<<< HEAD
    <ClCompile Include="..\..\..\IceSSL\RFC2253.cpp">
      <Filter>Source Files\IceSSL</Filter>
    </ClCompile>
    <ClCompile Include="..\..\..\IceSSL\SChannelCertificateI.cpp">
      <Filter>Source Files\IceSSL</Filter>
    </ClCompile>
    <ClCompile Include="..\..\..\IceSSL\SChannelEngine.cpp">
      <Filter>Source Files\IceSSL</Filter>
    </ClCompile>
    <ClCompile Include="..\..\..\IceSSL\SChannelTransceiverI.cpp">
      <Filter>Source Files\IceSSL</Filter>
    </ClCompile>
    <ClCompile Include="..\..\..\IceSSL\SSLEngine.cpp">
      <Filter>Source Files\IceSSL</Filter>
    </ClCompile>
    <ClCompile Include="..\..\..\IceSSL\TrustManager.cpp">
      <Filter>Source Files\IceSSL</Filter>
    </ClCompile>
    <ClCompile Include="..\..\..\IceSSL\SSLAcceptorI.cpp">
      <Filter>Source Files\IceSSL</Filter>
    </ClCompile>
    <ClCompile Include="..\..\..\IceSSL\CertificateI.cpp">
      <Filter>Source Files\IceSSL</Filter>
    </ClCompile>
    <ClCompile Include="..\..\..\IceSSL\SSLConnectorI.cpp">
      <Filter>Source Files\IceSSL</Filter>
    </ClCompile>
    <ClCompile Include="..\..\..\IceSSL\SSLEndpointI.cpp">
      <Filter>Source Files\IceSSL</Filter>
    </ClCompile>
    <ClCompile Include="..\..\..\IceSSL\SSLInstance.cpp">
      <Filter>Source Files\IceSSL</Filter>
    </ClCompile>
    <ClCompile Include="..\..\..\IceSSL\SSLUtil.cpp">
      <Filter>Source Files\IceSSL</Filter>
    </ClCompile>
    <ClCompile Include="..\..\..\IceSSL\PluginI.cpp">
      <Filter>Source Files\IceSSL</Filter>
=======
    <ClCompile Include="..\..\IdleTimeoutTransceiverDecorator.cpp">
      <Filter>Source Files</Filter>
>>>>>>> 23feb6ba
    </ClCompile>
  </ItemGroup>
  <ItemGroup>
    <CustomBuild Include="..\..\EventLoggerMsg.mc">
      <Filter>Resource Files</Filter>
    </CustomBuild>
  </ItemGroup>
  <ItemGroup>
    <None Include="packages.config" />
  </ItemGroup>
  <ItemGroup>
    <ClInclude Include="..\..\..\..\include\generated\Win32\Debug\Ice\BuiltinSequences.h">
      <Filter>Header Files\Win32\Debug</Filter>
    </ClInclude>
    <ClInclude Include="..\..\..\..\include\generated\Win32\Debug\Ice\EndpointTypes.h">
      <Filter>Header Files\Win32\Debug</Filter>
    </ClInclude>
    <ClInclude Include="..\..\..\..\include\generated\Win32\Debug\Ice\Identity.h">
      <Filter>Header Files\Win32\Debug</Filter>
    </ClInclude>
    <ClInclude Include="..\..\..\..\include\generated\Win32\Debug\Ice\Locator.h">
      <Filter>Header Files\Win32\Debug</Filter>
    </ClInclude>
    <ClInclude Include="..\..\..\..\include\generated\Win32\Debug\Ice\Metrics.h">
      <Filter>Header Files\Win32\Debug</Filter>
    </ClInclude>
    <ClInclude Include="..\..\..\..\include\generated\Win32\Debug\Ice\Process.h">
      <Filter>Header Files\Win32\Debug</Filter>
    </ClInclude>
    <ClInclude Include="..\..\..\..\include\generated\Win32\Debug\Ice\PropertiesAdmin.h">
      <Filter>Header Files\Win32\Debug</Filter>
    </ClInclude>
    <ClInclude Include="..\..\..\..\include\generated\Win32\Debug\Ice\RemoteLogger.h">
      <Filter>Header Files\Win32\Debug</Filter>
    </ClInclude>
    <ClInclude Include="..\..\..\..\include\generated\Win32\Debug\Ice\Router.h">
      <Filter>Header Files\Win32\Debug</Filter>
    </ClInclude>
    <ClInclude Include="..\..\..\..\include\generated\Win32\Debug\Ice\Version.h">
      <Filter>Header Files\Win32\Debug</Filter>
    </ClInclude>
    <ClInclude Include="..\..\..\..\include\generated\x64\Debug\Ice\BuiltinSequences.h">
      <Filter>Header Files\x64\Debug</Filter>
    </ClInclude>
    <ClInclude Include="..\..\..\..\include\generated\x64\Debug\Ice\EndpointTypes.h">
      <Filter>Header Files\x64\Debug</Filter>
    </ClInclude>
    <ClInclude Include="..\..\..\..\include\generated\x64\Debug\Ice\Identity.h">
      <Filter>Header Files\x64\Debug</Filter>
    </ClInclude>
    <ClInclude Include="..\..\..\..\include\generated\x64\Debug\Ice\Locator.h">
      <Filter>Header Files\x64\Debug</Filter>
    </ClInclude>
    <ClInclude Include="..\..\..\..\include\generated\x64\Debug\Ice\Metrics.h">
      <Filter>Header Files\x64\Debug</Filter>
    </ClInclude>
    <ClInclude Include="..\..\..\..\include\generated\x64\Debug\Ice\Process.h">
      <Filter>Header Files\x64\Debug</Filter>
    </ClInclude>
    <ClInclude Include="..\..\..\..\include\generated\x64\Debug\Ice\PropertiesAdmin.h">
      <Filter>Header Files\x64\Debug</Filter>
    </ClInclude>
    <ClInclude Include="..\..\..\..\include\generated\x64\Debug\Ice\RemoteLogger.h">
      <Filter>Header Files\x64\Debug</Filter>
    </ClInclude>
    <ClInclude Include="..\..\..\..\include\generated\x64\Debug\Ice\Router.h">
      <Filter>Header Files\x64\Debug</Filter>
    </ClInclude>
    <ClInclude Include="..\..\..\..\include\generated\x64\Debug\Ice\Version.h">
      <Filter>Header Files\x64\Debug</Filter>
    </ClInclude>
    <ClInclude Include="..\..\..\..\include\generated\Win32\Release\Ice\BuiltinSequences.h">
      <Filter>Header Files\Win32\Release</Filter>
    </ClInclude>
    <ClInclude Include="..\..\..\..\include\generated\Win32\Release\Ice\EndpointTypes.h">
      <Filter>Header Files\Win32\Release</Filter>
    </ClInclude>
    <ClInclude Include="..\..\..\..\include\generated\Win32\Release\Ice\Identity.h">
      <Filter>Header Files\Win32\Release</Filter>
    </ClInclude>
    <ClInclude Include="..\..\..\..\include\generated\Win32\Release\Ice\Locator.h">
      <Filter>Header Files\Win32\Release</Filter>
    </ClInclude>
    <ClInclude Include="..\..\..\..\include\generated\Win32\Release\Ice\Metrics.h">
      <Filter>Header Files\Win32\Release</Filter>
    </ClInclude>
    <ClInclude Include="..\..\..\..\include\generated\Win32\Release\Ice\Process.h">
      <Filter>Header Files\Win32\Release</Filter>
    </ClInclude>
    <ClInclude Include="..\..\..\..\include\generated\Win32\Release\Ice\PropertiesAdmin.h">
      <Filter>Header Files\Win32\Release</Filter>
    </ClInclude>
    <ClInclude Include="..\..\..\..\include\generated\Win32\Release\Ice\RemoteLogger.h">
      <Filter>Header Files\Win32\Release</Filter>
    </ClInclude>
    <ClInclude Include="..\..\..\..\include\generated\Win32\Release\Ice\Router.h">
      <Filter>Header Files\Win32\Release</Filter>
    </ClInclude>
    <ClInclude Include="..\..\..\..\include\generated\Win32\Release\Ice\Version.h">
      <Filter>Header Files\Win32\Release</Filter>
    </ClInclude>
    <ClInclude Include="..\..\..\..\include\generated\x64\Release\Ice\BuiltinSequences.h">
      <Filter>Header Files\x64\Release</Filter>
    </ClInclude>
    <ClInclude Include="..\..\..\..\include\generated\x64\Release\Ice\EndpointTypes.h">
      <Filter>Header Files\x64\Release</Filter>
    </ClInclude>
    <ClInclude Include="..\..\..\..\include\generated\x64\Release\Ice\Identity.h">
      <Filter>Header Files\x64\Release</Filter>
    </ClInclude>
    <ClInclude Include="..\..\..\..\include\generated\x64\Release\Ice\Locator.h">
      <Filter>Header Files\x64\Release</Filter>
    </ClInclude>
    <ClInclude Include="..\..\..\..\include\generated\x64\Release\Ice\Metrics.h">
      <Filter>Header Files\x64\Release</Filter>
    </ClInclude>
    <ClInclude Include="..\..\..\..\include\generated\x64\Release\Ice\Process.h">
      <Filter>Header Files\x64\Release</Filter>
    </ClInclude>
    <ClInclude Include="..\..\..\..\include\generated\x64\Release\Ice\PropertiesAdmin.h">
      <Filter>Header Files\x64\Release</Filter>
    </ClInclude>
    <ClInclude Include="..\..\..\..\include\generated\x64\Release\Ice\RemoteLogger.h">
      <Filter>Header Files\x64\Release</Filter>
    </ClInclude>
    <ClInclude Include="..\..\..\..\include\generated\x64\Release\Ice\Router.h">
      <Filter>Header Files\x64\Release</Filter>
    </ClInclude>
    <ClInclude Include="..\..\..\..\include\generated\x64\Release\Ice\Version.h">
      <Filter>Header Files\x64\Release</Filter>
    </ClInclude>
    <ClInclude Include="..\..\EndpointI.h">
      <Filter>Source Files</Filter>
    </ClInclude>
    <ClInclude Include="..\..\..\..\include\generated\Win32\Debug\Ice\Context.h">
      <Filter>Header Files\Win32\Debug</Filter>
    </ClInclude>
    <ClInclude Include="..\..\..\..\include\generated\x64\Debug\Ice\Context.h">
      <Filter>Header Files\x64\Debug</Filter>
    </ClInclude>
    <ClInclude Include="..\..\..\..\include\generated\Win32\Release\Ice\Context.h">
      <Filter>Header Files\Win32\Release</Filter>
    </ClInclude>
    <ClInclude Include="..\..\..\..\include\generated\x64\Release\Ice\Context.h">
      <Filter>Header Files\x64\Release</Filter>
    </ClInclude>
    <ClInclude Include="..\..\..\..\include\generated\Win32\Debug\Ice\OperationMode.h">
      <Filter>Header Files\Win32\Debug</Filter>
    </ClInclude>
    <ClInclude Include="..\..\..\..\include\generated\x64\Debug\Ice\OperationMode.h">
      <Filter>Header Files\x64\Debug</Filter>
    </ClInclude>
    <ClInclude Include="..\..\..\..\include\generated\Win32\Release\Ice\OperationMode.h">
      <Filter>Header Files\Win32\Release</Filter>
    </ClInclude>
    <ClInclude Include="..\..\..\..\include\generated\x64\Release\Ice\OperationMode.h">
      <Filter>Header Files\x64\Release</Filter>
    </ClInclude>
    <ClInclude Include="..\..\..\..\include\generated\Win32\Debug\Ice\PropertyDict.h">
      <Filter>Header Files\Win32\Debug</Filter>
    </ClInclude>
    <ClInclude Include="..\..\..\..\include\generated\x64\Debug\Ice\PropertyDict.h">
      <Filter>Header Files\x64\Debug</Filter>
    </ClInclude>
    <ClInclude Include="..\..\..\..\include\generated\Win32\Release\Ice\PropertyDict.h">
      <Filter>Header Files\Win32\Release</Filter>
    </ClInclude>
    <ClInclude Include="..\..\..\..\include\generated\x64\Release\Ice\PropertyDict.h">
      <Filter>Header Files\x64\Release</Filter>
    </ClInclude>
    <ClInclude Include="..\..\..\..\include\Ice\AsyncResponseHandler.h">
      <Filter>Header Files</Filter>
    </ClInclude>
    <ClInclude Include="..\..\..\..\include\Ice\BatchRequestInterceptor.h">
      <Filter>Header Files</Filter>
    </ClInclude>
    <ClInclude Include="..\..\..\..\include\Ice\BatchRequestQueueF.h">
      <Filter>Header Files</Filter>
    </ClInclude>
    <ClInclude Include="..\..\..\..\include\Ice\Buffer.h">
      <Filter>Header Files</Filter>
    </ClInclude>
    <ClInclude Include="..\..\..\..\include\Ice\Communicator.h">
      <Filter>Header Files</Filter>
    </ClInclude>
    <ClInclude Include="..\..\..\..\include\Ice\CommunicatorF.h">
      <Filter>Header Files</Filter>
    </ClInclude>
    <ClInclude Include="..\..\..\..\include\Ice\Comparable.h">
      <Filter>Header Files</Filter>
    </ClInclude>
    <ClInclude Include="..\..\..\..\include\Ice\Config.h">
      <Filter>Header Files</Filter>
    </ClInclude>
    <ClInclude Include="..\..\..\..\include\Ice\Connection.h">
      <Filter>Header Files</Filter>
    </ClInclude>
    <ClInclude Include="..\..\..\..\include\Ice\ConnectionF.h">
      <Filter>Header Files</Filter>
    </ClInclude>
    <ClInclude Include="..\..\..\..\include\Ice\ConnectionIF.h">
      <Filter>Header Files</Filter>
    </ClInclude>
    <ClInclude Include="..\..\..\..\include\Ice\ConsoleUtil.h">
      <Filter>Header Files</Filter>
    </ClInclude>
    <ClInclude Include="..\..\..\..\include\Ice\CtrlCHandler.h">
      <Filter>Header Files</Filter>
    </ClInclude>
    <ClInclude Include="..\..\..\..\include\Ice\Current.h">
      <Filter>Header Files</Filter>
    </ClInclude>
    <ClInclude Include="..\..\..\..\include\Ice\Endpoint.h">
      <Filter>Header Files</Filter>
    </ClInclude>
    <ClInclude Include="..\..\..\..\include\Ice\EndpointF.h">
      <Filter>Header Files</Filter>
    </ClInclude>
    <ClInclude Include="..\..\..\..\include\Ice\EndpointSelectionType.h">
      <Filter>Header Files</Filter>
    </ClInclude>
    <ClInclude Include="..\..\..\..\include\Ice\Exception.h">
      <Filter>Header Files</Filter>
    </ClInclude>
    <ClInclude Include="..\..\..\..\include\Ice\FacetMap.h">
      <Filter>Header Files</Filter>
    </ClInclude>
    <ClInclude Include="..\..\..\..\include\Ice\FactoryTable.h">
      <Filter>Header Files</Filter>
    </ClInclude>
    <ClInclude Include="..\..\..\..\include\Ice\Format.h">
      <Filter>Header Files</Filter>
    </ClInclude>
    <ClInclude Include="..\..\..\..\include\Ice\Ice.h">
      <Filter>Header Files</Filter>
    </ClInclude>
    <ClInclude Include="..\..\..\..\include\Ice\IconvStringConverter.h">
      <Filter>Header Files</Filter>
    </ClInclude>
    <ClInclude Include="..\..\..\..\include\Ice\ImplicitContext.h">
      <Filter>Header Files</Filter>
    </ClInclude>
    <ClInclude Include="..\..\..\..\include\Ice\ImplicitContextF.h">
      <Filter>Header Files</Filter>
    </ClInclude>
    <ClInclude Include="..\..\..\..\include\Ice\IncomingRequest.h">
      <Filter>Header Files</Filter>
    </ClInclude>
    <ClInclude Include="..\..\..\..\include\Ice\Initialize.h">
      <Filter>Header Files</Filter>
    </ClInclude>
    <ClInclude Include="..\..\..\..\include\Ice\InputStream.h">
      <Filter>Header Files</Filter>
    </ClInclude>
    <ClInclude Include="..\..\..\..\include\Ice\InstanceF.h">
      <Filter>Header Files</Filter>
    </ClInclude>
    <ClInclude Include="..\..\..\..\include\Ice\Instrumentation.h">
      <Filter>Header Files</Filter>
    </ClInclude>
    <ClInclude Include="..\..\..\..\include\Ice\InstrumentationF.h">
      <Filter>Header Files</Filter>
    </ClInclude>
    <ClInclude Include="..\..\..\..\include\Ice\LocalException.h">
      <Filter>Header Files</Filter>
    </ClInclude>
    <ClInclude Include="..\..\..\..\include\Ice\Logger.h">
      <Filter>Header Files</Filter>
    </ClInclude>
    <ClInclude Include="..\..\..\..\include\Ice\Logger.h">
      <Filter>Header Files</Filter>
    </ClInclude>
    <ClInclude Include="..\..\..\..\include\Ice\LoggerUtil.h">
      <Filter>Header Files</Filter>
    </ClInclude>
    <ClInclude Include="..\..\..\..\include\Ice\MarshaledResult.h">
      <Filter>Header Files</Filter>
    </ClInclude>
    <ClInclude Include="..\..\..\..\include\Ice\MetricsAdminI.h">
      <Filter>Header Files</Filter>
    </ClInclude>
    <ClInclude Include="..\..\..\..\include\Ice\MetricsFunctional.h">
      <Filter>Header Files</Filter>
    </ClInclude>
    <ClInclude Include="..\..\..\..\include\Ice\MetricsObserverI.h">
      <Filter>Header Files</Filter>
    </ClInclude>
    <ClInclude Include="..\..\..\..\include\Ice\NativePropertiesAdmin.h">
      <Filter>Header Files</Filter>
    </ClInclude>
    <ClInclude Include="..\..\..\..\include\Ice\Object.h">
      <Filter>Header Files</Filter>
    </ClInclude>
    <ClInclude Include="..\..\..\..\include\Ice\ObjectAdapter.h">
      <Filter>Header Files</Filter>
    </ClInclude>
    <ClInclude Include="..\..\..\..\include\Ice\ObjectAdapterF.h">
      <Filter>Header Files</Filter>
    </ClInclude>
    <ClInclude Include="..\..\..\..\include\Ice\ObjectF.h">
      <Filter>Header Files</Filter>
    </ClInclude>
    <ClInclude Include="..\..\..\..\include\Ice\ObserverHelper.h">
      <Filter>Header Files</Filter>
    </ClInclude>
    <ClInclude Include="..\..\..\..\include\Ice\OutgoingAsync.h">
      <Filter>Header Files</Filter>
    </ClInclude>
    <ClInclude Include="..\..\..\..\include\Ice\OutgoingResponse.h">
      <Filter>Header Files</Filter>
    </ClInclude>
    <ClInclude Include="..\..\..\..\include\Ice\OutputStream.h">
      <Filter>Header Files</Filter>
    </ClInclude>
    <ClInclude Include="..\..\..\..\include\Ice\Plugin.h">
      <Filter>Header Files</Filter>
    </ClInclude>
    <ClInclude Include="..\..\..\..\include\Ice\PluginF.h">
      <Filter>Header Files</Filter>
    </ClInclude>
    <ClInclude Include="..\..\..\..\include\Ice\Properties.h">
      <Filter>Header Files</Filter>
    </ClInclude>
    <ClInclude Include="..\..\..\..\include\Ice\PropertiesF.h">
      <Filter>Header Files</Filter>
    </ClInclude>
    <ClInclude Include="..\..\..\..\include\Ice\Proxy.h">
      <Filter>Header Files</Filter>
    </ClInclude>
    <ClInclude Include="..\..\..\..\include\Ice\ProxyF.h">
      <Filter>Header Files</Filter>
    </ClInclude>
    <ClInclude Include="..\..\..\..\include\Ice\ProxyFunctions.h">
      <Filter>Header Files</Filter>
    </ClInclude>
    <ClInclude Include="..\..\..\..\include\Ice\ReferenceF.h">
      <Filter>Header Files</Filter>
    </ClInclude>
    <ClInclude Include="..\..\..\..\include\Ice\RegisterPlugins.h">
      <Filter>Header Files</Filter>
    </ClInclude>
    <ClInclude Include="..\..\..\..\include\Ice\RequestHandlerF.h">
      <Filter>Header Files</Filter>
    </ClInclude>
    <ClInclude Include="..\..\..\..\include\Ice\ServantLocator.h">
      <Filter>Header Files</Filter>
    </ClInclude>
    <ClInclude Include="..\..\..\..\include\Ice\ServantManagerF.h">
      <Filter>Header Files</Filter>
    </ClInclude>
    <ClInclude Include="..\..\..\..\include\Ice\Service.h">
      <Filter>Header Files</Filter>
    </ClInclude>
    <ClInclude Include="..\..\..\..\include\Ice\SHA1.h">
      <Filter>Header Files</Filter>
    </ClInclude>
    <ClInclude Include="..\..\..\..\include\Ice\SlicedData.h">
      <Filter>Header Files</Filter>
    </ClInclude>
    <ClInclude Include="..\..\..\..\include\Ice\SlicedDataF.h">
      <Filter>Header Files</Filter>
    </ClInclude>
    <ClInclude Include="..\..\..\..\include\Ice\StreamHelpers.h">
      <Filter>Header Files</Filter>
    </ClInclude>
    <ClInclude Include="..\..\..\..\include\Ice\StringConverter.h">
      <Filter>Header Files</Filter>
    </ClInclude>
    <ClInclude Include="..\..\..\..\include\Ice\ThreadPoolF.h">
      <Filter>Header Files</Filter>
    </ClInclude>
    <ClInclude Include="..\..\..\..\include\Ice\UniqueRef.h">
      <Filter>Header Files</Filter>
    </ClInclude>
    <ClInclude Include="..\..\..\..\include\Ice\UserException.h">
      <Filter>Header Files</Filter>
    </ClInclude>
    <ClInclude Include="..\..\..\..\include\Ice\UserExceptionFactory.h">
      <Filter>Header Files</Filter>
    </ClInclude>
    <ClInclude Include="..\..\..\..\include\Ice\UUID.h">
      <Filter>Header Files</Filter>
    </ClInclude>
    <ClInclude Include="..\..\..\..\include\Ice\Value.h">
      <Filter>Header Files</Filter>
    </ClInclude>
    <ClInclude Include="..\..\..\..\include\Ice\ValueF.h">
      <Filter>Header Files</Filter>
    </ClInclude>
    <ClInclude Include="..\..\..\..\include\Ice\ValueFactory.h">
      <Filter>Header Files</Filter>
    </ClInclude>
  </ItemGroup>
  <ItemGroup>
    <SliceCompile Include="..\..\..\..\..\slice\Ice\BuiltinSequences.ice">
      <Filter>Slice Files</Filter>
    </SliceCompile>
    <SliceCompile Include="..\..\..\..\..\slice\Ice\EndpointTypes.ice">
      <Filter>Slice Files</Filter>
    </SliceCompile>
    <SliceCompile Include="..\..\..\..\..\slice\Ice\Identity.ice">
      <Filter>Slice Files</Filter>
    </SliceCompile>
    <SliceCompile Include="..\..\..\..\..\slice\Ice\Locator.ice">
      <Filter>Slice Files</Filter>
    </SliceCompile>
    <SliceCompile Include="..\..\..\..\..\slice\Ice\Metrics.ice">
      <Filter>Slice Files</Filter>
    </SliceCompile>
    <SliceCompile Include="..\..\..\..\..\slice\Ice\Process.ice">
      <Filter>Slice Files</Filter>
    </SliceCompile>
    <SliceCompile Include="..\..\..\..\..\slice\Ice\PropertiesAdmin.ice">
      <Filter>Slice Files</Filter>
    </SliceCompile>
    <SliceCompile Include="..\..\..\..\..\slice\Ice\RemoteLogger.ice">
      <Filter>Slice Files</Filter>
    </SliceCompile>
    <SliceCompile Include="..\..\..\..\..\slice\Ice\Router.ice">
      <Filter>Slice Files</Filter>
    </SliceCompile>
    <SliceCompile Include="..\..\..\..\..\slice\Ice\Version.ice">
      <Filter>Slice Files</Filter>
    </SliceCompile>
    <SliceCompile Include="..\..\..\..\..\slice\Ice\Context.ice">
      <Filter>Slice Files</Filter>
    </SliceCompile>
    <SliceCompile Include="..\..\..\..\..\slice\Ice\OperationMode.ice">
      <Filter>Slice Files</Filter>
    </SliceCompile>
    <SliceCompile Include="..\..\..\..\..\slice\Ice\PropertyDict.ice">
      <Filter>Slice Files</Filter>
    </SliceCompile>
  </ItemGroup>
</Project><|MERGE_RESOLUTION|>--- conflicted
+++ resolved
@@ -579,7 +579,6 @@
     <ClCompile Include="..\..\MarshaledResult.cpp">
       <Filter>Source Files</Filter>
     </ClCompile>
-<<<<<<< HEAD
     <ClCompile Include="..\..\..\IceSSL\RFC2253.cpp">
       <Filter>Source Files\IceSSL</Filter>
     </ClCompile>
@@ -618,10 +617,9 @@
     </ClCompile>
     <ClCompile Include="..\..\..\IceSSL\PluginI.cpp">
       <Filter>Source Files\IceSSL</Filter>
-=======
+    </ClCompile>
     <ClCompile Include="..\..\IdleTimeoutTransceiverDecorator.cpp">
       <Filter>Source Files</Filter>
->>>>>>> 23feb6ba
     </ClCompile>
   </ItemGroup>
   <ItemGroup>
