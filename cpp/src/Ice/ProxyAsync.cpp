--- conflicted
+++ resolved
@@ -469,13 +469,8 @@
     return ice_invoke(operation, mode, makePair(inParams), outParams, context);
 }
 
-<<<<<<< HEAD
 std::future<std::tuple<bool, vector<uint8_t>>>
 Ice::ObjectPrx::ice_invokeAsync(const string &operation,
-=======
-std::future<std::tuple<bool, vector<Byte>>>
-Ice::ObjectPrx::ice_invokeAsync(string_view operation,
->>>>>>> 1762a967
                                 Ice::OperationMode mode,
                                 const vector<uint8_t> &inParams,
                                 const Ice::Context &context) const
@@ -523,13 +518,8 @@
     return success;
 }
 
-<<<<<<< HEAD
-std::future<std::tuple<bool, vector<uint8_t>>>
+std::future<std::tuple<bool, vector<Byte>>>
 Ice::ObjectPrx::ice_invokeAsync(const string &operation,
-=======
-std::future<std::tuple<bool, vector<Byte>>>
-Ice::ObjectPrx::ice_invokeAsync(string_view operation,
->>>>>>> 1762a967
                                 Ice::OperationMode mode,
                                 const std::pair<const uint8_t *, const uint8_t *> &inParams,
                                 const Ice::Context &context) const
