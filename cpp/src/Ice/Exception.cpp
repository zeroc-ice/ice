// Copyright (c) ZeroC, Inc.
<<<<<<< HEAD

#if defined(_MSC_VER)
#    ifndef UNICODE
#        define UNICODE
#    endif
#    ifndef _UNICODE
#        define _UNICODE
#    endif
#endif

//
// For UINTPTR_MAX on Ubuntu Precise
//
#ifndef __STDC_LIMIT_MACROS
#    define __STDC_LIMIT_MACROS // NOLINT
#endif
=======
>>>>>>> 266b458c

#include "Ice/Exception.h"

Ice::Exception::~Exception() = default; // avoid weak vtable<|MERGE_RESOLUTION|>--- conflicted
+++ resolved
@@ -1,23 +1,4 @@
 // Copyright (c) ZeroC, Inc.
-<<<<<<< HEAD
-
-#if defined(_MSC_VER)
-#    ifndef UNICODE
-#        define UNICODE
-#    endif
-#    ifndef _UNICODE
-#        define _UNICODE
-#    endif
-#endif
-
-//
-// For UINTPTR_MAX on Ubuntu Precise
-//
-#ifndef __STDC_LIMIT_MACROS
-#    define __STDC_LIMIT_MACROS // NOLINT
-#endif
-=======
->>>>>>> 266b458c
 
 #include "Ice/Exception.h"
 
