//
// Copyright (c) ZeroC, Inc. All rights reserved.
//

#ifndef ICE_TCP_TRANSCEIVER_H
#define ICE_TCP_TRANSCEIVER_H

#include <Ice/ProtocolInstanceF.h>
#include <Ice/Transceiver.h>
#include <Ice/Network.h>
#include <Ice/StreamSocket.h>

namespace IceInternal
{

class TcpConnector;
class TcpAcceptor;

class TcpTransceiver final : public Transceiver
{
public:

    TcpTransceiver(const ProtocolInstancePtr&, const StreamSocketPtr&);
    ~TcpTransceiver();
    NativeInfoPtr getNativeInfo() final;

<<<<<<< HEAD
    virtual SocketOperation initialize(Buffer&, Buffer&);
    virtual SocketOperation closing(bool, std::exception_ptr);
=======
    SocketOperation initialize(Buffer&, Buffer&) final;
    SocketOperation closing(bool, const Ice::LocalException&) final;
>>>>>>> 3fa22ce8

    void close() final;
    SocketOperation write(Buffer&) final;
    SocketOperation read(Buffer&) final;
#if defined(ICE_USE_IOCP)
    bool startWrite(Buffer&) final;
    void finishWrite(Buffer&) final;
    void startRead(Buffer&) final;
    void finishRead(Buffer&) final;
#endif
    std::string protocol() const final;
    std::string toString() const final;
    std::string toDetailedString() const final;
    Ice::ConnectionInfoPtr getInfo() const final;
    void checkSendSize(const Buffer&) final;
    void setBufferSize(int rcvSize, int sndSize) final;

private:

    friend class TcpConnector;
    friend class TcpAcceptor;

    const ProtocolInstancePtr _instance;
    const StreamSocketPtr _stream;
};

}

#endif<|MERGE_RESOLUTION|>--- conflicted
+++ resolved
@@ -24,13 +24,8 @@
     ~TcpTransceiver();
     NativeInfoPtr getNativeInfo() final;
 
-<<<<<<< HEAD
-    virtual SocketOperation initialize(Buffer&, Buffer&);
-    virtual SocketOperation closing(bool, std::exception_ptr);
-=======
     SocketOperation initialize(Buffer&, Buffer&) final;
-    SocketOperation closing(bool, const Ice::LocalException&) final;
->>>>>>> 3fa22ce8
+    SocketOperation closing(bool, std::exception_ptr) final;
 
     void close() final;
     SocketOperation write(Buffer&) final;
