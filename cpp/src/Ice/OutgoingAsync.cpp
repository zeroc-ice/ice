--- conflicted
+++ resolved
@@ -526,14 +526,10 @@
 IceInternal::OutgoingAsync::__sent()
 {
     ::Ice::AsyncResult::__sent();
-<<<<<<< HEAD
-#endif
     if(!_proxy->ice_isTwoway())
     {
         _observer.detach();
     }
-=======
->>>>>>> d566c39e
 }
 
 void
