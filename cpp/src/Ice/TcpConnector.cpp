// **********************************************************************
//
// Copyright (c) 2003-2012 ZeroC, Inc. All rights reserved.
//
// This copy of Ice is licensed to you under the terms described in the
// ICE_LICENSE file included in this distribution.
//
// **********************************************************************

#include <Ice/TcpConnector.h>
#include <Ice/TcpTransceiver.h>
#include <Ice/TcpEndpointI.h>
#include <Ice/Instance.h>
#include <Ice/TraceLevels.h>
#include <Ice/LoggerUtil.h>
#include <Ice/Network.h>
#include <Ice/Exception.h>

using namespace std;
using namespace Ice;
using namespace IceInternal;

TransceiverPtr
IceInternal::TcpConnector::connect()
{
    if(_traceLevels->network >= 2)
    {
        Trace out(_logger, _traceLevels->networkCat);
        out << "trying to establish tcp connection to " << toString();
    }

    try
    {
        TransceiverPtr transceiver = new TcpTransceiver(_instance, createSocket(false, _addr), false);
        dynamic_cast<TcpTransceiver*>(transceiver.get())->connect(_addr);
        return transceiver;
    }
    catch(const Ice::LocalException& ex)
    {
        if(_traceLevels->network >= 2)
        {
            Trace out(_logger, _traceLevels->networkCat);
            out << "failed to establish tcp connection to " << toString() << "\n" << ex;
        }
        throw;
    }
}

Short
IceInternal::TcpConnector::type() const
{
    return TCPEndpointType;
}

string
IceInternal::TcpConnector::toString() const
{
    return addrToString(_addr);
}

bool
IceInternal::TcpConnector::operator==(const Connector& r) const
{
    const TcpConnector* p = dynamic_cast<const TcpConnector*>(&r);
    if(!p)
    {
        return false;
    }

    if(compareAddress(_addr, p->_addr) != 0)
    {
        return false;
    }
    
    if(_timeout != p->_timeout)
    {
        return false;
    }

    if(_protocol != p->_protocol)
    {
        return false;
    }

    if(_encoding != p->_encoding)
    {
        return false;
    }

    if(_connectionId != p->_connectionId)
    {
        return false;
    }

    return true;
}

bool
IceInternal::TcpConnector::operator!=(const Connector& r) const
{
    return !operator==(r);
}

bool
IceInternal::TcpConnector::operator<(const Connector& r) const
{
    const TcpConnector* p = dynamic_cast<const TcpConnector*>(&r);
    if(!p)
    {
        return type() < r.type();
    }

    if(_timeout < p->_timeout)
    {
        return true;
    }
    else if(p->_timeout < _timeout)
    {
        return false;
    }

    if(_protocol < p->_protocol)
    {
        return true;
    }
    else if(p->_protocol < _protocol)
    {
        return false;
    }

    if(_encoding < p->_encoding)
    {
        return true;
    }
    else if(p->_encoding < _encoding)
    {
        return false;
    }

    if(_connectionId < p->_connectionId)
    {
        return true;
    }
    else if(p->_connectionId < _connectionId)
    {
        return false;
    }
    return compareAddress(_addr, p->_addr) < 0;
}

<<<<<<< HEAD
IceInternal::TcpConnector::TcpConnector(const InstancePtr& instance, const struct sockaddr_storage& addr,
                                        Ice::Int timeout, const Ice::ProtocolVersion& protocol, 
                                        const Ice::EncodingVersion& encoding, const string& connectionId) :
=======
IceInternal::TcpConnector::TcpConnector(const InstancePtr& instance, const Address& addr, Ice::Int timeout, 
                                        const string& connectionId) :
>>>>>>> 70802b63
    _instance(instance),
    _traceLevels(instance->traceLevels()),
    _logger(instance->initializationData().logger),
    _addr(addr),
    _timeout(timeout),
    _protocol(protocol),
    _encoding(encoding),
    _connectionId(connectionId)
{
}

IceInternal::TcpConnector::~TcpConnector()
{
}<|MERGE_RESOLUTION|>--- conflicted
+++ resolved
@@ -148,14 +148,9 @@
     return compareAddress(_addr, p->_addr) < 0;
 }
 
-<<<<<<< HEAD
-IceInternal::TcpConnector::TcpConnector(const InstancePtr& instance, const struct sockaddr_storage& addr,
+IceInternal::TcpConnector::TcpConnector(const InstancePtr& instance, const Address& addr,
                                         Ice::Int timeout, const Ice::ProtocolVersion& protocol, 
                                         const Ice::EncodingVersion& encoding, const string& connectionId) :
-=======
-IceInternal::TcpConnector::TcpConnector(const InstancePtr& instance, const Address& addr, Ice::Int timeout, 
-                                        const string& connectionId) :
->>>>>>> 70802b63
     _instance(instance),
     _traceLevels(instance->traceLevels()),
     _logger(instance->initializationData().logger),
