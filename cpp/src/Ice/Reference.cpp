--- conflicted
+++ resolved
@@ -1431,12 +1431,7 @@
             _reference->getConnectionNoRouterInfo(_callback);
         }
 
-<<<<<<< HEAD
-        virtual void
-        setException(std::exception_ptr ex)
-=======
-        void setException(const Ice::LocalException& ex) final
->>>>>>> 3fa22ce8
+        void setException(std::exception_ptr ex) final
         {
             _callback->setException(ex);
         }
@@ -1484,12 +1479,7 @@
                 _callback->setConnection(connection, compress);
             }
 
-<<<<<<< HEAD
-            virtual void
-            setException(std::exception_ptr exc)
-=======
-            void setException(const Ice::LocalException& exc) final
->>>>>>> 3fa22ce8
+            void setException(std::exception_ptr exc) final
             {
                 try
                 {
@@ -1545,12 +1535,7 @@
             _reference->createConnection(endpts, make_shared<Callback2>(_reference, _callback, cached));
         }
 
-<<<<<<< HEAD
-        virtual void
-        setException(std::exception_ptr ex)
-=======
-        void setException(const Ice::LocalException& ex) final
->>>>>>> 3fa22ce8
+        void setException(std::exception_ptr ex) final
         {
             _callback->setException(ex);
         }
@@ -1619,12 +1604,7 @@
                 _callback->setConnection(connection, compress);
             }
 
-<<<<<<< HEAD
-            virtual void
-            setException(std::exception_ptr ex)
-=======
-            void setException(const Ice::LocalException& ex) final
->>>>>>> 3fa22ce8
+            void setException(std::exception_ptr ex) final
             {
                 _callback->setException(ex);
             }
@@ -1669,12 +1649,7 @@
                 _callback->setConnection(connection, compress);
             }
 
-<<<<<<< HEAD
-            virtual void
-            setException(std::exception_ptr ex)
-=======
-            void setException(const Ice::LocalException& ex) final
->>>>>>> 3fa22ce8
+            void setException(std::exception_ptr ex) final
             {
                 if(!_exception)
                 {
