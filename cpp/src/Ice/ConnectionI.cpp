--- conflicted
+++ resolved
@@ -5,11 +5,6 @@
 #include "ConnectionI.h"
 #include "BatchRequestQueue.h"
 #include "CheckIdentity.h"
-<<<<<<< HEAD
-#include "DisableWarnings.h"
-=======
-#include "DefaultsAndOverrides.h"
->>>>>>> 1f01e584
 #include "Endian.h"
 #include "EndpointI.h"
 #include "Ice/IncomingRequest.h"
@@ -1484,8 +1479,7 @@
              connectionStartCompleted = std::move(connectionStartCompleted),
              sentCBs = std::move(sentCBs),
              messageUpcall = std::move(messageUpcall),
-             stream]()
-            {
+             stream]() {
                 self->upcall(
                     std::move(connectionStartCompleted),
                     std::move(sentCBs),
