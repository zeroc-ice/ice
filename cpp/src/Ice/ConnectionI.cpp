--- conflicted
+++ resolved
@@ -1793,23 +1793,9 @@
 void
 Ice::ConnectionI::finished(ThreadPoolCurrent& current, bool close)
 {
-<<<<<<< HEAD
-    //
-    // If there are no callbacks to call, we don't call ioCompleted() since we're not going
-    // to call code that will potentially block (this avoids promoting a new leader and
-    // unecessary thread creation, especially if this is called on shutdown).
-    //
-=======
-    {
-        std::lock_guard lock(_mutex);
-        assert(_state == StateClosed);
-        unscheduleTimeout(static_cast<SocketOperation>(SocketOperationRead | SocketOperationWrite));
-    }
-
     // If there are no callbacks to call, we don't call ioCompleted() since we're not going to call code that will
     // potentially block (this avoids promoting a new leader and unecessary thread creation, especially if this is
     // called on shutdown).
->>>>>>> 320c695f
     if (!_connectionStartCompleted && !_connectionStartFailed && _sendStreams.empty() && _asyncRequests.empty() &&
         !_closeCallback && !_heartbeatCallback)
     {
