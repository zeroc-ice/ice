//
// Copyright (c) ZeroC, Inc. All rights reserved.
//

#include "ConnectionI.h"
#include "BatchRequestQueue.h"
#include "CheckIdentity.h"
#include "DefaultsAndOverrides.h"
#include "Endian.h"
#include "EndpointI.h"
#include "Ice/IncomingRequest.h"
#include "Ice/LocalException.h"
#include "Ice/LoggerUtil.h"
#include "Ice/OutgoingResponse.h"
#include "Ice/Properties.h"
#include "IceUtil/DisableWarnings.h"
#include "IdleTimeoutTransceiverDecorator.h"
#include "Instance.h"
#include "ObjectAdapterI.h"   // For getThreadPool()
#include "ProxyFactory.h"     // For createProxy().
#include "ReferenceFactory.h" // For createProxy().
#include "RequestHandler.h"   // For RetryException
#include "ThreadPool.h"
#include "TraceLevels.h"
#include "TraceUtil.h"
#include "Transceiver.h"

#include <stdexcept>

#ifdef ICE_HAS_BZIP2
#    include <bzlib.h>
#endif

using namespace std;
using namespace Ice;
using namespace Ice::Instrumentation;
using namespace IceInternal;

namespace
{
    class ConnectTimerTask final : public IceUtil::TimerTask
    {
    public:
        ConnectTimerTask(const Ice::ConnectionIPtr& connection) : _connection(connection) {}

        void runTimerTask() final
        {
            if (auto connection = _connection.lock())
            {
                connection->connectTimedOut();
            }
        }

    private:
        const weak_ptr<Ice::ConnectionI> _connection;
    };

    class CloseTimerTask final : public IceUtil::TimerTask
    {
    public:
        CloseTimerTask(const Ice::ConnectionIPtr& connection) : _connection(connection) {}

        void runTimerTask() final
        {
            if (auto connection = _connection.lock())
            {
                connection->closeTimedOut();
            }
        }

    private:
        const weak_ptr<Ice::ConnectionI> _connection;
    };

<<<<<<< HEAD
    class InactivityTimerTask final : public IceUtil::TimerTask
    {
    public:
        InactivityTimerTask(const Ice::ConnectionIPtr& connection) : _connection(connection) {}

        void runTimerTask() final
        {
            if (auto connection = _connection.lock())
            {
                connection->inactivityCheck();
            }
        }

    private:
        const weak_ptr<Ice::ConnectionI> _connection;
    };

    class ExecuteUpcall final : public ExecutorWorkItem
    {
    public:
        ExecuteUpcall(
            const ConnectionIPtr& connection,
            function<void(ConnectionIPtr)> connectionStartCompleted,
            const vector<ConnectionI::OutgoingMessage>& sentCBs,
            const function<bool(InputStream&)> messageUpcall,
            InputStream& messageStream)
            : ExecutorWorkItem(connection),
              _connection(connection),
              _connectionStartCompleted(std::move(connectionStartCompleted)),
              _sentCBs(sentCBs),
              _messageUpcall(std::move(messageUpcall)),
              _messageStream(messageStream.instance(), currentProtocolEncoding)
        {
            _messageStream.swap(messageStream);
        }

        void run() final { _connection->upcall(_connectionStartCompleted, _sentCBs, _messageUpcall, _messageStream); }

    private:
        const ConnectionIPtr _connection;
        const function<void(Ice::ConnectionIPtr)> _connectionStartCompleted;
        const vector<ConnectionI::OutgoingMessage> _sentCBs;
        const function<bool(InputStream&)> _messageUpcall;
        InputStream _messageStream;
    };

    class ExecuteFinish final : public ExecutorWorkItem
    {
    public:
        ExecuteFinish(const Ice::ConnectionIPtr& connection, bool close)
            : ExecutorWorkItem(connection),
              _connection(connection),
              _close(close)
        {
        }

        void run() final { _connection->finish(_close); }

    private:
        const ConnectionIPtr _connection;
        const bool _close;
    };

=======
>>>>>>> 409e40d5
    //
    // Class for handling Ice::Connection::begin_flushBatchRequests
    //
    class ConnectionFlushBatchAsync : public OutgoingAsyncBase
    {
    public:
        ConnectionFlushBatchAsync(const Ice::ConnectionIPtr&, const InstancePtr&);

        virtual Ice::ConnectionPtr getConnection() const;

        void invoke(std::string_view, Ice::CompressBatch);

    private:
        const Ice::ConnectionIPtr _connection;
    };

    ConnectionState connectionStateMap[] = {
        ConnectionState::ConnectionStateValidating, // StateNotInitialized
        ConnectionState::ConnectionStateValidating, // StateNotValidated
        ConnectionState::ConnectionStateActive,     // StateActive
        ConnectionState::ConnectionStateHolding,    // StateHolding
        ConnectionState::ConnectionStateClosing,    // StateClosing
        ConnectionState::ConnectionStateClosing,    // StateClosingPending
        ConnectionState::ConnectionStateClosed,     // StateClosed
        ConnectionState::ConnectionStateClosed,     // StateFinished
    };
}

ConnectionFlushBatchAsync::ConnectionFlushBatchAsync(const ConnectionIPtr& connection, const InstancePtr& instance)
    : OutgoingAsyncBase(instance),
      _connection(connection)
{
}

ConnectionPtr
ConnectionFlushBatchAsync::getConnection() const
{
    return _connection;
}

void
ConnectionFlushBatchAsync::invoke(string_view operation, Ice::CompressBatch compressBatch)
{
    _observer.attach(_instance.get(), operation);
    try
    {
        AsyncStatus status;
        bool compress;
        int batchRequestCount = _connection->getBatchRequestQueue()->swap(&_os, compress);
        if (batchRequestCount == 0)
        {
            status = AsyncStatusSent;
            if (sent())
            {
                status = static_cast<AsyncStatus>(status | AsyncStatusInvokeSentCallback);
            }
        }
        else
        {
            if (compressBatch == CompressBatch::Yes)
            {
                compress = true;
            }
            else if (compressBatch == CompressBatch::No)
            {
                compress = false;
            }
            status = _connection->sendAsyncRequest(shared_from_this(), compress, false, batchRequestCount);
        }

        if (status & AsyncStatusSent)
        {
            _sentSynchronously = true;
            if (status & AsyncStatusInvokeSentCallback)
            {
                invokeSent();
            }
        }
    }
    catch (const RetryException& ex)
    {
        try
        {
            rethrow_exception(ex.get());
        }
        catch (const std::exception&)
        {
            if (exception(current_exception()))
            {
                invokeExceptionAsync();
            }
        }
    }
    catch (const Exception&)
    {
        if (exception(current_exception()))
        {
            invokeExceptionAsync();
        }
    }
}

Ice::ConnectionI::Observer::Observer() : _readStreamPos(nullptr), _writeStreamPos(nullptr) {}

void
Ice::ConnectionI::Observer::startRead(const Buffer& buf)
{
    if (_readStreamPos)
    {
        assert(!buf.b.empty());
        _observer->receivedBytes(static_cast<int>(buf.i - _readStreamPos));
    }
    _readStreamPos = buf.b.empty() ? 0 : buf.i;
}

void
Ice::ConnectionI::Observer::finishRead(const Buffer& buf)
{
    if (_readStreamPos == 0)
    {
        return;
    }
    assert(buf.i >= _readStreamPos);
    _observer->receivedBytes(static_cast<int>(buf.i - _readStreamPos));
    _readStreamPos = 0;
}

void
Ice::ConnectionI::Observer::startWrite(const Buffer& buf)
{
    if (_writeStreamPos)
    {
        assert(!buf.b.empty());
        _observer->sentBytes(static_cast<int>(buf.i - _writeStreamPos));
    }
    _writeStreamPos = buf.b.empty() ? 0 : buf.i;
}

void
Ice::ConnectionI::Observer::finishWrite(const Buffer& buf)
{
    if (_writeStreamPos == 0)
    {
        return;
    }
    if (buf.i > _writeStreamPos)
    {
        _observer->sentBytes(static_cast<int>(buf.i - _writeStreamPos));
    }
    _writeStreamPos = 0;
}

void
Ice::ConnectionI::Observer::attach(const Ice::Instrumentation::ConnectionObserverPtr& observer)
{
    ObserverHelperT<Ice::Instrumentation::ConnectionObserver>::attach(observer);
    if (!observer)
    {
        _writeStreamPos = 0;
        _readStreamPos = 0;
    }
}

void
Ice::ConnectionI::OutgoingMessage::adopt(OutputStream* str)
{
    if (adopted)
    {
        if (str)
        {
            delete stream;
            stream = 0;
            adopted = false;
        }
        else
        {
            return; // Stream is already adopted.
        }
    }
    else if (!str)
    {
        if (outAsync)
        {
            return; // Adopting request stream is not necessary.
        }
        else
        {
            str = stream; // Adopt this stream
            stream = 0;
        }
    }

    assert(str);
    stream = new OutputStream(str->instance(), currentProtocolEncoding);
    stream->swap(*str);
    adopted = true;
}

void
Ice::ConnectionI::OutgoingMessage::canceled(bool adoptStream)
{
    assert(outAsync); // Only requests can timeout.
    outAsync = 0;
    if (adoptStream)
    {
        adopt(0); // Adopt the request stream
    }
    else
    {
        assert(!adopted);
    }
}

bool
Ice::ConnectionI::OutgoingMessage::sent()
{
    // This function is called with the connection mutex locked.

    if (adopted)
    {
        delete stream;
    }
    stream = nullptr;

    if (outAsync)
    {
#if defined(ICE_USE_IOCP)
        invokeSent = outAsync->sent();
        return invokeSent || receivedReply;
#else
        return outAsync->sent();
#endif
    }
    return false;
}

void
Ice::ConnectionI::OutgoingMessage::completed(std::exception_ptr ex)
{
    if (outAsync)
    {
        if (outAsync->exception(ex))
        {
            outAsync->invokeException();
        }
    }

    if (adopted)
    {
        delete stream;
    }
    stream = 0;
}

void
Ice::ConnectionI::startAsync(
    function<void(Ice::ConnectionIPtr)> connectionStartCompleted,
    function<void(Ice::ConnectionIPtr, exception_ptr)> connectionStartFailed)
{
    try
    {
        std::unique_lock lock(_mutex);
        if (_state >= StateClosed) // The connection might already be closed if the communicator was destroyed.
        {
            assert(_exception);
            rethrow_exception(_exception);
        }

        if (!initialize() || !validate())
        {
            if (_connectTimeout > chrono::seconds::zero())
            {
                _timer->schedule(make_shared<ConnectTimerTask>(shared_from_this()), _connectTimeout);
            }

            if (connectionStartCompleted && connectionStartFailed)
            {
                _connectionStartCompleted = std::move(connectionStartCompleted);
                _connectionStartFailed = std::move(connectionStartFailed);
                return;
            }

            //
            // Wait for the connection to be validated.
            //
            _conditionVariable.wait(lock, [this] { return _state > StateNotValidated; });

            if (_state >= StateClosing)
            {
                assert(_exception);
                rethrow_exception(_exception);
            }
        }

        //
        // We start out in holding state.
        //
        setState(StateHolding);
    }
    catch (const Ice::LocalException&)
    {
        exception(current_exception());
        if (connectionStartFailed)
        {
            connectionStartFailed(shared_from_this(), current_exception());
            return;
        }
        else
        {
            waitUntilFinished();
            throw;
        }
    }

    if (connectionStartCompleted)
    {
        connectionStartCompleted(shared_from_this());
    }
}

void
Ice::ConnectionI::activate()
{
    std::lock_guard lock(_mutex);
    if (_state <= StateNotValidated)
    {
        return;
    }
    setState(StateActive);
}

void
Ice::ConnectionI::hold()
{
    std::lock_guard lock(_mutex);
    if (_state <= StateNotValidated)
    {
        return;
    }

    setState(StateHolding);
}

void
Ice::ConnectionI::destroy(DestructionReason reason)
{
    std::lock_guard lock(_mutex);

    switch (reason)
    {
        case ObjectAdapterDeactivated:
        {
            setState(StateClosing, make_exception_ptr(ObjectAdapterDeactivatedException(__FILE__, __LINE__)));
            break;
        }

        case CommunicatorDestroyed:
        {
            setState(StateClosing, make_exception_ptr(CommunicatorDestroyedException(__FILE__, __LINE__)));
            break;
        }
    }
}

void
Ice::ConnectionI::close(ConnectionClose mode) noexcept
{
    std::unique_lock lock(_mutex);

    if (mode == ConnectionClose::Forcefully)
    {
        setState(StateClosed, make_exception_ptr(ConnectionManuallyClosedException(__FILE__, __LINE__, false)));
    }
    else if (mode == ConnectionClose::Gracefully)
    {
        setState(StateClosing, make_exception_ptr(ConnectionManuallyClosedException(__FILE__, __LINE__, true)));
    }
    else
    {
        assert(mode == ConnectionClose::GracefullyWithWait);

        //
        // Wait until all outstanding requests have been completed.
        //
        _conditionVariable.wait(lock, [this] { return _asyncRequests.empty(); });

        setState(StateClosing, make_exception_ptr(ConnectionManuallyClosedException(__FILE__, __LINE__, true)));
    }
}

bool
Ice::ConnectionI::isActiveOrHolding() const
{
    // We can not use trylock here, otherwise the outgoing connection
    // factory might return destroyed (closing or closed) connections,
    // resulting in connection retry exhaustion.

    std::lock_guard lock(_mutex);

    return _state > StateNotValidated && _state < StateClosing;
}

bool
Ice::ConnectionI::isFinished() const
{
    //
    // We can use trylock here, because as long as there are still
    // threads operating in this connection object, connection
    // destruction is considered as not yet finished.
    //
    std::unique_lock<std::mutex> lock(_mutex, std::try_to_lock);

    if (!lock.owns_lock())
    {
        return false;
    }

    if (_state != StateFinished || _upcallCount != 0)
    {
        return false;
    }

    assert(_state == StateFinished);
    return true;
}

void
Ice::ConnectionI::throwException() const
{
    std::lock_guard lock(_mutex);

    if (_exception)
    {
        assert(_state >= StateClosing);
        rethrow_exception(_exception);
    }
}

void
Ice::ConnectionI::waitUntilHolding() const
{
    std::unique_lock lock(_mutex);
    _conditionVariable.wait(lock, [this] { return _state >= StateHolding && _upcallCount == 0; });
}

void
Ice::ConnectionI::waitUntilFinished()
{
    std::unique_lock lock(_mutex);

    //
    // We wait indefinitely until the connection is finished and all
    // outstanding requests are completed. Otherwise we couldn't
    // guarantee that there are no outstanding calls when deactivate()
    // is called on the servant locators.
    //
    _conditionVariable.wait(lock, [this] { return _state >= StateFinished && _upcallCount == 0; });

    assert(_state == StateFinished);

    //
    // Clear the OA. See bug 1673 for the details of why this is necessary.
    //
    _adapter = nullptr;
}

void
Ice::ConnectionI::updateObserver()
{
    std::lock_guard lock(_mutex);
    if (_state < StateNotValidated || _state > StateClosed)
    {
        return;
    }

    assert(_instance->initializationData().observer);

    ConnectionObserverPtr o = _instance->initializationData().observer->getConnectionObserver(
        initConnectionInfo(),
        _endpoint,
        toConnectionState(_state),
        _observer.get());
    _observer.attach(o);
}

AsyncStatus
Ice::ConnectionI::sendAsyncRequest(const OutgoingAsyncBasePtr& out, bool compress, bool response, int batchRequestCount)
{
    OutputStream* os = out->getOs();

    std::lock_guard lock(_mutex);
    //
    // If the exception is closed before we even have a chance
    // to send our request, we always try to send the request
    // again.
    //
    if (_exception)
    {
        throw RetryException(_exception);
    }
    assert(_state > StateNotValidated);
    assert(_state < StateClosing);

    //
    // Ensure the message isn't bigger than what we can send with the
    // transport.
    //
    _transceiver->checkSendSize(*os);

    //
    // Notify the request that it's cancelable with this connection.
    // This will throw if the request is canceled.
    //
    out->cancelable(shared_from_this());
    int32_t requestId = 0;
    if (response)
    {
        //
        // Create a new unique request ID.
        //
        requestId = _nextRequestId++;
        if (requestId <= 0)
        {
            _nextRequestId = 1;
            requestId = _nextRequestId++;
        }

        //
        // Fill in the request ID.
        //
        const byte* p = reinterpret_cast<const byte*>(&requestId);
        if constexpr (endian::native == endian::big)
        {
            reverse_copy(p, p + sizeof(int32_t), os->b.begin() + headerSize);
        }
        else
        {
            copy(p, p + sizeof(int32_t), os->b.begin() + headerSize);
        }
    }
    else if (batchRequestCount > 0)
    {
        const byte* p = reinterpret_cast<const byte*>(&batchRequestCount);
        if constexpr (endian::native == endian::big)
        {
            reverse_copy(p, p + sizeof(int32_t), os->b.begin() + headerSize);
        }
        else
        {
            copy(p, p + sizeof(int32_t), os->b.begin() + headerSize);
        }
    }

    out->attachRemoteObserver(initConnectionInfo(), _endpoint, requestId);

    AsyncStatus status = AsyncStatusQueued;
    try
    {
        if (isAtRest())
        {
            // If we were at rest, we're not anymore since we're sending a request.
            cancelInactivityTimerTask();
        }

        OutgoingMessage message(out, os, compress, requestId);
        status = sendMessage(message);
    }
    catch (const LocalException&)
    {
        setState(StateClosed, current_exception());
        assert(_exception);
        rethrow_exception(_exception);
    }

    if (response)
    {
        _asyncRequestsHint =
            _asyncRequests.insert(_asyncRequests.end(), pair<const int32_t, OutgoingAsyncBasePtr>(requestId, out));
    }
    else if (isAtRest())
    {
        // A oneway invocation is considered completed as soon as sendMessage returns.
        scheduleInactivityTimerTask();
    }
    return status;
}

const BatchRequestQueuePtr&
Ice::ConnectionI::getBatchRequestQueue() const
{
    return _batchRequestQueue;
}

std::function<void()>
Ice::ConnectionI::flushBatchRequestsAsync(
    CompressBatch compress,
    ::std::function<void(::std::exception_ptr)> ex,
    ::std::function<void(bool)> sent)
{
    class ConnectionFlushBatchLambda : public ConnectionFlushBatchAsync, public LambdaInvoke
    {
    public:
        ConnectionFlushBatchLambda(
            std::shared_ptr<Ice::ConnectionI>&& connection,
            const InstancePtr& instance,
            std::function<void(std::exception_ptr)> ex,
            std::function<void(bool)> sent)
            : ConnectionFlushBatchAsync(connection, instance),
              LambdaInvoke(std::move(ex), std::move(sent))
        {
        }
    };
    auto outAsync = make_shared<ConnectionFlushBatchLambda>(shared_from_this(), _instance, ex, sent);
    static constexpr string_view operationName = "flushBatchRequests";
    outAsync->invoke(operationName, compress);
    return [outAsync]() { outAsync->cancel(); };
}

namespace
{
    class HeartbeatAsync : public OutgoingAsyncBase
    {
    public:
        HeartbeatAsync(
            const ConnectionIPtr& connection,
            const CommunicatorPtr& communicator,
            const InstancePtr& instance)
            : OutgoingAsyncBase(instance),
              _communicator(communicator),
              _connection(connection)
        {
        }

        virtual CommunicatorPtr getCommunicator() const { return _communicator; }

        virtual ConnectionPtr getConnection() const { return _connection; }

        virtual string_view getOperation() const { return _operationName; }

        void invoke()
        {
            _observer.attach(_instance.get(), _operationName);
            try
            {
                _os.write(magic[0]);
                _os.write(magic[1]);
                _os.write(magic[2]);
                _os.write(magic[3]);
                _os.write(currentProtocol);
                _os.write(currentProtocolEncoding);
                _os.write(validateConnectionMsg);
                _os.write(static_cast<uint8_t>(0)); // Compression status (always zero for validate connection).
                _os.write(headerSize);              // Message size.
                _os.i = _os.b.begin();

                AsyncStatus status = _connection->sendAsyncRequest(shared_from_this(), false, false, 0);
                if (status & AsyncStatusSent)
                {
                    _sentSynchronously = true;
                    if (status & AsyncStatusInvokeSentCallback)
                    {
                        invokeSent();
                    }
                }
            }
            catch (const RetryException& ex)
            {
                if (exception(ex.get()))
                {
                    invokeExceptionAsync();
                }
            }
            catch (const Exception&)
            {
                if (exception(current_exception()))
                {
                    invokeExceptionAsync();
                }
            }
        }

    private:
        CommunicatorPtr _communicator;
        ConnectionIPtr _connection;
        static constexpr string_view _operationName = "heartbeat";
    };
}

std::function<void()>
Ice::ConnectionI::heartbeatAsync(::std::function<void(::std::exception_ptr)> ex, ::std::function<void(bool)> sent)
{
    class HeartbeatLambda : public HeartbeatAsync, public LambdaInvoke
    {
    public:
        HeartbeatLambda(
            std::shared_ptr<Ice::ConnectionI>&& connection,
            Ice::CommunicatorPtr& communicator,
            const InstancePtr& instance,
            std::function<void(std::exception_ptr)> ex,
            std::function<void(bool)> sent)
            : HeartbeatAsync(connection, communicator, instance),
              LambdaInvoke(std::move(ex), std::move(sent))
        {
        }
    };
    auto outAsync = make_shared<HeartbeatLambda>(shared_from_this(), _communicator, _instance, ex, sent);
    outAsync->invoke();
    return [outAsync]() { outAsync->cancel(); };
}

void
Ice::ConnectionI::setHeartbeatCallback(HeartbeatCallback callback)
{
    std::lock_guard lock(_mutex);
    if (_state >= StateClosed)
    {
        return;
    }
    _heartbeatCallback = std::move(callback);
}

void
Ice::ConnectionI::setCloseCallback(CloseCallback callback)
{
    std::lock_guard lock(_mutex);
    if (_state >= StateClosed)
    {
        if (callback)
        {
            auto self = shared_from_this();
            _threadPool->execute([self, callback = std::move(callback)]() { self->closeCallback(callback); }, self);
        }
    }
    else
    {
        _closeCallback = std::move(callback);
    }
}

void
Ice::ConnectionI::closeCallback(const CloseCallback& callback)
{
    try
    {
        callback(shared_from_this());
    }
    catch (const std::exception& ex)
    {
        Error out(_instance->initializationData().logger);
        out << "connection callback exception:\n" << ex << '\n' << _desc;
    }
    catch (...)
    {
        Error out(_instance->initializationData().logger);
        out << "connection callback exception:\nunknown c++ exception" << '\n' << _desc;
    }
}

void
Ice::ConnectionI::asyncRequestCanceled(const OutgoingAsyncBasePtr& outAsync, exception_ptr ex)
{
    //
    // NOTE: This isn't called from a thread pool thread.
    //

    std::lock_guard lock(_mutex);
    if (_state >= StateClosed)
    {
        return; // The request has already been or will be shortly notified of the failure.
    }

    for (deque<OutgoingMessage>::iterator o = _sendStreams.begin(); o != _sendStreams.end(); ++o)
    {
        if (o->outAsync.get() == outAsync.get())
        {
            if (o->requestId)
            {
                bool removed = false;
                if (_asyncRequestsHint != _asyncRequests.end() &&
                    _asyncRequestsHint->second == dynamic_pointer_cast<OutgoingAsync>(outAsync))
                {
                    _asyncRequests.erase(_asyncRequestsHint);
                    _asyncRequestsHint = _asyncRequests.end();
                    removed = true;
                }
                else
                {
                    removed = _asyncRequests.erase(o->requestId) == 1;
                }

                if (removed && isAtRest())
                {
                    scheduleInactivityTimerTask();
                }
            }

            try
            {
                rethrow_exception(ex);
            }
            catch (const ConnectionIdleException&)
            {
                setState(StateClosed, ex);
            }
            catch (const std::exception&)
            {
                //
                // If the request is being sent, don't remove it from the send streams,
                // it will be removed once the sending is finished.
                //
                if (o == _sendStreams.begin())
                {
                    o->canceled(true); // true = adopt the stream
                }
                else
                {
                    o->canceled(false);
                    _sendStreams.erase(o);
                }
                if (outAsync->exception(ex))
                {
                    outAsync->invokeExceptionAsync();
                }
            }
            return;
        }
    }

    if (dynamic_pointer_cast<OutgoingAsync>(outAsync))
    {
        if (_asyncRequestsHint != _asyncRequests.end())
        {
            if (_asyncRequestsHint->second == outAsync)
            {
                try
                {
                    rethrow_exception(ex);
                }
                catch (const ConnectionIdleException&)
                {
                    setState(StateClosed, ex);
                }
                catch (const std::exception&)
                {
                    _asyncRequests.erase(_asyncRequestsHint);
                    _asyncRequestsHint = _asyncRequests.end();

                    if (isAtRest())
                    {
                        scheduleInactivityTimerTask();
                    }

                    if (outAsync->exception(ex))
                    {
                        outAsync->invokeExceptionAsync();
                    }
                }
                return;
            }
        }

        for (map<int32_t, OutgoingAsyncBasePtr>::iterator p = _asyncRequests.begin(); p != _asyncRequests.end(); ++p)
        {
            if (p->second.get() == outAsync.get())
            {
                try
                {
                    rethrow_exception(ex);
                }
                catch (const ConnectionIdleException&)
                {
                    setState(StateClosed, ex);
                }
                catch (const std::exception&)
                {
                    assert(p != _asyncRequestsHint);
                    _asyncRequests.erase(p);

                    if (isAtRest())
                    {
                        scheduleInactivityTimerTask();
                    }

                    if (outAsync->exception(ex))
                    {
                        outAsync->invokeExceptionAsync();
                    }
                }
                return;
            }
        }
    }
}

void
Ice::ConnectionI::dispatchException(exception_ptr ex, int requestCount)
{
    // Fatal exception while dispatching a request. Since sendResponse isn't called in case of a fatal exception we
    // decrement _upcallCount here.

    bool finished = false;
    {
        std::lock_guard lock(_mutex);
        setState(StateClosed, ex);

        if (requestCount > 0)
        {
            assert(_upcallCount >= requestCount);
            _upcallCount -= requestCount;
            if (_upcallCount == 0)
            {
                if (_state == StateFinished)
                {
                    finished = true;
                    if (_observer)
                    {
                        _observer.detach();
                    }
                }
                _conditionVariable.notify_all();
            }

            _dispatchCount -= requestCount;
            if (isAtRest())
            {
                scheduleInactivityTimerTask();
            }
        }
    }
    if (finished && _removeFromFactory)
    {
        _removeFromFactory(shared_from_this());
    }
}

EndpointIPtr
Ice::ConnectionI::endpoint() const
{
    return _endpoint; // No mutex protection necessary, _endpoint is immutable.
}

ConnectorPtr
Ice::ConnectionI::connector() const
{
    return _connector; // No mutex protection necessary, _connector is immutable.
}

void
Ice::ConnectionI::setAdapter(const ObjectAdapterPtr& adapter)
{
    if (adapter)
    {
        // Go through the adapter to set the adapter on this connection
        // to ensure the object adapter is still active.
        dynamic_cast<ObjectAdapterI*>(adapter.get())->setAdapterOnConnection(shared_from_this());
    }
    else
    {
        std::lock_guard lock(_mutex);
        if (_state <= StateNotValidated || _state >= StateClosing)
        {
            return;
        }

        _adapter = nullptr;
    }

    //
    // We never change the thread pool with which we were initially
    // registered, even if we add or remove an object adapter.
    //
}

ObjectAdapterPtr
Ice::ConnectionI::getAdapter() const noexcept
{
    std::lock_guard lock(_mutex);
    return _adapter;
}

EndpointPtr
Ice::ConnectionI::getEndpoint() const noexcept
{
    return _endpoint; // No mutex protection necessary, _endpoint is immutable.
}

ObjectPrx
Ice::ConnectionI::createProxy(const Identity& ident) const
{
    checkIdentity(ident, __FILE__, __LINE__);
    return ObjectPrx::_fromReference(
        _instance->referenceFactory()->create(ident, const_cast<ConnectionI*>(this)->shared_from_this()));
}

void
Ice::ConnectionI::setAdapterFromAdapter(const ObjectAdapterIPtr& adapter)
{
    std::lock_guard lock(_mutex);
    if (_state <= StateNotValidated || _state >= StateClosing)
    {
        return;
    }
    assert(adapter); // Called by ObjectAdapterI::setAdapterOnConnection
    _adapter = adapter;
}

#if defined(ICE_USE_IOCP)
bool
Ice::ConnectionI::startAsync(SocketOperation operation)
{
    if (_state >= StateClosed)
    {
        return false;
    }

    try
    {
        if (operation & SocketOperationWrite)
        {
            if (_observer)
            {
                _observer.startWrite(_writeStream);
            }

            if (_transceiver->startWrite(_writeStream) && !_sendStreams.empty())
            {
                // The whole message is written, assume it's sent now for at-most-once semantics.
                _sendStreams.front().isSent = true;
            }
        }
        else if (operation & SocketOperationRead)
        {
            if (_observer && !_readHeader)
            {
                _observer.startRead(_readStream);
            }

            _transceiver->startRead(_readStream);
        }
    }
    catch (const Ice::LocalException&)
    {
        setState(StateClosed, current_exception());
        return false;
    }
    return true;
}

bool
Ice::ConnectionI::finishAsync(SocketOperation operation)
{
    try
    {
        if (operation & SocketOperationWrite)
        {
            Buffer::Container::iterator start = _writeStream.i;
            _transceiver->finishWrite(_writeStream);
            if (_instance->traceLevels()->network >= 3 && _writeStream.i != start)
            {
                Trace out(_instance->initializationData().logger, _instance->traceLevels()->networkCat);
                out << "sent " << (_writeStream.i - start);
                if (!_endpoint->datagram())
                {
                    out << " of " << (_writeStream.b.end() - start);
                }
                out << " bytes via " << _endpoint->protocol() << "\n" << toString();
            }

            if (_observer)
            {
                _observer.finishWrite(_writeStream);
            }
        }
        else if (operation & SocketOperationRead)
        {
            Buffer::Container::iterator start = _readStream.i;
            _transceiver->finishRead(_readStream);
            if (_instance->traceLevels()->network >= 3 && _readStream.i != start)
            {
                Trace out(_instance->initializationData().logger, _instance->traceLevels()->networkCat);
                out << "received ";
                if (_endpoint->datagram())
                {
                    out << _readStream.b.size();
                }
                else
                {
                    out << (_readStream.i - start) << " of " << (_readStream.b.end() - start);
                }
                out << " bytes via " << _endpoint->protocol() << "\n" << toString();
            }

            if (_observer && !_readHeader)
            {
                _observer.finishRead(_readStream);
            }
        }
    }
    catch (const Ice::LocalException&)
    {
        setState(StateClosed, current_exception());
    }
    return _state < StateClosed;
}
#endif

void
Ice::ConnectionI::message(ThreadPoolCurrent& current)
{
    int upcallCount = 0;

    function<void(ConnectionIPtr)> connectionStartCompleted;
    vector<OutgoingMessage> sentCBs;
    function<bool(InputStream&)> messageUpcall;
    InputStream messageStream(_instance.get(), currentProtocolEncoding);

    ThreadPoolMessage<ConnectionI> msg(current, *this);
    {
        std::lock_guard lock(_mutex);

        ThreadPoolMessage<ConnectionI>::IOScope io(msg);
        if (!io)
        {
            return;
        }

        if (_state >= StateClosed)
        {
            return;
        }

        try
        {
            SocketOperation writeOp = SocketOperationNone;
            SocketOperation readOp = SocketOperationNone;

            // If writes are ready, write the data from the connection's write buffer (_writeStream)
            if (current.operation & SocketOperationWrite)
            {
                if (_observer)
                {
                    _observer.startWrite(_writeStream);
                }
                writeOp = write(_writeStream);
                if (_observer && !(writeOp & SocketOperationWrite))
                {
                    _observer.finishWrite(_writeStream);
                }
            }

            // If reads are ready, read the data into the connection's read buffer (_readStream). The data is read
            // until:
            // - the full message is read (the transport read returns SocketOperationNone) and
            //   the read buffer is fully filled
            // - the read operation on the transport can't continue without blocking
            if (current.operation & SocketOperationRead)
            {
                while (true)
                {
                    if (_observer && !_readHeader)
                    {
                        _observer.startRead(_readStream);
                    }

                    readOp = read(_readStream);
                    if (readOp & SocketOperationRead)
                    {
                        // Can't continue without blocking, exit out of the loop.
                        break;
                    }

                    if (_observer && !_readHeader)
                    {
                        assert(_readStream.i == _readStream.b.end());
                        _observer.finishRead(_readStream);
                    }

                    // If read header is true, we're reading a new Ice protocol message and we need to read
                    // the message header.
                    if (_readHeader)
                    {
                        // The next read will read the remainder of the message.
                        _readHeader = false;

                        if (_observer)
                        {
                            _observer->receivedBytes(static_cast<int>(headerSize));
                        }

                        //
                        // Connection is validated on first message. This is only used by
                        // setState() to check wether or not we can print a connection
                        // warning (a client might close the connection forcefully if the
                        // connection isn't validated, we don't want to print a warning
                        // in this case).
                        //
                        _validated = true;

                        // Full header should be read because the size of _readStream is always headerSize (14) when
                        // reading a new message (see the code that sets _readHeader = true).
                        ptrdiff_t pos = _readStream.i - _readStream.b.begin();
                        if (pos < headerSize)
                        {
                            //
                            // This situation is possible for small UDP packets.
                            //
                            throw IllegalMessageSizeException(__FILE__, __LINE__);
                        }

                        // Decode the header.
                        _readStream.i = _readStream.b.begin();
                        const byte* m;
                        _readStream.readBlob(m, static_cast<int32_t>(sizeof(magic)));
                        if (m[0] != magic[0] || m[1] != magic[1] || m[2] != magic[2] || m[3] != magic[3])
                        {
                            throw BadMagicException(__FILE__, __LINE__, "", Ice::ByteSeq(&m[0], &m[0] + sizeof(magic)));
                        }
                        ProtocolVersion pv;
                        _readStream.read(pv);
                        checkSupportedProtocol(pv);
                        EncodingVersion ev;
                        _readStream.read(ev);
                        checkSupportedProtocolEncoding(ev);

                        uint8_t messageType;
                        _readStream.read(messageType);
                        uint8_t compressByte;
                        _readStream.read(compressByte);
                        int32_t size;
                        _readStream.read(size);
                        if (size < headerSize)
                        {
                            throw IllegalMessageSizeException(__FILE__, __LINE__);
                        }

                        // Resize the read buffer to the message size.
                        if (size > static_cast<int32_t>(_messageSizeMax))
                        {
                            Ex::throwMemoryLimitException(
                                __FILE__,
                                __LINE__,
                                static_cast<size_t>(size),
                                _messageSizeMax);
                        }
                        if (static_cast<size_t>(size) > _readStream.b.size())
                        {
                            _readStream.b.resize(static_cast<size_t>(size));
                        }
                        _readStream.i = _readStream.b.begin() + pos;
                    }

                    if (_readStream.i != _readStream.b.end())
                    {
                        if (_endpoint->datagram())
                        {
                            throw DatagramLimitException(__FILE__, __LINE__); // The message was truncated.
                        }
                        continue;
                    }
                    break;
                }
            }

            // readOp and writeOp are set to the operations that the transport read or write calls from above returned.
            // They indicate which operations will need to be monitored by the thread pool's selector when this method
            // returns.
            SocketOperation newOp = static_cast<SocketOperation>(readOp | writeOp);

            // Operations that are ready. For example, if message was called with SocketOperationRead and the transport
            // read returned SocketOperationNone, reads are considered done: there's no additional data to read.
            SocketOperation readyOp = static_cast<SocketOperation>(current.operation & ~newOp);

            if (_state <= StateNotValidated)
            {
                // If the connection is still not validated and there's still data to read or write, continue waiting
                // for data to read or write.
                if (newOp)
                {
                    _threadPool->update(shared_from_this(), current.operation, newOp);
                    return;
                }

                // Initialize the connection if it's not initialized yet.
                if (_state == StateNotInitialized && !initialize(current.operation))
                {
                    return;
                }

                // Validate the connection if it's not validated yet.
                if (_state <= StateNotValidated && !validate(current.operation))
                {
                    return;
                }

                // The connection is validated and doesn't need additional data to be read or written. So unregister
                // it from the thread pool's selector.
                _threadPool->unregister(shared_from_this(), current.operation);

                // The connection starts in the holding state. It will be activated by the connection factory.
                setState(StateHolding);
                if (_connectionStartCompleted)
                {
                    connectionStartCompleted = std::move(_connectionStartCompleted);
                    ++upcallCount;
                    _connectionStartCompleted = nullptr;
                    _connectionStartFailed = nullptr;
                }
            }
            else // The connection is active or waits for the CloseConnection message.
            {
                assert(_state <= StateClosingPending);

                //
                // We parse messages first, if we receive a close
                // connection message we won't send more messages.
                //
                if (readyOp & SocketOperationRead)
                {
                    // At this point, the protocol message is fully read and can therefore be decoded by parseMessage.
                    // parseMessage returns the operation to wait for readiness next.
                    newOp =
                        static_cast<SocketOperation>(newOp | parseMessage(upcallCount, messageUpcall, messageStream));
                }

                if (readyOp & SocketOperationWrite)
                {
                    // At this point the message from _writeStream is fully written and the next message can be written.

                    newOp = static_cast<SocketOperation>(newOp | sendNextMessages(sentCBs));
                    if (!sentCBs.empty())
                    {
                        ++upcallCount;
                    }
                }

                // If the connection is not closed yet, we update the thread pool selector to wait for readiness of
                // read, write or both operations.
                if (_state < StateClosed)
                {
                    _threadPool->update(shared_from_this(), current.operation, newOp);
                }
            }

            if (upcallCount == 0)
            {
                return; // Nothing to dispatch we're done!
            }

            _upcallCount += upcallCount;

            // There's something to dispatch so we mark IO as completed to elect a new leader thread and let IO be
            // performed on this new leader thread while this thread continues with dispatching the up-calls.
            io.completed();
        }
        catch (const DatagramLimitException&) // Expected.
        {
            if (_warnUdp)
            {
                Warning out(_instance->initializationData().logger);
                out << "maximum datagram size of " << _readStream.i - _readStream.b.begin() << " exceeded";
            }
            _readStream.resize(headerSize);
            _readStream.i = _readStream.b.begin();
            _readHeader = true;
            return;
        }
        catch (const SocketException&)
        {
            setState(StateClosed, current_exception());
            return;
        }
        catch (const LocalException& ex)
        {
            if (_endpoint->datagram())
            {
                if (_warn)
                {
                    Warning out(_instance->initializationData().logger);
                    out << "datagram connection exception:\n" << ex << '\n' << _desc;
                }
                _readStream.resize(headerSize);
                _readStream.i = _readStream.b.begin();
                _readHeader = true;
            }
            else
            {
                setState(StateClosed, current_exception());
            }
            return;
        }
    }

// executeFromThisThread dispatches to the correct DispatchQueue
#ifdef ICE_SWIFT
    auto stream = make_shared<InputStream>();
    stream->swap(messageStream);

    auto self = shared_from_this();
    _threadPool->executeFromThisThread(
        [self,
         connectionStartCompleted = std::move(connectionStartCompleted),
         sentCBs = std::move(sentCBs),
         messageUpcall = std::move(messageUpcall),
         stream]()
        { self->upcall(std::move(connectionStartCompleted), std::move(sentCBs), std::move(messageUpcall), *stream); },
        self);
#else
    if (!_hasExecutor) // Optimization, call dispatch() directly if there's no executor.
    {
        upcall(std::move(connectionStartCompleted), std::move(sentCBs), std::move(messageUpcall), messageStream);
    }
    else
    {
        auto stream = make_shared<InputStream>();
        stream->swap(messageStream);

        auto self = shared_from_this();
        _threadPool->executeFromThisThread(
            [self,
             connectionStartCompleted = std::move(connectionStartCompleted),
             sentCBs = std::move(sentCBs),
             messageUpcall = std::move(messageUpcall),
             stream]() {
                self->upcall(
                    std::move(connectionStartCompleted),
                    std::move(sentCBs),
                    std::move(messageUpcall),
                    *stream);
            },
            self);
    }
#endif
}

void
ConnectionI::upcall(
    function<void(ConnectionIPtr)> connectionStartCompleted,
    const vector<OutgoingMessage>& sentCBs,
    function<bool(InputStream&)> messageUpcall,
    InputStream& messageStream)
{
    int completedUpcallCount = 0;

    //
    // Notify the factory that the connection establishment and
    // validation has completed.
    //
    if (connectionStartCompleted)
    {
        connectionStartCompleted(shared_from_this());
        ++completedUpcallCount;
    }

    //
    // Notify AMI calls that the message was sent.
    //
    if (!sentCBs.empty())
    {
        for (vector<OutgoingMessage>::const_iterator p = sentCBs.begin(); p != sentCBs.end(); ++p)
        {
#if defined(ICE_USE_IOCP)
            if (p->invokeSent)
            {
                p->outAsync->invokeSent();
            }
            if (p->receivedReply)
            {
                auto o = dynamic_pointer_cast<OutgoingAsync>(p->outAsync);
                if (o->response())
                {
                    o->invokeResponse();
                }
            }
#else
            p->outAsync->invokeSent();
#endif
        }
        ++completedUpcallCount;
    }

    if (messageUpcall && messageUpcall(messageStream))
    {
        ++completedUpcallCount;
    }

    //
    // Decrease the upcall count.
    //
    bool finished = false;
    if (completedUpcallCount > 0)
    {
        std::lock_guard lock(_mutex);
        _upcallCount -= completedUpcallCount;
        if (_upcallCount == 0)
        {
            // Only initiate shutdown if not already initiated. It might have already been initiated if the sent
            // callback or AMI callback was called when the connection was in the closing state.
            if (_state == StateClosing)
            {
                try
                {
                    initiateShutdown();
                }
                catch (const LocalException&)
                {
                    setState(StateClosed, current_exception());
                }
            }
            else if (_state == StateFinished)
            {
                finished = true;
                if (_observer)
                {
                    _observer.detach();
                }
            }
            _conditionVariable.notify_all();
        }
    }
    if (finished && _removeFromFactory)
    {
        _removeFromFactory(shared_from_this());
    }
}

void
Ice::ConnectionI::finished(ThreadPoolCurrent& current, bool close)
{
    // If there are no callbacks to call, we don't call ioCompleted() since we're not going to call code that will
    // potentially block (this avoids promoting a new leader and unecessary thread creation, especially if this is
    // called on shutdown).
    if (!_connectionStartCompleted && !_connectionStartFailed && _sendStreams.empty() && _asyncRequests.empty() &&
        !_closeCallback && !_heartbeatCallback)
    {
        finish(close);
        return;
    }

    current.ioCompleted();

    // executeFromThisThread dispatches to the correct DispatchQueue
#ifdef ICE_SWIFT
    auto self = shared_from_this();
    _threadPool->executeFromThisThread([self, close]() { self->finish(close); }, self);
#else
    if (!_hasExecutor) // Optimization, call finish() directly if there's no executor.
    {
        finish(close);
    }
    else
    {
        auto self = shared_from_this();
        _threadPool->executeFromThisThread([self, close]() { self->finish(close); }, self);
    }
#endif
}

void
Ice::ConnectionI::finish(bool close)
{
    if (!_initialized)
    {
        if (_instance->traceLevels()->network >= 2)
        {
            string verb = _connector ? "establish" : "accept";
            Trace out(_instance->initializationData().logger, _instance->traceLevels()->networkCat);

            try
            {
                rethrow_exception(_exception);
            }
            catch (const std::exception& ex)
            {
                out << "failed to " << verb << " " << _endpoint->protocol() << " connection\n"
                    << toString() << "\n"
                    << ex;
            }
        }
    }
    else
    {
        if (_instance->traceLevels()->network >= 1)
        {
            Trace out(_instance->initializationData().logger, _instance->traceLevels()->networkCat);
            out << "closed " << _endpoint->protocol() << " connection\n" << toString();

            try
            {
                rethrow_exception(_exception);
            }
            catch (const CloseConnectionException&)
            {
            }
            catch (const ConnectionManuallyClosedException&)
            {
            }
            catch (const ConnectionIdleException&)
            {
            }
            catch (const CommunicatorDestroyedException&)
            {
            }
            catch (const ObjectAdapterDeactivatedException&)
            {
            }
            catch (const std::exception& ex)
            {
                out << "\n" << ex;
            }
        }
    }

    if (close)
    {
        try
        {
            _transceiver->close();
        }
        catch (const Ice::LocalException& ex)
        {
            Error out(_logger);
            out << "unexpected connection exception:\n" << ex << '\n' << _desc;
        }
    }

    if (_connectionStartFailed)
    {
        assert(_exception);
        _connectionStartFailed(shared_from_this(), _exception);
        _connectionStartFailed = nullptr;
        _connectionStartCompleted = nullptr;
    }

    if (!_sendStreams.empty())
    {
        if (!_writeStream.b.empty())
        {
            //
            // Return the stream to the outgoing call. This is important for
            // retriable AMI calls which are not marshaled again.
            //
            OutgoingMessage* message = &_sendStreams.front();
            _writeStream.swap(*message->stream);

#if defined(ICE_USE_IOCP)
            //
            // The current message might be sent but not yet removed from _sendStreams. If
            // the response has been received in the meantime, we remove the message from
            // _sendStreams to not call finished on a message which is already done.
            //
            if (message->isSent || message->receivedReply)
            {
                if (message->sent() && message->invokeSent)
                {
                    message->outAsync->invokeSent();
                }
                if (message->receivedReply)
                {
                    OutgoingAsyncPtr outAsync = dynamic_pointer_cast<OutgoingAsync>(message->outAsync);
                    if (outAsync->response())
                    {
                        outAsync->invokeResponse();
                    }
                }
                _sendStreams.pop_front();
            }
#endif
        }

        for (deque<OutgoingMessage>::iterator o = _sendStreams.begin(); o != _sendStreams.end(); ++o)
        {
            o->completed(_exception);
            if (o->requestId) // Make sure finished isn't called twice.
            {
                if (_asyncRequests.erase(o->requestId) == 1 && isAtRest())
                {
                    scheduleInactivityTimerTask();
                }
            }
        }

        _sendStreams.clear();
    }

    for (map<int32_t, OutgoingAsyncBasePtr>::const_iterator q = _asyncRequests.begin(); q != _asyncRequests.end(); ++q)
    {
        if (q->second->exception(_exception))
        {
            q->second->invokeException();
        }
    }

    _asyncRequests.clear();

    //
    // Don't wait to be reaped to reclaim memory allocated by read/write streams.
    //
    _writeStream.clear();
    _writeStream.b.clear();
    _readStream.clear();
    _readStream.b.clear();

    if (_closeCallback)
    {
        closeCallback(_closeCallback);
        _closeCallback = nullptr;
    }

    _heartbeatCallback = nullptr;

    // This must be done last as this will cause waitUntilFinished() to return (and communicator
    // objects such as the timer might be destroyed too).
    bool finished = false;
    {
        std::lock_guard lock(_mutex);
        setState(StateFinished);

        if (_upcallCount == 0)
        {
            finished = true;
            if (_observer)
            {
                _observer.detach();
            }
        }
    }
    if (finished && _removeFromFactory)
    {
        _removeFromFactory(shared_from_this());
    }
}

string
Ice::ConnectionI::toString() const noexcept
{
    return _desc; // No mutex lock, _desc is immutable.
}

NativeInfoPtr
Ice::ConnectionI::getNativeInfo()
{
    return _transceiver->getNativeInfo();
}

string
Ice::ConnectionI::type() const noexcept
{
    return _type; // No mutex lock, _type is immutable.
}

int32_t
Ice::ConnectionI::timeout() const noexcept
{
    return _endpoint->timeout(); // No mutex lock, _endpoint is immutable.
}

ConnectionInfoPtr
Ice::ConnectionI::getInfo() const
{
    std::lock_guard lock(_mutex);
    if (_state >= StateClosed)
    {
        rethrow_exception(_exception);
    }
    return initConnectionInfo();
}

void
Ice::ConnectionI::setBufferSize(int32_t rcvSize, int32_t sndSize)
{
    std::lock_guard lock(_mutex);
    if (_state >= StateClosed)
    {
        rethrow_exception(_exception);
    }
    _transceiver->setBufferSize(rcvSize, sndSize);
    _info = 0; // Invalidate the cached connection info
}

void
Ice::ConnectionI::exception(std::exception_ptr ex)
{
    std::lock_guard lock(_mutex);
    setState(StateClosed, ex);
}

Ice::ConnectionI::ConnectionI(
    const CommunicatorPtr& communicator,
    const InstancePtr& instance,
    const TransceiverPtr& transceiver,
    const ConnectorPtr& connector,
    const EndpointIPtr& endpoint,
    const shared_ptr<ObjectAdapterI>& adapter,
    std::function<void(const ConnectionIPtr&)> removeFromFactory,
    const ConnectionOptions& options) noexcept
    : _communicator(communicator),
      _instance(instance),
      _transceiver(transceiver),
      _desc(transceiver->toString()),
      _type(transceiver->protocol()),
      _connector(connector),
      _endpoint(endpoint),
      _adapter(adapter),
      _hasExecutor(_instance->initializationData().executor), // Cached for better performance.
      _logger(_instance->initializationData().logger),        // Cached for better performance.
      _traceLevels(_instance->traceLevels()),                 // Cached for better performance.
      _timer(_instance->timer()),                             // Cached for better performance.
      _connectTimeout(options.connectTimeout),
      _closeTimeout(options.closeTimeout), // not used for datagram connections
      // suppress inactivity timeout for datagram connections
      _inactivityTimeout(endpoint->datagram() ? chrono::seconds::zero() : options.inactivityTimeout),
      _removeFromFactory(std::move(removeFromFactory)),
      _warn(_instance->initializationData().properties->getPropertyAsInt("Ice.Warn.Connections") > 0),
      _warnUdp(_instance->initializationData().properties->getPropertyAsInt("Ice.Warn.Datagrams") > 0),
      _compressionLevel(1),
      _nextRequestId(1),
      _asyncRequestsHint(_asyncRequests.end()),
      _messageSizeMax(adapter ? adapter->messageSizeMax() : _instance->messageSizeMax()),
      _batchRequestQueue(new BatchRequestQueue(instance, endpoint->datagram())),
      _readStream(_instance.get(), Ice::currentProtocolEncoding),
      _readHeader(false),
      _writeStream(_instance.get(), Ice::currentProtocolEncoding),
      _upcallCount(0),
      _state(StateNotInitialized),
      _shutdownInitiated(false),
      _initialized(false),
      _validated(false)
{
    const Ice::PropertiesPtr& properties = _instance->initializationData().properties;

    int& compressionLevel = const_cast<int&>(_compressionLevel);
    compressionLevel = properties->getPropertyAsIntWithDefault("Ice.Compression.Level", 1);
    if (compressionLevel < 1)
    {
        compressionLevel = 1;
    }
    else if (compressionLevel > 9)
    {
        compressionLevel = 9;
    }
}

Ice::ConnectionIPtr
Ice::ConnectionI::create(
    const CommunicatorPtr& communicator,
    const InstancePtr& instance,
    const TransceiverPtr& transceiver,
    const ConnectorPtr& connector,
    const EndpointIPtr& endpoint,
    const shared_ptr<ObjectAdapterI>& adapter,
    std::function<void(const ConnectionIPtr&)> removeFromFactory,
    const ConnectionOptions& options)
{
    shared_ptr<IdleTimeoutTransceiverDecorator> decoratedTransceiver;
    if (options.idleTimeout > chrono::milliseconds::zero() && !endpoint->datagram())
    {
        decoratedTransceiver = make_shared<IdleTimeoutTransceiverDecorator>(
            transceiver,
            options.idleTimeout,
            options.enableIdleCheck,
            instance->timer());
    }

    Ice::ConnectionIPtr connection(new ConnectionI(
        communicator,
        instance,
        decoratedTransceiver ? decoratedTransceiver : transceiver,
        connector,
        endpoint,
        adapter,
        std::move(removeFromFactory),
        options));

    if (connection->_inactivityTimeout > chrono::seconds::zero())
    {
        connection->_inactivityTimerTask = make_shared<InactivityTimerTask>(connection);
    }

    if (decoratedTransceiver)
    {
        decoratedTransceiver->decoratorInit(connection);
    }

    if (adapter)
    {
        const_cast<ThreadPoolPtr&>(connection->_threadPool) = adapter->getThreadPool();
    }
    else
    {
        const_cast<ThreadPoolPtr&>(connection->_threadPool) = connection->_instance->clientThreadPool();
    }
    connection->_threadPool->initialize(connection);
    return connection;
}

Ice::ConnectionI::~ConnectionI()
{
    assert(!_connectionStartCompleted);
    assert(!_connectionStartFailed);
    assert(!_closeCallback);
    assert(!_heartbeatCallback);
    assert(_state == StateFinished);
    assert(_upcallCount == 0);
    assert(_sendStreams.empty());
    assert(_asyncRequests.empty());
}

void
Ice::ConnectionI::setState(State state, exception_ptr ex)
{
    //
    // If setState() is called with an exception, then only closed and
    // closing states are permissible.
    //
    assert(state >= StateClosing);

    if (_state == state) // Don't switch twice.
    {
        return;
    }

    if (!_exception)
    {
        //
        // If we are in closed state, an exception must be set.
        //
        assert(_state != StateClosed);
        _exception = ex;
        //
        // We don't warn if we are not validated.
        //
        if (_warn && _validated)
        {
            //
            // Don't warn about certain expected exceptions.
            //
            try
            {
                rethrow_exception(ex);
            }
            catch (const CloseConnectionException&)
            {
            }
            catch (const ConnectionManuallyClosedException&)
            {
            }
            catch (const ConnectionIdleException&)
            {
            }
            catch (const CommunicatorDestroyedException&)
            {
            }
            catch (const ObjectAdapterDeactivatedException&)
            {
            }
            catch (const ConnectionLostException& e)
            {
                if (_state < StateClosing)
                {
                    Warning out(_logger);
                    out << "connection exception:\n" << e << '\n' << _desc;
                }
            }
            catch (const std::exception& e)
            {
                Warning out(_logger);
                out << "connection exception:\n" << e << '\n' << _desc;
            }
        }
    }

    //
    // We must set the new state before we notify requests of any
    // exceptions. Otherwise new requests may retry on a connection
    // that is not yet marked as closed or closing.
    //
    setState(state);
}

void
Ice::ConnectionI::setState(State state)
{
    //
    // We don't want to send close connection messages if the endpoint
    // only supports oneway transmission from client to server.
    //
    if (_endpoint->datagram() && state == StateClosing)
    {
        state = StateClosed;
    }

    //
    // Skip graceful shutdown if we are destroyed before validation.
    //
    if (_state <= StateNotValidated && state == StateClosing)
    {
        state = StateClosed;
    }

    if (_state == state) // Don't switch twice.
    {
        return;
    }

    try
    {
        switch (state)
        {
            case StateNotInitialized:
            {
                assert(false);
                break;
            }

            case StateNotValidated:
            {
                if (_state != StateNotInitialized)
                {
                    assert(_state == StateClosed);
                    return;
                }
                break;
            }

            case StateActive:
            {
                //
                // Can only switch from holding or not validated to
                // active.
                //
                if (_state != StateHolding && _state != StateNotValidated)
                {
                    return;
                }

                _threadPool->_register(shared_from_this(), SocketOperationRead);
                break;
            }

            case StateHolding:
            {
                //
                // Can only switch from active or not validated to
                // holding.
                //
                if (_state != StateActive && _state != StateNotValidated)
                {
                    return;
                }

                // We don't shut down the connection due to inactivity when it's in the Holding state.
                cancelInactivityTimerTask();

                if (_state == StateActive)
                {
                    _threadPool->unregister(shared_from_this(), SocketOperationRead);
                }
                break;
            }

            case StateClosing:
            case StateClosingPending:
            {
                //
                // Can't change back from closing pending.
                //
                if (_state >= StateClosingPending)
                {
                    return;
                }
                break;
            }

            case StateClosed:
            {
                if (_state == StateFinished)
                {
                    return;
                }

                _batchRequestQueue->destroy(_exception);

                //
                // Don't need to close now for connections so only close the transceiver
                // if the selector request it.
                //
                if (_threadPool->finish(shared_from_this(), false))
                {
                    _transceiver->close();
                }
                break;
            }

            case StateFinished:
            {
                assert(_state == StateClosed);
                _communicator = 0;
                break;
            }
        }
    }
    catch (const Ice::LocalException& ex)
    {
        Error out(_logger);
        out << "unexpected connection exception:\n" << ex << '\n' << _desc;
    }

    if (_instance->initializationData().observer)
    {
        ConnectionState oldState = toConnectionState(_state);
        ConnectionState newState = toConnectionState(state);
        if (oldState != newState)
        {
            _observer.attach(
                _instance->initializationData()
                    .observer->getConnectionObserver(initConnectionInfo(), _endpoint, newState, _observer.get()));
        }
        if (_observer && state == StateClosed && _exception)
        {
            try
            {
                rethrow_exception(_exception);
            }
            catch (const CloseConnectionException&)
            {
            }
            catch (const ConnectionManuallyClosedException&)
            {
            }
            catch (const ConnectionIdleException&)
            {
            }
            catch (const CommunicatorDestroyedException&)
            {
            }
            catch (const ObjectAdapterDeactivatedException&)
            {
            }
            catch (const ConnectionLostException& ex)
            {
                if (_state < StateClosing)
                {
                    _observer->failed(ex.ice_id());
                }
            }
            catch (const Ice::Exception& ex)
            {
                _observer->failed(ex.ice_id());
            }
            catch (const std::exception& ex)
            {
                _observer->failed(ex.what());
            }
        }
    }
    _state = state;
    _conditionVariable.notify_all();

    if (_state == StateClosing && _upcallCount == 0)
    {
        try
        {
            initiateShutdown();
        }
        catch (const LocalException&)
        {
            setState(StateClosed, current_exception());
        }
    }

    if (isAtRest())
    {
        // If the connection became active and there is no outstanding invocation or dispatch (very common case), we
        // schedule the inactivity timer task.
        scheduleInactivityTimerTask();
    }
}

void
Ice::ConnectionI::initiateShutdown()
{
    assert(_state == StateClosing && _upcallCount == 0);

    if (_shutdownInitiated)
    {
        return;
    }
    _shutdownInitiated = true;

    if (!_endpoint->datagram())
    {
        //
        // Before we shut down, we send a close connection message.
        //
        OutputStream os(_instance.get(), Ice::currentProtocolEncoding);
        os.write(magic[0]);
        os.write(magic[1]);
        os.write(magic[2]);
        os.write(magic[3]);
        os.write(currentProtocol);
        os.write(currentProtocolEncoding);
        os.write(closeConnectionMsg);
        os.write(static_cast<uint8_t>(1)); // compression status: compression supported but not used.
        os.write(headerSize);              // Message size.

        if (_closeTimeout > chrono::seconds::zero())
        {
            _timer->schedule(make_shared<CloseTimerTask>(shared_from_this()), _closeTimeout);
        }

        OutgoingMessage message(&os, false);
        if (sendMessage(message) & AsyncStatusSent)
        {
            setState(StateClosingPending);

            //
            // Notify the transceiver of the graceful connection closure.
            //
            SocketOperation op = _transceiver->closing(true, _exception);
            if (op)
            {
                _threadPool->_register(shared_from_this(), op);
            }
        }
    }
}

void
Ice::ConnectionI::idleCheck(
    const IceUtil::TimerTaskPtr& idleCheckTimerTask,
    const chrono::seconds& idleTimeout) noexcept
{
    std::lock_guard lock(_mutex);
    if (_state == StateActive || _state == StateHolding)
    {
        // _timer->cancel(task) returns true if a concurrent read rescheduled the timer task.
        if (_transceiver->isWaitingToBeRead() || _timer->cancel(idleCheckTimerTask))
        {
            // Schedule or reschedule timer task. Reschedule in the rare case where a concurrent read scheduled the task
            // already.
            _timer->reschedule(idleCheckTimerTask, idleTimeout);

            if (_instance->traceLevels()->network >= 3)
            {
                Trace out(_instance->initializationData().logger, _instance->traceLevels()->networkCat);
                out << "the idle check scheduled a new idle check in " << idleTimeout.count()
                    << "s because the connection is waiting to be read\n";
                out << _transceiver->toDetailedString();
            }
        }
        else
        {
            if (_instance->traceLevels()->network >= 1)
            {
                Trace out(_instance->initializationData().logger, _instance->traceLevels()->networkCat);
                out << "connection aborted by the idle check because it did not receive any byte for "
                    << idleTimeout.count() << "s\n";
                out << _transceiver->toDetailedString();
            }

            setState(StateClosed, make_exception_ptr(ConnectionIdleException(__FILE__, __LINE__)));
        }
    }
    // else, nothing to do
}

void
Ice::ConnectionI::inactivityCheck() noexcept
{
    // Called by the InactivityTimerTask.
    std::lock_guard lock(_mutex);
    if (isAtRest())
    {
        setState(
            StateClosing,
            make_exception_ptr(CloseConnectionException{__FILE__, __LINE__, "connection closed by inactivity timer"}));
    }
}

void
Ice::ConnectionI::connectTimedOut() noexcept
{
    std::lock_guard lock(_mutex);
    if (_state < StateActive)
    {
        setState(StateClosed, make_exception_ptr(ConnectTimeoutException(__FILE__, __LINE__)));
    }
    // else ignore since we're already connected.
}

void
Ice::ConnectionI::closeTimedOut() noexcept
{
    std::lock_guard lock(_mutex);
    if (_state < StateClosed)
    {
        setState(StateClosed, make_exception_ptr(CloseTimeoutException(__FILE__, __LINE__)));
    }
    // else ignore since we're already closed.
}

void
Ice::ConnectionI::sendHeartbeat() noexcept
{
    assert(!_endpoint->datagram());

    lock_guard lock(_mutex);
    if (_state == StateActive || _state == StateHolding)
    {
        OutputStream os(_instance.get(), Ice::currentProtocolEncoding);
        os.write(magic[0]);
        os.write(magic[1]);
        os.write(magic[2]);
        os.write(magic[3]);
        os.write(currentProtocol);
        os.write(currentProtocolEncoding);
        os.write(validateConnectionMsg);
        os.write(static_cast<uint8_t>(0)); // Compression status (always zero for validate connection).
        os.write(headerSize);              // Message size.
        os.i = os.b.begin();
        try
        {
            OutgoingMessage message(&os, false);
            sendMessage(message);
        }
        catch (...)
        {
            setState(StateClosed, current_exception());
        }
    }
    // else nothing to do
}

void
Ice::ConnectionI::sendResponse(OutgoingResponse response, uint8_t compress)
{
    bool isTwoWay = !_endpoint->datagram() && response.current().requestId != 0;

    bool finished = false;
    try
    {
        std::unique_lock lock(_mutex);
        assert(_state > StateNotValidated);

        try
        {
            if (--_upcallCount == 0)
            {
                if (_state == StateFinished)
                {
                    finished = true;
                    if (_observer)
                    {
                        _observer.detach();
                    }
                }
                _conditionVariable.notify_all();
            }

            if (_state >= StateClosed)
            {
                exception_ptr exception = _exception;
                assert(exception);

                if (finished && _removeFromFactory)
                {
                    lock.unlock();
                    _removeFromFactory(shared_from_this());
                }

                rethrow_exception(exception);
            }
            assert(!finished);

            if (isTwoWay)
            {
                OutgoingMessage message(&response.outputStream(), compress > 0);
                sendMessage(message);
            }

            if (_state == StateClosing && _upcallCount == 0)
            {
                initiateShutdown();
            }

            --_dispatchCount;
            if (isAtRest())
            {
                scheduleInactivityTimerTask();
            }
        }
        catch (const LocalException&)
        {
            setState(StateClosed, current_exception());
        }
    }
    catch (...)
    {
        dispatchException(current_exception(), 1);
    }
}

bool
Ice::ConnectionI::initialize(SocketOperation operation)
{
    SocketOperation s = _transceiver->initialize(_readStream, _writeStream);
    if (s != SocketOperationNone)
    {
        _threadPool->update(shared_from_this(), operation, s);
        return false;
    }

    //
    // Update the connection description once the transceiver is initialized.
    //
    const_cast<string&>(_desc) = _transceiver->toString();
    _initialized = true;
    setState(StateNotValidated);
    return true;
}

bool
Ice::ConnectionI::validate(SocketOperation operation)
{
    if (!_endpoint->datagram()) // Datagram connections are always implicitly validated.
    {
        if (_adapter) // The server side has the active role for connection validation.
        {
            if (_writeStream.b.empty())
            {
                _writeStream.write(magic[0]);
                _writeStream.write(magic[1]);
                _writeStream.write(magic[2]);
                _writeStream.write(magic[3]);
                _writeStream.write(currentProtocol);
                _writeStream.write(currentProtocolEncoding);
                _writeStream.write(validateConnectionMsg);
                _writeStream.write(
                    static_cast<uint8_t>(0));   // Compression status (always zero for validate connection).
                _writeStream.write(headerSize); // Message size.
                _writeStream.i = _writeStream.b.begin();
                traceSend(_writeStream, _logger, _traceLevels);
            }

            if (_observer)
            {
                _observer.startWrite(_writeStream);
            }

            if (_writeStream.i != _writeStream.b.end())
            {
                SocketOperation op = write(_writeStream);
                if (op)
                {
                    _threadPool->update(shared_from_this(), operation, op);
                    return false;
                }
            }

            if (_observer)
            {
                _observer.finishWrite(_writeStream);
            }
        }
        else // The client side has the passive role for connection validation.
        {
            if (_readStream.b.empty())
            {
                _readStream.b.resize(headerSize);
                _readStream.i = _readStream.b.begin();
            }

            if (_observer)
            {
                _observer.startRead(_readStream);
            }

            if (_readStream.i != _readStream.b.end())
            {
                SocketOperation op = read(_readStream);
                if (op)
                {
                    _threadPool->update(shared_from_this(), operation, op);
                    return false;
                }
            }

            if (_observer)
            {
                _observer.finishRead(_readStream);
            }

            _validated = true;

            assert(_readStream.i == _readStream.b.end());
            _readStream.i = _readStream.b.begin();
            byte m[4];
            _readStream.read(m[0]);
            _readStream.read(m[1]);
            _readStream.read(m[2]);
            _readStream.read(m[3]);
            if (m[0] != magic[0] || m[1] != magic[1] || m[2] != magic[2] || m[3] != magic[3])
            {
                throw BadMagicException(__FILE__, __LINE__, "", Ice::ByteSeq(&m[0], &m[0] + sizeof(magic)));
            }
            ProtocolVersion pv;
            _readStream.read(pv);
            checkSupportedProtocol(pv);
            EncodingVersion ev;
            _readStream.read(ev);
            checkSupportedProtocolEncoding(ev);
            uint8_t messageType;
            _readStream.read(messageType);
            if (messageType != validateConnectionMsg)
            {
                throw ConnectionNotValidatedException(__FILE__, __LINE__);
            }
            uint8_t compress;
            _readStream.read(compress); // Ignore compression status for validate connection.
            int32_t size;
            _readStream.read(size);
            if (size != headerSize)
            {
                throw IllegalMessageSizeException(__FILE__, __LINE__);
            }
            traceRecv(_readStream, _logger, _traceLevels);
        }
    }

    _writeStream.resize(0);
    _writeStream.i = _writeStream.b.begin();

    _readStream.resize(headerSize);
    _readStream.i = _readStream.b.begin();
    _readHeader = true;

    if (_instance->traceLevels()->network >= 1)
    {
        Trace out(_instance->initializationData().logger, _instance->traceLevels()->networkCat);
        if (_endpoint->datagram())
        {
            out << "starting to " << (_connector ? "send" : "receive") << " " << _endpoint->protocol() << " messages\n";
            out << _transceiver->toDetailedString();
        }
        else
        {
            out << (_connector ? "established" : "accepted") << " " << _endpoint->protocol() << " connection\n";
            out << toString();
        }
    }

    return true;
}

SocketOperation
Ice::ConnectionI::sendNextMessages(vector<OutgoingMessage>& callbacks)
{
    if (_sendStreams.empty())
    {
        return SocketOperationNone;
    }
    else if (_state == StateClosingPending && _writeStream.i == _writeStream.b.begin())
    {
        // Message wasn't sent, empty the _writeStream, we're not going to send more data.
        OutgoingMessage* message = &_sendStreams.front();
        _writeStream.swap(*message->stream);
        return SocketOperationNone;
    }

    assert(!_writeStream.b.empty() && _writeStream.i == _writeStream.b.end());
    try
    {
        while (true)
        {
            //
            // Notify the message that it was sent.
            //
            OutgoingMessage* message = &_sendStreams.front();
            if (message->stream)
            {
                _writeStream.swap(*message->stream);
                if (message->sent())
                {
                    callbacks.push_back(*message);
                }
            }
            _sendStreams.pop_front();

            //
            // If there's nothing left to send, we're done.
            //
            if (_sendStreams.empty())
            {
                break;
            }

            //
            // If we are in the closed state or if the close is
            // pending, don't continue sending.
            //
            // This can occur if parseMessage (called before
            // sendNextMessages by message()) closes the connection.
            //
            if (_state >= StateClosingPending)
            {
                return SocketOperationNone;
            }

            //
            // Otherwise, prepare the next message stream for writing.
            //
            message = &_sendStreams.front();
            assert(!message->stream->i);
#ifdef ICE_HAS_BZIP2
            if (message->compress && message->stream->b.size() >= 100) // Only compress messages > 100 bytes.
            {
                //
                // Message compressed. Request compressed response, if any.
                //
                message->stream->b[9] = byte{2};

                //
                // Do compression.
                //
                OutputStream stream(_instance.get(), Ice::currentProtocolEncoding);
                doCompress(*message->stream, stream);

                traceSend(*message->stream, _logger, _traceLevels);

                message->adopt(&stream); // Adopt the compressed stream.
                message->stream->i = message->stream->b.begin();
            }
            else
            {
#endif
                if (message->compress)
                {
                    //
                    // Message not compressed. Request compressed response, if any.
                    //
                    message->stream->b[9] = byte{1};
                }

                //
                // No compression, just fill in the message size.
                //
                int32_t sz = static_cast<int32_t>(message->stream->b.size());
                const byte* p = reinterpret_cast<const byte*>(&sz);
                if constexpr (endian::native == endian::big)
                {
                    reverse_copy(p, p + sizeof(int32_t), message->stream->b.begin() + 10);
                }
                else
                {
                    copy(p, p + sizeof(int32_t), message->stream->b.begin() + 10);
                }
                message->stream->i = message->stream->b.begin();
                traceSend(*message->stream, _logger, _traceLevels);

#ifdef ICE_HAS_BZIP2
            }
#endif
            _writeStream.swap(*message->stream);

            //
            // Send the message.
            //
            if (_observer)
            {
                _observer.startWrite(_writeStream);
            }
            assert(_writeStream.i);
            if (_writeStream.i != _writeStream.b.end())
            {
                SocketOperation op = write(_writeStream);
                if (op)
                {
                    return op;
                }
            }
            if (_observer)
            {
                _observer.finishWrite(_writeStream);
            }
        }

        //
        // If all the messages were sent and we are in the closing state, we schedule
        // the close timeout to wait for the peer to close the connection.
        //
        if (_state == StateClosing && _shutdownInitiated)
        {
            setState(StateClosingPending);
            SocketOperation op = _transceiver->closing(true, _exception);
            if (op)
            {
                return op;
            }
        }
    }
    catch (const Ice::LocalException&)
    {
        setState(StateClosed, current_exception());
    }
    return SocketOperationNone;
}

AsyncStatus
Ice::ConnectionI::sendMessage(OutgoingMessage& message)
{
    assert(_state >= StateActive);
    assert(_state < StateClosed);

    message.stream->i = 0; // Reset the message stream iterator before starting sending the message.

    if (!_sendStreams.empty())
    {
        _sendStreams.push_back(message);
        _sendStreams.back().adopt(0);
        return AsyncStatusQueued;
    }

    //
    // Attempt to send the message without blocking. If the send blocks, we register
    // the connection with the selector thread.
    //

    message.stream->i = message.stream->b.begin();
    SocketOperation op;
#ifdef ICE_HAS_BZIP2
    if (message.compress && message.stream->b.size() >= 100) // Only compress messages larger than 100 bytes.
    {
        //
        // Message compressed. Request compressed response, if any.
        //
        message.stream->b[9] = byte{2};

        //
        // Do compression.
        //
        OutputStream stream(_instance.get(), Ice::currentProtocolEncoding);
        doCompress(*message.stream, stream);
        stream.i = stream.b.begin();

        traceSend(*message.stream, _logger, _traceLevels);

        //
        // Send the message without blocking.
        //
        if (_observer)
        {
            _observer.startWrite(stream);
        }
        op = write(stream);
        if (!op)
        {
            if (_observer)
            {
                _observer.finishWrite(stream);
            }

            AsyncStatus status = AsyncStatusSent;
            if (message.sent())
            {
                status = static_cast<AsyncStatus>(status | AsyncStatusInvokeSentCallback);
            }
            return status;
        }

        _sendStreams.push_back(message);
        _sendStreams.back().adopt(&stream);
    }
    else
    {
#endif
        if (message.compress)
        {
            //
            // Message not compressed. Request compressed response, if any.
            //
            message.stream->b[9] = byte{1};
        }

        //
        // No compression, just fill in the message size.
        //
        int32_t sz = static_cast<int32_t>(message.stream->b.size());
        const byte* p = reinterpret_cast<const byte*>(&sz);
        if constexpr (endian::native == endian::big)
        {
            reverse_copy(p, p + sizeof(int32_t), message.stream->b.begin() + 10);
        }
        else
        {
            copy(p, p + sizeof(int32_t), message.stream->b.begin() + 10);
        }
        message.stream->i = message.stream->b.begin();

        traceSend(*message.stream, _logger, _traceLevels);

        //
        // Send the message without blocking.
        //
        if (_observer)
        {
            _observer.startWrite(*message.stream);
        }
        op = write(*message.stream);
        if (!op)
        {
            if (_observer)
            {
                _observer.finishWrite(*message.stream);
            }
            AsyncStatus status = AsyncStatusSent;
            if (message.sent())
            {
                status = static_cast<AsyncStatus>(status | AsyncStatusInvokeSentCallback);
            }
            return status;
        }

        _sendStreams.push_back(message);
        _sendStreams.back().adopt(0); // Adopt the stream.
#ifdef ICE_HAS_BZIP2
    }
#endif

    _writeStream.swap(*_sendStreams.back().stream);
    _threadPool->_register(shared_from_this(), op);
    return AsyncStatusQueued;
}

#ifdef ICE_HAS_BZIP2
static string
getBZ2Error(int bzError)
{
    if (bzError == BZ_RUN_OK)
    {
        return ": BZ_RUN_OK";
    }
    else if (bzError == BZ_FLUSH_OK)
    {
        return ": BZ_FLUSH_OK";
    }
    else if (bzError == BZ_FINISH_OK)
    {
        return ": BZ_FINISH_OK";
    }
    else if (bzError == BZ_STREAM_END)
    {
        return ": BZ_STREAM_END";
    }
    else if (bzError == BZ_CONFIG_ERROR)
    {
        return ": BZ_CONFIG_ERROR";
    }
    else if (bzError == BZ_SEQUENCE_ERROR)
    {
        return ": BZ_SEQUENCE_ERROR";
    }
    else if (bzError == BZ_PARAM_ERROR)
    {
        return ": BZ_PARAM_ERROR";
    }
    else if (bzError == BZ_MEM_ERROR)
    {
        return ": BZ_MEM_ERROR";
    }
    else if (bzError == BZ_DATA_ERROR)
    {
        return ": BZ_DATA_ERROR";
    }
    else if (bzError == BZ_DATA_ERROR_MAGIC)
    {
        return ": BZ_DATA_ERROR_MAGIC";
    }
    else if (bzError == BZ_IO_ERROR)
    {
        return ": BZ_IO_ERROR";
    }
    else if (bzError == BZ_UNEXPECTED_EOF)
    {
        return ": BZ_UNEXPECTED_EOF";
    }
    else if (bzError == BZ_OUTBUFF_FULL)
    {
        return ": BZ_OUTBUFF_FULL";
    }
    else
    {
        return "";
    }
}

void
Ice::ConnectionI::doCompress(OutputStream& uncompressed, OutputStream& compressed)
{
    const byte* p;

    //
    // Compress the message body, but not the header.
    //
    unsigned int uncompressedLen = static_cast<unsigned int>(uncompressed.b.size() - headerSize);
    unsigned int compressedLen = static_cast<unsigned int>(uncompressedLen * 1.01 + 600);
    compressed.b.resize(headerSize + sizeof(int32_t) + compressedLen);
    int bzError = BZ2_bzBuffToBuffCompress(
        reinterpret_cast<char*>(&compressed.b[0]) + headerSize + sizeof(int32_t),
        &compressedLen,
        reinterpret_cast<char*>(&uncompressed.b[0]) + headerSize,
        uncompressedLen,
        _compressionLevel,
        0,
        0);
    if (bzError != BZ_OK)
    {
        throw CompressionException(__FILE__, __LINE__, "BZ2_bzBuffToBuffCompress failed" + getBZ2Error(bzError));
    }
    compressed.b.resize(headerSize + sizeof(int32_t) + compressedLen);

    //
    // Write the size of the compressed stream into the header of the
    // uncompressed stream. Since the header will be copied, this size
    // will also be in the header of the compressed stream.
    //
    int32_t compressedSize = static_cast<int32_t>(compressed.b.size());
    p = reinterpret_cast<const byte*>(&compressedSize);
    if constexpr (endian::native == endian::big)
    {
        reverse_copy(p, p + sizeof(int32_t), uncompressed.b.begin() + 10);
    }
    else
    {
        copy(p, p + sizeof(int32_t), uncompressed.b.begin() + 10);
    }

    //
    // Add the size of the uncompressed stream before the message body
    // of the compressed stream.
    //
    int32_t uncompressedSize = static_cast<int32_t>(uncompressed.b.size());
    p = reinterpret_cast<const byte*>(&uncompressedSize);
    if constexpr (endian::native == endian::big)
    {
        reverse_copy(p, p + sizeof(int32_t), compressed.b.begin() + headerSize);
    }
    else
    {
        copy(p, p + sizeof(int32_t), compressed.b.begin() + headerSize);
    }

    //
    // Copy the header from the uncompressed stream to the compressed one.
    //
    copy(uncompressed.b.begin(), uncompressed.b.begin() + headerSize, compressed.b.begin());
}

void
Ice::ConnectionI::doUncompress(InputStream& compressed, InputStream& uncompressed)
{
    int32_t uncompressedSize;
    compressed.i = compressed.b.begin() + headerSize;
    compressed.read(uncompressedSize);
    if (uncompressedSize <= headerSize)
    {
        throw IllegalMessageSizeException(__FILE__, __LINE__);
    }

    if (uncompressedSize > static_cast<int32_t>(_messageSizeMax))
    {
        Ex::throwMemoryLimitException(__FILE__, __LINE__, static_cast<size_t>(uncompressedSize), _messageSizeMax);
    }
    uncompressed.resize(static_cast<size_t>(uncompressedSize));

    unsigned int uncompressedLen = static_cast<unsigned int>(uncompressedSize - headerSize);
    unsigned int compressedLen = static_cast<unsigned int>(compressed.b.size() - headerSize - sizeof(int32_t));
    int bzError = BZ2_bzBuffToBuffDecompress(
        reinterpret_cast<char*>(&uncompressed.b[0]) + headerSize,
        &uncompressedLen,
        reinterpret_cast<char*>(&compressed.b[0]) + headerSize + sizeof(int32_t),
        compressedLen,
        0,
        0);
    if (bzError != BZ_OK)
    {
        throw CompressionException(__FILE__, __LINE__, "BZ2_bzBuffToBuffCompress failed" + getBZ2Error(bzError));
    }

    copy(compressed.b.begin(), compressed.b.begin() + headerSize, uncompressed.b.begin());
}
#endif

SocketOperation
Ice::ConnectionI::parseMessage(int32_t& upcallCount, function<bool(InputStream&)>& upcall, InputStream& stream)
{
    assert(_state > StateNotValidated && _state < StateClosed);

    _readStream.swap(stream);
    _readStream.resize(headerSize);
    _readStream.i = _readStream.b.begin();
    _readHeader = true;

    assert(stream.i == stream.b.end());

    try
    {
        //
        // We don't need to check magic and version here. This has
        // already been done by the ThreadPool, which provides us
        // with the stream.
        //
        assert(stream.i == stream.b.end());
        stream.i = stream.b.begin() + 8;
        uint8_t messageType;
        stream.read(messageType);
        uint8_t compress;
        stream.read(compress);

        if (compress == 2)
        {
#ifdef ICE_HAS_BZIP2
            InputStream ustream(_instance.get(), Ice::currentProtocolEncoding);
            doUncompress(stream, ustream);
            stream.b.swap(ustream.b);
#else
            throw FeatureNotSupportedException(__FILE__, __LINE__, "Cannot uncompress compressed message");
#endif
        }
        stream.i = stream.b.begin() + headerSize;

        switch (messageType)
        {
            case closeConnectionMsg:
            {
                traceRecv(stream, _logger, _traceLevels);
                if (_endpoint->datagram())
                {
                    if (_warn)
                    {
                        Warning out(_logger);
                        out << "ignoring close connection message for datagram connection:\n" << _desc;
                    }
                }
                else
                {
                    setState(StateClosingPending, make_exception_ptr(CloseConnectionException(__FILE__, __LINE__)));

                    //
                    // Notify the transceiver of the graceful connection closure.
                    //
                    SocketOperation op = _transceiver->closing(false, _exception);
                    if (op)
                    {
                        if (_closeTimeout > chrono::seconds::zero())
                        {
                            _timer->schedule(make_shared<CloseTimerTask>(shared_from_this()), _closeTimeout);
                        }
                        return op;
                    }
                    setState(StateClosed);
                }
                break;
            }

            case requestMsg:
            {
                if (_state >= StateClosing)
                {
                    trace(
                        "received request during closing\n(ignored by server, client will retry)",
                        stream,
                        _logger,
                        _traceLevels);
                }
                else
                {
                    traceRecv(stream, _logger, _traceLevels);

                    auto adapter = _adapter;
                    const int32_t requestCount = 1;
                    int32_t requestId;

                    stream.read(requestId);

                    upcall = [self = shared_from_this(), requestId, adapter, compress](InputStream& messageStream)
                    {
                        self->dispatchAll(messageStream, requestCount, requestId, compress, adapter);
                        return false; // the upcall will be completed once the dispatch is done.
                    };
                    ++upcallCount;

                    if (isAtRest())
                    {
                        cancelInactivityTimerTask();
                    }
                    ++_dispatchCount;
                }
                break;
            }

            case requestBatchMsg:
            {
                if (_state >= StateClosing)
                {
                    trace(
                        "received batch request during closing\n(ignored by server, client will retry)",
                        stream,
                        _logger,
                        _traceLevels);
                }
                else
                {
                    traceRecv(stream, _logger, _traceLevels);

                    auto adapter = _adapter;
                    const int32_t requestId = 0;
                    int32_t requestCount;

                    stream.read(requestCount);
                    if (requestCount < 0)
                    {
                        requestCount = 0;
                        throw UnmarshalOutOfBoundsException(__FILE__, __LINE__);
                    }

                    upcall = [self = shared_from_this(), requestCount, adapter, compress](InputStream& messageStream)
                    {
                        self->dispatchAll(messageStream, requestCount, requestId, compress, adapter);
                        return false; // the upcall will be completed once the servant dispatch is done.
                    };
                    upcallCount += requestCount;

                    if (isAtRest())
                    {
                        cancelInactivityTimerTask();
                    }
                    _dispatchCount += requestCount;
                }
                break;
            }

            case replyMsg:
            {
                traceRecv(stream, _logger, _traceLevels);

                int32_t requestId;
                stream.read(requestId);

                map<int32_t, OutgoingAsyncBasePtr>::iterator q = _asyncRequests.end();

                if (_asyncRequestsHint != _asyncRequests.end())
                {
                    if (_asyncRequestsHint->first == requestId)
                    {
                        q = _asyncRequestsHint;
                    }
                }

                if (q == _asyncRequests.end())
                {
                    q = _asyncRequests.find(requestId);
                }

                if (q != _asyncRequests.end())
                {
                    auto outAsync = q->second;

                    if (q == _asyncRequestsHint)
                    {
                        _asyncRequests.erase(q++);
                        _asyncRequestsHint = q;
                    }
                    else
                    {
                        _asyncRequests.erase(q);
                    }

                    if (isAtRest())
                    {
                        scheduleInactivityTimerTask();
                    }

                    // The message stream is adopted by the outgoing.
                    stream.swap(*outAsync->getIs());

#if defined(ICE_USE_IOCP)
                    //
                    // If we just received the reply of a request which isn't acknowledge as
                    // sent yet, we queue the reply instead of processing it right away. It
                    // will be processed once the write callback is invoked for the message.
                    //
                    OutgoingMessage* message = _sendStreams.empty() ? 0 : &_sendStreams.front();
                    if (message && message->outAsync.get() == outAsync.get())
                    {
                        message->receivedReply = true;
                        outAsync = 0;
                    }
#endif
                    if (outAsync && outAsync->response())
                    {
                        // The message stream is not used here because it has been adopted above.
                        upcall = [outAsync](InputStream&)
                        {
                            outAsync->invokeResponse();
                            return true; // upcall is done
                        };
                        ++upcallCount;
                    }
                    _conditionVariable.notify_all(); // Notify threads blocked in close(false)
                }

                break;
            }

            case validateConnectionMsg:
            {
                traceRecv(stream, _logger, _traceLevels);
                if (_heartbeatCallback)
                {
                    upcall = [self = shared_from_this(), heartbeatCallback = _heartbeatCallback](InputStream&)
                    {
                        try
                        {
                            heartbeatCallback(self);
                        }
                        catch (const std::exception& ex)
                        {
                            Error out(self->_instance->initializationData().logger);
                            out << "connection callback exception:\n" << ex << '\n' << self->_desc;
                        }
                        catch (...)
                        {
                            Error out(self->_instance->initializationData().logger);
                            out << "connection callback exception:\nunknown c++ exception" << '\n' << self->_desc;
                        }
                        return true; // upcall is done
                    };
                    ++upcallCount;
                }
                // a heartbeat has no effect on the dispatch count or the inactivity timer task.
                break;
            }

            default:
            {
                trace("received unknown message\n(invalid, closing connection)", stream, _logger, _traceLevels);
                throw UnknownMessageException(__FILE__, __LINE__);
            }
        }
    }
    catch (const LocalException& ex)
    {
        if (_endpoint->datagram())
        {
            if (_warn)
            {
                Warning out(_logger);
                out << "datagram connection exception:\n" << ex << '\n' << _desc;
            }
        }
        else
        {
            setState(StateClosed, current_exception());
        }
    }

    return _state == StateHolding ? SocketOperationNone : SocketOperationRead;
}

void
Ice::ConnectionI::dispatchAll(
    InputStream& stream,
    int32_t requestCount,
    int32_t requestId,
    uint8_t compress,
    const ObjectAdapterIPtr& adapter)
{
    // Note: In contrast to other private or protected methods, this operation must be called *without* the mutex
    // locked.

    try
    {
        while (requestCount > 0)
        {
            //
            // Start of the dispatch pipeline.
            //

            IncomingRequest request{requestId, shared_from_this(), adapter, stream};

            if (adapter)
            {
                try
                {
                    adapter->dispatchPipeline()->dispatch(
                        request,
                        [self = shared_from_this(), compress](OutgoingResponse response)
                        { self->sendResponse(std::move(response), compress); });
                }
                catch (...)
                {
                    sendResponse(makeOutgoingResponse(current_exception(), request.current()), 0);
                }
            }
            else
            {
                // Received request on a connection without an object adapter.
                sendResponse(
                    makeOutgoingResponse(
                        make_exception_ptr(ObjectNotExistException{__FILE__, __LINE__}),
                        request.current()),
                    0);
            }

            --requestCount;
        }

        stream.clear();
    }
    catch (...)
    {
        dispatchException(current_exception(), requestCount); // Fatal invocation exception
    }
}

Ice::ConnectionInfoPtr
Ice::ConnectionI::initConnectionInfo() const
{
    if (_state > StateNotInitialized && _info) // Update the connection information until it's initialized
    {
        return _info;
    }

    try
    {
        _info = _transceiver->getInfo();
    }
    catch (const Ice::LocalException&)
    {
        _info = std::make_shared<ConnectionInfo>();
    }

    Ice::ConnectionInfoPtr info = _info;
    while (info)
    {
        info->connectionId = _endpoint->connectionId();
        info->incoming = _connector == 0;
        info->adapterName = _adapter ? _adapter->getName() : string();
        info = info->underlying;
    }
    return _info;
}

ConnectionState
ConnectionI::toConnectionState(State state) const
{
    return connectionStateMap[static_cast<int>(state)];
}

SocketOperation
ConnectionI::read(Buffer& buf)
{
    Buffer::Container::iterator start = buf.i;
    SocketOperation op = _transceiver->read(buf);
    if (_instance->traceLevels()->network >= 3 && buf.i != start)
    {
        Trace out(_instance->initializationData().logger, _instance->traceLevels()->networkCat);
        out << "received ";
        if (_endpoint->datagram())
        {
            out << buf.b.size();
        }
        else
        {
            out << (buf.i - start) << " of " << (buf.b.end() - start);
        }
        out << " bytes via " << _endpoint->protocol() << "\n" << toString();
    }
    return op;
}

SocketOperation
ConnectionI::write(Buffer& buf)
{
    Buffer::Container::iterator start = buf.i;
    SocketOperation op = _transceiver->write(buf);
    if (_instance->traceLevels()->network >= 3 && buf.i != start)
    {
        Trace out(_instance->initializationData().logger, _instance->traceLevels()->networkCat);
        out << "sent " << (buf.i - start);
        if (!_endpoint->datagram())
        {
            out << " of " << (buf.b.end() - start);
        }
        out << " bytes via " << _endpoint->protocol() << "\n" << toString();
    }
    return op;
}

void
ConnectionI::scheduleInactivityTimerTask()
{
    // Called with the ConnectionI mutex locked.
    if (_inactivityTimeout > chrono::seconds::zero())
    {
        assert(_inactivityTimerTask);
        _timer->schedule(_inactivityTimerTask, _inactivityTimeout);
    }
}

void
ConnectionI::cancelInactivityTimerTask()
{
    // Called with the ConnectionI mutex locked.
    if (_inactivityTimeout > chrono::seconds::zero())
    {
        assert(_inactivityTimerTask);
        _timer->cancel(_inactivityTimerTask);
    }
}<|MERGE_RESOLUTION|>--- conflicted
+++ resolved
@@ -72,7 +72,6 @@
         const weak_ptr<Ice::ConnectionI> _connection;
     };
 
-<<<<<<< HEAD
     class InactivityTimerTask final : public IceUtil::TimerTask
     {
     public:
@@ -90,54 +89,6 @@
         const weak_ptr<Ice::ConnectionI> _connection;
     };
 
-    class ExecuteUpcall final : public ExecutorWorkItem
-    {
-    public:
-        ExecuteUpcall(
-            const ConnectionIPtr& connection,
-            function<void(ConnectionIPtr)> connectionStartCompleted,
-            const vector<ConnectionI::OutgoingMessage>& sentCBs,
-            const function<bool(InputStream&)> messageUpcall,
-            InputStream& messageStream)
-            : ExecutorWorkItem(connection),
-              _connection(connection),
-              _connectionStartCompleted(std::move(connectionStartCompleted)),
-              _sentCBs(sentCBs),
-              _messageUpcall(std::move(messageUpcall)),
-              _messageStream(messageStream.instance(), currentProtocolEncoding)
-        {
-            _messageStream.swap(messageStream);
-        }
-
-        void run() final { _connection->upcall(_connectionStartCompleted, _sentCBs, _messageUpcall, _messageStream); }
-
-    private:
-        const ConnectionIPtr _connection;
-        const function<void(Ice::ConnectionIPtr)> _connectionStartCompleted;
-        const vector<ConnectionI::OutgoingMessage> _sentCBs;
-        const function<bool(InputStream&)> _messageUpcall;
-        InputStream _messageStream;
-    };
-
-    class ExecuteFinish final : public ExecutorWorkItem
-    {
-    public:
-        ExecuteFinish(const Ice::ConnectionIPtr& connection, bool close)
-            : ExecutorWorkItem(connection),
-              _connection(connection),
-              _close(close)
-        {
-        }
-
-        void run() final { _connection->finish(_close); }
-
-    private:
-        const ConnectionIPtr _connection;
-        const bool _close;
-    };
-
-=======
->>>>>>> 409e40d5
     //
     // Class for handling Ice::Connection::begin_flushBatchRequests
     //
@@ -1732,6 +1683,9 @@
             {
             }
             catch (const ConnectionManuallyClosedException&)
+            {
+            }
+            catch (const ConnectionClosedException&)
             {
             }
             catch (const ConnectionIdleException&)
@@ -2084,6 +2038,9 @@
             catch (const ConnectionManuallyClosedException&)
             {
             }
+            catch (const ConnectionClosedException&)
+            {
+            }
             catch (const ConnectionIdleException&)
             {
             }
@@ -2265,6 +2222,9 @@
             {
             }
             catch (const ConnectionManuallyClosedException&)
+            {
+            }
+            catch (const ConnectionClosedException&)
             {
             }
             catch (const ConnectionIdleException&)
@@ -2413,7 +2373,10 @@
     {
         setState(
             StateClosing,
-            make_exception_ptr(CloseConnectionException{__FILE__, __LINE__, "connection closed by inactivity timer"}));
+            make_exception_ptr(ConnectionClosedException{
+                __FILE__,
+                __LINE__,
+                "connection closed because it remained inactive for longer than the inactivity timeout"}));
     }
 }
 
