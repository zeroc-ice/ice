--- conflicted
+++ resolved
@@ -204,14 +204,7 @@
     virtual NativeInfoPtr getNativeInfo();
 
     virtual void connectionStartCompleted(const Ice::ConnectionIPtr&);
-<<<<<<< HEAD
     virtual void connectionStartFailed(const Ice::ConnectionIPtr&, std::exception_ptr);
-
-    IncomingConnectionFactory(const InstancePtr&, const EndpointIPtr&, const EndpointIPtr&,
-                              const std::shared_ptr<Ice::ObjectAdapterI>&);
-=======
-    virtual void connectionStartFailed(const Ice::ConnectionIPtr&, const Ice::LocalException&);
->>>>>>> 3fa22ce8
     void initialize();
     ~IncomingConnectionFactory();
 
