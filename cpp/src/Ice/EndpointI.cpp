--- conflicted
+++ resolved
@@ -93,7 +93,6 @@
 {
 }
 
-<<<<<<< HEAD
 void
 IceInternal::EndpointI::parseOption(const string& option, const string& arg, const string& desc, const string& str)
 {
@@ -144,9 +143,8 @@
         throw ex;
     }
 }
-=======
+
 #ifndef ICE_OS_WINRT
->>>>>>> 70802b63
 
 IceInternal::EndpointHostResolver::EndpointHostResolver(const InstancePtr& instance) :
     IceUtil::Thread("Ice endpoint host resolver thread"),
