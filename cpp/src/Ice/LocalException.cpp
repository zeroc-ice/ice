//
// Copyright (c) ZeroC, Inc. All rights reserved.
//

#ifndef ICE_API_EXPORTS
#    define ICE_API_EXPORTS
#endif
#include <Ice/LocalException.h>
#include <IceUtil/PushDisableWarnings.h>
#include <Ice/InputStream.h>
#include <Ice/OutputStream.h>
#include <IceUtil/PopDisableWarnings.h>

#if defined(_MSC_VER)
#    pragma warning(disable : 4458) // declaration of ... hides class member
#elif defined(__clang__)
#    pragma clang diagnostic ignored "-Wshadow"
#elif defined(__GNUC__)
#    pragma GCC diagnostic ignored "-Wshadow"
#endif

Ice::InitializationException::~InitializationException() {}

std::string_view
Ice::InitializationException::ice_staticId() noexcept
{
    static constexpr std::string_view typeId = "::Ice::InitializationException";
    return typeId;
}

Ice::PluginInitializationException::~PluginInitializationException() {}

std::string_view
Ice::PluginInitializationException::ice_staticId() noexcept
{
    static constexpr std::string_view typeId = "::Ice::PluginInitializationException";
    return typeId;
}

Ice::CollocationOptimizationException::~CollocationOptimizationException() {}

std::string_view
Ice::CollocationOptimizationException::ice_staticId() noexcept
{
    static constexpr std::string_view typeId = "::Ice::CollocationOptimizationException";
    return typeId;
}

Ice::AlreadyRegisteredException::~AlreadyRegisteredException() {}

std::string_view
Ice::AlreadyRegisteredException::ice_staticId() noexcept
{
    static constexpr std::string_view typeId = "::Ice::AlreadyRegisteredException";
    return typeId;
}

Ice::NotRegisteredException::~NotRegisteredException() {}

std::string_view
Ice::NotRegisteredException::ice_staticId() noexcept
{
    static constexpr std::string_view typeId = "::Ice::NotRegisteredException";
    return typeId;
}

Ice::TwowayOnlyException::~TwowayOnlyException() {}

std::string_view
Ice::TwowayOnlyException::ice_staticId() noexcept
{
    static constexpr std::string_view typeId = "::Ice::TwowayOnlyException";
    return typeId;
}

Ice::CloneNotImplementedException::~CloneNotImplementedException() {}

std::string_view
Ice::CloneNotImplementedException::ice_staticId() noexcept
{
    static constexpr std::string_view typeId = "::Ice::CloneNotImplementedException";
    return typeId;
}

Ice::UnknownException::~UnknownException() {}

std::string_view
Ice::UnknownException::ice_staticId() noexcept
{
    static constexpr std::string_view typeId = "::Ice::UnknownException";
    return typeId;
}

Ice::UnknownLocalException::~UnknownLocalException() {}

std::string_view
Ice::UnknownLocalException::ice_staticId() noexcept
{
    static constexpr std::string_view typeId = "::Ice::UnknownLocalException";
    return typeId;
}

Ice::UnknownUserException::~UnknownUserException() {}

std::string_view
Ice::UnknownUserException::ice_staticId() noexcept
{
    static constexpr std::string_view typeId = "::Ice::UnknownUserException";
    return typeId;
}

Ice::VersionMismatchException::~VersionMismatchException() {}

std::string_view
Ice::VersionMismatchException::ice_staticId() noexcept
{
    static constexpr std::string_view typeId = "::Ice::VersionMismatchException";
    return typeId;
}

Ice::CommunicatorDestroyedException::~CommunicatorDestroyedException() {}

std::string_view
Ice::CommunicatorDestroyedException::ice_staticId() noexcept
{
    static constexpr std::string_view typeId = "::Ice::CommunicatorDestroyedException";
    return typeId;
}

Ice::ObjectAdapterDeactivatedException::~ObjectAdapterDeactivatedException() {}

std::string_view
Ice::ObjectAdapterDeactivatedException::ice_staticId() noexcept
{
    static constexpr std::string_view typeId = "::Ice::ObjectAdapterDeactivatedException";
    return typeId;
}

Ice::ObjectAdapterIdInUseException::~ObjectAdapterIdInUseException() {}

std::string_view
Ice::ObjectAdapterIdInUseException::ice_staticId() noexcept
{
    static constexpr std::string_view typeId = "::Ice::ObjectAdapterIdInUseException";
    return typeId;
}

Ice::NoEndpointException::~NoEndpointException() {}

std::string_view
Ice::NoEndpointException::ice_staticId() noexcept
{
    static constexpr std::string_view typeId = "::Ice::NoEndpointException";
    return typeId;
}

Ice::EndpointParseException::~EndpointParseException() {}

std::string_view
Ice::EndpointParseException::ice_staticId() noexcept
{
    static constexpr std::string_view typeId = "::Ice::EndpointParseException";
    return typeId;
}

Ice::EndpointSelectionTypeParseException::~EndpointSelectionTypeParseException() {}

std::string_view
Ice::EndpointSelectionTypeParseException::ice_staticId() noexcept
{
    static constexpr std::string_view typeId = "::Ice::EndpointSelectionTypeParseException";
    return typeId;
}

Ice::VersionParseException::~VersionParseException() {}

std::string_view
Ice::VersionParseException::ice_staticId() noexcept
{
    static constexpr std::string_view typeId = "::Ice::VersionParseException";
    return typeId;
}

Ice::IdentityParseException::~IdentityParseException() {}

std::string_view
Ice::IdentityParseException::ice_staticId() noexcept
{
    static constexpr std::string_view typeId = "::Ice::IdentityParseException";
    return typeId;
}

Ice::ProxyParseException::~ProxyParseException() {}

std::string_view
Ice::ProxyParseException::ice_staticId() noexcept
{
    static constexpr std::string_view typeId = "::Ice::ProxyParseException";
    return typeId;
}

Ice::IllegalIdentityException::~IllegalIdentityException() {}

std::string_view
Ice::IllegalIdentityException::ice_staticId() noexcept
{
    static constexpr std::string_view typeId = "::Ice::IllegalIdentityException";
    return typeId;
}

Ice::IllegalServantException::~IllegalServantException() {}

std::string_view
Ice::IllegalServantException::ice_staticId() noexcept
{
    static constexpr std::string_view typeId = "::Ice::IllegalServantException";
    return typeId;
}

Ice::RequestFailedException::~RequestFailedException() {}

std::string_view
Ice::RequestFailedException::ice_staticId() noexcept
{
    static constexpr std::string_view typeId = "::Ice::RequestFailedException";
    return typeId;
}

Ice::ObjectNotExistException::~ObjectNotExistException() {}

std::string_view
Ice::ObjectNotExistException::ice_staticId() noexcept
{
    static constexpr std::string_view typeId = "::Ice::ObjectNotExistException";
    return typeId;
}

Ice::FacetNotExistException::~FacetNotExistException() {}

std::string_view
Ice::FacetNotExistException::ice_staticId() noexcept
{
    static constexpr std::string_view typeId = "::Ice::FacetNotExistException";
    return typeId;
}

Ice::OperationNotExistException::~OperationNotExistException() {}

std::string_view
Ice::OperationNotExistException::ice_staticId() noexcept
{
    static constexpr std::string_view typeId = "::Ice::OperationNotExistException";
    return typeId;
}

Ice::SyscallException::~SyscallException() {}

std::string_view
Ice::SyscallException::ice_staticId() noexcept
{
    static constexpr std::string_view typeId = "::Ice::SyscallException";
    return typeId;
}

Ice::SocketException::~SocketException() {}

std::string_view
Ice::SocketException::ice_staticId() noexcept
{
    static constexpr std::string_view typeId = "::Ice::SocketException";
    return typeId;
}

Ice::CFNetworkException::~CFNetworkException() {}

std::string_view
Ice::CFNetworkException::ice_staticId() noexcept
{
    static constexpr std::string_view typeId = "::Ice::CFNetworkException";
    return typeId;
}

Ice::FileException::~FileException() {}

std::string_view
Ice::FileException::ice_staticId() noexcept
{
    static constexpr std::string_view typeId = "::Ice::FileException";
    return typeId;
}

Ice::ConnectFailedException::~ConnectFailedException() {}

std::string_view
Ice::ConnectFailedException::ice_staticId() noexcept
{
    static constexpr std::string_view typeId = "::Ice::ConnectFailedException";
    return typeId;
}

Ice::ConnectionRefusedException::~ConnectionRefusedException() {}

std::string_view
Ice::ConnectionRefusedException::ice_staticId() noexcept
{
    static constexpr std::string_view typeId = "::Ice::ConnectionRefusedException";
    return typeId;
}

Ice::ConnectionLostException::~ConnectionLostException() {}

std::string_view
Ice::ConnectionLostException::ice_staticId() noexcept
{
    static constexpr std::string_view typeId = "::Ice::ConnectionLostException";
    return typeId;
}

Ice::DNSException::~DNSException() {}

std::string_view
Ice::DNSException::ice_staticId() noexcept
{
    static constexpr std::string_view typeId = "::Ice::DNSException";
    return typeId;
}

Ice::OperationInterruptedException::~OperationInterruptedException() {}

std::string_view
Ice::OperationInterruptedException::ice_staticId() noexcept
{
    static constexpr std::string_view typeId = "::Ice::OperationInterruptedException";
    return typeId;
}

Ice::TimeoutException::~TimeoutException() {}

std::string_view
Ice::TimeoutException::ice_staticId() noexcept
{
    static constexpr std::string_view typeId = "::Ice::TimeoutException";
    return typeId;
}

Ice::ConnectTimeoutException::~ConnectTimeoutException() {}

std::string_view
Ice::ConnectTimeoutException::ice_staticId() noexcept
{
    static constexpr std::string_view typeId = "::Ice::ConnectTimeoutException";
    return typeId;
}

Ice::CloseTimeoutException::~CloseTimeoutException() {}

std::string_view
Ice::CloseTimeoutException::ice_staticId() noexcept
{
    static constexpr std::string_view typeId = "::Ice::CloseTimeoutException";
    return typeId;
}

Ice::ConnectionTimeoutException::~ConnectionTimeoutException() {}

std::string_view
Ice::ConnectionTimeoutException::ice_staticId() noexcept
{
    static constexpr std::string_view typeId = "::Ice::ConnectionTimeoutException";
    return typeId;
}

Ice::InvocationTimeoutException::~InvocationTimeoutException() {}

std::string_view
Ice::InvocationTimeoutException::ice_staticId() noexcept
{
    static constexpr std::string_view typeId = "::Ice::InvocationTimeoutException";
    return typeId;
}

Ice::InvocationCanceledException::~InvocationCanceledException() {}

std::string_view
Ice::InvocationCanceledException::ice_staticId() noexcept
{
    static constexpr std::string_view typeId = "::Ice::InvocationCanceledException";
    return typeId;
}

Ice::ProtocolException::~ProtocolException() {}

std::string_view
Ice::ProtocolException::ice_staticId() noexcept
{
    static constexpr std::string_view typeId = "::Ice::ProtocolException";
    return typeId;
}

Ice::BadMagicException::~BadMagicException() {}

std::string_view
Ice::BadMagicException::ice_staticId() noexcept
{
    static constexpr std::string_view typeId = "::Ice::BadMagicException";
    return typeId;
}

Ice::UnsupportedProtocolException::~UnsupportedProtocolException() {}

std::string_view
Ice::UnsupportedProtocolException::ice_staticId() noexcept
{
    static constexpr std::string_view typeId = "::Ice::UnsupportedProtocolException";
    return typeId;
}

Ice::UnsupportedEncodingException::~UnsupportedEncodingException() {}

std::string_view
Ice::UnsupportedEncodingException::ice_staticId() noexcept
{
    static constexpr std::string_view typeId = "::Ice::UnsupportedEncodingException";
    return typeId;
}

Ice::UnknownMessageException::~UnknownMessageException() {}

std::string_view
Ice::UnknownMessageException::ice_staticId() noexcept
{
    static constexpr std::string_view typeId = "::Ice::UnknownMessageException";
    return typeId;
}

Ice::ConnectionNotValidatedException::~ConnectionNotValidatedException() {}

std::string_view
Ice::ConnectionNotValidatedException::ice_staticId() noexcept
{
    static constexpr std::string_view typeId = "::Ice::ConnectionNotValidatedException";
    return typeId;
}

Ice::UnknownRequestIdException::~UnknownRequestIdException() {}

std::string_view
Ice::UnknownRequestIdException::ice_staticId() noexcept
{
    static constexpr std::string_view typeId = "::Ice::UnknownRequestIdException";
    return typeId;
}

Ice::UnknownReplyStatusException::~UnknownReplyStatusException() {}

std::string_view
Ice::UnknownReplyStatusException::ice_staticId() noexcept
{
    static constexpr std::string_view typeId = "::Ice::UnknownReplyStatusException";
    return typeId;
}

Ice::CloseConnectionException::~CloseConnectionException() {}

std::string_view
Ice::CloseConnectionException::ice_staticId() noexcept
{
    static constexpr std::string_view typeId = "::Ice::CloseConnectionException";
    return typeId;
}

Ice::ConnectionManuallyClosedException::~ConnectionManuallyClosedException() {}

std::string_view
Ice::ConnectionManuallyClosedException::ice_staticId() noexcept
{
    static constexpr std::string_view typeId = "::Ice::ConnectionManuallyClosedException";
    return typeId;
}

Ice::IllegalMessageSizeException::~IllegalMessageSizeException() {}

std::string_view
Ice::IllegalMessageSizeException::ice_staticId() noexcept
{
    static constexpr std::string_view typeId = "::Ice::IllegalMessageSizeException";
    return typeId;
}

Ice::CompressionException::~CompressionException() {}

std::string_view
Ice::CompressionException::ice_staticId() noexcept
{
    static constexpr std::string_view typeId = "::Ice::CompressionException";
    return typeId;
}

Ice::DatagramLimitException::~DatagramLimitException() {}

std::string_view
Ice::DatagramLimitException::ice_staticId() noexcept
{
    static constexpr std::string_view typeId = "::Ice::DatagramLimitException";
    return typeId;
}

Ice::MarshalException::~MarshalException() {}

std::string_view
Ice::MarshalException::ice_staticId() noexcept
{
    static constexpr std::string_view typeId = "::Ice::MarshalException";
    return typeId;
}

Ice::ProxyUnmarshalException::~ProxyUnmarshalException() {}

std::string_view
Ice::ProxyUnmarshalException::ice_staticId() noexcept
{
    static constexpr std::string_view typeId = "::Ice::ProxyUnmarshalException";
    return typeId;
}

Ice::UnmarshalOutOfBoundsException::~UnmarshalOutOfBoundsException() {}

std::string_view
Ice::UnmarshalOutOfBoundsException::ice_staticId() noexcept
{
    static constexpr std::string_view typeId = "::Ice::UnmarshalOutOfBoundsException";
    return typeId;
}

Ice::NoValueFactoryException::~NoValueFactoryException() {}

std::string_view
Ice::NoValueFactoryException::ice_staticId() noexcept
{
    static constexpr std::string_view typeId = "::Ice::NoValueFactoryException";
    return typeId;
}

Ice::UnexpectedObjectException::~UnexpectedObjectException() {}

std::string_view
Ice::UnexpectedObjectException::ice_staticId() noexcept
{
    static constexpr std::string_view typeId = "::Ice::UnexpectedObjectException";
    return typeId;
}

Ice::MemoryLimitException::~MemoryLimitException() {}

std::string_view
Ice::MemoryLimitException::ice_staticId() noexcept
{
    static constexpr std::string_view typeId = "::Ice::MemoryLimitException";
    return typeId;
}

Ice::StringConversionException::~StringConversionException() {}

std::string_view
Ice::StringConversionException::ice_staticId() noexcept
{
    static constexpr std::string_view typeId = "::Ice::StringConversionException";
    return typeId;
}

Ice::EncapsulationException::~EncapsulationException() {}

std::string_view
Ice::EncapsulationException::ice_staticId() noexcept
{
    static constexpr std::string_view typeId = "::Ice::EncapsulationException";
    return typeId;
}

Ice::FeatureNotSupportedException::~FeatureNotSupportedException() {}

std::string_view
Ice::FeatureNotSupportedException::ice_staticId() noexcept
{
    static constexpr std::string_view typeId = "::Ice::FeatureNotSupportedException";
    return typeId;
}

Ice::SecurityException::~SecurityException() {}

std::string_view
Ice::SecurityException::ice_staticId() noexcept
{
    static constexpr std::string_view typeId = "::Ice::SecurityException";
    return typeId;
}

Ice::FixedProxyException::~FixedProxyException() {}

std::string_view
Ice::FixedProxyException::ice_staticId() noexcept
{
    static constexpr std::string_view typeId = "::Ice::FixedProxyException";
    return typeId;
<<<<<<< HEAD
}

Ice::ResponseSentException::~ResponseSentException() {}

std::string_view
Ice::ResponseSentException::ice_staticId() noexcept
{
    static constexpr std::string_view typeId = "::Ice::ResponseSentException";
    return typeId;
=======
>>>>>>> ab839c88
}<|MERGE_RESOLUTION|>--- conflicted
+++ resolved
@@ -602,16 +602,4 @@
 {
     static constexpr std::string_view typeId = "::Ice::FixedProxyException";
     return typeId;
-<<<<<<< HEAD
-}
-
-Ice::ResponseSentException::~ResponseSentException() {}
-
-std::string_view
-Ice::ResponseSentException::ice_staticId() noexcept
-{
-    static constexpr std::string_view typeId = "::Ice::ResponseSentException";
-    return typeId;
-=======
->>>>>>> ab839c88
 }