--- conflicted
+++ resolved
@@ -30,35 +30,6 @@
     class ThreadPoolWorkQueue;
     using ThreadPoolWorkQueuePtr = std::shared_ptr<ThreadPoolWorkQueue>;
 
-<<<<<<< HEAD
-=======
-    class ThreadPoolWorkItem
-    {
-    public:
-        virtual void execute(ThreadPoolCurrent&) = 0;
-    };
-    using ThreadPoolWorkItemPtr = std::shared_ptr<ThreadPoolWorkItem>;
-
-    // A work item that is executed by the executor, if configured.
-    // TODO: look into replacing this class with a std::function.
-    class ExecutorWorkItem : public ThreadPoolWorkItem, public std::enable_shared_from_this<ExecutorWorkItem>
-    {
-    public:
-        ExecutorWorkItem();
-        ExecutorWorkItem(const Ice::ConnectionPtr& connection);
-
-        const Ice::ConnectionPtr& getConnection() { return _connection; }
-
-        virtual void run() = 0;
-
-    private:
-        virtual void execute(ThreadPoolCurrent&);
-
-        const Ice::ConnectionPtr _connection;
-    };
-    using ExecutorWorkItemPtr = std::shared_ptr<ExecutorWorkItem>;
-
->>>>>>> 279830b4
     class ThreadPool : public std::enable_shared_from_this<ThreadPool>
     {
     public:
@@ -210,7 +181,7 @@
         ThreadPoolWorkQueue(ThreadPool&);
 
         void destroy();
-        void queue(std::function<void(ThreadPoolCurrent&)>, const Ice::ConnectionPtr& = nullptr);
+        void queue(std::function<void(ThreadPoolCurrent&)>);
 
 #if defined(ICE_USE_IOCP)
         bool startAsync(SocketOperation);
@@ -225,7 +196,7 @@
     private:
         ThreadPool& _threadPool;
         bool _destroyed;
-        std::list<std::pair<std::function<void(ThreadPoolCurrent&)>, Ice::ConnectionPtr>> _workItems;
+        std::list<std::function<void(ThreadPoolCurrent&)>> _workItems;
     };
 
 //
