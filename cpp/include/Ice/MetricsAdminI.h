--- conflicted
+++ resolved
@@ -647,10 +647,6 @@
     const Ice::LoggerPtr _logger;
     Ice::PropertiesPtr _properties;
 };
-<<<<<<< HEAD
-=======
-
->>>>>>> 9e4d8269
 using MetricsAdminIPtr = std::shared_ptr<MetricsAdminI>;
 
 };
