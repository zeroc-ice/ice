--- conflicted
+++ resolved
@@ -1580,3481 +1580,4 @@
     return r;
 }
 
-}
-
-<<<<<<< HEAD
-=======
-#else // C++98 mapping
-
-namespace Ice
-{
-
-class LocalException;
-class OutputStream;
-
-/**
- * Base class for asynchronous callback wrapper classes used for calls to
- * IceProxy::Ice::Object::begin_ice_isA.
- * Create a wrapper instance by calling ::Ice::newCallback_Object_ice_isA.
- * \headerfile Ice/Ice.h
- */
-class Callback_Object_ice_isA_Base : public virtual ::IceInternal::CallbackBase { };
-typedef ::IceUtil::Handle< Callback_Object_ice_isA_Base> Callback_Object_ice_isAPtr;
-
-/**
- * Base class for asynchronous callback wrapper classes used for calls to
- * IceProxy::Ice::Object::begin_ice_ping.
- * Create a wrapper instance by calling ::Ice::newCallback_Object_ice_ping.
- * \headerfile Ice/Ice.h
- */
-class Callback_Object_ice_ping_Base : public virtual ::IceInternal::CallbackBase { };
-typedef ::IceUtil::Handle< Callback_Object_ice_ping_Base> Callback_Object_ice_pingPtr;
-
-/**
- * Base class for asynchronous callback wrapper classes used for calls to
- * IceProxy::Ice::Object::begin_ice_ids.
- * Create a wrapper instance by calling ::Ice::newCallback_Object_ice_ids.
- * \headerfile Ice/Ice.h
- */
-class Callback_Object_ice_ids_Base : public virtual ::IceInternal::CallbackBase { };
-typedef ::IceUtil::Handle< Callback_Object_ice_ids_Base> Callback_Object_ice_idsPtr;
-
-/**
- * Base class for asynchronous callback wrapper classes used for calls to
- * IceProxy::Ice::Object::begin_ice_id.
- * Create a wrapper instance by calling ::Ice::newCallback_Object_ice_id.
- * \headerfile Ice/Ice.h
- */
-class Callback_Object_ice_id_Base : public virtual ::IceInternal::CallbackBase { };
-typedef ::IceUtil::Handle< Callback_Object_ice_id_Base> Callback_Object_ice_idPtr;
-
-/**
- * Base class for asynchronous callback wrapper classes used for calls to
- * IceProxy::Ice::Object::begin_ice_invoke.
- * Create a wrapper instance by calling ::Ice::newCallback_Object_ice_invoke.
- * \headerfile Ice/Ice.h
- */
-class Callback_Object_ice_invoke_Base : public virtual ::IceInternal::CallbackBase { };
-typedef ::IceUtil::Handle< Callback_Object_ice_invoke_Base> Callback_Object_ice_invokePtr;
-
-/**
- * Base class for asynchronous callback wrapper classes used for calls to
- * IceProxy::Ice::Object::begin_ice_flushBatchRequests.
- * Create a wrapper instance by calling ::Ice::newCallback_Object_ice_flushBatchRequests.
- * \headerfile Ice/Ice.h
- */
-class Callback_Object_ice_flushBatchRequests_Base : public virtual ::IceInternal::CallbackBase { };
-typedef ::IceUtil::Handle< Callback_Object_ice_flushBatchRequests_Base> Callback_Object_ice_flushBatchRequestsPtr;
-
-/**
- * Base class for asynchronous callback wrapper classes used for calls to
- * IceProxy::Ice::Object::begin_ice_getConnection.
- * Create a wrapper instance by calling ::Ice::newCallback_Object_ice_getConnection.
- * \headerfile Ice/Ice.h
- */
-class Callback_Object_ice_getConnection_Base : public virtual ::IceInternal::CallbackBase { };
-typedef ::IceUtil::Handle< Callback_Object_ice_getConnection_Base> Callback_Object_ice_getConnectionPtr;
-
-}
-
-namespace IceProxy { namespace Ice
-{
-
-/**
- * Base class of all object proxies.
- * \headerfile Ice/Ice.h
- */
-class ICE_API Object : public ::IceUtil::Shared
-{
-public:
-
-    bool operator==(const Object&) const;
-    bool operator<(const Object&) const;
-
-    /**
-     * Obtains the communicator that created this proxy.
-     * @return The communicator that created this proxy.
-     */
-    ::Ice::CommunicatorPtr ice_getCommunicator() const;
-
-    /**
-     * Obtains a stringified version of this proxy.
-     * @return A stringified proxy.
-     */
-    ::std::string ice_toString() const;
-
-    /**
-     * Tests whether this object supports a specific Slice interface.
-     * @param typeId The type ID of the Slice interface to test against.
-     * @param context The context map for the invocation.
-     * @return True if the target object has the interface
-     * specified by id or derives from the interface specified by id.
-     */
-    bool ice_isA(const ::std::string& typeId, const ::Ice::Context& context = ::Ice::noExplicitContext)
-    {
-        return end_ice_isA(_iceI_begin_ice_isA(typeId, context, ::IceInternal::dummyCallback, 0, true));
-    }
-
-    /**
-     * Tests whether this object supports a specific Slice interface.
-     * @param typeId The type ID of the Slice interface to test against.
-     * @param context The context map for the invocation.
-     * @return The asynchronous result object for the invocation.
-     */
-    ::Ice::AsyncResultPtr begin_ice_isA(const ::std::string& typeId,
-                                        const ::Ice::Context& context = ::Ice::noExplicitContext)
-    {
-        return _iceI_begin_ice_isA(typeId, context, ::IceInternal::dummyCallback, 0);
-    }
-
-    /**
-     * Tests whether this object supports a specific Slice interface.
-     * @param typeId The type ID of the Slice interface to test against.
-     * @param cb Asynchronous callback object.
-     * @param cookie User-defined data to associate with the invocation.
-     * @return The asynchronous result object for the invocation.
-     */
-    ::Ice::AsyncResultPtr begin_ice_isA(const ::std::string& typeId,
-                                        const ::Ice::CallbackPtr& cb,
-                                        const ::Ice::LocalObjectPtr& cookie = 0)
-    {
-        return _iceI_begin_ice_isA(typeId, ::Ice::noExplicitContext, cb, cookie);
-    }
-
-    /**
-     * Tests whether this object supports a specific Slice interface.
-     * @param typeId The type ID of the Slice interface to test against.
-     * @param context The context map for the invocation.
-     * @param cb Asynchronous callback object.
-     * @param cookie User-defined data to associate with the invocation.
-     * @return The asynchronous result object for the invocation.
-     */
-    ::Ice::AsyncResultPtr begin_ice_isA(const ::std::string& typeId,
-                                        const ::Ice::Context& context,
-                                        const ::Ice::CallbackPtr& cb,
-                                        const ::Ice::LocalObjectPtr& cookie = 0)
-    {
-        return _iceI_begin_ice_isA(typeId, context, cb, cookie);
-    }
-
-    /**
-     * Tests whether this object supports a specific Slice interface.
-     * @param typeId The type ID of the Slice interface to test against.
-     * @param cb Asynchronous callback object.
-     * @param cookie User-defined data to associate with the invocation.
-     * @return The asynchronous result object for the invocation.
-     */
-    ::Ice::AsyncResultPtr begin_ice_isA(const ::std::string& typeId,
-                                        const ::Ice::Callback_Object_ice_isAPtr& cb,
-                                        const ::Ice::LocalObjectPtr& cookie = 0)
-    {
-        return _iceI_begin_ice_isA(typeId, ::Ice::noExplicitContext, cb, cookie);
-    }
-
-    /**
-     * Tests whether this object supports a specific Slice interface.
-     * @param typeId The type ID of the Slice interface to test against.
-     * @param context The context map for the invocation.
-     * @param cb Asynchronous callback object.
-     * @param cookie User-defined data to associate with the invocation.
-     * @return The asynchronous result object for the invocation.
-     */
-    ::Ice::AsyncResultPtr begin_ice_isA(const ::std::string& typeId,
-                                        const ::Ice::Context& context,
-                                        const ::Ice::Callback_Object_ice_isAPtr& cb,
-                                        const ::Ice::LocalObjectPtr& cookie = 0)
-    {
-        return _iceI_begin_ice_isA(typeId, context, cb, cookie);
-    }
-
-    /**
-     * Completes an invocation of begin_ice_isA.
-     * @param result The asynchronous result object for the invocation.
-     * @return True if the target object has the interface
-     * specified by id or derives from the interface specified by id.
-     */
-    bool end_ice_isA(const ::Ice::AsyncResultPtr& result);
-
-    /**
-     * Tests whether the target object of this proxy can be reached.
-     * @param context The context map for the invocation.
-     */
-    void ice_ping(const ::Ice::Context& context = ::Ice::noExplicitContext)
-    {
-        end_ice_ping(_iceI_begin_ice_ping(context, ::IceInternal::dummyCallback, 0, true));
-    }
-
-    /**
-     * Tests whether the target object of this proxy can be reached.
-     * @param context The context map for the invocation.
-     * @return The asynchronous result object for the invocation.
-     */
-    ::Ice::AsyncResultPtr begin_ice_ping(const ::Ice::Context& context = ::Ice::noExplicitContext)
-    {
-        return _iceI_begin_ice_ping(context, ::IceInternal::dummyCallback, 0);
-    }
-
-    /**
-     * Tests whether the target object of this proxy can be reached.
-     * @param cb Asynchronous callback object.
-     * @param cookie User-defined data to associate with the invocation.
-     * @return The asynchronous result object for the invocation.
-     */
-    ::Ice::AsyncResultPtr begin_ice_ping(const ::Ice::CallbackPtr& cb, const ::Ice::LocalObjectPtr& cookie = 0)
-    {
-        return _iceI_begin_ice_ping(::Ice::noExplicitContext, cb, cookie);
-    }
-
-    /**
-     * Tests whether the target object of this proxy can be reached.
-     * @param context The context map for the invocation.
-     * @param cb Asynchronous callback object.
-     * @param cookie User-defined data to associate with the invocation.
-     * @return The asynchronous result object for the invocation.
-     */
-    ::Ice::AsyncResultPtr begin_ice_ping(const ::Ice::Context& context, const ::Ice::CallbackPtr& cb,
-                                         const ::Ice::LocalObjectPtr& cookie = 0)
-    {
-        return _iceI_begin_ice_ping(context, cb, cookie);
-    }
-
-    /**
-     * Tests whether the target object of this proxy can be reached.
-     * @param cb Asynchronous callback object.
-     * @param cookie User-defined data to associate with the invocation.
-     * @return The asynchronous result object for the invocation.
-     */
-    ::Ice::AsyncResultPtr begin_ice_ping(const ::Ice::Callback_Object_ice_pingPtr& cb,
-                                         const ::Ice::LocalObjectPtr& cookie = 0)
-    {
-        return _iceI_begin_ice_ping(::Ice::noExplicitContext, cb, cookie);
-    }
-
-    /**
-     * Tests whether the target object of this proxy can be reached.
-     * @param context The context map for the invocation.
-     * @param cb Asynchronous callback object.
-     * @param cookie User-defined data to associate with the invocation.
-     * @return The asynchronous result object for the invocation.
-     */
-    ::Ice::AsyncResultPtr begin_ice_ping(const ::Ice::Context& context, const ::Ice::Callback_Object_ice_pingPtr& cb,
-                                         const ::Ice::LocalObjectPtr& cookie = 0)
-    {
-        return _iceI_begin_ice_ping(context, cb, cookie);
-    }
-
-    /**
-     * Completes an invocation of begin_ice_ping.
-     * @param result The asynchronous result object for the invocation.
-     */
-    void end_ice_ping(const ::Ice::AsyncResultPtr& result);
-
-    /**
-     * Returns the Slice type IDs of the interfaces supported by the target object of this proxy.
-     * @param context The context map for the invocation.
-     * @return The Slice type IDs of the interfaces supported by the target object, in alphabetical order.
-     */
-    ::std::vector< ::std::string> ice_ids(const ::Ice::Context& context = ::Ice::noExplicitContext)
-    {
-        return end_ice_ids(_iceI_begin_ice_ids(context, ::IceInternal::dummyCallback, 0, true));
-    }
-
-    /**
-     * Returns the Slice type IDs of the interfaces supported by the target object of this proxy.
-     * @param context The context map for the invocation.
-     * @return The asynchronous result object for the invocation.
-     */
-    ::Ice::AsyncResultPtr begin_ice_ids(const ::Ice::Context& context = ::Ice::noExplicitContext)
-    {
-        return _iceI_begin_ice_ids(context, ::IceInternal::dummyCallback, 0);
-    }
-
-    /**
-     * Returns the Slice type IDs of the interfaces supported by the target object of this proxy.
-     * @param cb Asynchronous callback object.
-     * @param cookie User-defined data to associate with the invocation.
-     * @return The asynchronous result object for the invocation.
-     */
-    ::Ice::AsyncResultPtr begin_ice_ids(const ::Ice::CallbackPtr& cb,
-                                        const ::Ice::LocalObjectPtr& cookie = 0)
-    {
-        return _iceI_begin_ice_ids(::Ice::noExplicitContext, cb, cookie);
-    }
-
-    /**
-     * Returns the Slice type IDs of the interfaces supported by the target object of this proxy.
-     * @param context The context map for the invocation.
-     * @param cb Asynchronous callback object.
-     * @param cookie User-defined data to associate with the invocation.
-     * @return The asynchronous result object for the invocation.
-     */
-    ::Ice::AsyncResultPtr begin_ice_ids(const ::Ice::Context& context,
-                                        const ::Ice::CallbackPtr& cb,
-                                        const ::Ice::LocalObjectPtr& cookie = 0)
-    {
-        return _iceI_begin_ice_ids(context, cb, cookie);
-    }
-
-    /**
-     * Returns the Slice type IDs of the interfaces supported by the target object of this proxy.
-     * @param cb Asynchronous callback object.
-     * @param cookie User-defined data to associate with the invocation.
-     * @return The asynchronous result object for the invocation.
-     */
-    ::Ice::AsyncResultPtr begin_ice_ids(const ::Ice::Callback_Object_ice_idsPtr& cb,
-                                        const ::Ice::LocalObjectPtr& cookie = 0)
-    {
-        return _iceI_begin_ice_ids(::Ice::noExplicitContext, cb, cookie);
-    }
-
-    /**
-     * Returns the Slice type IDs of the interfaces supported by the target object of this proxy.
-     * @param context The context map for the invocation.
-     * @param cb Asynchronous callback object.
-     * @param cookie User-defined data to associate with the invocation.
-     * @return The asynchronous result object for the invocation.
-     */
-    ::Ice::AsyncResultPtr begin_ice_ids(const ::Ice::Context& context,
-                                        const ::Ice::Callback_Object_ice_idsPtr& cb,
-                                        const ::Ice::LocalObjectPtr& cookie = 0)
-    {
-        return _iceI_begin_ice_ids(context, cb, cookie);
-    }
-
-    /**
-     * Completes an invocation of begin_ice_ids.
-     * @param result The asynchronous result object for the invocation.
-     * @return The Slice type IDs of the interfaces supported by the target object, in alphabetical order.
-     */
-    ::std::vector< ::std::string> end_ice_ids(const ::Ice::AsyncResultPtr& result);
-
-    /**
-     * Returns the Slice type ID of the most-derived interface supported by the target object of this proxy.
-     * @param context The context map for the invocation.
-     * @return The Slice type ID of the most-derived interface.
-     */
-    ::std::string ice_id(const ::Ice::Context& context = ::Ice::noExplicitContext)
-    {
-        return end_ice_id(_iceI_begin_ice_id(context, ::IceInternal::dummyCallback, 0, true));
-    }
-
-    /**
-     * Returns the Slice type ID of the most-derived interface supported by the target object of this proxy.
-     * @param context The context map for the invocation.
-     * @return The asynchronous result object for the invocation.
-     */
-    ::Ice::AsyncResultPtr begin_ice_id(const ::Ice::Context& context = ::Ice::noExplicitContext)
-    {
-        return _iceI_begin_ice_id(context, ::IceInternal::dummyCallback, 0);
-    }
-
-    /**
-     * Returns the Slice type ID of the most-derived interface supported by the target object of this proxy.
-     * @param cb Asynchronous callback object.
-     * @param cookie User-defined data to associate with the invocation.
-     * @return The asynchronous result object for the invocation.
-     */
-    ::Ice::AsyncResultPtr begin_ice_id(const ::Ice::CallbackPtr& cb,
-                                       const ::Ice::LocalObjectPtr& cookie = 0)
-    {
-        return _iceI_begin_ice_id(::Ice::noExplicitContext, cb, cookie);
-    }
-
-    /**
-     * Returns the Slice type ID of the most-derived interface supported by the target object of this proxy.
-     * @param context The context map for the invocation.
-     * @param cb Asynchronous callback object.
-     * @param cookie User-defined data to associate with the invocation.
-     * @return The asynchronous result object for the invocation.
-     */
-    ::Ice::AsyncResultPtr begin_ice_id(const ::Ice::Context& context,
-                                       const ::Ice::CallbackPtr& cb,
-                                       const ::Ice::LocalObjectPtr& cookie = 0)
-    {
-        return _iceI_begin_ice_id(context, cb, cookie);
-    }
-
-    /**
-     * Returns the Slice type ID of the most-derived interface supported by the target object of this proxy.
-     * @param cb Asynchronous callback object.
-     * @param cookie User-defined data to associate with the invocation.
-     * @return The asynchronous result object for the invocation.
-     */
-    ::Ice::AsyncResultPtr begin_ice_id(const ::Ice::Callback_Object_ice_idPtr& cb,
-                                       const ::Ice::LocalObjectPtr& cookie = 0)
-    {
-        return _iceI_begin_ice_id(::Ice::noExplicitContext, cb, cookie);
-    }
-
-    /**
-     * Returns the Slice type ID of the most-derived interface supported by the target object of this proxy.
-     * @param context The context map for the invocation.
-     * @param cb Asynchronous callback object.
-     * @param cookie User-defined data to associate with the invocation.
-     * @return The asynchronous result object for the invocation.
-     */
-    ::Ice::AsyncResultPtr begin_ice_id(const ::Ice::Context& context,
-                                       const ::Ice::Callback_Object_ice_idPtr& cb,
-                                       const ::Ice::LocalObjectPtr& cookie = 0)
-    {
-        return _iceI_begin_ice_id(context, cb, cookie);
-    }
-
-    /**
-     * Completes an invocation of begin_ice_id.
-     * @param result The asynchronous result object for the invocation.
-     * @return The Slice type ID of the most-derived interface.
-     */
-    ::std::string end_ice_id(const ::Ice::AsyncResultPtr& result);
-
-    /**
-     * Returns the Slice type ID associated with this type.
-     * @return The Slice type ID.
-     */
-    static const ::std::string& ice_staticId()
-    {
-        return ::Ice::Object::ice_staticId();
-    }
-
-    /**
-     * Invokes an operation dynamically.
-     * @param operation The name of the operation to invoke.
-     * @param mode The operation mode (normal or idempotent).
-     * @param inParams An encapsulation containing the encoded in-parameters for the operation.
-     * @param outParams An encapsulation containing the encoded results.
-     * @param context The context map for the invocation.
-     * @return True if the operation completed successfully, in which case outParams contains
-     * the encoded out parameters. False if the operation raised a user exception, in which
-     * case outParams contains the encoded user exception. If the operation raises a run-time
-     * exception, it throws it directly.
-     */
-    bool ice_invoke(const ::std::string& operation,
-                    ::Ice::OperationMode mode,
-                    const ::std::vector< ::Ice::Byte>& inParams,
-                    ::std::vector< ::Ice::Byte>& outParams,
-                    const ::Ice::Context& context = ::Ice::noExplicitContext);
-
-    /**
-     * Invokes an operation dynamically.
-     * @param operation The name of the operation to invoke.
-     * @param mode The operation mode (normal or idempotent).
-     * @param inParams An encapsulation containing the encoded in-parameters for the operation.
-     * @return The asynchronous result object for the invocation.
-     */
-    ::Ice::AsyncResultPtr begin_ice_invoke(const ::std::string& operation,
-                                           ::Ice::OperationMode mode,
-                                           const ::std::vector< ::Ice::Byte>& inParams)
-    {
-        return _iceI_begin_ice_invoke(operation, mode, inParams, ::Ice::noExplicitContext,
-                                      ::IceInternal::dummyCallback, 0);
-    }
-
-    /**
-     * Invokes an operation dynamically.
-     * @param operation The name of the operation to invoke.
-     * @param mode The operation mode (normal or idempotent).
-     * @param inParams An encapsulation containing the encoded in-parameters for the operation.
-     * @param context The context map for the invocation.
-     * @return The asynchronous result object for the invocation.
-     */
-    ::Ice::AsyncResultPtr begin_ice_invoke(const ::std::string& operation,
-                                           ::Ice::OperationMode mode,
-                                           const ::std::vector< ::Ice::Byte>& inParams,
-                                           const ::Ice::Context& context)
-    {
-        return _iceI_begin_ice_invoke(operation, mode, inParams, context, ::IceInternal::dummyCallback, 0);
-    }
-
-    /**
-     * Invokes an operation dynamically.
-     * @param operation The name of the operation to invoke.
-     * @param mode The operation mode (normal or idempotent).
-     * @param inParams An encapsulation containing the encoded in-parameters for the operation.
-     * @param cb Asynchronous callback object.
-     * @param cookie User-defined data to associate with the invocation.
-     * @return The asynchronous result object for the invocation.
-     */
-    ::Ice::AsyncResultPtr begin_ice_invoke(const ::std::string& operation,
-                                           ::Ice::OperationMode mode,
-                                           const ::std::vector< ::Ice::Byte>& inParams,
-                                           const ::Ice::CallbackPtr& cb,
-                                           const ::Ice::LocalObjectPtr& cookie = 0)
-    {
-        return _iceI_begin_ice_invoke(operation, mode, inParams, ::Ice::noExplicitContext, cb, cookie);
-    }
-
-    /**
-     * Invokes an operation dynamically.
-     * @param operation The name of the operation to invoke.
-     * @param mode The operation mode (normal or idempotent).
-     * @param inParams An encapsulation containing the encoded in-parameters for the operation.
-     * @param context The context map for the invocation.
-     * @param cb Asynchronous callback object.
-     * @param cookie User-defined data to associate with the invocation.
-     * @return The asynchronous result object for the invocation.
-     */
-    ::Ice::AsyncResultPtr begin_ice_invoke(const ::std::string& operation,
-                                           ::Ice::OperationMode mode,
-                                           const ::std::vector< ::Ice::Byte>& inParams,
-                                           const ::Ice::Context& context,
-                                           const ::Ice::CallbackPtr& cb,
-                                           const ::Ice::LocalObjectPtr& cookie = 0)
-    {
-        return _iceI_begin_ice_invoke(operation, mode, inParams, context, cb, cookie);
-    }
-
-    /**
-     * Invokes an operation dynamically.
-     * @param operation The name of the operation to invoke.
-     * @param mode The operation mode (normal or idempotent).
-     * @param inParams An encapsulation containing the encoded in-parameters for the operation.
-     * @param cb Asynchronous callback object.
-     * @param cookie User-defined data to associate with the invocation.
-     * @return The asynchronous result object for the invocation.
-     */
-    ::Ice::AsyncResultPtr begin_ice_invoke(const ::std::string& operation,
-                                           ::Ice::OperationMode mode,
-                                           const ::std::vector< ::Ice::Byte>& inParams,
-                                           const ::Ice::Callback_Object_ice_invokePtr& cb,
-                                           const ::Ice::LocalObjectPtr& cookie = 0)
-    {
-        return _iceI_begin_ice_invoke(operation, mode, inParams, ::Ice::noExplicitContext, cb, cookie);
-    }
-
-    /**
-     * Invokes an operation dynamically.
-     * @param operation The name of the operation to invoke.
-     * @param mode The operation mode (normal or idempotent).
-     * @param inParams An encapsulation containing the encoded in-parameters for the operation.
-     * @param context The context map for the invocation.
-     * @param cb Asynchronous callback object.
-     * @param cookie User-defined data to associate with the invocation.
-     * @return The asynchronous result object for the invocation.
-     */
-    ::Ice::AsyncResultPtr begin_ice_invoke(const ::std::string& operation,
-                                           ::Ice::OperationMode mode,
-                                           const ::std::vector< ::Ice::Byte>& inParams,
-                                           const ::Ice::Context& context,
-                                           const ::Ice::Callback_Object_ice_invokePtr& cb,
-                                           const ::Ice::LocalObjectPtr& cookie = 0)
-    {
-        return _iceI_begin_ice_invoke(operation, mode, inParams, context, cb, cookie);
-    }
-
-    /**
-     * Invokes an operation dynamically.
-     * @param outParams An encapsulation containing the encoded results.
-     * @param result The asynchronous result object for the invocation.
-     * @return True if the operation completed successfully, in which case outParams contains
-     * the encoded out parameters. False if the operation raised a user exception, in which
-     * case outParams contains the encoded user exception. If the operation raises a run-time
-     * exception, it throws it directly.
-     */
-    bool end_ice_invoke(::std::vector< ::Ice::Byte>& outParams, const ::Ice::AsyncResultPtr& result);
-
-    /**
-     * Invokes an operation dynamically.
-     * @param operation The name of the operation to invoke.
-     * @param mode The operation mode (normal or idempotent).
-     * @param inParams An encapsulation containing the encoded in-parameters for the operation.
-     * @param outParams An encapsulation containing the encoded results.
-     * @param context The context map for the invocation.
-     * @return True if the operation completed successfully, in which case outParams contains
-     * the encoded out parameters. False if the operation raised a user exception, in which
-     * case outParams contains the encoded user exception. If the operation raises a run-time
-     * exception, it throws it directly.
-     */
-    bool ice_invoke(const ::std::string& operation,
-                    ::Ice::OperationMode mode,
-                    const ::std::pair<const ::Ice::Byte*, const ::Ice::Byte*>& inParams,
-                    ::std::vector< ::Ice::Byte>& outParams,
-                    const ::Ice::Context& context = ::Ice::noExplicitContext)
-    {
-        return end_ice_invoke(outParams, _iceI_begin_ice_invoke(operation, mode, inParams, context,
-                                                                ::IceInternal::dummyCallback, 0, true));
-    }
-
-    /**
-     * Invokes an operation dynamically.
-     * @param operation The name of the operation to invoke.
-     * @param mode The operation mode (normal or idempotent).
-     * @param inParams An encapsulation containing the encoded in-parameters for the operation.
-     * @return The asynchronous result object for the invocation.
-     */
-    ::Ice::AsyncResultPtr begin_ice_invoke(const ::std::string& operation,
-                                           ::Ice::OperationMode mode,
-                                           const ::std::pair<const ::Ice::Byte*, const ::Ice::Byte*>& inParams)
-    {
-        return _iceI_begin_ice_invoke(operation, mode, inParams, ::Ice::noExplicitContext,
-                                      ::IceInternal::dummyCallback, 0);
-    }
-
-    /**
-     * Invokes an operation dynamically.
-     * @param operation The name of the operation to invoke.
-     * @param mode The operation mode (normal or idempotent).
-     * @param inParams An encapsulation containing the encoded in-parameters for the operation.
-     * @param context The context map for the invocation.
-     * @param cookie User-defined data to associate with the invocation.
-     * @return The asynchronous result object for the invocation.
-     */
-    ::Ice::AsyncResultPtr begin_ice_invoke(const ::std::string& operation,
-                                           ::Ice::OperationMode mode,
-                                           const ::std::pair<const ::Ice::Byte*, const ::Ice::Byte*>& inParams,
-                                           const ::Ice::Context& context,
-                                           const ::Ice::LocalObjectPtr& cookie = 0)
-    {
-        return _iceI_begin_ice_invoke(operation, mode, inParams, context, ::IceInternal::dummyCallback, cookie);
-    }
-
-    /**
-     * Invokes an operation dynamically.
-     * @param operation The name of the operation to invoke.
-     * @param mode The operation mode (normal or idempotent).
-     * @param inParams An encapsulation containing the encoded in-parameters for the operation.
-     * @param cb Asynchronous callback object.
-     * @param cookie User-defined data to associate with the invocation.
-     * @return The asynchronous result object for the invocation.
-     */
-    ::Ice::AsyncResultPtr begin_ice_invoke(const ::std::string& operation,
-                                           ::Ice::OperationMode mode,
-                                           const ::std::pair<const ::Ice::Byte*, const ::Ice::Byte*>& inParams,
-                                           const ::Ice::CallbackPtr& cb,
-                                           const ::Ice::LocalObjectPtr& cookie = 0)
-    {
-        return _iceI_begin_ice_invoke(operation, mode, inParams, ::Ice::noExplicitContext, cb, cookie);
-    }
-
-    /**
-     * Invokes an operation dynamically.
-     * @param operation The name of the operation to invoke.
-     * @param mode The operation mode (normal or idempotent).
-     * @param inParams An encapsulation containing the encoded in-parameters for the operation.
-     * @param context The context map for the invocation.
-     * @param cb Asynchronous callback object.
-     * @param cookie User-defined data to associate with the invocation.
-     * @return The asynchronous result object for the invocation.
-     */
-    ::Ice::AsyncResultPtr begin_ice_invoke(const ::std::string& operation,
-                                           ::Ice::OperationMode mode,
-                                           const ::std::pair<const ::Ice::Byte*, const ::Ice::Byte*>& inParams,
-                                           const ::Ice::Context& context,
-                                           const ::Ice::CallbackPtr& cb,
-                                           const ::Ice::LocalObjectPtr& cookie = 0)
-    {
-        return _iceI_begin_ice_invoke(operation, mode, inParams, context, cb, cookie);
-    }
-
-    /**
-     * Invokes an operation dynamically.
-     * @param operation The name of the operation to invoke.
-     * @param mode The operation mode (normal or idempotent).
-     * @param inParams An encapsulation containing the encoded in-parameters for the operation.
-     * @param cb Asynchronous callback object.
-     * @param cookie User-defined data to associate with the invocation.
-     * @return The asynchronous result object for the invocation.
-     */
-    ::Ice::AsyncResultPtr begin_ice_invoke(const ::std::string& operation,
-                                           ::Ice::OperationMode mode,
-                                           const ::std::pair<const ::Ice::Byte*, const ::Ice::Byte*>& inParams,
-                                           const ::Ice::Callback_Object_ice_invokePtr& cb,
-                                           const ::Ice::LocalObjectPtr& cookie = 0)
-    {
-        return _iceI_begin_ice_invoke(operation, mode, inParams, ::Ice::noExplicitContext, cb, cookie);
-    }
-
-    /**
-     * Invokes an operation dynamically.
-     * @param operation The name of the operation to invoke.
-     * @param mode The operation mode (normal or idempotent).
-     * @param inParams An encapsulation containing the encoded in-parameters for the operation.
-     * @param context The context map for the invocation.
-     * @param cb Asynchronous callback object.
-     * @param cookie User-defined data to associate with the invocation.
-     * @return The asynchronous result object for the invocation.
-     */
-    ::Ice::AsyncResultPtr begin_ice_invoke(const ::std::string& operation,
-                                           ::Ice::OperationMode mode,
-                                           const ::std::pair<const ::Ice::Byte*, const ::Ice::Byte*>& inParams,
-                                           const ::Ice::Context& context,
-                                           const ::Ice::Callback_Object_ice_invokePtr& cb,
-                                           const ::Ice::LocalObjectPtr& cookie = 0)
-    {
-        return _iceI_begin_ice_invoke(operation, mode, inParams, context, cb, cookie);
-    }
-
-    /// \cond INTERNAL
-    bool _iceI_end_ice_invoke(::std::pair<const ::Ice::Byte*, const ::Ice::Byte*>&, const ::Ice::AsyncResultPtr&);
-    /// \endcond
-
-    /**
-     * Obtains the identity embedded in this proxy.
-     * @return The identity of the target object.
-     */
-    ::Ice::Identity ice_getIdentity() const;
-
-    /**
-     * Obtains a proxy that is identical to this proxy, except for the identity.
-     * @param id The identity for the new proxy.
-     * @return A proxy with the new identity.
-     */
-    ::Ice::ObjectPrx ice_identity(const ::Ice::Identity& id) const;
-
-    /**
-     * Obtains the per-proxy context for this proxy.
-     * @return The per-proxy context.
-     */
-    ::Ice::Context ice_getContext() const;
-
-    /**
-     * Obtains a proxy that is identical to this proxy, except for the per-proxy context.
-     * @param context The context for the new proxy.
-     * @return A proxy with the new per-proxy context.
-     */
-    ::Ice::ObjectPrx ice_context(const ::Ice::Context& context) const;
-
-    /**
-     * Obtains the facet for this proxy.
-     * @return The facet for this proxy. If the proxy uses the default facet, the return value is the empty string.
-     */
-    const ::std::string& ice_getFacet() const;
-
-    /**
-     * Obtains a proxy that is identical to this proxy, except for the facet.
-     * @param facet The facet for the new proxy.
-     * @return A proxy with the new facet.
-     */
-    ::Ice::ObjectPrx ice_facet(const ::std::string& facet) const;
-
-    /**
-     * Obtains the adapter ID for this proxy.
-     * @return The adapter ID. If the proxy does not have an adapter ID, the return value is the empty string.
-     */
-    ::std::string ice_getAdapterId() const;
-
-    /**
-     * Obtains a proxy that is identical to this proxy, except for the adapter ID.
-     * @param id The adapter ID for the new proxy.
-     * @return A proxy with the new adapter ID.
-     */
-    ::Ice::ObjectPrx ice_adapterId(const ::std::string& id) const;
-
-    /**
-     * Obtains the endpoints used by this proxy.
-     * @return The endpoints used by this proxy.
-     */
-    ::Ice::EndpointSeq ice_getEndpoints() const;
-
-    /**
-     * Obtains a proxy that is identical to this proxy, except for the endpoints.
-     * @param endpoints The endpoints for the new proxy.
-     * @return A proxy with the new endpoints.
-     */
-    ::Ice::ObjectPrx ice_endpoints(const ::Ice::EndpointSeq& endpoints) const;
-
-    /**
-     * Obtains the locator cache timeout of this proxy.
-     * @return The locator cache timeout value (in seconds).
-     */
-    ::Ice::Int ice_getLocatorCacheTimeout() const;
-
-    /**
-     * Obtains a proxy that is identical to this proxy, except for the locator cache timeout.
-     * @param timeout The new locator cache timeout (in seconds).
-     * @return A proxy with the new timeout.
-     */
-    ::Ice::ObjectPrx ice_locatorCacheTimeout(::Ice::Int timeout) const;
-
-    /**
-     * Determines whether this proxy caches connections.
-     * @return True if this proxy caches connections, false otherwise.
-     */
-    bool ice_isConnectionCached() const;
-
-    /**
-     * Obtains a proxy that is identical to this proxy, except for connection caching.
-     * @param b True if the new proxy should cache connections, false otherwise.
-     * @return A proxy with the specified caching policy.
-     */
-    ::Ice::ObjectPrx ice_connectionCached(bool b) const;
-
-    /**
-     * Obtains the endpoint selection policy for this proxy (randomly or ordered).
-     * @return The endpoint selection policy.
-     */
-    ::Ice::EndpointSelectionType ice_getEndpointSelection() const;
-
-    /**
-     * Obtains a proxy that is identical to this proxy, except for the endpoint selection policy.
-     * @param type The new endpoint selection policy.
-     * @return A proxy with the specified endpoint selection policy.
-     */
-    ::Ice::ObjectPrx ice_endpointSelection(::Ice::EndpointSelectionType type) const;
-
-    /**
-     * Determines whether this proxy uses only secure endpoints.
-     * @return True if this proxy communicates only via secure endpoints, false otherwise.
-     */
-    bool ice_isSecure() const;
-
-    /**
-     * Obtains a proxy that is identical to this proxy, except for how it selects endpoints.
-     * @param b If true, only endpoints that use a secure transport are used by the new proxy.
-     * If false, the returned proxy uses both secure and insecure endpoints.
-     * @return A proxy with the specified security policy.
-     */
-    ::Ice::ObjectPrx ice_secure(bool b) const;
-
-    /**
-     * Obtains the encoding version used to marshal request parameters.
-     * @return The encoding version.
-     */
-    ::Ice::EncodingVersion ice_getEncodingVersion() const;
-
-    /**
-     * Obtains a proxy that is identical to this proxy, except for the encoding used to marshal
-     * parameters.
-     * @param version The encoding version to use to marshal request parameters.
-     * @return A proxy with the specified encoding version.
-     */
-    ::Ice::ObjectPrx ice_encodingVersion(const ::Ice::EncodingVersion& version) const;
-
-    /**
-     * Determines whether this proxy prefers secure endpoints.
-     * @return True if the proxy always attempts to invoke via secure endpoints before it
-     * attempts to use insecure endpoints, false otherwise.
-     */
-    bool ice_isPreferSecure() const;
-
-    /**
-     * Obtains a proxy that is identical to this proxy, except for its endpoint selection policy.
-     * @param b If true, the new proxy will use secure endpoints for invocations and only use
-     * insecure endpoints if an invocation cannot be made via secure endpoints. If false, the
-     * proxy prefers insecure endpoints to secure ones.
-     * @return A proxy with the specified selection policy.
-     */
-    ::Ice::ObjectPrx ice_preferSecure(bool b) const;
-
-    /**
-     * Obtains the router for this proxy.
-     * @return The router for the proxy. If no router is configured for the proxy, the return value
-     * is nil.
-     */
-    ::Ice::RouterPrx ice_getRouter() const;
-
-    /**
-     * Obtains a proxy that is identical to this proxy, except for the router.
-     * @param router The router for the new proxy.
-     * @return A proxy with the specified router.
-     */
-    ::Ice::ObjectPrx ice_router(const ::Ice::RouterPrx& router) const;
-
-    /**
-     * Obtains the locator for this proxy.
-     * @return The locator for this proxy. If no locator is configured, the return value is nil.
-     */
-    ::Ice::LocatorPrx ice_getLocator() const;
-
-    /**
-     * Obtains a proxy that is identical to this proxy, except for the locator.
-     * @param locator The locator for the new proxy.
-     * @return A proxy with the specified locator.
-     */
-    ::Ice::ObjectPrx ice_locator(const ::Ice::LocatorPrx& locator) const;
-
-    /**
-     * Determines whether this proxy uses collocation optimization.
-     * @return True if the proxy uses collocation optimization, false otherwise.
-     */
-    bool ice_isCollocationOptimized() const;
-
-    /**
-     * Obtains a proxy that is identical to this proxy, except for collocation optimization.
-     * @param b True if the new proxy enables collocation optimization, false otherwise.
-     * @return A proxy with the specified collocation optimization.
-     */
-    ::Ice::ObjectPrx ice_collocationOptimized(bool b) const;
-
-    /**
-     * Obtains the invocation timeout of this proxy.
-     * @return The invocation timeout value (in milliseconds).
-     */
-    ::Ice::Int ice_getInvocationTimeout() const;
-
-    /**
-     * Obtains a proxy that is identical to this proxy, except for the invocation timeout.
-     * @param timeout The new invocation timeout (in milliseconds).
-     * @return A proxy with the new timeout.
-     */
-    ::Ice::ObjectPrx ice_invocationTimeout(::Ice::Int timeout) const;
-
-    /**
-     * Obtains a proxy that is identical to this proxy, but uses twoway invocations.
-     * @return A proxy that uses twoway invocations.
-     */
-    ::Ice::ObjectPrx ice_twoway() const;
-
-    /**
-     * Determines whether this proxy uses twoway invocations.
-     * @return True if this proxy uses twoway invocations, false otherwise.
-     */
-    bool ice_isTwoway() const;
-
-    /**
-     * Obtains a proxy that is identical to this proxy, but uses oneway invocations.
-     * @return A proxy that uses oneway invocations.
-     */
-    ::Ice::ObjectPrx ice_oneway() const;
-
-    /**
-     * Determines whether this proxy uses oneway invocations.
-     * @return True if this proxy uses oneway invocations, false otherwise.
-     */
-    bool ice_isOneway() const;
-
-    /**
-     * Obtains a proxy that is identical to this proxy, but uses batch oneway invocations.
-     * @return A proxy that uses batch oneway invocations.
-     */
-    ::Ice::ObjectPrx ice_batchOneway() const;
-
-    /**
-     * Determines whether this proxy uses batch oneway invocations.
-     * @return True if this proxy uses batch oneway invocations, false otherwise.
-     */
-    bool ice_isBatchOneway() const;
-
-    /**
-     * Obtains a proxy that is identical to this proxy, but uses datagram invocations.
-     * @return A proxy that uses datagram invocations.
-     */
-    ::Ice::ObjectPrx ice_datagram() const;
-
-    /**
-     * Determines whether this proxy uses datagram invocations.
-     * @return True if this proxy uses datagram invocations, false otherwise.
-     */
-    bool ice_isDatagram() const;
-
-    /**
-     * Obtains a proxy that is identical to this proxy, but uses batch datagram invocations.
-     * @return A proxy that uses batch datagram invocations.
-     */
-    ::Ice::ObjectPrx ice_batchDatagram() const;
-
-    /**
-     * Determines whether this proxy uses batch datagram invocations.
-     * @return True if this proxy uses batch datagram invocations, false otherwise.
-     */
-    bool ice_isBatchDatagram() const;
-
-    /**
-     * Obtains a proxy that is identical to this proxy, except for its compression setting which
-     * overrides the compression setting from the proxy endpoints.
-     * @param b True enables compression for the new proxy, false disables compression.
-     * @return A proxy with the specified compression override setting.
-     */
-    ::Ice::ObjectPrx ice_compress(bool b) const;
-
-    /**
-     * Obtains the compression override setting of this proxy.
-     * @return The compression override setting. If nullopt is returned, no override is set. Otherwise, true
-     * if compression is enabled, false otherwise.
-     */
-    ::IceUtil::Optional<bool> ice_getCompress() const;
-
-    /**
-     * Obtains a proxy that is identical to this proxy, except for its connection timeout setting
-     * which overrides the timeot setting from the proxy endpoints.
-     * @param timeout The connection timeout override for the proxy (in milliseconds).
-     * @return A proxy with the specified timeout override.
-     */
-    ::Ice::ObjectPrx ice_timeout(int timeout) const;
-
-    /**
-     * Obtains the timeout override of this proxy.
-     * @return The timeout override. If nullopt is returned, no override is set. Otherwise, returns
-     * the timeout override value.
-     */
-    ::IceUtil::Optional<int> ice_getTimeout() const;
-
-    /**
-     * Obtains a proxy that is identical to this proxy, except for its connection ID.
-     * @param id The connection ID for the new proxy. An empty string removes the
-     * connection ID.
-     * @return A proxy with the specified connection ID.
-     */
-    ::Ice::ObjectPrx ice_connectionId(const ::std::string& id) const;
-
-    /**
-     * Obtains the connection ID of this proxy.
-     * @return The connection ID.
-     */
-    ::std::string ice_getConnectionId() const;
-
-    /**
-     * Obtains a proxy that is identical to this proxy, except it's a fixed proxy bound
-     * the given connection.
-     * @param connection The fixed proxy connection.
-     * @return A fixed proxy bound to the given connection.
-     */
-    ::Ice::ObjectPrx ice_fixed(const ::Ice::ConnectionPtr& connection) const;
-
-    /**
-     * Determines whether this proxy is a fixed proxy.
-     * @return True if this proxy is a fixed proxy, false otherwise.
-     */
-    bool ice_isFixed() const;
-
-    /**
-     * Obtains the Connection for this proxy. If the proxy does not yet have an established connection,
-     * it first attempts to create a connection.
-     * @return The connection for this proxy.
-     */
-    ::Ice::ConnectionPtr ice_getConnection()
-    {
-        return end_ice_getConnection(begin_ice_getConnection());
-    }
-
-    /**
-     * Obtains the Connection for this proxy. If the proxy does not yet have an established connection,
-     * it first attempts to create a connection.
-     * @return The asynchronous result object for the invocation.
-     */
-    ::Ice::AsyncResultPtr begin_ice_getConnection()
-    {
-        return _iceI_begin_ice_getConnection(::IceInternal::dummyCallback, 0);
-    }
-
-    /**
-     * Obtains the Connection for this proxy. If the proxy does not yet have an established connection,
-     * it first attempts to create a connection.
-     * @param cb Asynchronous callback object.
-     * @param cookie User-defined data to associate with the invocation.
-     * @return The asynchronous result object for the invocation.
-     */
-    ::Ice::AsyncResultPtr begin_ice_getConnection(const ::Ice::CallbackPtr& cb,
-                                                  const ::Ice::LocalObjectPtr& cookie = 0)
-    {
-        return _iceI_begin_ice_getConnection(cb, cookie);
-    }
-
-    /**
-     * Obtains the Connection for this proxy. If the proxy does not yet have an established connection,
-     * it first attempts to create a connection.
-     * @param cb Asynchronous callback object.
-     * @param cookie User-defined data to associate with the invocation.
-     * @return The asynchronous result object for the invocation.
-     */
-    ::Ice::AsyncResultPtr begin_ice_getConnection(const ::Ice::Callback_Object_ice_getConnectionPtr& cb,
-                                                  const ::Ice::LocalObjectPtr& cookie = 0)
-    {
-        return _iceI_begin_ice_getConnection(cb, cookie);
-    }
-
-    /**
-     * Completes an invocation of begin_ice_getConnection.
-     * @param result The asynchronous result object for the invocation.
-     * @return The connection for this proxy.
-     */
-    ::Ice::ConnectionPtr end_ice_getConnection(const ::Ice::AsyncResultPtr& result);
-
-    /**
-     * Returns the cached connection for this proxy. If the proxy does not yet have an established
-     * connection, it does not attempt to create a connection.
-     *
-     * @return The cached connection for this proxy, or nil if the proxy does not have
-     * an established connection.
-     */
-    ::Ice::ConnectionPtr ice_getCachedConnection() const;
-
-    /**
-     * Flushes any pending batched requests for this proxy. The call blocks until the flush is complete.
-     */
-    void ice_flushBatchRequests()
-    {
-        return end_ice_flushBatchRequests(begin_ice_flushBatchRequests());
-    }
-
-    /**
-     * Flushes asynchronously any pending batched requests for this proxy.
-     * @return The asynchronous result object for the invocation.
-     */
-    ::Ice::AsyncResultPtr begin_ice_flushBatchRequests()
-    {
-        return _iceI_begin_ice_flushBatchRequests(::IceInternal::dummyCallback, 0);
-    }
-
-    /**
-     * Flushes asynchronously any pending batched requests for this proxy.
-     * @param cb Asynchronous callback object.
-     * @param cookie User-defined data to associate with the invocation.
-     * @return The asynchronous result object for the invocation.
-     */
-    ::Ice::AsyncResultPtr begin_ice_flushBatchRequests(const ::Ice::CallbackPtr& cb,
-                                                       const ::Ice::LocalObjectPtr& cookie = 0)
-    {
-        return _iceI_begin_ice_flushBatchRequests(cb, cookie);
-    }
-
-    /**
-     * Flushes asynchronously any pending batched requests for this proxy.
-     * @param cb Asynchronous callback object.
-     * @param cookie User-defined data to associate with the invocation.
-     * @return The asynchronous result object for the invocation.
-     */
-    ::Ice::AsyncResultPtr begin_ice_flushBatchRequests(const ::Ice::Callback_Object_ice_flushBatchRequestsPtr& cb,
-                                                       const ::Ice::LocalObjectPtr& cookie = 0)
-    {
-        return _iceI_begin_ice_flushBatchRequests(cb, cookie);
-    }
-
-    /**
-     * Completes an invocation of begin_ice_flushBatchRequests.
-     * @param result The asynchronous result object for the invocation.
-     */
-    void end_ice_flushBatchRequests(const ::Ice::AsyncResultPtr& result);
-
-    /// \cond INTERNAL
-    const ::IceInternal::ReferencePtr& _getReference() const { return _reference; }
-
-    ::Ice::Int _hash() const;
-
-    void _copyFrom(const ::Ice::ObjectPrx&);
-
-    int _handleException(const ::Ice::Exception&, const ::IceInternal::RequestHandlerPtr&, ::Ice::OperationMode,
-                          bool, int&);
-
-    void _checkTwowayOnly(const ::std::string&, bool) const;
-
-    void _end(const ::Ice::AsyncResultPtr&, const std::string&) const;
-
-    ::IceInternal::RequestHandlerPtr _getRequestHandler();
-    ::IceInternal::BatchRequestQueuePtr _getBatchRequestQueue();
-    ::IceInternal::RequestHandlerPtr _setRequestHandler(const ::IceInternal::RequestHandlerPtr&);
-    void _updateRequestHandler(const ::IceInternal::RequestHandlerPtr&, const ::IceInternal::RequestHandlerPtr&);
-
-    void _write(::Ice::OutputStream&) const;
-    /// \endcond
-
-protected:
-
-    /// \cond INTERNAL
-    virtual Object* _newInstance() const;
-    /// \endcond
-
-private:
-
-    ::Ice::AsyncResultPtr _iceI_begin_ice_isA(const ::std::string&,
-                                          const ::Ice::Context&,
-                                          const ::IceInternal::CallbackBasePtr&,
-                                          const ::Ice::LocalObjectPtr&,
-                                          bool = false);
-
-    ::Ice::AsyncResultPtr _iceI_begin_ice_ping(const ::Ice::Context&,
-                                           const ::IceInternal::CallbackBasePtr&,
-                                           const ::Ice::LocalObjectPtr&,
-                                           bool = false);
-
-    ::Ice::AsyncResultPtr _iceI_begin_ice_ids(const ::Ice::Context&,
-                                          const ::IceInternal::CallbackBasePtr&,
-                                          const ::Ice::LocalObjectPtr&,
-                                          bool = false);
-
-    ::Ice::AsyncResultPtr _iceI_begin_ice_id(const ::Ice::Context&,
-                                         const ::IceInternal::CallbackBasePtr&,
-                                         const ::Ice::LocalObjectPtr&,
-                                         bool = false);
-
-    ::Ice::AsyncResultPtr _iceI_begin_ice_invoke(const ::std::string&,
-                                             ::Ice::OperationMode,
-                                             const ::std::vector< ::Ice::Byte>&,
-                                             const ::Ice::Context&,
-                                             const ::IceInternal::CallbackBasePtr&,
-                                             const ::Ice::LocalObjectPtr&,
-                                             bool = false);
-
-    ::Ice::AsyncResultPtr _iceI_begin_ice_invoke(const ::std::string&,
-                                             ::Ice::OperationMode,
-                                             const ::std::pair<const ::Ice::Byte*, const ::Ice::Byte*>&,
-                                             const ::Ice::Context&,
-                                             const ::IceInternal::CallbackBasePtr&,
-                                             const ::Ice::LocalObjectPtr&,
-                                             bool = false);
-
-    ::Ice::AsyncResultPtr _iceI_begin_ice_getConnection(const ::IceInternal::CallbackBasePtr&,
-                                                    const ::Ice::LocalObjectPtr&);
-
-    ::Ice::AsyncResultPtr _iceI_begin_ice_flushBatchRequests(const ::IceInternal::CallbackBasePtr&,
-                                                         const ::Ice::LocalObjectPtr&);
-
-    void setup(const ::IceInternal::ReferencePtr&);
-    friend class ::IceInternal::ProxyFactory;
-
-    ::IceInternal::ReferencePtr _reference;
-    ::IceInternal::RequestHandlerPtr _requestHandler;
-    ::IceInternal::BatchRequestQueuePtr _batchRequestQueue;
-    IceUtil::Mutex _mutex;
-};
-
-} }
-
-ICE_API ::std::ostream& operator<<(::std::ostream&, const ::IceProxy::Ice::Object&);
-
-namespace Ice
-{
-
-/**
- * Helper template that supplies proxy factory functions.
- * \headerfile Ice/Ice.h
- */
-template<typename Prx, typename Base>
-class Proxy : public virtual Base
-{
-public:
-
-    /**
-     * Obtains a proxy that is identical to this proxy, except for the per-proxy context.
-     * @param context The context for the new proxy.
-     * @return A proxy with the new per-proxy context.
-     */
-    IceInternal::ProxyHandle<Prx> ice_context(const ::Ice::Context& context) const
-    {
-        return dynamic_cast<Prx*>(::IceProxy::Ice::Object::ice_context(context).get());
-    }
-
-    /**
-     * Obtains a proxy that is identical to this proxy, except for the adapter ID.
-     * @param id The adapter ID for the new proxy.
-     * @return A proxy with the new adapter ID.
-     */
-    IceInternal::ProxyHandle<Prx> ice_adapterId(const ::std::string& id) const
-    {
-        return dynamic_cast<Prx*>(::IceProxy::Ice::Object::ice_adapterId(id).get());
-    }
-
-    /**
-     * Obtains a proxy that is identical to this proxy, except for the endpoints.
-     * @param endpoints The endpoints for the new proxy.
-     * @return A proxy with the new endpoints.
-     */
-    IceInternal::ProxyHandle<Prx> ice_endpoints(const ::Ice::EndpointSeq& endpoints) const
-    {
-        return dynamic_cast<Prx*>(::IceProxy::Ice::Object::ice_endpoints(endpoints).get());
-    }
-
-    /**
-     * Obtains a proxy that is identical to this proxy, except for the locator cache timeout.
-     * @param timeout The new locator cache timeout (in seconds).
-     * @return A proxy with the new timeout.
-     */
-    IceInternal::ProxyHandle<Prx> ice_locatorCacheTimeout(int timeout) const
-    {
-        return dynamic_cast<Prx*>(::IceProxy::Ice::Object::ice_locatorCacheTimeout(timeout).get());
-    }
-
-    /**
-     * Obtains a proxy that is identical to this proxy, except for connection caching.
-     * @param b True if the new proxy should cache connections, false otherwise.
-     * @return A proxy with the specified caching policy.
-     */
-    IceInternal::ProxyHandle<Prx> ice_connectionCached(bool b) const
-    {
-        return dynamic_cast<Prx*>(::IceProxy::Ice::Object::ice_connectionCached(b).get());
-    }
-
-    /**
-     * Obtains a proxy that is identical to this proxy, except for the endpoint selection policy.
-     * @param type The new endpoint selection policy.
-     * @return A proxy with the specified endpoint selection policy.
-     */
-    IceInternal::ProxyHandle<Prx> ice_endpointSelection(::Ice::EndpointSelectionType type) const
-    {
-        return dynamic_cast<Prx*>(::IceProxy::Ice::Object::ice_endpointSelection(type).get());
-    }
-
-    /**
-     * Obtains a proxy that is identical to this proxy, except for how it selects endpoints.
-     * @param b If true, only endpoints that use a secure transport are used by the new proxy.
-     * If false, the returned proxy uses both secure and insecure endpoints.
-     * @return A proxy with the specified security policy.
-     */
-    IceInternal::ProxyHandle<Prx> ice_secure(bool b) const
-    {
-        return dynamic_cast<Prx*>(::IceProxy::Ice::Object::ice_secure(b).get());
-    }
-
-    /**
-     * Obtains a proxy that is identical to this proxy, except for its endpoint selection policy.
-     * @param b If true, the new proxy will use secure endpoints for invocations and only use
-     * insecure endpoints if an invocation cannot be made via secure endpoints. If false, the
-     * proxy prefers insecure endpoints to secure ones.
-     * @return A proxy with the specified selection policy.
-     */
-    IceInternal::ProxyHandle<Prx> ice_preferSecure(bool b) const
-    {
-        return dynamic_cast<Prx*>(::IceProxy::Ice::Object::ice_preferSecure(b).get());
-    }
-
-    /**
-     * Obtains a proxy that is identical to this proxy, except for the router.
-     * @param router The router for the new proxy.
-     * @return A proxy with the specified router.
-     */
-    IceInternal::ProxyHandle<Prx> ice_router(const ::Ice::RouterPrx& router) const
-    {
-        return dynamic_cast<Prx*>(::IceProxy::Ice::Object::ice_router(router).get());
-    }
-
-    /**
-     * Obtains a proxy that is identical to this proxy, except for the locator.
-     * @param locator The locator for the new proxy.
-     * @return A proxy with the specified locator.
-     */
-    IceInternal::ProxyHandle<Prx> ice_locator(const ::Ice::LocatorPrx& locator) const
-    {
-        return dynamic_cast<Prx*>(::IceProxy::Ice::Object::ice_locator(locator).get());
-    }
-
-    /**
-     * Obtains a proxy that is identical to this proxy, except for collocation optimization.
-     * @param b True if the new proxy enables collocation optimization, false otherwise.
-     * @return A proxy with the specified collocation optimization.
-     */
-    IceInternal::ProxyHandle<Prx> ice_collocationOptimized(bool b) const
-    {
-        return dynamic_cast<Prx*>(::IceProxy::Ice::Object::ice_collocationOptimized(b).get());
-    }
-
-    /**
-     * Obtains a proxy that is identical to this proxy, except for the invocation timeout.
-     * @param timeout The new invocation timeout (in milliseconds).
-     * @return A proxy with the new timeout.
-     */
-    IceInternal::ProxyHandle<Prx> ice_invocationTimeout(int timeout) const
-    {
-        return dynamic_cast<Prx*>(::IceProxy::Ice::Object::ice_invocationTimeout(timeout).get());
-    }
-
-    /**
-     * Obtains a proxy that is identical to this proxy, but uses twoway invocations.
-     * @return A proxy that uses twoway invocations.
-     */
-    IceInternal::ProxyHandle<Prx> ice_twoway() const
-    {
-        return dynamic_cast<Prx*>(::IceProxy::Ice::Object::ice_twoway().get());
-    }
-
-    /**
-     * Obtains a proxy that is identical to this proxy, but uses oneway invocations.
-     * @return A proxy that uses oneway invocations.
-     */
-    IceInternal::ProxyHandle<Prx> ice_oneway() const
-    {
-        return dynamic_cast<Prx*>(::IceProxy::Ice::Object::ice_oneway().get());
-    }
-
-    /**
-     * Obtains a proxy that is identical to this proxy, but uses batch oneway invocations.
-     * @return A proxy that uses batch oneway invocations.
-     */
-    IceInternal::ProxyHandle<Prx> ice_batchOneway() const
-    {
-        return dynamic_cast<Prx*>(::IceProxy::Ice::Object::ice_batchOneway().get());
-    }
-
-    /**
-     * Obtains a proxy that is identical to this proxy, but uses datagram invocations.
-     * @return A proxy that uses datagram invocations.
-     */
-    IceInternal::ProxyHandle<Prx> ice_datagram() const
-    {
-        return dynamic_cast<Prx*>(::IceProxy::Ice::Object::ice_datagram().get());
-    }
-
-    /**
-     * Obtains a proxy that is identical to this proxy, but uses batch datagram invocations.
-     * @return A proxy that uses batch datagram invocations.
-     */
-    IceInternal::ProxyHandle<Prx> ice_batchDatagram() const
-    {
-        return dynamic_cast<Prx*>(::IceProxy::Ice::Object::ice_batchDatagram().get());
-    }
-
-    /**
-     * Obtains a proxy that is identical to this proxy, except for its compression setting which
-     * overrides the compression setting from the proxy endpoints.
-     * @param b True enables compression for the new proxy, false disables compression.
-     * @return A proxy with the specified compression override setting.
-     */
-    IceInternal::ProxyHandle<Prx> ice_compress(bool b) const
-    {
-        return dynamic_cast<Prx*>(::IceProxy::Ice::Object::ice_compress(b).get());
-    }
-
-    /**
-     * Obtains a proxy that is identical to this proxy, except for its connection timeout setting
-     * which overrides the timeot setting from the proxy endpoints.
-     * @param timeout The connection timeout override for the proxy (in milliseconds).
-     * @return A proxy with the specified timeout override.
-     */
-    IceInternal::ProxyHandle<Prx> ice_timeout(int timeout) const
-    {
-        return dynamic_cast<Prx*>(::IceProxy::Ice::Object::ice_timeout(timeout).get());
-    }
-
-    /**
-     * Obtains a proxy that is identical to this proxy, except for its connection ID.
-     * @param id The connection ID for the new proxy. An empty string removes the
-     * connection ID.
-     * @return A proxy with the specified connection ID.
-     */
-    IceInternal::ProxyHandle<Prx> ice_connectionId(const ::std::string& id) const
-    {
-        return dynamic_cast<Prx*>(::IceProxy::Ice::Object::ice_connectionId(id).get());
-    }
-
-    /**
-     * Obtains a proxy that is identical to this proxy, except it's a fixed proxy bound
-     * the given connection.
-     * @param connection The fixed proxy connection.
-     * @return A fixed proxy bound to the given connection.
-     */
-    IceInternal::ProxyHandle<Prx> ice_fixed(const ::Ice::ConnectionPtr& connection) const
-    {
-        return dynamic_cast<Prx*>(::IceProxy::Ice::Object::ice_fixed(connection).get());
-    }
-
-    /**
-     * Obtains a proxy that is identical to this proxy, except for the encoding used to marshal
-     * parameters.
-     * @param version The encoding version to use to marshal request parameters.
-     * @return A proxy with the specified encoding version.
-     */
-    IceInternal::ProxyHandle<Prx> ice_encodingVersion(const ::Ice::EncodingVersion& version) const
-    {
-        return dynamic_cast<Prx*>(::IceProxy::Ice::Object::ice_encodingVersion(version).get());
-    }
-
-protected:
-
-    /// \cond INTERNAL
-    virtual ::IceProxy::Ice::Object* _newInstance() const = 0;
-    /// \endcond
-};
-
-/**
- * Compares the object identities of two proxies.
- * @param lhs A proxy.
- * @param rhs A proxy.
- * @return True if the identity in lhs compares less than the identity in rhs, false otherwise.
- */
-ICE_API bool proxyIdentityLess(const ObjectPrx& lhs, const ObjectPrx& rhs);
-
-/**
- * Compares the object identities of two proxies.
- * @param lhs A proxy.
- * @param rhs A proxy.
- * @return True if the identity in lhs compares equal to the identity in rhs, false otherwise.
- */
-ICE_API bool proxyIdentityEqual(const ObjectPrx& lhs, const ObjectPrx& rhs);
-
-/**
- * Compares the object identities and facets of two proxies.
- * @param lhs A proxy.
- * @param rhs A proxy.
- * @return True if the identity and facet in lhs compare less than the identity and facet
- * in rhs, false otherwise.
- */
-ICE_API bool proxyIdentityAndFacetLess(const ObjectPrx& lhs, const ObjectPrx& rhs);
-
-/**
- * Compares the object identities and facets of two proxies.
- * @param lhs A proxy.
- * @param rhs A proxy.
- * @return True if the identity and facet in lhs compare equal to the identity and facet
- * in rhs, false otherwise.
- */
-ICE_API bool proxyIdentityAndFacetEqual(const ObjectPrx& lhs, const ObjectPrx& rhs);
-
-/**
- * A functor that compares the object identities of two proxies. Evaluates true if the identity in lhs
- * compares less than the identity in rhs, false otherwise.
- * \headerfile Ice/Ice.h
- */
-struct ProxyIdentityLess
-{
-    bool operator()(const ObjectPrx& lhs, const ObjectPrx& rhs) const
-    {
-        return proxyIdentityLess(lhs, rhs);
-    }
-};
-
-/**
- * A functor that compares the object identities of two proxies. Evaluates true if the identity in lhs
- * compares equal to the identity in rhs, false otherwise.
- * \headerfile Ice/Ice.h
- */
-struct ProxyIdentityEqual
-{
-    bool operator()(const ObjectPrx& lhs, const ObjectPrx& rhs) const
-    {
-        return proxyIdentityEqual(lhs, rhs);
-    }
-};
-
-/**
- * A functor that compares the object identities and facets of two proxies. Evaluates true if the identity
- * and facet in lhs compare less than the identity and facet in rhs, false otherwise.
- * \headerfile Ice/Ice.h
- */
-struct ProxyIdentityAndFacetLess
-{
-    bool operator()(const ObjectPrx& lhs, const ObjectPrx& rhs) const
-    {
-        return proxyIdentityAndFacetLess(lhs, rhs);
-    }
-};
-
-/**
- * A functor that compares the object identities and facets of two proxies. Evaluates true if the identity
- * and facet in lhs compare equal to the identity and facet in rhs, false otherwise.
- * \headerfile Ice/Ice.h
- */
-struct ProxyIdentityAndFacetEqual
-{
-    bool operator()(const ObjectPrx& lhs, const ObjectPrx& rhs) const
-    {
-        return proxyIdentityAndFacetEqual(lhs, rhs);
-    }
-};
-
-}
-
-namespace IceInternal
-{
-
-//
-// Inline comparison functions for proxies
-//
-template<typename T, typename U>
-inline bool operator==(const ProxyHandle<T>& lhs, const ProxyHandle<U>& rhs)
-{
-    ::IceProxy::Ice::Object* l = lhs._upCast();
-    ::IceProxy::Ice::Object* r = rhs._upCast();
-    if(l && r)
-    {
-        return *l == *r;
-    }
-    else
-    {
-        return !l && !r;
-    }
-}
-
-template<typename T, typename U>
-inline bool operator!=(const ProxyHandle<T>& lhs, const ProxyHandle<U>& rhs)
-{
-    return !operator==(lhs, rhs);
-}
-
-template<typename T, typename U>
-inline bool operator<(const ProxyHandle<T>& lhs, const ProxyHandle<U>& rhs)
-{
-    ::IceProxy::Ice::Object* l = lhs._upCast();
-    ::IceProxy::Ice::Object* r = rhs._upCast();
-    if(l && r)
-    {
-        return *l < *r;
-    }
-    else
-    {
-        return !l && r;
-    }
-}
-
-template<typename T, typename U>
-inline bool operator<=(const ProxyHandle<T>& lhs, const ProxyHandle<U>& rhs)
-{
-    return lhs < rhs || lhs == rhs;
-}
-
-template<typename T, typename U>
-inline bool operator>(const ProxyHandle<T>& lhs, const ProxyHandle<U>& rhs)
-{
-    return !(lhs < rhs || lhs == rhs);
-}
-
-template<typename T, typename U>
-inline bool operator>=(const ProxyHandle<T>& lhs, const ProxyHandle<U>& rhs)
-{
-    return !(lhs < rhs);
-}
-
-//
-// checkedCast and uncheckedCast functions without facet:
-//
-template<typename P> P
-checkedCastImpl(const ::Ice::ObjectPrx& b, const ::Ice::Context& context)
-{
-    P d = 0;
-    if(b.get())
-    {
-        typedef typename P::element_type T;
-
-        if(b->ice_isA(T::ice_staticId(), context))
-        {
-            d = new T;
-            d->_copyFrom(b);
-        }
-    }
-    return d;
-}
-
-template<typename P> P
-uncheckedCastImpl(const ::Ice::ObjectPrx& b)
-{
-    P d = 0;
-    if(b)
-    {
-        typedef typename P::element_type T;
-
-        d = dynamic_cast<T*>(b.get());
-        if(!d)
-        {
-            d = new T;
-            d->_copyFrom(b);
-        }
-    }
-    return d;
-}
-
-//
-// checkedCast and uncheckedCast with facet:
-//
-
-//
-// Helper with type ID.
-//
-ICE_API ::Ice::ObjectPrx checkedCastImpl(const ::Ice::ObjectPrx&, const std::string&, const std::string&,
-                                            const ::Ice::Context&);
-
-//
-// Specializations for P = ::Ice::ObjectPrx
-// We have to use inline functions for broken compilers such as VC7.
-//
-
-template<> inline ::Ice::ObjectPrx
-checkedCastImpl< ::Ice::ObjectPrx>(const ::Ice::ObjectPrx& b, const std::string& f, const ::Ice::Context& context)
-{
-    return checkedCastImpl(b, f, "::Ice::Object", context);
-}
-
-template<> inline ::Ice::ObjectPrx
-uncheckedCastImpl< ::Ice::ObjectPrx>(const ::Ice::ObjectPrx& b, const std::string& f)
-{
-    ::Ice::ObjectPrx d = 0;
-    if(b)
-    {
-        d = b->ice_facet(f);
-    }
-    return d;
-}
-
-template<typename P> P
-checkedCastImpl(const ::Ice::ObjectPrx& b, const std::string& f, const ::Ice::Context& context)
-{
-    P d = 0;
-
-    typedef typename P::element_type T;
-    ::Ice::ObjectPrx bb = checkedCastImpl(b, f, T::ice_staticId(), context);
-
-    if(bb)
-    {
-        d = new T;
-        d->_copyFrom(bb);
-    }
-    return d;
-}
-
-template<typename P> P
-uncheckedCastImpl(const ::Ice::ObjectPrx& b, const std::string& f)
-{
-    P d = 0;
-    if(b)
-    {
-        typedef typename P::element_type T;
-
-        ::Ice::ObjectPrx bb = b->ice_facet(f);
-        d = new T;
-        d->_copyFrom(bb);
-    }
-    return d;
-}
-}
-
-//
-// checkedCast and uncheckedCast functions provided in the Ice namespace
-//
-namespace Ice
-{
-
-/**
- * Downcasts a proxy after confirming the target object's type via a remote invocation.
- * @param b The target proxy.
- * @param context The context map for the invocation.
- * @return A proxy with the requested type, or nil if the target proxy is nil or the target
- * object does not support the requested type.
- */
-template<typename P, typename Y> inline P
-checkedCast(const ::IceInternal::ProxyHandle<Y>& b, const ::Ice::Context& context = ::Ice::noExplicitContext)
-{
-    Y* tag = 0;
-    return ::IceInternal::checkedCastHelper<typename P::element_type>(b, tag, context);
-}
-
-/**
- * Downcasts a proxy without confirming the target object's type via a remote invocation.
- * @param b The target proxy.
- * @return A proxy with the requested type.
- */
-template<typename P, typename Y> inline P
-uncheckedCast(const ::IceInternal::ProxyHandle<Y>& b)
-{
-    Y* tag = 0;
-    return ::IceInternal::uncheckedCastHelper<typename P::element_type>(b, tag);
-}
-
-/**
- * Downcasts a proxy after confirming the target object's type via a remote invocation.
- * @param b The target proxy.
- * @param f A facet name.
- * @param context The context map for the invocation.
- * @return A proxy with the requested type and facet, or nil if the target proxy is nil or the target
- * object does not support the requested type.
- */
-template<typename P> inline P
-checkedCast(const ::Ice::ObjectPrx& b, const std::string& f, const ::Ice::Context& context = ::Ice::noExplicitContext)
-{
-    return ::IceInternal::checkedCastImpl<P>(b, f, context);
-}
-
-/**
- * Downcasts a proxy without confirming the target object's type via a remote invocation.
- * @param b The target proxy.
- * @param f A facet name.
- * @return A proxy with the requested type and facet.
- */
-template<typename P> inline P
-uncheckedCast(const ::Ice::ObjectPrx& b, const std::string& f)
-{
-    return ::IceInternal::uncheckedCastImpl<P>(b, f);
-}
-
-}
-
-namespace IceInternal
-{
-
-//
-// Base template for operation callbacks.
-//
-template<class T>
-class CallbackNC : public virtual CallbackBase
-{
-public:
-
-    typedef T callback_type;
-
-    typedef IceUtil::Handle<T> TPtr;
-
-    typedef void (T::*Exception)(const ::Ice::Exception&);
-    typedef void (T::*Sent)(bool);
-
-    CallbackNC(const TPtr& instance, Exception excb, Sent sentcb) : _callback(instance), _exception(excb), _sent(sentcb)
-    {
-    }
-
-    virtual CallbackBasePtr verify(const ::Ice::LocalObjectPtr& cookie)
-    {
-        if(cookie != 0) // Makes sure begin_ was called without a cookie
-        {
-            throw IceUtil::IllegalArgumentException(__FILE__, __LINE__, "cookie specified for callback without cookie");
-        }
-        return this;
-    }
-
-    virtual void sent(const ::Ice::AsyncResultPtr& result) const
-    {
-        if(_sent)
-        {
-            (_callback.get()->*_sent)(result->sentSynchronously());
-        }
-    }
-
-    virtual bool hasSentCallback() const
-    {
-        return _sent != 0;
-    }
-
-protected:
-
-    void exception(const ::Ice::AsyncResultPtr&, const ::Ice::Exception& ex) const
-    {
-        if(_exception)
-        {
-            (_callback.get()->*_exception)(ex);
-        }
-    }
-
-    TPtr _callback;
-
-private:
-
-    Exception _exception;
-    Sent _sent;
-};
-
-template<class T, typename CT>
-class Callback : public virtual CallbackBase
-{
-public:
-
-    typedef T callback_type;
-    typedef CT cookie_type;
-
-    typedef IceUtil::Handle<T> TPtr;
-
-    typedef void (T::*Exception)(const ::Ice::Exception&, const CT&);
-    typedef void (T::*Sent)(bool, const CT&);
-
-    Callback(const TPtr& instance, Exception excb, Sent sentcb) : _callback(instance), _exception(excb), _sent(sentcb)
-    {
-    }
-
-    virtual CallbackBasePtr verify(const ::Ice::LocalObjectPtr& cookie)
-    {
-        if(cookie && !CT::dynamicCast(cookie))
-        {
-            throw IceUtil::IllegalArgumentException(__FILE__, __LINE__, "unexpected cookie type");
-        }
-        return this;
-    }
-
-    virtual void sent(const ::Ice::AsyncResultPtr& result) const
-    {
-        if(_sent)
-        {
-            (_callback.get()->*_sent)(result->sentSynchronously(), CT::dynamicCast(result->getCookie()));
-        }
-    }
-
-    virtual bool hasSentCallback() const
-    {
-        return _sent != 0;
-    }
-
-protected:
-
-    void exception(const ::Ice::AsyncResultPtr& result, const ::Ice::Exception& ex) const
-    {
-        if(_exception)
-        {
-            (_callback.get()->*_exception)(ex, CT::dynamicCast(result->getCookie()));
-        }
-    }
-
-    TPtr _callback;
-
-private:
-
-    Exception _exception;
-    Sent _sent;
-};
-
-//
-// Base class for twoway operation callbacks.
-//
-template<class T>
-class TwowayCallbackNC : public CallbackNC<T>
-{
-public:
-
-    typedef IceUtil::Handle<T> TPtr;
-
-    typedef void (T::*Exception)(const ::Ice::Exception&);
-    typedef void (T::*Sent)(bool);
-
-    TwowayCallbackNC(const TPtr& instance, bool cb, Exception excb, Sent sentcb) : CallbackNC<T>(instance, excb, sentcb)
-    {
-        CallbackBase::checkCallback(instance, cb || excb != 0);
-    }
-};
-
-template<class T, typename CT>
-class TwowayCallback : public Callback<T, CT>
-{
-public:
-
-    typedef IceUtil::Handle<T> TPtr;
-
-    typedef void (T::*Exception)(const ::Ice::Exception&, const CT&);
-    typedef void (T::*Sent)(bool, const CT&);
-
-    TwowayCallback(const TPtr& instance, bool cb, Exception excb, Sent sentcb) : Callback<T, CT>(instance, excb, sentcb)
-    {
-        CallbackBase::checkCallback(instance, cb || excb != 0);
-    }
-};
-
-//
-// Base template class for oneway operations callbacks.
-//
-template<class T>
-class OnewayCallbackNC : public CallbackNC<T>
-{
-public:
-
-    typedef IceUtil::Handle<T> TPtr;
-
-    typedef void (T::*Exception)(const ::Ice::Exception&);
-    typedef void (T::*Sent)(bool);
-    typedef void (T::*Response)();
-
-    OnewayCallbackNC(const TPtr& instance, Response cb, Exception excb, Sent sentcb) :
-        CallbackNC<T>(instance, excb, sentcb), _response(cb)
-    {
-        CallbackBase::checkCallback(instance, cb != 0 || excb != 0);
-    }
-
-    virtual void completed(const ::Ice::AsyncResultPtr& result) const
-    {
-        try
-        {
-            result->getProxy()->_end(result, result->getOperation());
-        }
-        catch(const ::Ice::Exception& ex)
-        {
-            CallbackNC<T>::exception(result, ex);
-            return;
-        }
-        if(_response)
-        {
-            (CallbackNC<T>::_callback.get()->*_response)();
-        }
-    }
-
-private:
-
-    Response _response;
-};
-
-template<class T, typename CT>
-class OnewayCallback : public Callback<T, CT>
-{
-public:
-
-    typedef IceUtil::Handle<T> TPtr;
-
-    typedef void (T::*Exception)(const ::Ice::Exception&, const CT&);
-    typedef void (T::*Sent)(bool, const CT&);
-    typedef void (T::*Response)(const CT&);
-
-    OnewayCallback(const TPtr& instance, Response cb, Exception excb, Sent sentcb) :
-        Callback<T, CT>(instance, excb, sentcb), _response(cb)
-    {
-        CallbackBase::checkCallback(instance, cb != 0 || excb != 0);
-    }
-
-    virtual void completed(const ::Ice::AsyncResultPtr& result) const
-    {
-        try
-        {
-            result->getProxy()->_end(result, result->getOperation());
-        }
-        catch(const ::Ice::Exception& ex)
-        {
-            Callback<T, CT>::exception(result, ex);
-            return;
-        }
-        if(_response)
-        {
-            (Callback<T, CT>::_callback.get()->*_response)(CT::dynamicCast(result->getCookie()));
-        }
-    }
-
-private:
-
-    Response _response;
-};
-
-}
-
-namespace Ice
-{
-
-/**
- * Type-safe asynchronous callback wrapper class used for calls to
- * IceProxy::Ice::Object::begin_ice_isA.
- * Create a wrapper instance by calling ::Ice::newCallback_Object_ice_isA.
- * \headerfile Ice/Ice.h
- */
-template<class T>
-class CallbackNC_Object_ice_isA : public Callback_Object_ice_isA_Base, public ::IceInternal::TwowayCallbackNC<T>
-{
-public:
-
-    typedef IceUtil::Handle<T> TPtr;
-
-    typedef void (T::*Exception)(const ::Ice::Exception&);
-    typedef void (T::*Sent)(bool);
-    typedef void (T::*Response)(bool);
-
-    CallbackNC_Object_ice_isA(const TPtr& instance, Response cb, Exception excb, Sent sentcb) :
-        ::IceInternal::TwowayCallbackNC<T>(instance, cb != 0, excb, sentcb), _response(cb)
-    {
-    }
-
-    /// \cond INTERNAL
-    virtual void completed(const ::Ice::AsyncResultPtr& result) const
-    {
-        bool ret;
-        try
-        {
-            ret = result->getProxy()->end_ice_isA(result);
-        }
-        catch(const ::Ice::Exception& ex)
-        {
-            ::IceInternal::CallbackNC<T>::exception(result, ex);
-            return;
-        }
-        if(_response)
-        {
-            (::IceInternal::CallbackNC<T>::_callback.get()->*_response)(ret);
-        }
-    }
-    /// \endcond
-
-private:
-
-    Response _response;
-};
-
-/**
- * Type-safe asynchronous callback wrapper class with cookie support used for calls to
- * IceProxy::Ice::Object::begin_ice_isA.
- * Create a wrapper instance by calling ::Ice::newCallback_Object_ice_isA.
- * \headerfile Ice/Ice.h
- */
-template<class T, typename CT>
-class Callback_Object_ice_isA : public Callback_Object_ice_isA_Base, public ::IceInternal::TwowayCallback<T, CT>
-{
-public:
-
-    typedef IceUtil::Handle<T> TPtr;
-
-    typedef void (T::*Exception)(const ::Ice::Exception&, const CT&);
-    typedef void (T::*Sent)(bool, const CT&);
-    typedef void (T::*Response)(bool, const CT&);
-
-    Callback_Object_ice_isA(const TPtr& instance, Response cb, Exception excb, Sent sentcb) :
-        ::IceInternal::TwowayCallback<T, CT>(instance, cb != 0, excb, sentcb), _response(cb)
-    {
-    }
-
-    /// \cond INTERNAL
-    virtual void completed(const ::Ice::AsyncResultPtr& result) const
-    {
-        bool ret;
-        try
-        {
-            ret = result->getProxy()->end_ice_isA(result);
-        }
-        catch(const ::Ice::Exception& ex)
-        {
-            ::IceInternal::Callback<T, CT>::exception(result, ex);
-            return;
-        }
-        if(_response)
-        {
-            (::IceInternal::Callback<T, CT>::_callback.get()->*_response)(ret,
-                                                                          CT::dynamicCast(result->getCookie()));
-        }
-    }
-    /// \endcond
-
-private:
-
-    Response _response;
-};
-
-/**
- * Type-safe asynchronous callback wrapper class used for calls to
- * IceProxy::Ice::Object::begin_ice_ping.
- * Create a wrapper instance by calling ::Ice::newCallback_Object_ice_ping.
- * \headerfile Ice/Ice.h
- */
-template<class T>
-class CallbackNC_Object_ice_ping : public Callback_Object_ice_ping_Base, public ::IceInternal::OnewayCallbackNC<T>
-{
-public:
-
-    typedef IceUtil::Handle<T> TPtr;
-
-    typedef void (T::*Exception)(const ::Ice::Exception&);
-    typedef void (T::*Sent)(bool);
-    typedef void (T::*Response)();
-
-    CallbackNC_Object_ice_ping(const TPtr& instance, Response cb, Exception excb, Sent sentcb) :
-        ::IceInternal::OnewayCallbackNC<T>(instance, cb, excb, sentcb)
-    {
-    }
-};
-
-/**
- * Type-safe asynchronous callback wrapper class with cookie support used for calls to
- * IceProxy::Ice::Object::begin_ice_ping.
- * Create a wrapper instance by calling ::Ice::newCallback_Object_ice_ping.
- * \headerfile Ice/Ice.h
- */
-template<class T, typename CT>
-class Callback_Object_ice_ping : public Callback_Object_ice_ping_Base, public ::IceInternal::OnewayCallback<T, CT>
-{
-public:
-
-    typedef IceUtil::Handle<T> TPtr;
-
-    typedef void (T::*Exception)(const ::Ice::Exception&, const CT&);
-    typedef void (T::*Sent)(bool, const CT&);
-    typedef void (T::*Response)(const CT&);
-
-    Callback_Object_ice_ping(const TPtr& instance, Response cb, Exception excb, Sent sentcb) :
-        ::IceInternal::OnewayCallback<T, CT>(instance, cb, excb, sentcb)
-    {
-    }
-};
-
-/**
- * Type-safe asynchronous callback wrapper class used for calls to
- * IceProxy::Ice::Object::begin_ice_ids.
- * Create a wrapper instance by calling ::Ice::newCallback_Object_ice_ids.
- * \headerfile Ice/Ice.h
- */
-template<class T>
-class CallbackNC_Object_ice_ids : public Callback_Object_ice_ids_Base, public ::IceInternal::TwowayCallbackNC<T>
-{
-public:
-
-    typedef IceUtil::Handle<T> TPtr;
-
-    typedef void (T::*Exception)(const ::Ice::Exception&);
-    typedef void (T::*Sent)(bool);
-    typedef void (T::*Response)(const ::std::vector< ::std::string>&);
-
-    CallbackNC_Object_ice_ids(const TPtr& instance, Response cb, Exception excb, Sent sentcb) :
-        ::IceInternal::TwowayCallbackNC<T>(instance, cb != 0, excb, sentcb), _response(cb)
-    {
-    }
-
-    /// \cond INTERNAL
-    virtual void completed(const ::Ice::AsyncResultPtr& result) const
-    {
-        ::std::vector< ::std::string> ret;
-        try
-        {
-            ret = result->getProxy()->end_ice_ids(result);
-        }
-        catch(const ::Ice::Exception& ex)
-        {
-            ::IceInternal::CallbackNC<T>::exception(result, ex);
-            return;
-        }
-        if(_response)
-        {
-            (::IceInternal::CallbackNC<T>::_callback.get()->*_response)(ret);
-        }
-    }
-    /// \endcond
-
-private:
-
-    Response _response;
-};
-
-/**
- * Type-safe asynchronous callback wrapper class with cookie support used for calls to
- * IceProxy::Ice::Object::begin_ice_ids.
- * Create a wrapper instance by calling ::Ice::newCallback_Object_ice_ids.
- * \headerfile Ice/Ice.h
- */
-template<class T, typename CT>
-class Callback_Object_ice_ids : public Callback_Object_ice_ids_Base, public ::IceInternal::TwowayCallback<T, CT>
-{
-public:
-
-    typedef IceUtil::Handle<T> TPtr;
-
-    typedef void (T::*Exception)(const ::Ice::Exception&, const CT&);
-    typedef void (T::*Sent)(bool, const CT&);
-    typedef void (T::*Response)(const ::std::vector< ::std::string>&, const CT&);
-
-    Callback_Object_ice_ids(const TPtr& instance, Response cb, Exception excb, Sent sentcb) :
-        ::IceInternal::TwowayCallback<T, CT>(instance, cb != 0, excb, sentcb), _response(cb)
-    {
-    }
-
-    /// \cond INTERNAL
-    virtual void completed(const ::Ice::AsyncResultPtr& result) const
-    {
-        ::std::vector< ::std::string> ret;
-        try
-        {
-            ret = result->getProxy()->end_ice_ids(result);
-        }
-        catch(const ::Ice::Exception& ex)
-        {
-            ::IceInternal::Callback<T, CT>::exception(result, ex);
-            return;
-        }
-        if(_response)
-        {
-            (::IceInternal::Callback<T, CT>::_callback.get()->*_response)(ret,
-                                                                          CT::dynamicCast(result->getCookie()));
-        }
-    }
-    /// \endcond
-
-private:
-
-    Response _response;
-};
-
-/**
- * Type-safe asynchronous callback wrapper class used for calls to
- * IceProxy::Ice::Object::begin_ice_id.
- * Create a wrapper instance by calling ::Ice::newCallback_Object_ice_id.
- * \headerfile Ice/Ice.h
- */
-template<class T>
-class CallbackNC_Object_ice_id : public Callback_Object_ice_id_Base, public ::IceInternal::TwowayCallbackNC<T>
-{
-public:
-
-    typedef IceUtil::Handle<T> TPtr;
-
-    typedef void (T::*Exception)(const ::Ice::Exception&);
-    typedef void (T::*Sent)(bool);
-    typedef void (T::*Response)(const ::std::string&);
-
-    CallbackNC_Object_ice_id(const TPtr& instance, Response cb, Exception excb, Sent sentcb) :
-        ::IceInternal::TwowayCallbackNC<T>(instance, cb != 0, excb, sentcb), _response(cb)
-    {
-    }
-
-    /// \cond INTERNAL
-    virtual void completed(const ::Ice::AsyncResultPtr& result) const
-    {
-        ::std::string ret;
-        try
-        {
-            ret = result->getProxy()->end_ice_id(result);
-        }
-        catch(const ::Ice::Exception& ex)
-        {
-            ::IceInternal::CallbackNC<T>::exception(result, ex);
-            return;
-        }
-        if(_response)
-        {
-            (::IceInternal::CallbackNC<T>::_callback.get()->*_response)(ret);
-        }
-    }
-    /// \endcond
-
-private:
-
-    Response _response;
-};
-
-/**
- * Type-safe asynchronous callback wrapper class with cookie support used for calls to
- * IceProxy::Ice::Object::begin_ice_id.
- * Create a wrapper instance by calling ::Ice::newCallback_Object_ice_id.
- * \headerfile Ice/Ice.h
- */
-template<class T, typename CT>
-class Callback_Object_ice_id : public Callback_Object_ice_id_Base, public ::IceInternal::TwowayCallback<T, CT>
-{
-public:
-
-    typedef IceUtil::Handle<T> TPtr;
-
-    typedef void (T::*Exception)(const ::Ice::Exception&, const CT&);
-    typedef void (T::*Sent)(bool, const CT&);
-    typedef void (T::*Response)(const ::std::string&, const CT&);
-
-    Callback_Object_ice_id(const TPtr& instance, Response cb, Exception excb, Sent sentcb) :
-        ::IceInternal::TwowayCallback<T, CT>(instance, cb != 0, excb, sentcb), _response(cb)
-    {
-    }
-
-    /// \cond INTERNAL
-    virtual void completed(const ::Ice::AsyncResultPtr& result) const
-    {
-        ::std::string ret;
-        try
-        {
-            ret = result->getProxy()->end_ice_id(result);
-        }
-        catch(const ::Ice::Exception& ex)
-        {
-            ::IceInternal::Callback<T, CT>::exception(result, ex);
-            return;
-        }
-        if(_response)
-        {
-            (::IceInternal::Callback<T, CT>::_callback.get()->*_response)(ret,
-                                                                          CT::dynamicCast(result->getCookie()));
-        }
-    }
-    /// \endcond
-
-private:
-
-    Response _response;
-};
-
-/**
- * Type-safe asynchronous callback wrapper class used for calls to
- * IceProxy::Ice::Object::begin_ice_invoke.
- * Create a wrapper instance by calling ::Ice::newCallback_Object_ice_invoke.
- * \headerfile Ice/Ice.h
- */
-template<class T>
-class CallbackNC_Object_ice_invoke : public Callback_Object_ice_invoke_Base, public ::IceInternal::TwowayCallbackNC<T>
-{
-public:
-
-    typedef IceUtil::Handle<T> TPtr;
-
-    typedef void (T::*Exception)(const ::Ice::Exception&);
-    typedef void (T::*Sent)(bool);
-    typedef void (T::*Response)(bool, const std::vector< ::Ice::Byte>&);
-    typedef void (T::*ResponseArray)(bool, const std::pair<const ::Ice::Byte*, const ::Ice::Byte*>&);
-
-    CallbackNC_Object_ice_invoke(const TPtr& instance, Response cb, Exception excb, Sent sentcb) :
-        ::IceInternal::TwowayCallbackNC<T>(instance, cb != 0, excb, sentcb), _response(cb), _responseArray(0)
-    {
-    }
-
-    CallbackNC_Object_ice_invoke(const TPtr& instance, ResponseArray cb, Exception excb, Sent sentcb) :
-        ::IceInternal::TwowayCallbackNC<T>(instance, cb != 0, excb, sentcb), _response(0), _responseArray(cb)
-    {
-    }
-
-    /// \cond INTERNAL
-    virtual void completed(const ::Ice::AsyncResultPtr& result) const
-    {
-        if(_response)
-        {
-            bool ok;
-            std::vector< ::Ice::Byte> outParams;
-            try
-            {
-                ok = result->getProxy()->end_ice_invoke(outParams, result);
-            }
-            catch(const ::Ice::Exception& ex)
-            {
-                ::IceInternal::CallbackNC<T>::exception(result, ex);
-                return;
-            }
-            (::IceInternal::CallbackNC<T>::_callback.get()->*_response)(ok, outParams);
-        }
-        else
-        {
-            bool ok;
-            std::pair<const ::Ice::Byte*, const::Ice::Byte*> outParams;
-            try
-            {
-                ok = result->getProxy()->_iceI_end_ice_invoke(outParams, result);
-            }
-            catch(const ::Ice::Exception& ex)
-            {
-                ::IceInternal::CallbackNC<T>::exception(result, ex);
-                return;
-            }
-            if(_responseArray)
-            {
-                (::IceInternal::CallbackNC<T>::_callback.get()->*_responseArray)(ok, outParams);
-            }
-        }
-    }
-    /// \endcond
-
-private:
-
-    Response _response;
-    ResponseArray _responseArray;
-};
-
-/**
- * Type-safe asynchronous callback wrapper class with cookie support used for calls to
- * IceProxy::Ice::Object::begin_ice_invoke.
- * Create a wrapper instance by calling ::Ice::newCallback_Object_ice_invoke.
- * \headerfile Ice/Ice.h
- */
-template<class T, typename CT>
-class Callback_Object_ice_invoke : public Callback_Object_ice_invoke_Base, public ::IceInternal::TwowayCallback<T, CT>
-{
-public:
-
-    typedef IceUtil::Handle<T> TPtr;
-
-    typedef void (T::*Exception)(const ::Ice::Exception&, const CT&);
-    typedef void (T::*Sent)(bool, const CT&);
-    typedef void (T::*Response)(bool, const std::vector< ::Ice::Byte>&, const CT&);
-    typedef void (T::*ResponseArray)(bool, const std::pair<const ::Ice::Byte*, const ::Ice::Byte*>&, const CT&);
-
-    Callback_Object_ice_invoke(const TPtr& instance, Response cb, Exception excb, Sent sentcb) :
-        ::IceInternal::TwowayCallback<T, CT>(instance, cb != 0, excb, sentcb), _response(cb), _responseArray(0)
-    {
-    }
-
-    Callback_Object_ice_invoke(const TPtr& instance, ResponseArray cb, Exception excb, Sent sentcb) :
-        ::IceInternal::TwowayCallback<T, CT>(instance, cb != 0, excb, sentcb), _response(0), _responseArray(cb)
-    {
-    }
-
-    /// \cond INTERNAL
-    virtual void completed(const ::Ice::AsyncResultPtr& result) const
-    {
-        if(_response)
-        {
-            bool ok;
-            std::vector< ::Ice::Byte> outParams;
-            try
-            {
-                ok = result->getProxy()->end_ice_invoke(outParams, result);
-            }
-            catch(const ::Ice::Exception& ex)
-            {
-                ::IceInternal::Callback<T, CT>::exception(result, ex);
-                return;
-            }
-            (::IceInternal::Callback<T, CT>::_callback.get()->*_response)(ok,
-                                                                          outParams,
-                                                                          CT::dynamicCast(result->getCookie()));
-        }
-        else
-        {
-            bool ok;
-            std::pair<const ::Ice::Byte*, const::Ice::Byte*> outParams;
-            try
-            {
-                ok = result->getProxy()->_iceI_end_ice_invoke(outParams, result);
-            }
-            catch(const ::Ice::Exception& ex)
-            {
-                ::IceInternal::Callback<T, CT>::exception(result, ex);
-                return;
-            }
-            if(_responseArray)
-            {
-                (::IceInternal::Callback<T, CT>::_callback.get()->*_responseArray)(ok,
-                                                                                   outParams,
-                                                                                   CT::dynamicCast(
-                                                                                       result->getCookie()));
-            }
-        }
-    }
-    /// \endcond
-
-private:
-
-    Response _response;
-    ResponseArray _responseArray;
-};
-
-/**
- * Type-safe asynchronous callback wrapper class used for calls to
- * IceProxy::Ice::Object::begin_ice_getConnection.
- * Create a wrapper instance by calling ::Ice::newCallback_Object_ice_getConnection.
- * \headerfile Ice/Ice.h
- */
-template<class T>
-class CallbackNC_Object_ice_getConnection : public Callback_Object_ice_getConnection_Base,
-                                            public ::IceInternal::CallbackNC<T>
-{
-public:
-
-    typedef IceUtil::Handle<T> TPtr;
-
-    typedef void (T::*Response)(const ::Ice::ConnectionPtr&);
-    typedef void (T::*Exception)(const ::Ice::Exception&);
-    typedef void (T::*Sent)(bool);
-
-    CallbackNC_Object_ice_getConnection(const TPtr& instance, Response cb, Exception excb, Sent sentcb) :
-        ::IceInternal::CallbackNC<T>(instance, excb, sentcb), _response(cb)
-    {
-    }
-
-    /// \cond INTERNAL
-    virtual void completed(const ::Ice::AsyncResultPtr& result) const
-    {
-        ::Ice::ConnectionPtr ret;
-        try
-        {
-            ret = result->getProxy()->end_ice_getConnection(result);
-        }
-        catch(const ::Ice::Exception& ex)
-        {
-            ::IceInternal::CallbackNC<T>::exception(result, ex);
-            return;
-        }
-        if(_response)
-        {
-            (::IceInternal::CallbackNC<T>::_callback.get()->*_response)(ret);
-        }
-    }
-    /// \endcond
-
-private:
-
-    Response _response;
-};
-
-/**
- * Type-safe asynchronous callback wrapper class with cookie support used for calls to
- * IceProxy::Ice::Object::begin_ice_getConnection.
- * Create a wrapper instance by calling ::Ice::newCallback_Object_ice_getConnection.
- * \headerfile Ice/Ice.h
- */
-template<class T, typename CT>
-class Callback_Object_ice_getConnection : public Callback_Object_ice_getConnection_Base,
-                                          public ::IceInternal::Callback<T, CT>
-{
-public:
-
-    typedef IceUtil::Handle<T> TPtr;
-
-    typedef void (T::*Response)(const ::Ice::ConnectionPtr&, const CT&);
-    typedef void (T::*Exception)(const ::Ice::Exception&, const CT&);
-    typedef void (T::*Sent)(bool, const CT&);
-
-    Callback_Object_ice_getConnection(const TPtr& instance, Response cb, Exception excb, Sent sentcb) :
-        ::IceInternal::Callback<T, CT>(instance, excb, sentcb), _response(cb)
-    {
-    }
-
-    /// \cond INTERNAL
-    virtual void completed(const ::Ice::AsyncResultPtr& result) const
-    {
-        ::Ice::ConnectionPtr ret;
-        try
-        {
-            ret = result->getProxy()->end_ice_getConnection(result);
-        }
-        catch(const ::Ice::Exception& ex)
-        {
-            ::IceInternal::Callback<T, CT>::exception(result, ex);
-            return;
-        }
-        if(_response)
-        {
-            (::IceInternal::Callback<T, CT>::_callback.get()->*_response)(ret,
-                                                                          CT::dynamicCast(result->getCookie()));
-        }
-    }
-    /// \endcond
-
-private:
-
-    Response _response;
-};
-
-/**
- * Type-safe asynchronous callback wrapper class used for calls to
- * IceProxy::Ice::Object::begin_ice_flushBatchRequests.
- * Create a wrapper instance by calling ::Ice::newCallback_Object_ice_flushBatchRequests.
- * \headerfile Ice/Ice.h
- */
-template<class T>
-class CallbackNC_Object_ice_flushBatchRequests : public Callback_Object_ice_flushBatchRequests_Base,
-                                                 public ::IceInternal::OnewayCallbackNC<T>
-{
-public:
-
-    typedef IceUtil::Handle<T> TPtr;
-
-    typedef void (T::*Exception)(const ::Ice::Exception&);
-    typedef void (T::*Sent)(bool);
-
-    CallbackNC_Object_ice_flushBatchRequests(const TPtr& instance, Exception excb, Sent sentcb) :
-        ::IceInternal::OnewayCallbackNC<T>(instance, 0, excb, sentcb)
-    {
-    }
-};
-
-/**
- * Type-safe asynchronous callback wrapper class with cookie support used for calls to
- * IceProxy::Ice::Object::begin_ice_flushBatchRequests.
- * Create a wrapper instance by calling ::Ice::newCallback_Object_ice_flushBatchRequests.
- * \headerfile Ice/Ice.h
- */
-template<class T, typename CT>
-class Callback_Object_ice_flushBatchRequests : public Callback_Object_ice_flushBatchRequests_Base,
-                                               public ::IceInternal::OnewayCallback<T, CT>
-{
-public:
-
-    typedef IceUtil::Handle<T> TPtr;
-
-    typedef void (T::*Exception)(const ::Ice::Exception&, const CT&);
-    typedef void (T::*Sent)(bool, const CT&);
-
-    Callback_Object_ice_flushBatchRequests(const TPtr& instance, Exception excb, Sent sentcb) :
-        ::IceInternal::OnewayCallback<T, CT>(instance, 0, excb, sentcb)
-    {
-    }
-};
-
-/**
- * Creates a callback wrapper instance that delegates to your object.
- * @param instance The callback object.
- * @param cb The success method of the callback object.
- * @param excb The exception method of the callback object.
- * @param sentcb The sent method of the callback object.
- * @return An object that can be passed to an asynchronous invocation of IceProxy::Ice::Object::begin_ice_isA.
- */
-template<class T> Callback_Object_ice_isAPtr
-newCallback_Object_ice_isA(const IceUtil::Handle<T>& instance,
-                           void (T::*cb)(bool),
-                           void (T::*excb)(const ::Ice::Exception&),
-                           void (T::*sentcb)(bool) = 0)
-{
-    return new CallbackNC_Object_ice_isA<T>(instance, cb, excb, sentcb);
-}
-
-/**
- * Creates a callback wrapper instance that delegates to your object.
- * @param instance The callback object.
- * @param cb The success method of the callback object.
- * @param excb The exception method of the callback object.
- * @param sentcb The sent method of the callback object.
- * @return An object that can be passed to an asynchronous invocation of IceProxy::Ice::Object::begin_ice_isA.
- */
-template<class T, typename CT> Callback_Object_ice_isAPtr
-newCallback_Object_ice_isA(const IceUtil::Handle<T>& instance,
-                           void (T::*cb)(bool, const CT&),
-                           void (T::*excb)(const ::Ice::Exception&, const CT&),
-                           void (T::*sentcb)(bool, const CT&) = 0)
-{
-    return new Callback_Object_ice_isA<T, CT>(instance, cb, excb, sentcb);
-}
-
-/**
- * Creates a callback wrapper instance that delegates to your object.
- * @param instance The callback object.
- * @param excb The exception method of the callback object.
- * @param sentcb The sent method of the callback object.
- * @return An object that can be passed to an asynchronous invocation of IceProxy::Ice::Object::begin_ice_isA.
- */
-template<class T> Callback_Object_ice_isAPtr
-newCallback_Object_ice_isA(const IceUtil::Handle<T>& instance,
-                           void (T::*excb)(const ::Ice::Exception&),
-                           void (T::*sentcb)(bool) = 0)
-{
-    return new CallbackNC_Object_ice_isA<T>(instance, 0, excb, sentcb);
-}
-
-/**
- * Creates a callback wrapper instance that delegates to your object.
- * @param instance The callback object.
- * @param excb The exception method of the callback object.
- * @param sentcb The sent method of the callback object.
- * @return An object that can be passed to an asynchronous invocation of IceProxy::Ice::Object::begin_ice_isA.
- */
-template<class T, typename CT> Callback_Object_ice_isAPtr
-newCallback_Object_ice_isA(const IceUtil::Handle<T>& instance,
-                           void (T::*excb)(const ::Ice::Exception&, const CT&),
-                           void (T::*sentcb)(bool, const CT&) = 0)
-{
-    return new Callback_Object_ice_isA<T, CT>(instance, 0, excb, sentcb);
-}
-
-/**
- * Creates a callback wrapper instance that delegates to your object.
- * @param instance The callback object.
- * @param cb The success method of the callback object.
- * @param excb The exception method of the callback object.
- * @param sentcb The sent method of the callback object.
- * @return An object that can be passed to an asynchronous invocation of IceProxy::Ice::Object::begin_ice_isA.
- */
-template<class T> Callback_Object_ice_isAPtr
-newCallback_Object_ice_isA(T* instance,
-                           void (T::*cb)(bool),
-                           void (T::*excb)(const ::Ice::Exception&),
-                           void (T::*sentcb)(bool) = 0)
-{
-    return new CallbackNC_Object_ice_isA<T>(instance, cb, excb, sentcb);
-}
-
-/**
- * Creates a callback wrapper instance that delegates to your object.
- * @param instance The callback object.
- * @param cb The success method of the callback object.
- * @param excb The exception method of the callback object.
- * @param sentcb The sent method of the callback object.
- * @return An object that can be passed to an asynchronous invocation of IceProxy::Ice::Object::begin_ice_isA.
- */
-template<class T, typename CT> Callback_Object_ice_isAPtr
-newCallback_Object_ice_isA(T* instance,
-                           void (T::*cb)(bool, const CT&),
-                           void (T::*excb)(const ::Ice::Exception&, const CT&),
-                           void (T::*sentcb)(bool, const CT&) = 0)
-{
-    return new Callback_Object_ice_isA<T, CT>(instance, cb, excb, sentcb);
-}
-
-/**
- * Creates a callback wrapper instance that delegates to your object.
- * @param instance The callback object.
- * @param excb The exception method of the callback object.
- * @param sentcb The sent method of the callback object.
- * @return An object that can be passed to an asynchronous invocation of IceProxy::Ice::Object::begin_ice_isA.
- */
-template<class T> Callback_Object_ice_isAPtr
-newCallback_Object_ice_isA(T* instance,
-                           void (T::*excb)(const ::Ice::Exception&),
-                           void (T::*sentcb)(bool) = 0)
-{
-    return new CallbackNC_Object_ice_isA<T>(instance, 0, excb, sentcb);
-}
-
-/**
- * Creates a callback wrapper instance that delegates to your object.
- * @param instance The callback object.
- * @param excb The exception method of the callback object.
- * @param sentcb The sent method of the callback object.
- * @return An object that can be passed to an asynchronous invocation of IceProxy::Ice::Object::begin_ice_isA.
- */
-template<class T, typename CT> Callback_Object_ice_isAPtr
-newCallback_Object_ice_isA(T* instance,
-                           void (T::*excb)(const ::Ice::Exception&, const CT&),
-                           void (T::*sentcb)(bool, const CT&) = 0)
-{
-    return new Callback_Object_ice_isA<T, CT>(instance, 0, excb, sentcb);
-}
-
-/**
- * Creates a callback wrapper instance that delegates to your object.
- * @param instance The callback object.
- * @param cb The success method of the callback object.
- * @param excb The exception method of the callback object.
- * @param sentcb The sent method of the callback object.
- * @return An object that can be passed to an asynchronous invocation of IceProxy::Ice::Object::begin_ice_ping.
- */
-template<class T> Callback_Object_ice_pingPtr
-newCallback_Object_ice_ping(const IceUtil::Handle<T>& instance,
-                            void (T::*cb)(),
-                            void (T::*excb)(const ::Ice::Exception&),
-                            void (T::*sentcb)(bool) = 0)
-{
-    return new CallbackNC_Object_ice_ping<T>(instance, cb, excb, sentcb);
-}
-
-/**
- * Creates a callback wrapper instance that delegates to your object.
- * @param instance The callback object.
- * @param cb The success method of the callback object.
- * @param excb The exception method of the callback object.
- * @param sentcb The sent method of the callback object.
- * @return An object that can be passed to an asynchronous invocation of IceProxy::Ice::Object::begin_ice_ping.
- */
-template<class T, typename CT> Callback_Object_ice_pingPtr
-newCallback_Object_ice_ping(const IceUtil::Handle<T>& instance,
-                            void (T::*cb)(const CT&),
-                            void (T::*excb)(const ::Ice::Exception&, const CT&),
-                            void (T::*sentcb)(bool, const CT&) = 0)
-{
-    return new Callback_Object_ice_ping<T, CT>(instance, cb, excb, sentcb);
-}
-
-/**
- * Creates a callback wrapper instance that delegates to your object.
- * @param instance The callback object.
- * @param excb The exception method of the callback object.
- * @param sentcb The sent method of the callback object.
- * @return An object that can be passed to an asynchronous invocation of IceProxy::Ice::Object::begin_ice_ping.
- */
-template<class T> Callback_Object_ice_pingPtr
-newCallback_Object_ice_ping(const IceUtil::Handle<T>& instance,
-                            void (T::*excb)(const ::Ice::Exception&),
-                            void (T::*sentcb)(bool) = 0)
-{
-    return new CallbackNC_Object_ice_ping<T>(instance, 0, excb, sentcb);
-}
-
-/**
- * Creates a callback wrapper instance that delegates to your object.
- * @param instance The callback object.
- * @param excb The exception method of the callback object.
- * @param sentcb The sent method of the callback object.
- * @return An object that can be passed to an asynchronous invocation of IceProxy::Ice::Object::begin_ice_ping.
- */
-template<class T, typename CT> Callback_Object_ice_pingPtr
-newCallback_Object_ice_ping(const IceUtil::Handle<T>& instance,
-                            void (T::*excb)(const ::Ice::Exception&, const CT&),
-                            void (T::*sentcb)(bool, const CT&) = 0)
-{
-    return new Callback_Object_ice_ping<T, CT>(instance, 0, excb, sentcb);
-}
-
-/**
- * Creates a callback wrapper instance that delegates to your object.
- * @param instance The callback object.
- * @param cb The success method of the callback object.
- * @param excb The exception method of the callback object.
- * @param sentcb The sent method of the callback object.
- * @return An object that can be passed to an asynchronous invocation of IceProxy::Ice::Object::begin_ice_ping.
- */
-template<class T> Callback_Object_ice_pingPtr
-newCallback_Object_ice_ping(T* instance,
-                            void (T::*cb)(),
-                            void (T::*excb)(const ::Ice::Exception&),
-                            void (T::*sentcb)(bool) = 0)
-{
-    return new CallbackNC_Object_ice_ping<T>(instance, cb, excb, sentcb);
-}
-
-/**
- * Creates a callback wrapper instance that delegates to your object.
- * @param instance The callback object.
- * @param cb The success method of the callback object.
- * @param excb The exception method of the callback object.
- * @param sentcb The sent method of the callback object.
- * @return An object that can be passed to an asynchronous invocation of IceProxy::Ice::Object::begin_ice_ping.
- */
-template<class T, typename CT> Callback_Object_ice_pingPtr
-newCallback_Object_ice_ping(T* instance,
-                            void (T::*cb)(const CT&),
-                            void (T::*excb)(const ::Ice::Exception&, const CT&),
-                            void (T::*sentcb)(bool, const CT&) = 0)
-{
-    return new Callback_Object_ice_ping<T, CT>(instance, cb, excb, sentcb);
-}
-
-/**
- * Creates a callback wrapper instance that delegates to your object.
- * @param instance The callback object.
- * @param excb The exception method of the callback object.
- * @param sentcb The sent method of the callback object.
- * @return An object that can be passed to an asynchronous invocation of IceProxy::Ice::Object::begin_ice_ping.
- */
-template<class T> Callback_Object_ice_pingPtr
-newCallback_Object_ice_ping(T* instance,
-                            void (T::*excb)(const ::Ice::Exception&),
-                            void (T::*sentcb)(bool) = 0)
-{
-    return new CallbackNC_Object_ice_ping<T>(instance, 0, excb, sentcb);
-}
-
-/**
- * Creates a callback wrapper instance that delegates to your object.
- * @param instance The callback object.
- * @param excb The exception method of the callback object.
- * @param sentcb The sent method of the callback object.
- * @return An object that can be passed to an asynchronous invocation of IceProxy::Ice::Object::begin_ice_ping.
- */
-template<class T, typename CT> Callback_Object_ice_pingPtr
-newCallback_Object_ice_ping(T* instance,
-                            void (T::*excb)(const ::Ice::Exception&, const CT&),
-                            void (T::*sentcb)(bool, const CT&) = 0)
-{
-    return new Callback_Object_ice_ping<T, CT>(instance, 0, excb, sentcb);
-}
-
-/**
- * Creates a callback wrapper instance that delegates to your object.
- * @param instance The callback object.
- * @param cb The success method of the callback object.
- * @param excb The exception method of the callback object.
- * @param sentcb The sent method of the callback object.
- * @return An object that can be passed to an asynchronous invocation of IceProxy::Ice::Object::begin_ice_ids.
- */
-template<class T> Callback_Object_ice_idsPtr
-newCallback_Object_ice_ids(const IceUtil::Handle<T>& instance,
-                           void (T::*cb)(const ::std::vector< ::std::string>&),
-                           void (T::*excb)(const ::Ice::Exception&),
-                           void (T::*sentcb)(bool) = 0)
-{
-    return new CallbackNC_Object_ice_ids<T>(instance, cb, excb, sentcb);
-}
-
-/**
- * Creates a callback wrapper instance that delegates to your object.
- * @param instance The callback object.
- * @param cb The success method of the callback object.
- * @param excb The exception method of the callback object.
- * @param sentcb The sent method of the callback object.
- * @return An object that can be passed to an asynchronous invocation of IceProxy::Ice::Object::begin_ice_ids.
- */
-template<class T, typename CT> Callback_Object_ice_idsPtr
-newCallback_Object_ice_ids(const IceUtil::Handle<T>& instance,
-                           void (T::*cb)(const ::std::vector< ::std::string>&, const CT&),
-                           void (T::*excb)(const ::Ice::Exception&, const CT&),
-                           void (T::*sentcb)(bool, const CT&) = 0)
-{
-    return new Callback_Object_ice_ids<T, CT>(instance, cb, excb, sentcb);
-}
-
-/**
- * Creates a callback wrapper instance that delegates to your object.
- * @param instance The callback object.
- * @param excb The exception method of the callback object.
- * @param sentcb The sent method of the callback object.
- * @return An object that can be passed to an asynchronous invocation of IceProxy::Ice::Object::begin_ice_ids.
- */
-template<class T> Callback_Object_ice_idsPtr
-newCallback_Object_ice_ids(const IceUtil::Handle<T>& instance,
-                           void (T::*excb)(const ::Ice::Exception&),
-                           void (T::*sentcb)(bool) = 0)
-{
-    return new CallbackNC_Object_ice_ids<T>(instance, 0, excb, sentcb);
-}
-
-/**
- * Creates a callback wrapper instance that delegates to your object.
- * @param instance The callback object.
- * @param excb The exception method of the callback object.
- * @param sentcb The sent method of the callback object.
- * @return An object that can be passed to an asynchronous invocation of IceProxy::Ice::Object::begin_ice_ids.
- */
-template<class T, typename CT> Callback_Object_ice_idsPtr
-newCallback_Object_ice_ids(const IceUtil::Handle<T>& instance,
-                           void (T::*excb)(const ::Ice::Exception&, const CT&),
-                           void (T::*sentcb)(bool, const CT&) = 0)
-{
-    return new Callback_Object_ice_ids<T, CT>(instance, 0, excb, sentcb);
-}
-
-/**
- * Creates a callback wrapper instance that delegates to your object.
- * @param instance The callback object.
- * @param cb The success method of the callback object.
- * @param excb The exception method of the callback object.
- * @param sentcb The sent method of the callback object.
- * @return An object that can be passed to an asynchronous invocation of IceProxy::Ice::Object::begin_ice_ids.
- */
-template<class T> Callback_Object_ice_idsPtr
-newCallback_Object_ice_ids(T* instance,
-                           void (T::*cb)(const ::std::vector< ::std::string>&),
-                           void (T::*excb)(const ::Ice::Exception&),
-                           void (T::*sentcb)(bool) = 0)
-{
-    return new CallbackNC_Object_ice_ids<T>(instance, cb, excb, sentcb);
-}
-
-/**
- * Creates a callback wrapper instance that delegates to your object.
- * @param instance The callback object.
- * @param cb The success method of the callback object.
- * @param excb The exception method of the callback object.
- * @param sentcb The sent method of the callback object.
- * @return An object that can be passed to an asynchronous invocation of IceProxy::Ice::Object::begin_ice_ids.
- */
-template<class T, typename CT> Callback_Object_ice_idsPtr
-newCallback_Object_ice_ids(T* instance,
-                           void (T::*cb)(const ::std::vector< ::std::string>&, const CT&),
-                           void (T::*excb)(const ::Ice::Exception&, const CT&),
-                           void (T::*sentcb)(bool, const CT&) = 0)
-{
-    return new Callback_Object_ice_ids<T, CT>(instance, cb, excb, sentcb);
-}
-
-/**
- * Creates a callback wrapper instance that delegates to your object.
- * @param instance The callback object.
- * @param excb The exception method of the callback object.
- * @param sentcb The sent method of the callback object.
- * @return An object that can be passed to an asynchronous invocation of IceProxy::Ice::Object::begin_ice_ids.
- */
-template<class T> Callback_Object_ice_idsPtr
-newCallback_Object_ice_ids(T* instance,
-                           void (T::*excb)(const ::Ice::Exception&),
-                           void (T::*sentcb)(bool) = 0)
-{
-    return new CallbackNC_Object_ice_ids<T>(instance, 0, excb, sentcb);
-}
-
-/**
- * Creates a callback wrapper instance that delegates to your object.
- * @param instance The callback object.
- * @param excb The exception method of the callback object.
- * @param sentcb The sent method of the callback object.
- * @return An object that can be passed to an asynchronous invocation of IceProxy::Ice::Object::begin_ice_ids.
- */
-template<class T, typename CT> Callback_Object_ice_idsPtr
-newCallback_Object_ice_ids(T* instance,
-                           void (T::*excb)(const ::Ice::Exception&, const CT&),
-                           void (T::*sentcb)(bool, const CT&) = 0)
-{
-    return new Callback_Object_ice_ids<T, CT>(instance, 0, excb, sentcb);
-}
-
-/**
- * Creates a callback wrapper instance that delegates to your object.
- * @param instance The callback object.
- * @param cb The success method of the callback object.
- * @param excb The exception method of the callback object.
- * @param sentcb The sent method of the callback object.
- * @return An object that can be passed to an asynchronous invocation of IceProxy::Ice::Object::begin_ice_id.
- */
-template<class T> Callback_Object_ice_idPtr
-newCallback_Object_ice_id(const IceUtil::Handle<T>& instance,
-                          void (T::*cb)(const ::std::string&),
-                          void (T::*excb)(const ::Ice::Exception&),
-                          void (T::*sentcb)(bool) = 0)
-{
-    return new CallbackNC_Object_ice_id<T>(instance, cb, excb, sentcb);
-}
-
-/**
- * Creates a callback wrapper instance that delegates to your object.
- * @param instance The callback object.
- * @param cb The success method of the callback object.
- * @param excb The exception method of the callback object.
- * @param sentcb The sent method of the callback object.
- * @return An object that can be passed to an asynchronous invocation of IceProxy::Ice::Object::begin_ice_id.
- */
-template<class T, typename CT> Callback_Object_ice_idPtr
-newCallback_Object_ice_id(const IceUtil::Handle<T>& instance,
-                          void (T::*cb)(const ::std::string&, const CT&),
-                          void (T::*excb)(const ::Ice::Exception&, const CT&),
-                          void (T::*sentcb)(bool, const CT&) = 0)
-{
-    return new Callback_Object_ice_id<T, CT>(instance, cb, excb, sentcb);
-}
-
-/**
- * Creates a callback wrapper instance that delegates to your object.
- * @param instance The callback object.
- * @param excb The exception method of the callback object.
- * @param sentcb The sent method of the callback object.
- * @return An object that can be passed to an asynchronous invocation of IceProxy::Ice::Object::begin_ice_id.
- */
-template<class T> Callback_Object_ice_idPtr
-newCallback_Object_ice_id(const IceUtil::Handle<T>& instance,
-                          void (T::*excb)(const ::Ice::Exception&),
-                          void (T::*sentcb)(bool) = 0)
-{
-    return new CallbackNC_Object_ice_id<T>(instance, 0, excb, sentcb);
-}
-
-/**
- * Creates a callback wrapper instance that delegates to your object.
- * @param instance The callback object.
- * @param excb The exception method of the callback object.
- * @param sentcb The sent method of the callback object.
- * @return An object that can be passed to an asynchronous invocation of IceProxy::Ice::Object::begin_ice_id.
- */
-template<class T, typename CT> Callback_Object_ice_idPtr
-newCallback_Object_ice_id(const IceUtil::Handle<T>& instance,
-                          void (T::*excb)(const ::Ice::Exception&, const CT&),
-                          void (T::*sentcb)(bool, const CT&) = 0)
-{
-    return new Callback_Object_ice_id<T, CT>(instance, 0, excb, sentcb);
-}
-
-/**
- * Creates a callback wrapper instance that delegates to your object.
- * @param instance The callback object.
- * @param cb The success method of the callback object.
- * @param excb The exception method of the callback object.
- * @param sentcb The sent method of the callback object.
- * @return An object that can be passed to an asynchronous invocation of IceProxy::Ice::Object::begin_ice_id.
- */
-template<class T> Callback_Object_ice_idPtr
-newCallback_Object_ice_id(T* instance,
-                          void (T::*cb)(const ::std::string&),
-                          void (T::*excb)(const ::Ice::Exception&),
-                          void (T::*sentcb)(bool) = 0)
-{
-    return new CallbackNC_Object_ice_id<T>(instance, cb, excb, sentcb);
-}
-
-/**
- * Creates a callback wrapper instance that delegates to your object.
- * @param instance The callback object.
- * @param cb The success method of the callback object.
- * @param excb The exception method of the callback object.
- * @param sentcb The sent method of the callback object.
- * @return An object that can be passed to an asynchronous invocation of IceProxy::Ice::Object::begin_ice_id.
- */
-template<class T, typename CT> Callback_Object_ice_idPtr
-newCallback_Object_ice_id(T* instance,
-                          void (T::*cb)(const ::std::string&, const CT&),
-                          void (T::*excb)(const ::Ice::Exception&, const CT&),
-                          void (T::*sentcb)(bool, const CT&) = 0)
-{
-    return new Callback_Object_ice_id<T, CT>(instance, cb, excb, sentcb);
-}
-
-/**
- * Creates a callback wrapper instance that delegates to your object.
- * @param instance The callback object.
- * @param excb The exception method of the callback object.
- * @param sentcb The sent method of the callback object.
- * @return An object that can be passed to an asynchronous invocation of IceProxy::Ice::Object::begin_ice_id.
- */
-template<class T> Callback_Object_ice_idPtr
-newCallback_Object_ice_id(T* instance,
-                          void (T::*excb)(const ::Ice::Exception&),
-                          void (T::*sentcb)(bool) = 0)
-{
-    return new CallbackNC_Object_ice_id<T>(instance, 0, excb, sentcb);
-}
-
-/**
- * Creates a callback wrapper instance that delegates to your object.
- * @param instance The callback object.
- * @param excb The exception method of the callback object.
- * @param sentcb The sent method of the callback object.
- * @return An object that can be passed to an asynchronous invocation of IceProxy::Ice::Object::begin_ice_id.
- */
-template<class T, typename CT> Callback_Object_ice_idPtr
-newCallback_Object_ice_id(T* instance,
-                          void (T::*excb)(const ::Ice::Exception&, const CT&),
-                          void (T::*sentcb)(bool, const CT&) = 0)
-{
-    return new Callback_Object_ice_id<T, CT>(instance, 0, excb, sentcb);
-}
-
-/**
- * Creates a callback wrapper instance that delegates to your object.
- * @param instance The callback object.
- * @param cb The success method of the callback object.
- * @param excb The exception method of the callback object.
- * @param sentcb The sent method of the callback object.
- * @return An object that can be passed to an asynchronous invocation of IceProxy::Ice::Object::begin_ice_invoke.
- */
-template<class T> Callback_Object_ice_invokePtr
-newCallback_Object_ice_invoke(const IceUtil::Handle<T>& instance,
-                              void (T::*cb)(bool, const std::vector<Ice::Byte>&),
-                              void (T::*excb)(const ::Ice::Exception&),
-                              void (T::*sentcb)(bool) = 0)
-{
-    return new CallbackNC_Object_ice_invoke<T>(instance, cb, excb, sentcb);
-}
-
-/**
- * Creates a callback wrapper instance that delegates to your object.
- * @param instance The callback object.
- * @param cb The success method of the callback object.
- * @param excb The exception method of the callback object.
- * @param sentcb The sent method of the callback object.
- * @return An object that can be passed to an asynchronous invocation of IceProxy::Ice::Object::begin_ice_invoke.
- */
-template<class T> Callback_Object_ice_invokePtr
-newCallback_Object_ice_invoke(const IceUtil::Handle<T>& instance,
-                              void (T::*cb)(bool, const std::pair<const Byte*, const Byte*>&),
-                              void (T::*excb)(const ::Ice::Exception&),
-                              void (T::*sentcb)(bool) = 0)
-{
-    return new CallbackNC_Object_ice_invoke<T>(instance, cb, excb, sentcb);
-}
-
-/**
- * Creates a callback wrapper instance that delegates to your object.
- * @param instance The callback object.
- * @param cb The success method of the callback object.
- * @param excb The exception method of the callback object.
- * @param sentcb The sent method of the callback object.
- * @return An object that can be passed to an asynchronous invocation of IceProxy::Ice::Object::begin_ice_invoke.
- */
-template<class T, typename CT> Callback_Object_ice_invokePtr
-newCallback_Object_ice_invoke(const IceUtil::Handle<T>& instance,
-                              void (T::*cb)(bool, const std::vector<Ice::Byte>&, const CT&),
-                              void (T::*excb)(const ::Ice::Exception&, const CT&),
-                              void (T::*sentcb)(bool, const CT&) = 0)
-{
-    return new Callback_Object_ice_invoke<T, CT>(instance, cb, excb, sentcb);
-}
-
-/**
- * Creates a callback wrapper instance that delegates to your object.
- * @param instance The callback object.
- * @param cb The success method of the callback object.
- * @param excb The exception method of the callback object.
- * @param sentcb The sent method of the callback object.
- * @return An object that can be passed to an asynchronous invocation of IceProxy::Ice::Object::begin_ice_invoke.
- */
-template<class T, typename CT> Callback_Object_ice_invokePtr
-newCallback_Object_ice_invoke(const IceUtil::Handle<T>& instance,
-                              void (T::*cb)(bool, const std::pair<const Byte*, const Byte*>&,
-                                            const CT&),
-                              void (T::*excb)(const ::Ice::Exception&, const CT&),
-                              void (T::*sentcb)(bool, const CT&) = 0)
-{
-    return new Callback_Object_ice_invoke<T, CT>(instance, cb, excb, sentcb);
-}
-
-/**
- * Creates a callback wrapper instance that delegates to your object.
- * @param instance The callback object.
- * @param excb The exception method of the callback object.
- * @param sentcb The sent method of the callback object.
- * @return An object that can be passed to an asynchronous invocation of IceProxy::Ice::Object::begin_ice_invoke.
- */
-template<class T> Callback_Object_ice_invokePtr
-newCallback_Object_ice_invoke(const IceUtil::Handle<T>& instance,
-                              void (T::*excb)(const ::Ice::Exception&),
-                              void (T::*sentcb)(bool) = 0)
-{
-    return new CallbackNC_Object_ice_invoke<T>(instance, 0, excb, sentcb);
-}
-
-/**
- * Creates a callback wrapper instance that delegates to your object.
- * @param instance The callback object.
- * @param excb The exception method of the callback object.
- * @param sentcb The sent method of the callback object.
- * @return An object that can be passed to an asynchronous invocation of IceProxy::Ice::Object::begin_ice_invoke.
- */
-template<class T, typename CT> Callback_Object_ice_invokePtr
-newCallback_Object_ice_invoke(const IceUtil::Handle<T>& instance,
-                              void (T::*excb)(const ::Ice::Exception&, const CT&),
-                              void (T::*sentcb)(bool, const CT&) = 0)
-{
-    return new Callback_Object_ice_invoke<T, CT>(instance, 0, excb, sentcb);
-}
-
-/**
- * Creates a callback wrapper instance that delegates to your object.
- * @param instance The callback object.
- * @param cb The success method of the callback object.
- * @param excb The exception method of the callback object.
- * @param sentcb The sent method of the callback object.
- * @return An object that can be passed to an asynchronous invocation of IceProxy::Ice::Object::begin_ice_invoke.
- */
-template<class T> Callback_Object_ice_invokePtr
-newCallback_Object_ice_invoke(T* instance,
-                              void (T::*cb)(bool, const std::vector<Ice::Byte>&),
-                              void (T::*excb)(const ::Ice::Exception&),
-                              void (T::*sentcb)(bool) = 0)
-{
-    return new CallbackNC_Object_ice_invoke<T>(instance, cb, excb, sentcb);
-}
-
-/**
- * Creates a callback wrapper instance that delegates to your object.
- * @param instance The callback object.
- * @param cb The success method of the callback object.
- * @param excb The exception method of the callback object.
- * @param sentcb The sent method of the callback object.
- * @return An object that can be passed to an asynchronous invocation of IceProxy::Ice::Object::begin_ice_invoke.
- */
-template<class T> Callback_Object_ice_invokePtr
-newCallback_Object_ice_invoke(T* instance,
-                              void (T::*cb)(bool, const std::pair<const Byte*, const Byte*>&),
-                              void (T::*excb)(const ::Ice::Exception&),
-                              void (T::*sentcb)(bool) = 0)
-{
-    return new CallbackNC_Object_ice_invoke<T>(instance, cb, excb, sentcb);
-}
-
-/**
- * Creates a callback wrapper instance that delegates to your object.
- * @param instance The callback object.
- * @param cb The success method of the callback object.
- * @param excb The exception method of the callback object.
- * @param sentcb The sent method of the callback object.
- * @return An object that can be passed to an asynchronous invocation of IceProxy::Ice::Object::begin_ice_invoke.
- */
-template<class T, typename CT> Callback_Object_ice_invokePtr
-newCallback_Object_ice_invoke(T* instance,
-                              void (T::*cb)(bool, const std::vector<Ice::Byte>&, const CT&),
-                              void (T::*excb)(const ::Ice::Exception&, const CT&),
-                              void (T::*sentcb)(bool, const CT&) = 0)
-{
-    return new Callback_Object_ice_invoke<T, CT>(instance, cb, excb, sentcb);
-}
-
-/**
- * Creates a callback wrapper instance that delegates to your object.
- * @param instance The callback object.
- * @param cb The success method of the callback object.
- * @param excb The exception method of the callback object.
- * @param sentcb The sent method of the callback object.
- * @return An object that can be passed to an asynchronous invocation of IceProxy::Ice::Object::begin_ice_invoke.
- */
-template<class T, typename CT> Callback_Object_ice_invokePtr
-newCallback_Object_ice_invoke(T* instance,
-                              void (T::*cb)(bool, const std::pair<const Byte*, const Byte*>&, const CT&),
-                              void (T::*excb)(const ::Ice::Exception&, const CT&),
-                              void (T::*sentcb)(bool, const CT&) = 0)
-{
-    return new Callback_Object_ice_invoke<T, CT>(instance, cb, excb, sentcb);
-}
-
-/**
- * Creates a callback wrapper instance that delegates to your object.
- * @param instance The callback object.
- * @param excb The exception method of the callback object.
- * @param sentcb The sent method of the callback object.
- * @return An object that can be passed to an asynchronous invocation of IceProxy::Ice::Object::begin_ice_invoke.
- */
-template<class T> Callback_Object_ice_invokePtr
-newCallback_Object_ice_invoke(T* instance,
-                              void (T::*excb)(const ::Ice::Exception&),
-                              void (T::*sentcb)(bool) = 0)
-{
-    return new CallbackNC_Object_ice_invoke<T>(
-        instance, static_cast<void (T::*)(bool, const std::vector<Ice::Byte>&)>(0), excb, sentcb);
-}
-
-/**
- * Creates a callback wrapper instance that delegates to your object.
- * @param instance The callback object.
- * @param excb The exception method of the callback object.
- * @param sentcb The sent method of the callback object.
- * @return An object that can be passed to an asynchronous invocation of IceProxy::Ice::Object::begin_ice_invoke.
- */
-template<class T, typename CT> Callback_Object_ice_invokePtr
-newCallback_Object_ice_invoke(T* instance,
-                              void (T::*excb)(const ::Ice::Exception&, const CT&),
-                              void (T::*sentcb)(bool, const CT&) = 0)
-{
-    return new Callback_Object_ice_invoke<T, CT>(
-        instance, static_cast<void (T::*)(bool, const std::vector<Ice::Byte>&, const CT&)>(0), excb, sentcb);
-}
-
-/**
- * Creates a callback wrapper instance that delegates to your object.
- * @param instance The callback object.
- * @param cb The success method of the callback object.
- * @param excb The exception method of the callback object.
- * @return An object that can be passed to an asynchronous invocation of IceProxy::Ice::Object::begin_ice_getConnection.
- */
-template<class T> Callback_Object_ice_getConnectionPtr
-newCallback_Object_ice_getConnection(const IceUtil::Handle<T>& instance,
-                                     void (T::*cb)(const ::Ice::ConnectionPtr&),
-                                     void (T::*excb)(const ::Ice::Exception&))
-{
-    return new CallbackNC_Object_ice_getConnection<T>(instance, cb, excb, 0);
-}
-
-/**
- * Creates a callback wrapper instance that delegates to your object.
- * @param instance The callback object.
- * @param cb The success method of the callback object.
- * @param excb The exception method of the callback object.
- * @return An object that can be passed to an asynchronous invocation of IceProxy::Ice::Object::begin_ice_getConnection.
- */
-template<class T, typename CT> Callback_Object_ice_getConnectionPtr
-newCallback_Object_ice_getConnection(const IceUtil::Handle<T>& instance,
-                                     void (T::*cb)(const ::Ice::ConnectionPtr&, const CT&),
-                                     void (T::*excb)(const ::Ice::Exception&, const CT&))
-{
-    return new Callback_Object_ice_getConnection<T, CT>(instance, cb, excb, 0);
-}
-
-/**
- * Creates a callback wrapper instance that delegates to your object.
- * @param instance The callback object.
- * @param cb The success method of the callback object.
- * @param excb The exception method of the callback object.
- * @return An object that can be passed to an asynchronous invocation of IceProxy::Ice::Object::begin_ice_getConnection.
- */
-template<class T> Callback_Object_ice_getConnectionPtr
-newCallback_Object_ice_getConnection(T* instance,
-                                     void (T::*cb)(const ::Ice::ConnectionPtr&),
-                                     void (T::*excb)(const ::Ice::Exception&))
-{
-    return new CallbackNC_Object_ice_getConnection<T>(instance, cb, excb, 0);
-}
-
-/**
- * Creates a callback wrapper instance that delegates to your object.
- * @param instance The callback object.
- * @param cb The success method of the callback object.
- * @param excb The exception method of the callback object.
- * @return An object that can be passed to an asynchronous invocation of IceProxy::Ice::Object::begin_ice_getConnection.
- */
-template<class T, typename CT> Callback_Object_ice_getConnectionPtr
-newCallback_Object_ice_getConnection(T* instance,
-                                     void (T::*cb)(const ::Ice::ConnectionPtr&, const CT&),
-                                     void (T::*excb)(const ::Ice::Exception&, const CT&))
-{
-    return new Callback_Object_ice_getConnection<T, CT>(instance, cb, excb, 0);
-}
-
-/**
- * Creates a callback wrapper instance that delegates to your object.
- * @param instance The callback object.
- * @param excb The exception method of the callback object.
- * @param sentcb The sent method of the callback object.
- * @return An object that can be passed to an asynchronous invocation of
- * IceProxy::Ice::Object::begin_ice_flushBatchRequests.
- */
-template<class T> Callback_Object_ice_flushBatchRequestsPtr
-newCallback_Object_ice_flushBatchRequests(const IceUtil::Handle<T>& instance,
-                                          void (T::*excb)(const ::Ice::Exception&),
-                                          void (T::*sentcb)(bool) = 0)
-{
-    return new CallbackNC_Object_ice_flushBatchRequests<T>(instance, excb, sentcb);
-}
-
-/**
- * Creates a callback wrapper instance that delegates to your object.
- * @param instance The callback object.
- * @param excb The exception method of the callback object.
- * @param sentcb The sent method of the callback object.
- * @return An object that can be passed to an asynchronous invocation of
- * IceProxy::Ice::Object::begin_ice_flushBatchRequests.
- */
-template<class T, typename CT> Callback_Object_ice_flushBatchRequestsPtr
-newCallback_Object_ice_flushBatchRequests(const IceUtil::Handle<T>& instance,
-                                          void (T::*excb)(const ::Ice::Exception&, const CT&),
-                                          void (T::*sentcb)(bool, const CT&) = 0)
-{
-    return new Callback_Object_ice_flushBatchRequests<T, CT>(instance, excb, sentcb);
-}
-
-/**
- * Creates a callback wrapper instance that delegates to your object.
- * @param instance The callback object.
- * @param excb The exception method of the callback object.
- * @param sentcb The sent method of the callback object.
- * @return An object that can be passed to an asynchronous invocation of
- * IceProxy::Ice::Object::begin_ice_flushBatchRequests.
- */
-template<class T> Callback_Object_ice_flushBatchRequestsPtr
-newCallback_Object_ice_flushBatchRequests(T* instance,
-                                          void (T::*excb)(const ::Ice::Exception&),
-                                          void (T::*sentcb)(bool) = 0)
-{
-    return new CallbackNC_Object_ice_flushBatchRequests<T>(instance, excb, sentcb);
-}
-
-/**
- * Creates a callback wrapper instance that delegates to your object.
- * @param instance The callback object.
- * @param excb The exception method of the callback object.
- * @param sentcb The sent method of the callback object.
- * @return An object that can be passed to an asynchronous invocation of
- * IceProxy::Ice::Object::begin_ice_flushBatchRequests.
- */
-template<class T, typename CT> Callback_Object_ice_flushBatchRequestsPtr
-newCallback_Object_ice_flushBatchRequests(T* instance,
-                                          void (T::*excb)(const ::Ice::Exception&, const CT&),
-                                          void (T::*sentcb)(bool, const CT&) = 0)
-{
-    return new Callback_Object_ice_flushBatchRequests<T, CT>(instance, excb, sentcb);
-}
-
-}
-#endif
-
->>>>>>> 97456b0f
-#endif+}