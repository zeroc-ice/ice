--- conflicted
+++ resolved
@@ -16,12 +16,9 @@
 #include <Ice/InputStream.h>
 #include <Ice/ObserverHelper.h>
 #include <Ice/LocalException.h>
-<<<<<<< HEAD
 #include "ReferenceF.h"
 #include "BatchRequestQueueF.h"
-=======
 #include "Proxy.h"
->>>>>>> bec7e059
 
 #include <exception>
 
@@ -179,10 +176,7 @@
 
     virtual void runTimerTask();
 
-    // We can't simply hold an ObjectPrx as it would create circular reference between ObjectPrx and this class.
-    const ReferencePtr _reference;
-    const RequestHandlerCachePtr _requestHandlerCache;
-    const BatchRequestQueuePtr _batchRequestQueue;
+    const Ice::ObjectPrx _proxy;
     RequestHandlerPtr _handler;
     Ice::OperationMode _mode;
 
@@ -620,7 +614,7 @@
 {
 public:
 
-    InvokeLambdaOutgoing(const std::shared_ptr<Ice::ObjectPrx>& proxy,
+    InvokeLambdaOutgoing(const Ice::ObjectPrx& proxy,
                          std::function<void(R)> response,
                          std::function<void(std::exception_ptr)> ex,
                          std::function<void(bool)> sent) :
@@ -648,7 +642,7 @@
 {
 public:
 
-    InvokePromiseOutgoing(const std::shared_ptr<Ice::ObjectPrx>& proxy, bool synchronous) :
+    InvokePromiseOutgoing(const Ice::ObjectPrx& proxy, bool synchronous) :
         InvokeOutgoingAsyncT<R>(proxy, false)
     {
         this->_synchronous = synchronous;
