//
// Copyright (c) ZeroC, Inc. All rights reserved.
//

#ifndef ICEMX_METRICSOBSERVER_I_H
#define ICEMX_METRICSOBSERVER_I_H

#include <IceUtil/StopWatch.h>

#include <Ice/Instrumentation.h>
#include <Ice/Endpoint.h>
#include <Ice/Connection.h>

#include <Ice/Metrics.h>
#include <Ice/MetricsAdminI.h>
#include <Ice/MetricsFunctional.h>

#include <stdexcept>

namespace IceMX
{

/// \cond INTERNAL
template<typename T> class MetricsHelperT
{
public:

    virtual ~MetricsHelperT()
    {
    }

    virtual std::string operator()(const std::string&) const = 0;

    virtual void initMetrics(const std::shared_ptr<T>&) const
    {
        // To be overridden in specialization to initialize state attributes
    }

protected:

    template<typename Helper> class AttributeResolverT
    {
        class Resolver
        {
        public:

            Resolver(const std::string& name) : _name(name)
            {
            }

            virtual ~Resolver()
            {
            }

            virtual std::string operator()(const Helper* h) const = 0;

        protected:

            std::string _name;
        };

    public:

        AttributeResolverT() : _default(0)
        {
        }

        ~AttributeResolverT()
        {
            for(typename std::map<std::string, Resolver*>::iterator p = _attributes.begin(); p != _attributes.end();++p)
            {
                delete p->second;
            }
        }

        std::string operator()(const Helper* helper, const std::string& attribute) const
        {
            typename std::map<std::string, Resolver*>::const_iterator p = _attributes.find(attribute);
            if(p == _attributes.end())
            {
                if(attribute == "none")
                {
                    return "";
                }
                if(_default)
                {
                    return (helper->*_default)(attribute);
                }
                throw std::invalid_argument(attribute);
            }
            return (*p->second)(helper);
        }

        void
        setDefault(std::string (Helper::*memberFn)(const std::string&) const)
        {
            _default = memberFn;
        }

        template<typename Y> void
        add(const std::string& name, Y Helper::*member)
        {
            _attributes.insert(typename std::map<std::string,
                               Resolver*>::value_type(name, new HelperMemberResolver<Y>(name, member)));
        }

        template<typename Y> void
        add(const std::string& name, Y (Helper::*memberFn)() const)
        {
            _attributes.insert(typename std::map<std::string,
                               Resolver*>::value_type(name, new HelperMemberFunctionResolver<Y>(name, memberFn)));
        }

        template<typename I, typename O, typename Y> void
        add(const std::string& name, O (Helper::*getFn)() const, Y I::*member)
        {
            _attributes.insert(typename std::map<std::string,
                               Resolver*>::value_type(name, new MemberResolver<I, O, Y>(name, getFn, member)));
        }

        template<typename I, typename O, typename Y> void
        add(const std::string& name, O (Helper::*getFn)() const, Y (I::*memberFn)() const)
        {
            _attributes.insert(typename std::map<std::string,
                               Resolver*>::value_type(name, new MemberFunctionResolver<I, O, Y>(name, getFn,
                                                                                                memberFn)));
        }

        //
        // Since C++17 the noexcept-specification is part of the function type and we need a separate
        // overload to handle memberFn being noexcept
        //
        template<typename I, typename O, typename Y> void
        add(const std::string& name, O (Helper::*getFn)() const, Y (I::*memberFn)() const noexcept)
        {
            _attributes.insert(typename std::map<std::string,
                               Resolver*>::value_type(name, new MemberFunctionResolver<I, O, Y>(name, getFn,
                                                                                                memberFn)));
        }

    private:

        template<typename Y> class HelperMemberResolver : public Resolver
        {
        public:

            HelperMemberResolver(const std::string& name, Y Helper::*member) : Resolver(name), _member(member)
            {
            }

            virtual std::string operator()(const Helper* r) const
            {
                return toString(r->*_member);
            }

        private:

            Y Helper::*_member;
        };

        template<typename Y> class HelperMemberFunctionResolver : public Resolver
        {
        public:

            HelperMemberFunctionResolver(const std::string& name, Y (Helper::*memberFn)() const) :
                Resolver(name), _memberFn(memberFn)
            {
            }

            virtual std::string operator()(const Helper* r) const
            {
                return toString((r->*_memberFn)());
            }

        private:

            Y (Helper::*_memberFn)() const;
        };

        template<typename I, typename O, typename Y> class MemberResolver : public Resolver
        {
        public:

            MemberResolver(const std::string& name, O (Helper::*getFn)() const, Y I::*member) :
                Resolver(name), _getFn(getFn), _member(member)
            {
            }

            virtual std::string operator()(const Helper* r) const
            {
                O o = (r->*_getFn)();
                I* v = dynamicCast<I>(IceInternal::ReferenceWrapper<O>::get(o));
                if(v)
                {
                    return toString(v->*_member);
                }
                else
                {
                    throw std::invalid_argument(Resolver::_name);
                }
            }

        private:

            O (Helper::*_getFn)() const;
            Y I::*_member;
        };

        template<typename I, typename O, typename Y> class MemberFunctionResolver : public Resolver
        {
        public:

            MemberFunctionResolver(const std::string& name, O (Helper::*getFn)() const, Y (I::*memberFn)() const) :
                Resolver(name), _getFn(getFn), _memberFn(memberFn)
            {
            }

            virtual std::string operator()(const Helper* r) const
            {
                O o = (r->*_getFn)();
                I* v = dynamicCast<I>(IceInternal::ReferenceWrapper<O>::get(o));
                if(v)
                {
                    return toString((v->*_memberFn)());
                }
                else
                {
                    throw std::invalid_argument(Resolver::_name);
                }
            }

        private:

            O (Helper::*_getFn)() const;
            Y (I::*_memberFn)() const;
        };

        template<typename I, typename V> static I*
        dynamicCast(V* v)
        {
            return dynamic_cast<I*>(v);
        }

        template<typename I> static I*
        dynamicCast(Ice::EndpointInfo* v)
        {
            for(Ice::EndpointInfo* info = v; info; info = info->underlying.get())
            {
                I* i = dynamic_cast<I*>(info);
                if(i)
                {
                    return i;
                }
            }
            return 0;
        }

        template<typename I> static I*
        dynamicCast(Ice::ConnectionInfo* v)
        {
            for(Ice::ConnectionInfo* info = v; info; info = info->underlying.get())
            {
                I* i = dynamic_cast<I*>(info);
                if(i)
                {
                    return i;
                }
            }
            return 0;
        }

        template<typename I> static std::string
        toString(const I& v)
        {
            std::ostringstream os;
            os << v;
            return os.str();
        }

        static const std::string
        toString(const Ice::ObjectPrx& p)
        {
            return p->ice_toString();
        }

        template<typename Prx, std::enable_if_t<std::is_base_of<Ice::ObjectPrx, Prx>::value, bool> = true>
        static const std::string
        toString(const std::optional<Prx>& p)
        {
            return p ? toString(p.value()) : "";
        }

        static const std::string&
        toString(const std::string& s)
        {
            return s;
        }

        static std::string
        toString(const ::Ice::EndpointPtr& e)
        {
            return e->toString();
        }

        static std::string
        toString(const ::Ice::ConnectionPtr& e)
        {
            return e->toString();
        }

        static std::string
        toString(bool v)
        {
            return v ? "true" : "false";
        }

        std::map<std::string, Resolver*> _attributes;
        std::string (Helper::*_default)(const std::string&) const;
    };
};

class Updater
{
public:

    virtual void update() = 0;
};
using UpdaterPtr = std::shared_ptr<Updater>;

template<typename T> class UpdaterT final : public Updater
{
public:

    UpdaterT(const std::shared_ptr<T>& updater, void (T::*fn)()) :
        _updater(updater),
        _fn(fn)
    {
    }

    virtual void update()
    {
        (_updater.get()->*_fn)();
    }

private:

    const std::shared_ptr<T> _updater;
    void (T::*_fn)();
};

template<typename T> UpdaterPtr
newUpdater(const std::shared_ptr<T>& updater, void (T::*fn)())
{
    if(updater)
    {
        return std::make_shared<UpdaterT<T>>(updater, fn);
    }
    else
    {
        return nullptr;
    }
}

template<typename T> class ObserverT : public virtual ::Ice::Instrumentation::Observer
{
public:

    typedef T MetricsType;
    typedef typename IceInternal::MetricsMapT<MetricsType>::EntryTPtr EntryPtrType;
    typedef std::vector<EntryPtrType> EntrySeqType;

    ObserverT() : _previousDelay(0)
    {
    }

    virtual void
    attach()
    {
        if(!_watch.isStarted())
        {
            _watch.start();
        }
    }

    virtual void
    detach()
    {
<<<<<<< HEAD
        std::chrono::microseconds lifetime = _previousDelay + _watch.stop();
=======
        std::int64_t lifetime = _previousDelay + _watch.stop();
>>>>>>> d16886c7
        for(typename EntrySeqType::const_iterator p = _objects.begin(); p != _objects.end(); ++p)
        {
            (*p)->detach(lifetime.count());
        }
    }

    virtual void
    failed(const std::string& exceptionName)
    {
        for(typename EntrySeqType::const_iterator p = _objects.begin(); p != _objects.end(); ++p)
        {
            (*p)->failed(exceptionName);
        }
    }

    template<typename Function> void
    forEach(const Function& func)
    {
        for(typename EntrySeqType::const_iterator p = _objects.begin(); p != _objects.end(); ++p)
        {
            (*p)->execute(func);
        }
    }

    void
    init(const MetricsHelperT<MetricsType>& /*helper*/, EntrySeqType& objects, ObserverT* previous = 0)
    {
        _objects.swap(objects);

        if(previous == 0)
        {
            return;
        }

        _previousDelay = previous->_previousDelay + previous->_watch.delay();
        //
        // Detach entries from previous observer which are no longer
        // attached to this new observer.
        //
        for(typename EntrySeqType::const_iterator p = previous->_objects.begin(); p != previous->_objects.end(); ++p)
        {
            if(find(_objects.begin(), _objects.end(), *p) == _objects.end())
            {
                (*p)->detach(_previousDelay.count());
            }
        }
    }

    EntryPtrType
    getEntry(IceInternal::MetricsMapT<MetricsType>* map)
    {
        for(typename EntrySeqType::const_iterator p = _objects.begin(); p != _objects.end(); ++p)
        {
            if((*p)->getMap() == map)
            {
                return *p;
            }
        }
        return nullptr;
    }

    template<typename ObserverImpl, typename ObserverMetricsType> std::shared_ptr<ObserverImpl>
    getObserver(const std::string& mapName, const MetricsHelperT<ObserverMetricsType>& helper)
    {
        std::vector<typename IceInternal::MetricsMapT<ObserverMetricsType>::EntryTPtr> metricsObjects;
        for(typename EntrySeqType::const_iterator p = _objects.begin(); p != _objects.end(); ++p)
        {
            typename IceInternal::MetricsMapT<ObserverMetricsType>::EntryTPtr e = (*p)->getMatching(mapName, helper);
            if(e)
            {
                metricsObjects.push_back(e);
            }
        }

        if(metricsObjects.empty())
        {
            return nullptr;
        }

        std::shared_ptr<ObserverImpl> obsv = std::make_shared<ObserverImpl>();
        obsv->init(helper, metricsObjects);
        return obsv;
    }

private:

    EntrySeqType _objects;
    IceUtilInternal::StopWatch _watch;
    std::chrono::microseconds _previousDelay;
};

template<typename ObserverImplType>
class ObserverFactoryT : public Updater
{
public:

    using ObserverImplPtrType = ::std::shared_ptr<ObserverImplType>;
    using MetricsType = typename ObserverImplType::MetricsType;
    using MetricsMapSeqType = std::vector<::std::shared_ptr<IceInternal::MetricsMapT<MetricsType>>>;

    ObserverFactoryT(const IceInternal::MetricsAdminIPtr& metrics, const std::string& name) :
        _metrics(metrics), _name(name), _enabled(0)
    {
        _metrics->registerMap<MetricsType>(name, this);
    }

    ~ObserverFactoryT()
    {
        if(_metrics)
        {
            _metrics->unregisterMap(_name);
        }
    }

    ObserverImplPtrType
    getObserver(const MetricsHelperT<MetricsType>& helper)
    {
        std::lock_guard lock(_mutex);
        if(!_metrics)
        {
            return nullptr;
        }

        typename ObserverImplType::EntrySeqType metricsObjects;
        for(typename MetricsMapSeqType::const_iterator p = _maps.begin(); p != _maps.end(); ++p)
        {
            typename ObserverImplType::EntryPtrType entry = (*p)->getMatching(helper);
            if(entry)
            {
                metricsObjects.push_back(entry);
            }
        }

        if(metricsObjects.empty())
        {
            return nullptr;
        }

        ObserverImplPtrType obsv = std::make_shared<ObserverImplType>();
        obsv->init(helper, metricsObjects);
        return obsv;
    }

    template<typename ObserverPtrType> ObserverImplPtrType
    getObserver(const MetricsHelperT<MetricsType>& helper, const ObserverPtrType& observer)
    {
        ObserverImplPtrType old = std::dynamic_pointer_cast<ObserverImplType>(observer);

        if(!observer || !old)
        {
            return getObserver(helper);
        }

        std::lock_guard lock(_mutex);
        if(!_metrics)
        {
            return nullptr;
        }

        typename ObserverImplType::EntrySeqType metricsObjects;
        for(typename MetricsMapSeqType::const_iterator p = _maps.begin(); p != _maps.end(); ++p)
        {
            typename ObserverImplType::EntryPtrType entry = (*p)->getMatching(helper, old->getEntry(p->get()));
            if(entry)
            {
                metricsObjects.push_back(entry);
            }
        }
        if(metricsObjects.empty())
        {
            old->detach();
            return nullptr;
        }

        ObserverImplPtrType obsv = std::make_shared<ObserverImplType>();
        obsv->init(helper, metricsObjects, old.get());
        return obsv;
    }

    template<typename SubMapMetricsType> void
    registerSubMap(const std::string& subMap, MetricsMap MetricsType::* member)
    {
        assert(_metrics);
        _metrics->registerSubMap<SubMapMetricsType>(_name, subMap, member);
    }

    bool isEnabled() const
    {
        return _enabled != 0;
    }

    virtual void update()
    {
        UpdaterPtr updater;
        {
            std::lock_guard lock(_mutex);
            if(!_metrics)
            {
                return;
            }

            std::vector<IceInternal::MetricsMapIPtr> maps = _metrics->getMaps(_name);
            _maps.clear();
            for(std::vector<IceInternal::MetricsMapIPtr>::const_iterator p = maps.begin(); p != maps.end(); ++p)
            {
                _maps.push_back(::std::dynamic_pointer_cast<IceInternal::MetricsMapT<MetricsType>>(*p));
                assert(_maps.back());
            }
            _enabled.exchange(_maps.empty() ? 0 : 1);
            updater = _updater;
        }

        if(updater)
        {
            updater->update();
        }
    }

    void setUpdater(const UpdaterPtr& updater)
    {
        std::lock_guard lock(_mutex);
        _updater = updater;
    }

    void destroy()
    {
        std::lock_guard lock(_mutex);
        _metrics = 0;
        _maps.clear();
    }

private:

    IceInternal::MetricsAdminIPtr _metrics;
    const std::string _name;
    MetricsMapSeqType _maps;
    std::atomic<bool> _enabled;
    UpdaterPtr _updater;
    std::mutex _mutex;
};

typedef ObserverT<Metrics> ObserverI;
/// \endcond

}

#endif<|MERGE_RESOLUTION|>--- conflicted
+++ resolved
@@ -385,11 +385,7 @@
     virtual void
     detach()
     {
-<<<<<<< HEAD
         std::chrono::microseconds lifetime = _previousDelay + _watch.stop();
-=======
-        std::int64_t lifetime = _previousDelay + _watch.stop();
->>>>>>> d16886c7
         for(typename EntrySeqType::const_iterator p = _objects.begin(); p != _objects.end(); ++p)
         {
             (*p)->detach(lifetime.count());
