//
// Copyright (c) ZeroC, Inc. All rights reserved.
//

#ifndef ICE_OBJECT_H
#define ICE_OBJECT_H

#include <Ice/ObjectF.h>
#include <Ice/ProxyF.h>
#include <Ice/SlicedDataF.h>
#include <Ice/Current.h>
#include <Ice/Format.h>

namespace IceInternal
{

class Incoming;
class Direct;

}

namespace Ice
{

/** A default-initialized Current instance. */
ICE_API extern const Current emptyCurrent;

/**
 * The base class for servants.
 * \headerfile Ice/Ice.h
 */
class ICE_API Object
{
public:

    virtual ~Object() = default;

    /**
     * Tests whether this object supports a specific Slice interface.
     * @param s The type ID of the Slice interface to test against.
     * @param current The Current object for the invocation.
     * @return True if this object has the interface
     * specified by s or derives from the interface
     * specified by s.
     */
    virtual bool ice_isA(std::string s, const Current& current) const;
    /// \cond INTERNAL
    bool _iceD_ice_isA(IceInternal::Incoming&);
    /// \endcond

    /**
     * Tests whether this object can be reached.
     * @param current The Current object for the invocation.
     */
    virtual void ice_ping(const Current& current) const;
    /// \cond INTERNAL
    bool _iceD_ice_ping(IceInternal::Incoming&);
    /// \endcond

    /**
     * Returns the Slice type IDs of the interfaces supported by this object.
     * @param current The Current object for the invocation.
     * @return The Slice type IDs of the interfaces supported by this object, in alphabetical order.
     */
    virtual std::vector< std::string> ice_ids(const Current& current) const;
    /// \cond INTERNAL
    bool _iceD_ice_ids(IceInternal::Incoming&);
    /// \endcond

    /**
     * Returns the Slice type ID of the most-derived interface supported by this object.
     * @param current The Current object for the invocation.
     * @return The Slice type ID of the most-derived interface.
     */
    virtual std::string ice_id(const Current& current) const;
    /// \cond INTERNAL
    bool _iceD_ice_id(IceInternal::Incoming&);
    /// \endcond

    /**
     * Obtains the Slice type ID of this type.
     * @return The return value is always "::Ice::Object".
     */
    static std::string_view ice_staticId();

    /// \cond INTERNAL
    virtual bool _iceDispatch(IceInternal::Incoming&);
    /// \endcond

protected:

    /// \cond INTERNAL
    static void _iceCheckMode(OperationMode, OperationMode);
    /// \endcond
};

/**
 * Base class for dynamic dispatch servants. A server application derives a concrete servant class
 * from Blobject that implements the ice_invoke method.
 * \headerfile Ice/Ice.h
 */
class ICE_API Blobject : public Object
{
public:

    /**
     * Dispatch an incoming request.
     *
     * @param inEncaps An encapsulation containing the encoded in-parameters for the operation.
     * @param outEncaps An encapsulation containing the encoded results for the operation.
     * @param current The Current object for the invocation.
     * @return True if the operation completed successfully, in which case outEncaps contains
     * an encapsulation of the encoded results, or false if the operation raised a user exception,
     * in which case outEncaps contains an encapsulation of the encoded user exception.
     * @throws UserException A user exception can be raised directly and the
     * run time will marshal it.
     */
    virtual bool ice_invoke(std::vector<std::uint8_t> inEncaps, std::vector<std::uint8_t>& outEncaps, const Current& current) = 0;

    /// \cond INTERNAL
<<<<<<< HEAD
    bool _iceDispatch(IceInternal::Incoming&) final;
=======
    virtual bool _iceDispatch(IceInternal::Incoming&);
>>>>>>> 4a58d9cd
    /// \endcond
};

/**
 * Base class for dynamic dispatch servants that uses the array mapping. A server application
 * derives a concrete servant class from Blobject that implements the ice_invoke method.
 * \headerfile Ice/Ice.h
 */
class ICE_API BlobjectArray : public Object
{
public:

    /**
     * Dispatch an incoming request.
     *
     * @param inEncaps An encapsulation containing the encoded in-parameters for the operation.
     * @param outEncaps An encapsulation containing the encoded results for the operation.
     * @param current The Current object for the invocation.
     * @return True if the operation completed successfully, in which case outEncaps contains
     * an encapsulation of the encoded results, or false if the operation raised a user exception,
     * in which case outEncaps contains an encapsulation of the encoded user exception.
     * @throws UserException A user exception can be raised directly and the
     * run time will marshal it.
     */
    virtual bool ice_invoke(std::pair<const std::uint8_t*, const std::uint8_t*> inEncaps, std::vector<std::uint8_t>& outEncaps,
                            const Current& current) = 0;

    /// \cond INTERNAL
<<<<<<< HEAD
    bool _iceDispatch(IceInternal::Incoming&) final;
=======
    virtual bool _iceDispatch(IceInternal::Incoming&);
>>>>>>> 4a58d9cd
    /// \endcond
};

/**
 * Base class for asynchronous dynamic dispatch servants. A server application derives a concrete
 * servant class from Blobject that implements the ice_invokeAsync method.
 * \headerfile Ice/Ice.h
 */
class ICE_API BlobjectAsync : public Object
{
public:

    /**
     * Dispatch an incoming request asynchronously.
     *
     * @param inEncaps An encapsulation containing the encoded in-parameters for the operation.
     * @param response A callback the implementation should invoke when the invocation completes
     * successfully or with a user exception. See the description of Blobject::ice_invoke for
     * the semantics.
     * @param error A callback the implementation should invoke when the invocation completes
     * with an exception.
     * @param current The Current object for the invocation.
     * @throws UserException A user exception can be raised directly and the
     * run time will marshal it.
     */
    virtual void ice_invokeAsync(std::vector<std::uint8_t> inEncaps,
                                 std::function<void(bool, const std::vector<std::uint8_t>&)> response,
                                 std::function<void(std::exception_ptr)> error,
                                 const Current& current) = 0;

    /// \cond INTERNAL
<<<<<<< HEAD
    bool _iceDispatch(IceInternal::Incoming&) final;
=======
    virtual bool _iceDispatch(IceInternal::Incoming&);
>>>>>>> 4a58d9cd
    /// \endcond
};

/**
 * Base class for asynchronous dynamic dispatch servants that uses the array mapping. A server application
 * derives a concrete servant class from Blobject that implements the ice_invokeAsync method.
 * \headerfile Ice/Ice.h
 */
class ICE_API BlobjectArrayAsync : public Object
{
public:

    /**
     * Dispatch an incoming request asynchronously.
     *
     * @param inEncaps An encapsulation containing the encoded in-parameters for the operation.
     * @param response A callback the implementation should invoke when the invocation completes
     * successfully or with a user exception. See the description of Blobject::ice_invoke for
     * the semantics.
     * @param error A callback the implementation should invoke when the invocation completes
     * with an exception.
     * @param current The Current object for the invocation.
     * @throws UserException A user exception can be raised directly and the
     * run time will marshal it.
     */
    virtual void ice_invokeAsync(std::pair<const std::uint8_t*, const std::uint8_t*> inEncaps,
                                 std::function<void(bool, const std::pair<const std::uint8_t*, const std::uint8_t*>&)> response,
                                 std::function<void(std::exception_ptr)> error,
                                 const Current& current) = 0;
    /// \cond INTERNAL
<<<<<<< HEAD
    bool _iceDispatch(IceInternal::Incoming&) final;
=======
    virtual bool _iceDispatch(IceInternal::Incoming&);
>>>>>>> 4a58d9cd
    /// \endcond
};

}

#endif<|MERGE_RESOLUTION|>--- conflicted
+++ resolved
@@ -118,11 +118,7 @@
     virtual bool ice_invoke(std::vector<std::uint8_t> inEncaps, std::vector<std::uint8_t>& outEncaps, const Current& current) = 0;
 
     /// \cond INTERNAL
-<<<<<<< HEAD
-    bool _iceDispatch(IceInternal::Incoming&) final;
-=======
-    virtual bool _iceDispatch(IceInternal::Incoming&);
->>>>>>> 4a58d9cd
+    virtual bool _iceDispatch(IceInternal::Incoming&);
     /// \endcond
 };
 
@@ -151,11 +147,7 @@
                             const Current& current) = 0;
 
     /// \cond INTERNAL
-<<<<<<< HEAD
-    bool _iceDispatch(IceInternal::Incoming&) final;
-=======
-    virtual bool _iceDispatch(IceInternal::Incoming&);
->>>>>>> 4a58d9cd
+    virtual bool _iceDispatch(IceInternal::Incoming&);
     /// \endcond
 };
 
@@ -187,11 +179,7 @@
                                  const Current& current) = 0;
 
     /// \cond INTERNAL
-<<<<<<< HEAD
-    bool _iceDispatch(IceInternal::Incoming&) final;
-=======
-    virtual bool _iceDispatch(IceInternal::Incoming&);
->>>>>>> 4a58d9cd
+    virtual bool _iceDispatch(IceInternal::Incoming&);
     /// \endcond
 };
 
@@ -222,11 +210,7 @@
                                  std::function<void(std::exception_ptr)> error,
                                  const Current& current) = 0;
     /// \cond INTERNAL
-<<<<<<< HEAD
-    bool _iceDispatch(IceInternal::Incoming&) final;
-=======
-    virtual bool _iceDispatch(IceInternal::Incoming&);
->>>>>>> 4a58d9cd
+    virtual bool _iceDispatch(IceInternal::Incoming&);
     /// \endcond
 };
 
