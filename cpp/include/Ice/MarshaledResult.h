--- conflicted
+++ resolved
@@ -11,11 +11,7 @@
 {
     /// Base class for marshaled result structures, which are generated for operations having the marshaled-result
     /// metadata tag.
-<<<<<<< HEAD
-    /// \headerfile Ice/Ice.h
-=======
     /// @headerfile Ice/Ice.h
->>>>>>> d1e7ce3e
     class ICE_API MarshaledResult
     {
     public:
