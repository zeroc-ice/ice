--- conflicted
+++ resolved
@@ -12,13 +12,6 @@
 #include <IceUtil/Shared.h>
 #include <IceUtil/Handle.h>
 #include <vector>
-<<<<<<< HEAD
-#include <cstdio>
-#ifdef __BCPLUSPLUS__
-#  include <stdio.h>
-#endif
-=======
->>>>>>> 33f3e799
 
 #ifndef SLICE_API
 #   ifdef SLICE_API_EXPORTS
