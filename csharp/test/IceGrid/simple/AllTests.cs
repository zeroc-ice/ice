--- conflicted
+++ resolved
@@ -70,7 +70,6 @@
             initData.properties.setProperty("AdapterForDiscoveryTest.Endpoints", "default");
 
             initData.pluginFactories = [new IceLocatorDiscovery.PluginFactory()];
-
             {
                 using var com = new Ice.Communicator(initData);
                 test(com.getDefaultLocator() != null);
@@ -120,10 +119,9 @@
                 {
                 }
 
-                var adapter = com.createObjectAdapter("AdapterForDiscoveryTest");
+                Ice.ObjectAdapter adapter = com.createObjectAdapter("AdapterForDiscoveryTest");
                 adapter.activate();
                 adapter.deactivate();
-
             }
 
             string multicast;
@@ -136,23 +134,15 @@
                 multicast = "239.255.0.1";
             }
 
-<<<<<<< HEAD
-            //
-            // Test invalid lookup endpoints
-            //
-            initData.properties = communicator.getProperties().Clone();
-            initData.properties.setProperty("Ice.Default.Locator", "");
-            initData.properties.setProperty("IceLocatorDiscovery.Lookup", $"udp -h {multicast} --interface unknown:");
-=======
             {
                 //
                 // Test invalid lookup endpoints
                 //
                 initData.properties = communicator.getProperties().Clone();
                 initData.properties.setProperty("Ice.Default.Locator", "");
-                initData.properties.setProperty("IceLocatorDiscovery.Lookup",
-                                                 "udp -h " + multicast + " --interface unknown");
->>>>>>> 6f141a94
+                initData.properties.setProperty(
+                    "IceLocatorDiscovery.Lookup",
+                    $"udp -h {multicast} --interface unknown");
 
                 initData.pluginFactories = [new IceLocatorDiscovery.PluginFactory()];
 
@@ -168,19 +158,13 @@
                 }
             }
 
-<<<<<<< HEAD
-            initData.properties = communicator.getProperties().Clone();
-            initData.properties.setProperty("Ice.Default.Locator", "");
-            initData.properties.setProperty("IceLocatorDiscovery.RetryCount", "0");
-            initData.properties.setProperty("IceLocatorDiscovery.Lookup", $"udp -h {multicast} --interface unknown");
-=======
             {
                 initData.properties = communicator.getProperties().Clone();
                 initData.properties.setProperty("Ice.Default.Locator", "");
                 initData.properties.setProperty("IceLocatorDiscovery.RetryCount", "0");
-                initData.properties.setProperty("IceLocatorDiscovery.Lookup",
-                                                 "udp -h " + multicast + " --interface unknown");
->>>>>>> 6f141a94
+                initData.properties.setProperty(
+                    "IceLocatorDiscovery.Lookup",
+                    $"udp -h {multicast} --interface unknown");
 
                 initData.pluginFactories = [new IceLocatorDiscovery.PluginFactory()];
 
@@ -206,19 +190,11 @@
                     {
                         intf = " --interface \"" + intf + "\"";
                     }
-                    string port = helper.getTestPort(99).ToString();
-                    initData.properties.setProperty("IceLocatorDiscovery.Lookup",
-                                                     "udp -h " + multicast + " --interface unknown:" +
-                                                     "udp -h " + multicast + " -p " + port + intf);
-                }
-<<<<<<< HEAD
-                string port = $"{helper.getTestPort(99)}";
-                initData.properties.setProperty(
-                    "IceLocatorDiscovery.Lookup",
-                    $"udp -h {multicast} --interface unknown:udp -h {multicast} -p {port} {intf}");
-            }
-=======
->>>>>>> 6f141a94
+                    string port = $"{helper.getTestPort(99)}";
+                    initData.properties.setProperty(
+                        "IceLocatorDiscovery.Lookup",
+                        $"udp -h {multicast} --interface unknown:udp -h {multicast} -p {port}{intf}");
+                }
 
                 initData.pluginFactories = [new IceLocatorDiscovery.PluginFactory()];
 
