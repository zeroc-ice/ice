--- conflicted
+++ resolved
@@ -255,13 +255,6 @@
                 }
 
                 {
-<<<<<<< HEAD
-                    using var clientCert = new X509Certificate2(defaultDir + "/ca1/client.p12", "password");
-                    server.checkCert(clientCert.Subject, clientCert.Issuer);
-
-                    using var serverCert = new X509Certificate2(defaultDir + "/ca1/server.p12", "password");
-                    using var caCert = new X509Certificate2(defaultDir + "/ca1/ca1_cert.pem");
-=======
                     // Test IceSSL.VerifyPeer=1. Client has a certificate.
                     //
                     // Provide "ca1/ca1" to the client to verify the server certificate (without this the client connection
@@ -280,7 +273,6 @@
 
                         using var serverCert = new X509Certificate2(defaultDir + "/ca1/server.p12", "password");
                         using var caCert = new X509Certificate2(defaultDir + "/ca1/ca1_cert.pem");
->>>>>>> 6f141a94
 
                         var info = (Ice.SSL.ConnectionInfo)server.ice_getConnection().getInfo();
                         test(info.certs.Length == 1);
@@ -295,23 +287,6 @@
                     }
                     fact.destroyServer(server);
 
-<<<<<<< HEAD
-                //
-                // Test IceSSL.VerifyPeer=2. Client has a certificate.
-                //
-                d = createServerProps(defaultProperties, "ca1/server", "ca1/ca1");
-                d["IceSSL.VerifyPeer"] = "2";
-                server = fact.createServer(d);
-                try
-                {
-                    using var clientCert = new X509Certificate2(defaultDir + "/ca1/client.p12", "password");
-                    server.checkCert(clientCert.Subject, clientCert.Issuer);
-                }
-                catch (Exception ex)
-                {
-                    Console.WriteLine(ex.ToString());
-                    test(false);
-=======
                     //
                     // Test IceSSL.VerifyPeer=2. Client has a certificate.
                     //
@@ -329,7 +304,6 @@
                         test(false);
                     }
                     fact.destroyServer(server);
->>>>>>> 6f141a94
                 }
 
                 {
@@ -1624,7 +1598,6 @@
                 const int retryMax = 5;
                 const int retryDelay = 1000;
                 int retryCount = 0;
-
                 {
                     initData = createClientProps(defaultProperties);
                     initData.properties.setProperty("IceSSL.DefaultDir", "");
