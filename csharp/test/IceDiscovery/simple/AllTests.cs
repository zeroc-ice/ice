// Copyright (c) ZeroC, Inc.

using Test;

namespace IceDiscovery.simple;

public class AllTests : Test.AllTests
{
    public static void
    allTests(Test.TestHelper helper, int num)
    {
        TextWriter output = helper.getWriter();
        Ice.Communicator communicator = helper.communicator();
        var proxies = new List<ControllerPrx>();
        var indirectProxies = new List<ControllerPrx>();
        for (int i = 0; i < num; ++i)
        {
            string id = "controller" + i;
            proxies.Add(ControllerPrxHelper.createProxy(communicator, id));
            indirectProxies.Add(ControllerPrxHelper.createProxy(communicator, id + "@control" + i));
        }

        output.Write("testing indirect proxies... ");
        output.Flush();
        {
            foreach (ControllerPrx prx in indirectProxies)
            {
                prx.ice_ping();
            }
        }
        output.WriteLine("ok");

        output.Write("testing well-known proxies... ");
        output.Flush();
        {
            foreach (ControllerPrx prx in proxies)
            {
                prx.ice_ping();
            }
        }
        output.WriteLine("ok");

        output.Write("testing object adapter registration... ");
        output.Flush();
        {
            try
            {
                communicator.stringToProxy("object @ oa10").ice_ping();
                test(false);
            }
            catch (Ice.NoEndpointException)
            {
            }

            proxies[0].activateObjectAdapter("oa", "oa10", "");

            try
            {
                communicator.stringToProxy("object @ oa10").ice_ping();
                test(false);
            }
            catch (Ice.ObjectNotExistException)
            {
            }

            proxies[0].deactivateObjectAdapter("oa");

            try
            {
                communicator.stringToProxy("object @ oa10").ice_ping();
                test(false);
            }
            catch (Ice.NoEndpointException)
            {
            }
        }
        output.WriteLine("ok");

        output.Write("testing object adapter migration...");
        output.Flush();
        {
            proxies[0].activateObjectAdapter("oa", "oa21", "");
            proxies[0].addObject("oa", "object");
            communicator.stringToProxy("object @ oa21").ice_ping();
            proxies[0].removeObject("oa", "object");
            proxies[0].deactivateObjectAdapter("oa");

            proxies[1].activateObjectAdapter("oa", "oa21", "");
            proxies[1].addObject("oa", "object");
            communicator.stringToProxy("object @ oa21").ice_ping();
            proxies[1].removeObject("oa", "object");
            proxies[1].deactivateObjectAdapter("oa");
        }
        output.WriteLine("ok");

        output.Write("testing object migration...");
        output.Flush();
        {
            proxies[0].activateObjectAdapter("oa", "oa31", "");
            proxies[1].activateObjectAdapter("oa", "oa32", "");

            proxies[0].addObject("oa", "object");
            communicator.stringToProxy("object @ oa31").ice_ping();
            communicator.stringToProxy("object").ice_ping();
            proxies[0].removeObject("oa", "object");

            proxies[1].addObject("oa", "object");
            communicator.stringToProxy("object @ oa32").ice_ping();
            communicator.stringToProxy("object").ice_ping();
            proxies[1].removeObject("oa", "object");

            try
            {
                communicator.stringToProxy("object @ oa31").ice_ping();
            }
            catch (Ice.ObjectNotExistException)
            {
            }
            try
            {
                communicator.stringToProxy("object @ oa32").ice_ping();
            }
            catch (Ice.ObjectNotExistException)
            {
            }

            proxies[0].deactivateObjectAdapter("oa");
            proxies[1].deactivateObjectAdapter("oa");
        }
        output.WriteLine("ok");

        output.Write("testing replica groups...");
        output.Flush();
        {
            proxies[0].activateObjectAdapter("oa", "oa41", "rg");
            proxies[1].activateObjectAdapter("oa", "oa42", "rg");
            proxies[2].activateObjectAdapter("oa", "oa43", "rg");

            proxies[0].addObject("oa", "object");
            proxies[1].addObject("oa", "object");
            proxies[2].addObject("oa", "object");

            communicator.stringToProxy("object @ oa41").ice_ping();
            communicator.stringToProxy("object @ oa42").ice_ping();
            communicator.stringToProxy("object @ oa43").ice_ping();

            communicator.stringToProxy("object @ rg").ice_ping();

            var adapterIds = new List<string>
            {
                "oa41",
                "oa42",
                "oa43"
            };
            TestIntfPrx intf = TestIntfPrxHelper.uncheckedCast(communicator.stringToProxy("object"));
            intf = (TestIntfPrx)intf.ice_connectionCached(false).ice_locatorCacheTimeout(0);
            while (adapterIds.Count > 0)
            {
                adapterIds.Remove(intf.getAdapterId());
            }

            while (true)
            {
                adapterIds.Add("oa41");
                adapterIds.Add("oa42");
                adapterIds.Add("oa43");
                intf = TestIntfPrxHelper.uncheckedCast(
                    communicator.stringToProxy("object @ rg").ice_connectionCached(false));
                int nRetry = 100;
                while (adapterIds.Count > 0 && --nRetry > 0)
                {
                    adapterIds.Remove(intf.getAdapterId());
                }
                if (nRetry > 0)
                {
                    break;
                }

                // The previous locator lookup probably didn't return all the replicas... try again.
                communicator.stringToProxy("object @ rg").ice_locatorCacheTimeout(0).ice_ping();
            }

            proxies[0].deactivateObjectAdapter("oa");
            proxies[1].deactivateObjectAdapter("oa");
            test(TestIntfPrxHelper.uncheckedCast(
                     communicator.stringToProxy("object @ rg")).getAdapterId() == "oa43");
            proxies[2].deactivateObjectAdapter("oa");

            proxies[0].activateObjectAdapter("oa", "oa41", "rg");
            proxies[0].addObject("oa", "object");
            test(TestIntfPrxHelper.uncheckedCast(
                     communicator.stringToProxy("object @ rg")).getAdapterId() == "oa41");
            proxies[0].deactivateObjectAdapter("oa");
        }
        output.WriteLine("ok");

        output.Write("testing invalid lookup endpoints... ");
        output.Flush();
        {
            string multicast;
            if (communicator.getProperties().getIceProperty("Ice.IPv6") == "1")
            {
                multicast = "\"ff15::1\"";
            }
            else
            {
                multicast = "239.255.0.1";
            }

            {
                var initData = new Ice.InitializationData();
                initData.properties = communicator.getProperties().Clone();
                initData.properties.setProperty("IceDiscovery.Lookup", "udp -h " + multicast + " --interface unknown");
                using var comm = new Ice.Communicator(initData);
                test(comm.getDefaultLocator() != null);
                try
                {
                    comm.stringToProxy("controller0@control0").ice_ping();
                    test(false);
                }
                catch (Ice.LocalException)
                {
                }
            }
            {
                var initData = new Ice.InitializationData();
                initData.properties = communicator.getProperties().Clone();
                string intf = initData.properties.getIceProperty("IceDiscovery.Interface");
                if (intf.Length > 0)
                {
                    intf = " --interface \"" + intf + "\"";
                }
                string port = initData.properties.getIceProperty("IceDiscovery.Port");
<<<<<<< HEAD
                initData.properties.setProperty(
                    "IceDiscovery.Lookup",
                    $"udp -h {multicast} --interface unknown:" +
                    $"udp -h {multicast} -p {port} {intf}");
                Ice.Communicator comm = Ice.Util.initialize(initData);
=======
                initData.properties.setProperty("IceDiscovery.Lookup",
                                                 "udp -h " + multicast + " --interface unknown:" +
                                                 "udp -h " + multicast + " -p " + port + intf);
                using var comm = new Ice.Communicator(initData);
>>>>>>> 6f141a94
                test(comm.getDefaultLocator() != null);
                comm.stringToProxy("controller0@control0").ice_ping();
            }
        }
        output.WriteLine("ok");

        output.Write("shutting down... ");
        output.Flush();
        foreach (ControllerPrx prx in proxies)
        {
            prx.shutdown();
        }
        output.WriteLine("ok");
    }
}<|MERGE_RESOLUTION|>--- conflicted
+++ resolved
@@ -231,18 +231,11 @@
                     intf = " --interface \"" + intf + "\"";
                 }
                 string port = initData.properties.getIceProperty("IceDiscovery.Port");
-<<<<<<< HEAD
                 initData.properties.setProperty(
                     "IceDiscovery.Lookup",
                     $"udp -h {multicast} --interface unknown:" +
                     $"udp -h {multicast} -p {port} {intf}");
-                Ice.Communicator comm = Ice.Util.initialize(initData);
-=======
-                initData.properties.setProperty("IceDiscovery.Lookup",
-                                                 "udp -h " + multicast + " --interface unknown:" +
-                                                 "udp -h " + multicast + " -p " + port + intf);
                 using var comm = new Ice.Communicator(initData);
->>>>>>> 6f141a94
                 test(comm.getDefaultLocator() != null);
                 comm.stringToProxy("controller0@control0").ice_ping();
             }
