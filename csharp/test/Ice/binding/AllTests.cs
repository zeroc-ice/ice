// Copyright (c) ZeroC, Inc. All rights reserved.

using System;
using System.Collections.Generic;
using System.Linq;
using Test;

namespace ZeroC.Ice.Test.Binding
{
    public class AllTests
    {
        private static string GetAdapterNameWithAMI(ITestIntfPrx testIntf) => testIntf.GetAdapterNameAsync().Result;

        private static void Shuffle(ref List<IRemoteObjectAdapterPrx> array)
        {
            for (int i = 0; i < array.Count - 1; ++i)
            {
                int r = _rand.Next(array.Count - i) + i;
                TestHelper.Assert(r >= i && r < array.Count);
                if (r != i)
                {
                    IRemoteObjectAdapterPrx tmp = array[i];
                    array[i] = array[r];
                    array[r] = tmp;
                }
            }
        }

        private static ITestIntfPrx CreateTestIntfPrx(List<IRemoteObjectAdapterPrx> adapters)
        {
            var endpoints = new List<Endpoint>();
            ITestIntfPrx? obj = null;
            IEnumerator<IRemoteObjectAdapterPrx> p = adapters.GetEnumerator();
            while (p.MoveNext())
            {
                obj = p.Current.GetTestIntf();
                endpoints.AddRange(obj!.Endpoints);
            }
            TestHelper.Assert(obj != null);
            return obj.Clone(endpoints: endpoints);
        }

        private static void Deactivate(IRemoteCommunicatorPrx communicator, List<IRemoteObjectAdapterPrx> adapters)
        {
            IEnumerator<IRemoteObjectAdapterPrx> p = adapters.GetEnumerator();
            while (p.MoveNext())
            {
                communicator.DeactivateObjectAdapter(p.Current);
            }
        }

        public static void Run(TestHelper helper)
        {
            Communicator? communicator = helper.Communicator;
            bool ice1 = helper.Protocol == Protocol.Ice1;
            TestHelper.Assert(communicator != null);
            var com = IRemoteCommunicatorPrx.Parse(helper.GetTestProxy("communicator", 0), communicator);
            string testTransport = helper.Transport;

            var rand = new Random(unchecked((int)DateTime.Now.Ticks));
            System.IO.TextWriter output = helper.Output;

            output.Write("testing binding with single endpoint... ");
            output.Flush();
            {
                // Use "default" here to ensure that it still works
                IRemoteObjectAdapterPrx? adapter = com.CreateObjectAdapter("Adapter", "default");
                TestHelper.Assert(adapter != null);
                ITestIntfPrx? test1 = adapter.GetTestIntf();
                ITestIntfPrx? test2 = adapter.GetTestIntf();
                TestHelper.Assert(test1 != null && test2 != null);
                TestHelper.Assert(test1.GetConnection() == test2.GetConnection());

                test1.IcePing();
                test2.IcePing();

                com.DeactivateObjectAdapter(adapter);

                var test3 = test1.Clone(ITestIntfPrx.Factory);
                TestHelper.Assert(test3.GetCachedConnection() == test1.GetCachedConnection());
                TestHelper.Assert(test3.GetCachedConnection() == test2.GetCachedConnection());

                try
                {
                    test3.IcePing();
                    TestHelper.Assert(false);
                }
                catch (ConnectFailedException)
                {
                }
            }
            output.WriteLine("ok");

            output.Write("testing binding with multiple endpoints... ");
            output.Flush();
            {
                var adapters = new List<IRemoteObjectAdapterPrx>
                {
                    com.CreateObjectAdapter("Adapter11", testTransport)!,
                    com.CreateObjectAdapter("Adapter12", testTransport)!,
                    com.CreateObjectAdapter("Adapter13", testTransport)!
                };

                // Ensure that when a connection is opened it's reused for new proxies and that all endpoints are
                // eventually tried.
                var names = new List<string>
                {
                    "Adapter11",
                    "Adapter12",
                    "Adapter13"
                };

                while (names.Count > 0)
                {
                    var adpts = new List<IRemoteObjectAdapterPrx>(adapters);

                    ITestIntfPrx test1 = CreateTestIntfPrx(adpts);
                    Shuffle(ref adpts);
                    ITestIntfPrx test2 = CreateTestIntfPrx(adpts);
                    Shuffle(ref adpts);
                    ITestIntfPrx test3 = CreateTestIntfPrx(adpts);
                    test1.IcePing();
                    TestHelper.Assert(test1.GetConnection() == test2.GetConnection());
                    TestHelper.Assert(test2.GetConnection() == test3.GetConnection());

                    names.Remove(test1.GetAdapterName());
                    test1.GetConnection().Close(ConnectionClose.Gracefully);
                }

                // Ensure that the proxy correctly caches the connection(we always send the request over the same
                // connection.)
                {
                    foreach (IRemoteObjectAdapterPrx adpt in adapters)
                    {
                        adpt.GetTestIntf()!.IcePing();
                    }

                    ITestIntfPrx t = CreateTestIntfPrx(adapters);
                    string name = t.GetAdapterName();

                    for (int i = 0; i < 10 && t.GetAdapterName().Equals(name); i++)
                    {
                        TestHelper.Assert(t.GetAdapterName() == name);
                    }

                    foreach (IRemoteObjectAdapterPrx adpt in adapters)
                    {
                        adpt.GetTestIntf()!.GetConnection().Close(ConnectionClose.Gracefully);
                    }
                }

                // Deactivate an adapter and ensure that we can still establish the connection to the remaining
                // adapters.
                com.DeactivateObjectAdapter(adapters[0]);
                names.Add("Adapter12");
                names.Add("Adapter13");
                while (names.Count > 0)
                {
                    var adpts = new List<IRemoteObjectAdapterPrx>(adapters);

                    ITestIntfPrx test1 = CreateTestIntfPrx(adpts);
                    Shuffle(ref adpts);
                    ITestIntfPrx test2 = CreateTestIntfPrx(adpts);
                    Shuffle(ref adpts);
                    ITestIntfPrx test3 = CreateTestIntfPrx(adpts);

                    TestHelper.Assert(test1.GetConnection() == test2.GetConnection());
                    TestHelper.Assert(test2.GetConnection() == test3.GetConnection());

                    names.Remove(test1.GetAdapterName());
                    test1.GetConnection().Close(ConnectionClose.Gracefully);
                }

                // Deactivate an adapter and ensure that we can still establish the connection to the remaining
                // adapter.
                com.DeactivateObjectAdapter(adapters[2]);
                ITestIntfPrx obj = CreateTestIntfPrx(adapters);
                TestHelper.Assert(obj.GetAdapterName().Equals("Adapter12"));

                Deactivate(com, adapters);
            }
            output.WriteLine("ok");

            output.Write("testing binding with multiple random endpoints... ");
            output.Flush();
            {
                var adapters = new IRemoteObjectAdapterPrx[5]
                {
                    com.CreateObjectAdapter("AdapterRandom11", testTransport)!,
                    com.CreateObjectAdapter("AdapterRandom12", testTransport)!,
                    com.CreateObjectAdapter("AdapterRandom13", testTransport)!,
                    com.CreateObjectAdapter("AdapterRandom14", testTransport)!,
                    com.CreateObjectAdapter("AdapterRandom15", testTransport)!
                };

                int count = 20;
                int adapterCount = adapters.Length;
                while (--count > 0)
                {
                    ITestIntfPrx[] proxies;
                    if (count == 1)
                    {
                        com.DeactivateObjectAdapter(adapters[4]);
                        --adapterCount;
                    }
                    proxies = new ITestIntfPrx[10];

                    int i;
                    for (i = 0; i < proxies.Length; ++i)
                    {
                        var adpts = new IRemoteObjectAdapterPrx[rand.Next(adapters.Length)];
                        if (adpts.Length == 0)
                        {
                            adpts = new IRemoteObjectAdapterPrx[1];
                        }
                        for (int j = 0; j < adpts.Length; ++j)
                        {
                            adpts[j] = adapters[rand.Next(adapters.Length)];
                        }
                        proxies[i] = CreateTestIntfPrx(new List<IRemoteObjectAdapterPrx>(adpts));
                    }

                    for (i = 0; i < proxies.Length; i++)
                    {
                        proxies[i].GetAdapterNameAsync();
                    }
                    for (i = 0; i < proxies.Length; i++)
                    {
                        try
                        {
                            proxies[i].IcePing();
                        }
                        catch
                        {
                        }
                    }

                    var connections = new List<Connection>();
                    for (i = 0; i < proxies.Length; i++)
                    {
                        if (proxies[i].GetCachedConnection() is Connection connection)
                        {
                            if (!connections.Contains(connection))
                            {
                                connections.Add(connection);
                            }
                        }
                    }
                    TestHelper.Assert(connections.Count <= adapterCount);

                    foreach (IRemoteObjectAdapterPrx a in adapters)
                    {
                        try
                        {
                            a.GetTestIntf()!.GetConnection().Close(ConnectionClose.Gracefully);
                        }
                        catch
                        {
                            // Expected if adapter is down.
                        }
                    }
                }
            }
            output.WriteLine("ok");

            output.Write("testing binding with multiple endpoints and AMI... ");
            output.Flush();
            {
                var adapters = new List<IRemoteObjectAdapterPrx>
                {
                    com.CreateObjectAdapter("AdapterAMI11", testTransport)!,
                    com.CreateObjectAdapter("AdapterAMI12", testTransport)!,
                    com.CreateObjectAdapter("AdapterAMI13", testTransport)!
                };

                // Ensure that when a connection is opened it's reused for new proxies and that all endpoints are
                // eventually tried.
                var names = new List<string>
                {
                    "AdapterAMI11",
                    "AdapterAMI12",
                    "AdapterAMI13"
                };

                while (names.Count > 0)
                {
                    var adpts = new List<IRemoteObjectAdapterPrx>(adapters);

                    ITestIntfPrx test1 = CreateTestIntfPrx(adpts);
                    Shuffle(ref adpts);
                    ITestIntfPrx test2 = CreateTestIntfPrx(adpts);
                    Shuffle(ref adpts);
                    ITestIntfPrx test3 = CreateTestIntfPrx(adpts);
                    test1.IcePing();
                    TestHelper.Assert(test1.GetConnection() == test2.GetConnection());
                    TestHelper.Assert(test2.GetConnection() == test3.GetConnection());

                    names.Remove(GetAdapterNameWithAMI(test1));
                    test1.GetConnection().Close(ConnectionClose.Gracefully);
                }

                // Ensure that the proxy correctly caches the connection (we always send the request over the
                // same connection.)
                {
                    foreach (IRemoteObjectAdapterPrx? adpt in adapters)
                    {
                        adpt.GetTestIntf()!.IcePing();
                    }

                    ITestIntfPrx t = CreateTestIntfPrx(adapters);
                    string name = GetAdapterNameWithAMI(t);

                    for (int i = 0; i < 10; i++)
                    {
                        TestHelper.Assert(GetAdapterNameWithAMI(t) == name);
                    }

                    foreach (IRemoteObjectAdapterPrx? adpt in adapters)
                    {
                        adpt.GetTestIntf()!.GetConnection().Close(ConnectionClose.Gracefully);
                    }
                }

                // Deactivate an adapter and ensure that we can still establish the connection to the remaining
                // adapters.
                com.DeactivateObjectAdapter(adapters[0]);
                names.Add("AdapterAMI12");
                names.Add("AdapterAMI13");
                while (names.Count > 0)
                {
                    var adpts = new List<IRemoteObjectAdapterPrx>(adapters);

                    ITestIntfPrx test1 = CreateTestIntfPrx(adpts);
                    Shuffle(ref adpts);
                    ITestIntfPrx test2 = CreateTestIntfPrx(adpts);
                    Shuffle(ref adpts);
                    ITestIntfPrx test3 = CreateTestIntfPrx(adpts);

                    TestHelper.Assert(test1.GetConnection() == test2.GetConnection());
                    TestHelper.Assert(test2.GetConnection() == test3.GetConnection());

                    names.Remove(GetAdapterNameWithAMI(test1));
                    test1.GetConnection().Close(ConnectionClose.Gracefully);
                }

                // Deactivate an adapter and ensure that we can still establish the connection to the remaining
                // adapter.
                com.DeactivateObjectAdapter(adapters[2]);
                ITestIntfPrx obj = CreateTestIntfPrx(adapters);
                TestHelper.Assert(GetAdapterNameWithAMI(obj).Equals("AdapterAMI12"));

                Deactivate(com, adapters);
            }
            output.WriteLine("ok");

            output.Write("testing random endpoint selection... ");
            output.Flush();
            {
                var adapters = new List<IRemoteObjectAdapterPrx>
                {
                    com.CreateObjectAdapter("Adapter21", testTransport)!,
                    com.CreateObjectAdapter("Adapter22", testTransport)!,
                    com.CreateObjectAdapter("Adapter23", testTransport)!
                };

                ITestIntfPrx obj = CreateTestIntfPrx(adapters);
                TestHelper.Assert(obj.EndpointSelection == EndpointSelectionType.Random);

                var names = new List<string>
                {
                    "Adapter21",
                    "Adapter22",
                    "Adapter23"
                };

                while (names.Count > 0)
                {
                    names.Remove(obj.GetAdapterName());
                    obj.GetConnection().Close(ConnectionClose.Gracefully);
                }

                obj = obj.Clone(endpointSelection: EndpointSelectionType.Random);
                TestHelper.Assert(obj.EndpointSelection == EndpointSelectionType.Random);

                names.Add("Adapter21");
                names.Add("Adapter22");
                names.Add("Adapter23");
                while (names.Count > 0)
                {
                    names.Remove(obj.GetAdapterName());
                    obj.GetConnection().Close(ConnectionClose.Gracefully);
                }

                Deactivate(com, adapters);
            }
            output.WriteLine("ok");

            output.Write("testing ordered endpoint selection... ");
            output.Flush();
            {
                var adapters = new List<IRemoteObjectAdapterPrx>
                {
                    com.CreateObjectAdapter("Adapter31", testTransport)!,
                    com.CreateObjectAdapter("Adapter32", testTransport)!,
                    com.CreateObjectAdapter("Adapter33", testTransport)!
                };

                ITestIntfPrx obj = CreateTestIntfPrx(adapters);
                obj = obj.Clone(endpointSelection: EndpointSelectionType.Ordered);
                TestHelper.Assert(obj.EndpointSelection == EndpointSelectionType.Ordered);

                // Ensure that endpoints are tried in order by deactivating the adapters
                // one after the other.
                for (int i = 0; i < 3; i++)
                {
                    TestHelper.Assert(obj.GetAdapterName() == "Adapter31");
                }
                com.DeactivateObjectAdapter(adapters[0]);

                for (int i = 0; i < 3; i++)
                {
                    TestHelper.Assert(obj.GetAdapterName() == "Adapter32");
                }
                com.DeactivateObjectAdapter(adapters[1]);

                for (int i = 0; i < 3; i++)
                {
                    TestHelper.Assert(obj.GetAdapterName() == "Adapter33");
                }
                com.DeactivateObjectAdapter(adapters[2]);

                try
                {
                    obj.GetAdapterName();
                }
                catch (ConnectFailedException)
                {
                }
                adapters.Clear();
<<<<<<< HEAD

                // TODO: ice1-only for now, because we send the client endpoints for use in OA configuration.
                if (ice1)
                {
                    // Now, re-activate the adapters with the same endpoints in the opposite order.
                    adapters.Add(com.CreateObjectAdapterWithEndpoints("Adapter36", endpoints[2].ToString()));
                    for (int i = 0; i < 3; i++)
                    {
                        TestHelper.Assert(obj.GetAdapterName() == "Adapter36");
                    }
                    obj.GetConnection().Close(ConnectionClose.Gracefully);

                    adapters.Add(com.CreateObjectAdapterWithEndpoints("Adapter35", endpoints[1].ToString()));
                    for (int i = 0; i < 3; i++)
                    {
                        TestHelper.Assert(obj.GetAdapterName() == "Adapter35");
                    }
                    obj.GetConnection().Close(ConnectionClose.Gracefully);

                    adapters.Add(com.CreateObjectAdapterWithEndpoints("Adapter34", endpoints[0].ToString()));
                    for (int i = 0; i < 3; i++)
                    {
                        TestHelper.Assert(obj.GetAdapterName() == "Adapter34");
                    }
                    Deactivate(com, adapters);
                }
=======
>>>>>>> d2759d71
            }
            output.WriteLine("ok");

            output.Write("testing per request binding with single endpoint... ");
            output.Flush();
            {
                IRemoteObjectAdapterPrx? adapter = com.CreateObjectAdapter("Adapter41", testTransport);
                TestHelper.Assert(adapter != null);
                ITestIntfPrx test1 = adapter.GetTestIntf()!.Clone(cacheConnection: false);
                ITestIntfPrx test2 = adapter.GetTestIntf()!.Clone(cacheConnection: false);
                TestHelper.Assert(!test1.IsConnectionCached);
                TestHelper.Assert(!test2.IsConnectionCached);
                TestHelper.Assert(test1.GetConnection() != null && test2.GetConnection() != null);
                TestHelper.Assert(test1.GetConnection() == test2.GetConnection());

                test1.IcePing();

                com.DeactivateObjectAdapter(adapter);

                var test3 = test1.Clone(ITestIntfPrx.Factory);
                try
                {
                    TestHelper.Assert(test3.GetConnection() == test1.GetConnection());
                    TestHelper.Assert(false);
                }
                catch (ConnectFailedException)
                {
                }
            }
            output.WriteLine("ok");

            output.Write("testing per request binding with multiple endpoints... ");
            output.Flush();
            {
                var adapters = new List<IRemoteObjectAdapterPrx>
                {
                    com.CreateObjectAdapter("Adapter51", testTransport)!,
                    com.CreateObjectAdapter("Adapter52", testTransport)!,
                    com.CreateObjectAdapter("Adapter53", testTransport)!
                };

                ITestIntfPrx obj = CreateTestIntfPrx(adapters).Clone(cacheConnection: false);
                TestHelper.Assert(!obj.IsConnectionCached);

                var names = new List<string>
                {
                    "Adapter51",
                    "Adapter52",
                    "Adapter53"
                };
                while (names.Count > 0)
                {
                    names.Remove(obj.GetAdapterName());
                }

                com.DeactivateObjectAdapter(adapters[0]);

                names.Add("Adapter52");
                names.Add("Adapter53");
                while (names.Count > 0)
                {
                    names.Remove(obj.GetAdapterName());
                }

                com.DeactivateObjectAdapter(adapters[2]);

                TestHelper.Assert(obj.GetAdapterName().Equals("Adapter52"));

                Deactivate(com, adapters);
            }
            output.WriteLine("ok");

            output.Write("testing per request binding with multiple endpoints and AMI... ");
            output.Flush();
            {
                var adapters = new List<IRemoteObjectAdapterPrx>
                {
                    com.CreateObjectAdapter("AdapterAMI51", testTransport)!,
                    com.CreateObjectAdapter("AdapterAMI52", testTransport)!,
                    com.CreateObjectAdapter("AdapterAMI53", testTransport)!
                };

                ITestIntfPrx obj = CreateTestIntfPrx(adapters).Clone(cacheConnection: false);
                TestHelper.Assert(!obj.IsConnectionCached);

                var names = new List<string>
                {
                    "AdapterAMI51",
                    "AdapterAMI52",
                    "AdapterAMI53"
                };
                while (names.Count > 0)
                {
                    names.Remove(GetAdapterNameWithAMI(obj));
                }

                com.DeactivateObjectAdapter(adapters[0]);

                names.Add("AdapterAMI52");
                names.Add("AdapterAMI53");
                while (names.Count > 0)
                {
                    names.Remove(GetAdapterNameWithAMI(obj));
                }

                com.DeactivateObjectAdapter(adapters[2]);

                TestHelper.Assert(GetAdapterNameWithAMI(obj).Equals("AdapterAMI52"));

                Deactivate(com, adapters);
            }
            output.WriteLine("ok");

            output.Write("testing per request binding and ordered endpoint selection... ");
            output.Flush();
            {
                var adapters = new List<IRemoteObjectAdapterPrx>
                {
                    com.CreateObjectAdapter("Adapter61", testTransport)!,
                    com.CreateObjectAdapter("Adapter62", testTransport)!,
                    com.CreateObjectAdapter("Adapter63", testTransport)!
                };

                ITestIntfPrx obj = CreateTestIntfPrx(adapters);
                obj = obj.Clone(endpointSelection: EndpointSelectionType.Ordered);
                TestHelper.Assert(obj.EndpointSelection == EndpointSelectionType.Ordered);
                obj = obj.Clone(cacheConnection: false);
                TestHelper.Assert(!obj.IsConnectionCached);

                // Ensure that endpoints are tried in order by deactivating the adapters one after the other.
                for (int i = 0; i < 3; i++)
                {
                    TestHelper.Assert(obj.GetAdapterName() == "Adapter61");
                }
                com.DeactivateObjectAdapter(adapters[0]);

                for (int i = 0; i < 3; i++)
                {
                    TestHelper.Assert(obj.GetAdapterName() == "Adapter62");
                }
                com.DeactivateObjectAdapter(adapters[1]);

                for (int i = 0; i < 3; i++)
                {
                    TestHelper.Assert(obj.GetAdapterName() == "Adapter63");
                }
                com.DeactivateObjectAdapter(adapters[2]);

                try
                {
                    obj.GetAdapterName();
                }
                catch (ConnectFailedException)
                {
                }

                IReadOnlyList<Endpoint> endpoints = obj.Endpoints;

                adapters.Clear();

                // TODO: ice1-only for now, because we send the client endpoints for use in OA configuration.
                if (helper.Protocol == Protocol.Ice1)
                {
                    // Now, re-activate the adapters with the same endpoints in the opposite order.
                    adapters.Add(com.CreateObjectAdapterWithEndpoints("Adapter66", endpoints[2].ToString()));
                    for (int i = 0; i < 3; i++)
                    {
                        TestHelper.Assert(obj.GetAdapterName() == "Adapter66");
                    }

                    adapters.Add(com.CreateObjectAdapterWithEndpoints("Adapter65", endpoints[1].ToString()));
                    for (int i = 0; i < 3; i++)
                    {
                        TestHelper.Assert(obj.GetAdapterName() == "Adapter65");
                    }

                    adapters.Add(com.CreateObjectAdapterWithEndpoints("Adapter64", endpoints[0].ToString()));
                    for (int i = 0; i < 3; i++)
                    {
                        TestHelper.Assert(obj.GetAdapterName() == "Adapter64");
                    }

                    Deactivate(com, adapters);
                }
            }
            output.WriteLine("ok");

            output.Write("testing per request binding and ordered endpoint selection and AMI... ");
            output.Flush();
            {
                var adapters = new List<IRemoteObjectAdapterPrx>
                {
                    com.CreateObjectAdapter("AdapterAMI61", testTransport)!,
                    com.CreateObjectAdapter("AdapterAMI62", testTransport)!,
                    com.CreateObjectAdapter("AdapterAMI63", testTransport)!
                };

                ITestIntfPrx? obj = CreateTestIntfPrx(adapters);
                obj = obj.Clone(endpointSelection: EndpointSelectionType.Ordered);
                TestHelper.Assert(obj.EndpointSelection == EndpointSelectionType.Ordered);
                obj = obj.Clone(cacheConnection: false);
                TestHelper.Assert(!obj.IsConnectionCached);

                // Ensure that endpoints are tried in order by deactivating the adapters one after the other.
                for (int i = 0; i < 3; i++)
                {
                    TestHelper.Assert(GetAdapterNameWithAMI(obj) == "AdapterAMI61");
                }
                com.DeactivateObjectAdapter(adapters[0]);

                for (int i = 0; i < 3; i++)
                {
                    TestHelper.Assert(GetAdapterNameWithAMI(obj) == "AdapterAMI62");
                }
                com.DeactivateObjectAdapter(adapters[1]);

                for (int i = 0; i < 3; i++)
                {
                    TestHelper.Assert(GetAdapterNameWithAMI(obj) == "AdapterAMI63");
                }
                com.DeactivateObjectAdapter(adapters[2]);

                try
                {
                    obj.GetAdapterName();
                }
                catch (ConnectFailedException)
                {
                }

                IReadOnlyList<Endpoint> endpoints = obj.Endpoints;

                adapters.Clear();

                // TODO: ice1-only for now, because we send the client endpoints for use in OA configuration.
                if (helper.Protocol == Protocol.Ice1)
                {
                    // Now, re-activate the adapters with the same endpoints in the opposite order.
                    adapters.Add(com.CreateObjectAdapterWithEndpoints("AdapterAMI66", endpoints[2].ToString()));
                    for (int i = 0; i < 3; i++)
                    {
                        TestHelper.Assert(GetAdapterNameWithAMI(obj) == "AdapterAMI66");
                    }

                    adapters.Add(com.CreateObjectAdapterWithEndpoints("AdapterAMI65", endpoints[1].ToString()));
                    for (int i = 0; i < 3; i++)
                    {
                        TestHelper.Assert(GetAdapterNameWithAMI(obj) == "AdapterAMI65");
                    }

                    adapters.Add(com.CreateObjectAdapterWithEndpoints("AdapterAMI64", endpoints[0].ToString()));
                    for (int i = 0; i < 3; i++)
                    {
                        TestHelper.Assert(GetAdapterNameWithAMI(obj) == "AdapterAMI64");
                    }
                    Deactivate(com, adapters);
                }
            }
            output.WriteLine("ok");

            if (helper.Protocol == Protocol.Ice1)
            {
                output.Write("testing endpoint mode filtering... ");
                output.Flush();
                {
                    var adapters = new List<IRemoteObjectAdapterPrx>
                    {
                        com.CreateObjectAdapter("Adapter71", testTransport),
                        com.CreateObjectAdapter("Adapter72", "udp")
                    };

                    ITestIntfPrx obj = CreateTestIntfPrx(adapters);
                    TestHelper.Assert(obj.GetAdapterName().Equals("Adapter71"));

                    ITestIntfPrx testUDP = obj.Clone(invocationMode: InvocationMode.Datagram);
                    TestHelper.Assert(obj.GetConnection() != testUDP.GetConnection());
                    try
                    {
                        testUDP.GetAdapterName();
                        TestHelper.Assert(false);
                    }
                    catch (InvalidOperationException)
                    {
                        // expected
                    }
                }
                output.WriteLine("ok");
            }
            if (communicator.GetProperty("Ice.Plugin.IceSSL") != null)
            {
                output.Write("testing secure and non-secure endpoints... ");
                output.Flush();
                {
                    var adapters = new List<IRemoteObjectAdapterPrx>
                    {
                        com.CreateObjectAdapter("Adapter81", "ssl")!,
                        com.CreateObjectAdapter("Adapter82", "tcp")!
                    };

                    ITestIntfPrx obj = CreateTestIntfPrx(adapters);

                    for (int i = 0; i < 5; i++)
                    {
                        TestHelper.Assert(obj.GetAdapterName().Equals("Adapter82"));
                        obj.GetConnection().Close(ConnectionClose.Gracefully);
                    }

                    ITestIntfPrx testNonSecure = obj.Clone(preferNonSecure: true);
                    // TODO: update when PreferNonSecure default is updated
                    ITestIntfPrx testSecure = obj.Clone(preferNonSecure: false);
                    TestHelper.Assert(obj.GetConnection() != testSecure.GetConnection());
                    TestHelper.Assert(obj.GetConnection() == testNonSecure.GetConnection());

                    com.DeactivateObjectAdapter(adapters[1]);

                    for (int i = 0; i < 5; i++)
                    {
                        TestHelper.Assert(obj.GetAdapterName().Equals("Adapter81"));
                        obj.GetConnection().Close(ConnectionClose.Gracefully);
                    }

                    // TODO: ice1-only for now, because we send the client endpoints for use in OA configuration.
                    if (helper.Protocol == Protocol.Ice1)
                    {
                        com.CreateObjectAdapterWithEndpoints("Adapter83", obj.Endpoints[1].ToString()); // Recreate a tcp OA.

                        for (int i = 0; i < 5; i++)
                        {
                            TestHelper.Assert(obj.GetAdapterName().Equals("Adapter83"));
                            obj.GetConnection().Close(ConnectionClose.Gracefully);
                        }
                    }

                    com.DeactivateObjectAdapter(adapters[0]);

                    try
                    {
                        testSecure.IcePing();
                        TestHelper.Assert(false);
                    }
                    catch (ConnectionRefusedException)
                    {
                        // expected
                    }
                    Deactivate(com, adapters);
                }
                output.WriteLine("ok");
            }

            {
                output.Write("testing ipv4 & ipv6 connections... ");
                output.Flush();

                Func<string, string> getEndpoint = host =>
                    TestHelper.GetTestEndpoint(
                        new Dictionary<string, string>(communicator.GetProperties())
                        {
                            ["Test.Host"] = host
                        },
                        2,
                        "tcp");

                 Func<string, string, string> getProxy = (identity, host) =>
                    TestHelper.GetTestProxy(
                        identity,
                        new Dictionary<string, string>(communicator.GetProperties())
                        {
                            ["Test.Host"] = host
                        },
                        2,
                        "tcp");

                var anyipv4 = new Dictionary<string, string>()
                {
                    ["Adapter.Endpoints"] = getEndpoint("0.0.0.0"),
                    ["Adapter.PublishedEndpoints"] = getEndpoint("127.0.0.1")
                };

                var anyipv6 = new Dictionary<string, string>()
                {
                    ["Adapter.Endpoints"] = getEndpoint("::0"),
                    ["Adapter.PublishedEndpoints"] = getEndpoint("::1")
                };

                var anyipv46 = new Dictionary<string, string>()
                {
                    ["Adapter.Endpoints"] = getEndpoint("::0"),
                    ["Adapter.PublishedEndpoints"] = getEndpoint("127.0.0.1")
                };

                var anylocalhost = new Dictionary<string, string>()
                {
                    { "Adapter.Endpoints", getEndpoint("::0")},
                    { "Adapter.PublishedEndpoints", getEndpoint("localhost") }
                };

                var localipv4 = new Dictionary<string, string>()
                {
                    ["Adapter.Endpoints"] = getEndpoint("127.0.0.1")
                };

                var localipv6 = new Dictionary<string, string>()
                {
                    ["Adapter.Endpoints"] = getEndpoint("::1")
                };

                var localhost = new Dictionary<string, string>()
                {
                    ["Adapter.Endpoints"] = getEndpoint("localhost")
                };

                var serverProps = new Dictionary<string, string>[]
                {
                    anyipv4,
                    anyipv6,
                    anyipv46,
                    anylocalhost,
                    localipv4,
                    localipv6,
                    localhost
                };

                foreach (Dictionary<string, string> p in serverProps)
                {
                    using var serverCommunicator = new Communicator(p);
                    ObjectAdapter oa = serverCommunicator.CreateObjectAdapter("Adapter");
                    oa.Activate();

                    IObjectPrx prx = oa.CreateProxy("dummy", IObjectPrx.Factory);
                    try
                    {
                        using var clientCommunicator = new Communicator();
                        prx = IObjectPrx.Parse(prx.ToString()!, clientCommunicator);
                        prx.IcePing();
                        TestHelper.Assert(false);
                    }
                    catch (ObjectNotExistException)
                    {
                        // Expected. OA is reachable but there's no "dummy" object
                    }
                }

                // Test IPv6 dual mode socket
                {
                    using Communicator serverCommunicator = new Communicator();
                    string endpoint = getEndpoint("::0");
                    ObjectAdapter oa = serverCommunicator.CreateObjectAdapterWithEndpoints(endpoint);
                    oa.Activate();

                    try
                    {
                        using ObjectAdapter ipv4OA =
                            serverCommunicator.CreateObjectAdapterWithEndpoints(getEndpoint("0.0.0.0"));
                        ipv4OA.Activate();
                        TestHelper.Assert(false);
                    }
                    catch (TransportException)
                    {
                        // Expected. ::0 is a dual-mode socket so binding 0.0.0.0 will fail
                    }

                    try
                    {
                        using Communicator clientCommunicator = new Communicator();
                        var prx = IObjectPrx.Parse(getProxy("dummy", "127.0.0.1"), clientCommunicator);
                        prx.IcePing();
                    }
                    catch (ObjectNotExistException)
                    {
                        // Expected, no object registered.
                    }
                }

                // Test IPv6 only socket
                {
                    using Communicator serverCommunicator = new Communicator();
                    string endpoint = getEndpoint("::0") + (ice1 ? " --ipv6Only" : "?ipv6-only=true");
                    ObjectAdapter oa = serverCommunicator.CreateObjectAdapterWithEndpoints(endpoint);
                    oa.Activate();

                    // Returned endpoints must be IPv6
                    {
                        IObjectPrx prx = oa.CreateProxy("dummy", IObjectPrx.Factory);
                        TestHelper.Assert(prx.Endpoints.Count > 0);
                        TestHelper.Assert(prx.Endpoints.All(e => e.Host.Contains(":")));
                    }

                    // 0.0.0.0 can still be bound if ::0 is IPv6 only
                    {
                        string ipv4Endpoint = getEndpoint("0.0.0.0");
                        using ObjectAdapter ipv4OA = serverCommunicator.CreateObjectAdapterWithEndpoints(ipv4Endpoint);
                        ipv4OA.Activate();
                    }

                    try
                    {
                        using Communicator clientCommunicator = new Communicator();
                        var prx = IObjectPrx.Parse(getProxy("dummy", "127.0.0.1"), clientCommunicator);
                        prx.IcePing();
                        TestHelper.Assert(false);
                    }
                    catch (ConnectionRefusedException)
                    {
                        // Expected, server socket is IPv6 only.
                    }
                }

                // Listen on IPv4 loopback with IPv6 dual mode socket
                {
                    using Communicator serverCommunicator = new Communicator();
                    string endpoint = getEndpoint("::ffff:127.0.0.1");
                    ObjectAdapter oa = serverCommunicator.CreateObjectAdapterWithEndpoints(endpoint);
                    oa.Activate();

                    try
                    {
                        string ipv4Endpoint = getEndpoint("127.0.0.1");
                        using ObjectAdapter ipv4OA = serverCommunicator.CreateObjectAdapterWithEndpoints(ipv4Endpoint);
                        ipv4OA.Activate();
                        TestHelper.Assert(false);
                    }
                    catch (TransportException)
                    {
                        // Expected. 127.0.0.1 is already in use
                    }

                    // Returned endpoint must be IPv6
                    {
                        IObjectPrx prx = oa.CreateProxy("dummy", IObjectPrx.Factory);
                        TestHelper.Assert(prx.Endpoints.Count == 1);
                        TestHelper.Assert(prx.Endpoints.All(e => e.Host.Contains(":")));
                    }

                    try
                    {
                        using Communicator clientCommunicator = new Communicator();
                        var prx = IObjectPrx.Parse(getProxy("dummy", "127.0.0.1"), clientCommunicator);
                        prx.IcePing();
                    }
                    catch (ObjectNotExistException)
                    {
                        // Expected, no object registered.
                    }
                }

                output.WriteLine("ok");
            }

            com.Shutdown();
        }

        private static readonly Random _rand = new Random(unchecked((int)DateTime.Now.Ticks));
    }
}<|MERGE_RESOLUTION|>--- conflicted
+++ resolved
@@ -437,35 +437,6 @@
                 {
                 }
                 adapters.Clear();
-<<<<<<< HEAD
-
-                // TODO: ice1-only for now, because we send the client endpoints for use in OA configuration.
-                if (ice1)
-                {
-                    // Now, re-activate the adapters with the same endpoints in the opposite order.
-                    adapters.Add(com.CreateObjectAdapterWithEndpoints("Adapter36", endpoints[2].ToString()));
-                    for (int i = 0; i < 3; i++)
-                    {
-                        TestHelper.Assert(obj.GetAdapterName() == "Adapter36");
-                    }
-                    obj.GetConnection().Close(ConnectionClose.Gracefully);
-
-                    adapters.Add(com.CreateObjectAdapterWithEndpoints("Adapter35", endpoints[1].ToString()));
-                    for (int i = 0; i < 3; i++)
-                    {
-                        TestHelper.Assert(obj.GetAdapterName() == "Adapter35");
-                    }
-                    obj.GetConnection().Close(ConnectionClose.Gracefully);
-
-                    adapters.Add(com.CreateObjectAdapterWithEndpoints("Adapter34", endpoints[0].ToString()));
-                    for (int i = 0; i < 3; i++)
-                    {
-                        TestHelper.Assert(obj.GetAdapterName() == "Adapter34");
-                    }
-                    Deactivate(com, adapters);
-                }
-=======
->>>>>>> d2759d71
             }
             output.WriteLine("ok");
 
