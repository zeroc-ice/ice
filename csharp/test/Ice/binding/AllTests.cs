// Copyright (c) ZeroC, Inc. All rights reserved.

using System;
using System.Collections.Generic;
using System.Threading;
using System.Threading.Tasks;
using Test;

namespace ZeroC.Ice.Test.Binding
{
    public static class AllTests
    {
        private static ITestIntfPrx CreateTestIntfPrx(List<IRemoteObjectAdapterPrx> adapters)
        {
            var endpoints = new List<Endpoint>();
            ITestIntfPrx? obj = null;
            IEnumerator<IRemoteObjectAdapterPrx> p = adapters.GetEnumerator();
            while (p.MoveNext())
            {
                obj = p.Current.GetTestIntf();
                endpoints.AddRange(obj!.Endpoints);
            }
            TestHelper.Assert(obj != null);
            return obj.Clone(endpoints: endpoints);
        }

        private static void Deactivate(IRemoteCommunicatorPrx communicator, List<IRemoteObjectAdapterPrx> adapters)
        {
            IEnumerator<IRemoteObjectAdapterPrx> p = adapters.GetEnumerator();
            while (p.MoveNext())
            {
                communicator.DeactivateObjectAdapter(p.Current);
            }
        }

        public static void Run(TestHelper helper)
        {
            Communicator? communicator = helper.Communicator;
            bool ice1 = helper.Protocol == Protocol.Ice1;
            TestHelper.Assert(communicator != null);
            var com = IRemoteCommunicatorPrx.Parse(helper.GetTestProxy("communicator", 0), communicator);
            string testTransport = helper.Transport;

            var rand = new Random(unchecked((int)DateTime.Now.Ticks));
            System.IO.TextWriter output = helper.Output;

            output.Write("testing binding with single endpoint... ");
            output.Flush();
            {
                // Use "default" with ice1 + tcp here to ensure that it still works
                IRemoteObjectAdapterPrx? adapter = com.CreateObjectAdapter("Adapter",
                    (ice1 && testTransport == "tcp") ? "default" : testTransport);
                TestHelper.Assert(adapter != null);
                ITestIntfPrx? test1 = adapter.GetTestIntf();
                ITestIntfPrx? test2 = adapter.GetTestIntf();
                TestHelper.Assert(test1 != null && test2 != null);
                TestHelper.Assert(test1.GetConnection() == test2.GetConnection());

                test1.IcePing();
                test2.IcePing();

                com.DeactivateObjectAdapter(adapter);

                var test3 = test1.Clone(ITestIntfPrx.Factory);
                TestHelper.Assert(test3.GetCachedConnection() == test1.GetCachedConnection());
                TestHelper.Assert(test3.GetCachedConnection() == test2.GetCachedConnection());

                try
                {
                    test3.IcePing();
                    TestHelper.Assert(false);
                }
                catch (ConnectFailedException)
                {
                }
            }
            output.WriteLine("ok");

            output.Write("testing binding with multiple endpoints... ");
            output.Flush();
            {
                var adapters = new List<IRemoteObjectAdapterPrx>
                {
                    com.CreateObjectAdapter("Adapter31", testTransport)!,
                    com.CreateObjectAdapter("Adapter32", testTransport)!,
                    com.CreateObjectAdapter("Adapter33", testTransport)!
                };

                ITestIntfPrx obj = CreateTestIntfPrx(adapters);

                // Ensure that endpoints are tried in order by deactivating the adapters one after the other.
                for (int i = 0; i < 3; i++)
                {
                    TestHelper.Assert(obj.GetAdapterName() == "Adapter31");
                }
                com.DeactivateObjectAdapter(adapters[0]);

                for (int i = 0; i < 3; i++)
                {
                    TestHelper.Assert(obj.GetAdapterName() == "Adapter32");
                }
                com.DeactivateObjectAdapter(adapters[1]);

                for (int i = 0; i < 3; i++)
                {
                    TestHelper.Assert(obj.GetAdapterName() == "Adapter33");
                }
                com.DeactivateObjectAdapter(adapters[2]);

                try
                {
                    obj.GetAdapterName();
                }
                catch (ConnectFailedException)
                {
                }
                adapters.Clear();
            }
            output.WriteLine("ok");

            output.Write("testing per request binding with single endpoint... ");
            output.Flush();
            {
                IRemoteObjectAdapterPrx? adapter = com.CreateObjectAdapter("Adapter41", testTransport);
                TestHelper.Assert(adapter != null);
<<<<<<< HEAD
                ITestIntfPrx test1 = adapter.GetTestIntf()!.Clone(cacheConnection: false,
                                                                  preferExistingConnection: false);
                ITestIntfPrx test2 = adapter.GetTestIntf()!.Clone(cacheConnection: false,
                                                                  preferExistingConnection: false);
                TestHelper.Assert(!test1.IsConnectionCached && !test1.PreferExistingConnection);
                TestHelper.Assert(!test2.IsConnectionCached && !test2.PreferExistingConnection);
=======
                ITestIntfPrx test1 = adapter.GetTestIntf()!.Clone(cacheConnection: false);
                ITestIntfPrx test2 = adapter.GetTestIntf()!.Clone(cacheConnection: false);
                TestHelper.Assert(!test1.CacheConnection);
                TestHelper.Assert(!test2.CacheConnection);
>>>>>>> ec8d7bb2
                TestHelper.Assert(test1.GetConnection() != null && test2.GetConnection() != null);
                TestHelper.Assert(test1.GetConnection() == test2.GetConnection());

                test1.IcePing();

                com.DeactivateObjectAdapter(adapter);

                var test3 = test1.Clone(ITestIntfPrx.Factory);
                try
                {
                    TestHelper.Assert(test3.GetConnection() == test1.GetConnection());
                    TestHelper.Assert(false);
                }
                catch (ConnectFailedException)
                {
                }
            }
            output.WriteLine("ok");

            output.Write("testing per request binding with multiple endpoints... ");
            output.Flush();
            {
                var adapters = new List<IRemoteObjectAdapterPrx>
                {
                    com.CreateObjectAdapter("Adapter61", testTransport)!,
                    com.CreateObjectAdapter("Adapter62", testTransport)!,
                    com.CreateObjectAdapter("Adapter63", testTransport)!
                };

                ITestIntfPrx obj = CreateTestIntfPrx(adapters);
<<<<<<< HEAD
                obj = obj.Clone(cacheConnection: false, preferExistingConnection: false);
                TestHelper.Assert(!obj.IsConnectionCached && !obj.PreferExistingConnection);
=======
                obj = obj.Clone(cacheConnection: false);
                TestHelper.Assert(!obj.CacheConnection);
>>>>>>> ec8d7bb2

                // Ensure that endpoints are tried in order by deactivating the adapters one after the other.
                for (int i = 0; i < 3; i++)
                {
                    TestHelper.Assert(obj.GetAdapterName() == "Adapter61");
                }
                com.DeactivateObjectAdapter(adapters[0]);

                for (int i = 0; i < 3; i++)
                {
                    TestHelper.Assert(obj.GetAdapterName() == "Adapter62");
                }
                com.DeactivateObjectAdapter(adapters[1]);

                for (int i = 0; i < 3; i++)
                {
                    TestHelper.Assert(obj.GetAdapterName() == "Adapter63");
                }
                com.DeactivateObjectAdapter(adapters[2]);

                try
                {
                    obj.GetAdapterName();
                }
                catch (ConnectFailedException)
                {
                }

                IReadOnlyList<Endpoint> endpoints = obj.Endpoints;
                adapters.Clear();

                // TODO: ice1-only for now, because we send the client endpoints for use in OA configuration.
                if (helper.Protocol == Protocol.Ice1)
                {
                    // Now, re-activate the adapters with the same endpoints in the opposite order.
                    // Wait 5 seconds to let recent connector failures expire
                    Thread.Sleep(5000);
                    adapters.Add(com.CreateObjectAdapterWithEndpoints("Adapter66", endpoints[2].ToString()));
                    for (int i = 0; i < 3; i++)
                    {
                        TestHelper.Assert(obj.GetAdapterName() == "Adapter66");
                    }

                    // Wait 5 seconds to let recent connector failures expire
                    Thread.Sleep(5000);
                    adapters.Add(com.CreateObjectAdapterWithEndpoints("Adapter65", endpoints[1].ToString()));
                    for (int i = 0; i < 3; i++)
                    {
                        TestHelper.Assert(obj.GetAdapterName() == "Adapter65");
                    }

                    // Wait 5 seconds to let recent connector failures expire
                    Thread.Sleep(5000);
                    adapters.Add(com.CreateObjectAdapterWithEndpoints("Adapter64", endpoints[0].ToString()));
                    for (int i = 0; i < 3; i++)
                    {
                        TestHelper.Assert(obj.GetAdapterName() == "Adapter64");
                    }

                    Deactivate(com, adapters);
                }
            }
            output.WriteLine("ok");

            output.Write("testing connection reuse with multiple endpoints... ");
            output.Flush();
            {
                var adapters1 = new List<IRemoteObjectAdapterPrx>
                {
                    com.CreateObjectAdapter("Adapter81", testTransport)!,
                    com.CreateObjectAdapter("Adapter82", testTransport)!,
                    com.CreateObjectAdapter("Adapter83", testTransport)!
                };

                var adapters2 = new List<IRemoteObjectAdapterPrx>
                {
                    adapters1[0],
                    com.CreateObjectAdapter("Adapter84", testTransport)!,
                    com.CreateObjectAdapter("Adapter85", testTransport)!
                };

                ITestIntfPrx obj1 = CreateTestIntfPrx(adapters1);
                ITestIntfPrx obj2 = CreateTestIntfPrx(adapters2);

                com.DeactivateObjectAdapter(adapters1[0]);

                Task<string> t1 = obj1.GetAdapterNameAsync();
                Task<string> t2 = obj2.GetAdapterNameAsync();
                TestHelper.Assert(t1.Result == "Adapter82");
                TestHelper.Assert(t2.Result == "Adapter84");

                Deactivate(com, adapters1);
                Deactivate(com, adapters2);
            }

            {
                var adapters1 = new List<IRemoteObjectAdapterPrx>
                {
                    com.CreateObjectAdapter("Adapter91", testTransport)!,
                    com.CreateObjectAdapter("Adapter92", testTransport)!,
                    com.CreateObjectAdapter("Adapter93", testTransport)!
                };

                var adapters2 = new List<IRemoteObjectAdapterPrx>
                {
                    adapters1[0],
                    com.CreateObjectAdapter("Adapter94", testTransport)!,
                    com.CreateObjectAdapter("Adapter95", testTransport)!
                };

                ITestIntfPrx obj1 = CreateTestIntfPrx(adapters1);
                ITestIntfPrx obj2 = CreateTestIntfPrx(adapters2);

                Task<string> t1 = obj1.GetAdapterNameAsync();
                Task<string> t2 = obj2.GetAdapterNameAsync();
                TestHelper.Assert(t1.Result == "Adapter91");
                TestHelper.Assert(t2.Result == "Adapter91");

                Deactivate(com, adapters1);
                Deactivate(com, adapters2);
            }
            output.WriteLine("ok");

            if (helper.Protocol == Protocol.Ice1)
            {
                output.Write("testing endpoint mode filtering... ");
                output.Flush();
                {
                    var adapters = new List<IRemoteObjectAdapterPrx>
                    {
                        com.CreateObjectAdapter("Adapter71", testTransport),
                        com.CreateObjectAdapter("Adapter72", "udp")
                    };

                    ITestIntfPrx obj = CreateTestIntfPrx(adapters);
                    TestHelper.Assert(obj.GetAdapterName().Equals("Adapter71"));

                    // test that datagram proxies fail if PreferNonSecure is false
                    ITestIntfPrx testUDP = obj.Clone(invocationMode: InvocationMode.Datagram, preferNonSecure: NonSecure.Never);
                    try
                    {
                        testUDP.GetConnection();
                        TestHelper.Assert(false);
                    }
                    catch (NoEndpointException)
                    {
                        // expected
                    }

                    testUDP = obj.Clone(invocationMode: InvocationMode.Datagram, preferNonSecure: NonSecure.Always);
                    TestHelper.Assert(obj.GetConnection() != testUDP.GetConnection());
                    try
                    {
                        testUDP.GetAdapterName();
                        TestHelper.Assert(false);
                    }
                    catch (InvalidOperationException)
                    {
                        // expected
                    }
                }
                output.WriteLine("ok");
            }
            if (communicator.GetProperty("Ice.Plugin.IceSSL") != null)
            {
                output.Write("testing secure and non-secure endpoints... ");
                output.Flush();
                {
                    var adapters = new List<IRemoteObjectAdapterPrx>
                    {
                        com.CreateObjectAdapter("Adapter81", "ssl")!,
                        com.CreateObjectAdapter("Adapter82", "tcp")!
                    };

                    ITestIntfPrx obj = CreateTestIntfPrx(adapters);

                    for (int i = 0; i < 5; i++)
                    {
                        TestHelper.Assert(obj.GetAdapterName().Equals("Adapter82"));
                        obj.GetConnection().GoAwayAsync();
                    }

                    ITestIntfPrx testNonSecure = obj.Clone(preferNonSecure: NonSecure.Always);
                    // TODO: update when PreferNonSecure default is updated
                    ITestIntfPrx testSecure = obj.Clone(preferNonSecure: NonSecure.Never);
                    TestHelper.Assert(obj.GetConnection() != testSecure.GetConnection());
                    TestHelper.Assert(obj.GetConnection() == testNonSecure.GetConnection());

                    com.DeactivateObjectAdapter(adapters[1]);

                    for (int i = 0; i < 5; i++)
                    {
                        TestHelper.Assert(obj.GetAdapterName().Equals("Adapter81"));
                        obj.GetConnection().GoAwayAsync();
                    }

                    // TODO: ice1-only for now, because we send the client endpoints for use in OA configuration.
                    if (helper.Protocol == Protocol.Ice1)
                    {
                        com.CreateObjectAdapterWithEndpoints("Adapter83", obj.Endpoints[1].ToString()); // Recreate a tcp OA.

                        for (int i = 0; i < 5; i++)
                        {
                            TestHelper.Assert(obj.GetAdapterName().Equals("Adapter83"));
                            obj.GetConnection().GoAwayAsync();
                        }
                    }

                    com.DeactivateObjectAdapter(adapters[0]);

                    try
                    {
                        testSecure.IcePing();
                        TestHelper.Assert(false);
                    }
                    catch (ConnectionRefusedException)
                    {
                        // expected
                    }
                    Deactivate(com, adapters);
                }
                output.WriteLine("ok");
            }

            {
                output.Write("testing ipv4 & ipv6 connections... ");
                output.Flush();

                Func<string, string> getEndpoint = host =>
                    TestHelper.GetTestEndpoint(
                        new Dictionary<string, string>(communicator.GetProperties())
                        {
                            ["Test.Host"] = host
                        },
                        2,
                        "tcp");

                Func<string, string, string> getProxy = (identity, host) =>
                    TestHelper.GetTestProxy(
                        identity,
                        new Dictionary<string, string>(communicator.GetProperties())
                        {
                            ["Test.Host"] = host
                        },
                        2,
                        "tcp");

                var anyipv4 = new Dictionary<string, string>()
                {
                    ["Adapter.Endpoints"] = getEndpoint("0.0.0.0"),
                    ["Adapter.PublishedEndpoints"] = getEndpoint("127.0.0.1")
                };

                var anyipv6 = new Dictionary<string, string>()
                {
                    ["Adapter.Endpoints"] = getEndpoint("::0"),
                    ["Adapter.PublishedEndpoints"] = getEndpoint("::1")
                };

                var anyipv46 = new Dictionary<string, string>()
                {
                    ["Adapter.Endpoints"] = getEndpoint("::0"),
                    ["Adapter.PublishedEndpoints"] = getEndpoint("127.0.0.1")
                };

                var anylocalhost = new Dictionary<string, string>()
                {
                    { "Adapter.Endpoints", getEndpoint("::0")},
                    { "Adapter.PublishedEndpoints", getEndpoint("localhost") }
                };

                var localipv4 = new Dictionary<string, string>()
                {
                    ["Adapter.Endpoints"] = getEndpoint("127.0.0.1"),
                    ["Adapter.ServerName"] = "127.0.0.1"
                };

                var localipv6 = new Dictionary<string, string>()
                {
                    ["Adapter.Endpoints"] = getEndpoint("::1"),
                    ["Adapter.ServerName"] = "::1"
                };

                var localhost = new Dictionary<string, string>()
                {
                    ["Adapter.Endpoints"] = getEndpoint("localhost"),
                    ["Adapter.ServerName"] = "localhost"
                };

                var serverProps = new Dictionary<string, string>[]
                {
                    anyipv4,
                    anyipv6,
                    anyipv46,
                    anylocalhost,
                    localipv4,
                    localipv6,
                    localhost
                };

                foreach (Dictionary<string, string> p in serverProps)
                {
                    using var serverCommunicator = new Communicator(p);
                    ObjectAdapter oa = serverCommunicator.CreateObjectAdapter("Adapter");
                    oa.Activate();

                    IObjectPrx prx = oa.CreateProxy("dummy", IObjectPrx.Factory);
                    try
                    {
                        using var clientCommunicator = new Communicator();
                        prx = IObjectPrx.Parse(prx.ToString()!, clientCommunicator);
                        prx.IcePing();
                        TestHelper.Assert(false);
                    }
                    catch (ObjectNotExistException)
                    {
                        // Expected. OA is reachable but there's no "dummy" object
                    }
                }

                // Test IPv6 dual mode socket
                {
                    using Communicator serverCommunicator = new Communicator();
                    string endpoint = getEndpoint("::0");
                    ObjectAdapter oa = serverCommunicator.CreateObjectAdapterWithEndpoints(endpoint);
                    oa.Activate();

                    try
                    {
                        using ObjectAdapter ipv4OA =
                            serverCommunicator.CreateObjectAdapterWithEndpoints(getEndpoint("0.0.0.0"));
                        ipv4OA.Activate();
                        TestHelper.Assert(false);
                    }
                    catch (TransportException)
                    {
                        // Expected. ::0 is a dual-mode socket so binding 0.0.0.0 will fail
                    }

                    try
                    {
                        using Communicator clientCommunicator = new Communicator();
                        var prx = IObjectPrx.Parse(getProxy("dummy", "127.0.0.1"), clientCommunicator);
                        prx.IcePing();
                    }
                    catch (ObjectNotExistException)
                    {
                        // Expected, no object registered.
                    }
                }

                // Test IPv6 only endpoints
                {
                    using Communicator serverCommunicator = new Communicator();
                    string endpoint = getEndpoint("::0") + (ice1 ? " --ipv6Only" : "?ipv6-only=true");
                    ObjectAdapter oa = serverCommunicator.CreateObjectAdapterWithEndpoints(endpoint);
                    oa.Activate();

                    // 0.0.0.0 can still be bound if ::0 is IPv6 only
                    {
                        string ipv4Endpoint = getEndpoint("0.0.0.0");
                        using ObjectAdapter ipv4OA = serverCommunicator.CreateObjectAdapterWithEndpoints(ipv4Endpoint);
                        ipv4OA.Activate();
                    }

                    try
                    {
                        using Communicator clientCommunicator = new Communicator();
                        var prx = IObjectPrx.Parse(getProxy("dummy", "127.0.0.1"), clientCommunicator);
                        prx.IcePing();
                        TestHelper.Assert(false);
                    }
                    catch (ConnectionRefusedException)
                    {
                        // Expected, server socket is IPv6 only.
                    }
                }

                // Listen on IPv4 loopback with IPv6 dual mode socket
                {
                    using Communicator serverCommunicator = new Communicator();
                    string endpoint = getEndpoint("::ffff:127.0.0.1");
                    ObjectAdapter oa = serverCommunicator.CreateObjectAdapterWithEndpoints(endpoint);
                    oa.Activate();

                    try
                    {
                        string ipv4Endpoint = getEndpoint("127.0.0.1");
                        using ObjectAdapter ipv4OA = serverCommunicator.CreateObjectAdapterWithEndpoints(ipv4Endpoint);
                        ipv4OA.Activate();
                        TestHelper.Assert(false);
                    }
                    catch (TransportException)
                    {
                        // Expected. 127.0.0.1 is already in use
                    }

                    try
                    {
                        using Communicator clientCommunicator = new Communicator();
                        var prx = IObjectPrx.Parse(getProxy("dummy", "127.0.0.1"), clientCommunicator);
                        prx.IcePing();
                    }
                    catch (ObjectNotExistException)
                    {
                        // Expected, no object registered.
                    }
                }

                output.WriteLine("ok");
            }

            com.Shutdown();
        }
    }
}<|MERGE_RESOLUTION|>--- conflicted
+++ resolved
@@ -123,19 +123,12 @@
             {
                 IRemoteObjectAdapterPrx? adapter = com.CreateObjectAdapter("Adapter41", testTransport);
                 TestHelper.Assert(adapter != null);
-<<<<<<< HEAD
                 ITestIntfPrx test1 = adapter.GetTestIntf()!.Clone(cacheConnection: false,
                                                                   preferExistingConnection: false);
                 ITestIntfPrx test2 = adapter.GetTestIntf()!.Clone(cacheConnection: false,
                                                                   preferExistingConnection: false);
-                TestHelper.Assert(!test1.IsConnectionCached && !test1.PreferExistingConnection);
-                TestHelper.Assert(!test2.IsConnectionCached && !test2.PreferExistingConnection);
-=======
-                ITestIntfPrx test1 = adapter.GetTestIntf()!.Clone(cacheConnection: false);
-                ITestIntfPrx test2 = adapter.GetTestIntf()!.Clone(cacheConnection: false);
-                TestHelper.Assert(!test1.CacheConnection);
-                TestHelper.Assert(!test2.CacheConnection);
->>>>>>> ec8d7bb2
+                TestHelper.Assert(!test1.CacheConnection && !test1.PreferExistingConnection);
+                TestHelper.Assert(!test2.CacheConnection && !test2.PreferExistingConnection);
                 TestHelper.Assert(test1.GetConnection() != null && test2.GetConnection() != null);
                 TestHelper.Assert(test1.GetConnection() == test2.GetConnection());
 
@@ -166,13 +159,8 @@
                 };
 
                 ITestIntfPrx obj = CreateTestIntfPrx(adapters);
-<<<<<<< HEAD
                 obj = obj.Clone(cacheConnection: false, preferExistingConnection: false);
-                TestHelper.Assert(!obj.IsConnectionCached && !obj.PreferExistingConnection);
-=======
-                obj = obj.Clone(cacheConnection: false);
-                TestHelper.Assert(!obj.CacheConnection);
->>>>>>> ec8d7bb2
+                TestHelper.Assert(!obj.CacheConnection && !obj.PreferExistingConnection);
 
                 // Ensure that endpoints are tried in order by deactivating the adapters one after the other.
                 for (int i = 0; i < 3; i++)
