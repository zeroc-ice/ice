--- conflicted
+++ resolved
@@ -820,43 +820,6 @@
                 output.Write("testing ipv4 & ipv6 connections... ");
                 output.Flush();
 
-<<<<<<< HEAD
-                // TODO: rework what we test here.
-                // 1. The Ice. prefix has been missing for a while so this isn't testing much
-                // 2. We're removing the Ice.IPv4, Ice.IPv4, and Ice.PreferIPv6Address properties
-                var ipv4 = new Dictionary<string, string>()
-                {
-                    { "IPv4", "1" },
-                    { "IPv6", "0" }
-                    };
-
-                var ipv6 = new Dictionary<string, string>()
-                {
-                    { "IPv4", "0" },
-                    { "IPv6", "1" }
-                };
-
-                var bothPreferIPv4 = new Dictionary<string, string>()
-                {
-                    { "IPv4", "1" },
-                    { "IPv6", "1" },
-                    { "PreferIPv6Address", "0" }
-                };
-
-                var bothPreferIPv6 = new Dictionary<string, string>()
-                {
-                    { "IPv4", "1" },
-                    { "IPv6", "1" },
-                    { "PreferIPv6Address", "1" }
-                };
-
-                Dictionary<string, string>[] clientProps =
-                {
-                    ipv4, ipv6, bothPreferIPv4, bothPreferIPv6
-                };
-
-=======
->>>>>>> 3da3089f
                 Func<string, string> getEndpoint = host =>
                     TestHelper.GetTestEndpoint(
                         new Dictionary<string, string>(communicator.GetProperties())
