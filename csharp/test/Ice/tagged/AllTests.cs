--- conflicted
+++ resolved
@@ -1588,13 +1588,8 @@
                                                                             istr => istr.ReadInt()),
                        istr.ReadTaggedDictionary(3, 1, 4, fixedSize: false, istr => istr.ReadString(),
                                                                             istr => istr.ReadInt())));
-<<<<<<< HEAD
                 TestHelper.Assert(Enumerable.SequenceEqual(p1, R1!));
                 TestHelper.Assert(Enumerable.SequenceEqual(p1, R2!));
-=======
-                TestHelper.Assert(Enumerable.SequenceEqual(p1, p2!));
-                TestHelper.Assert(Enumerable.SequenceEqual(p1, p3!));
->>>>>>> 16b26160
             }
             output.WriteLine("ok");
 
