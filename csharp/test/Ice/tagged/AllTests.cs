//
// Copyright (c) ZeroC, Inc. All rights reserved.
//

using System.Linq;
using System.Collections.Generic;
using System.IO;
using Test;

namespace ZeroC.Ice.Test.Tagged
{
    public class AllTests
    {
        public static IInitialPrx Run(TestHelper helper)
        {
            Communicator? communicator = helper.Communicator();
            TestHelper.Assert(communicator != null);

            TextWriter output = helper.GetWriter();
            var initial = IInitialPrx.Parse(helper.GetTestProxy("initial", 0), communicator);

            output.Write("testing tagged data members... ");
            output.Flush();

            var oo1 = new OneTagged();
            TestHelper.Assert(!oo1.A.HasValue);
            oo1.A = 15;
            TestHelper.Assert(oo1.A.HasValue && oo1.A == 15);

            var oo2 = new OneTagged(16);
            TestHelper.Assert(oo2.A.HasValue && oo2.A == 16);

            var mo1 = new MultiTagged();
            mo1.A = 15;
            mo1.B = true;
            mo1.C = 19;
            mo1.D = 78;
            mo1.E = 99;
            mo1.F = (float)5.5;
            mo1.G = 1.0;
            mo1.H = "test";
            mo1.I = MyEnum.MyEnumMember;
            mo1.Bs = new byte[] { 5 };
            mo1.Ss = new string[] { "test", "test2" };
            mo1.Iid = new Dictionary<int, int>
            {
                { 4, 3 }
            };
            mo1.Sid = new Dictionary<string, int>
            {
                { "test", 10 }
            };
            var fs = new FixedStruct();
            fs.M = 78;
            mo1.Fs = fs;
            var vs = new VarStruct();
            vs.M = "hello";
            mo1.Vs = vs;

            mo1.Shs = new short[] { 1 };
            mo1.Es = new MyEnum[] { MyEnum.MyEnumMember, MyEnum.MyEnumMember };
            mo1.Fss = new FixedStruct[] { fs };
            mo1.Vss = new VarStruct[] { vs };
            mo1.Oos = new OneTagged[] { oo1 };

            mo1.Ied = new Dictionary<int, MyEnum>
            {
                { 4, MyEnum.MyEnumMember }
            };
            mo1.Ifsd = new Dictionary<int, FixedStruct>
            {
                { 4, fs }
            };
            mo1.Ivsd = new Dictionary<int, VarStruct>
            {
                { 5, vs }
            };
            mo1.Iood = new Dictionary<int, OneTagged?>
            {
                { 5, new OneTagged(15) }
            };

            mo1.Bos = new bool[] { false, true, false };
            mo1.Ser = new SerializableClass(56);

            mo1.Us = 321;
            mo1.Ui = 123;
            mo1.Ul = 10_000_000_000_000;
            mo1.Vi = 3_000_000;
            mo1.Vl = -10_000_000_000_000;
            mo1.Vui = 123;
            mo1.Vul = 20_000_000_000_000;

            mo1.Uss = new ushort[] { 6, 1, 327 };
            mo1.Vuls = new ulong[] { 100, 500, 1 };
            mo1.Vil = new List<int> { 2, -300, 0 };

            TestHelper.Assert(mo1.A == 15);
            TestHelper.Assert(mo1.B == true);
            TestHelper.Assert(mo1.C == 19);
            TestHelper.Assert(mo1.D == 78);
            TestHelper.Assert(mo1.E == 99);
            TestHelper.Assert(mo1.F == (float)5.5);
            TestHelper.Assert(mo1.G == 1.0);
            TestHelper.Assert(mo1.H.Equals("test"));
            TestHelper.Assert(mo1.I == MyEnum.MyEnumMember);
            TestHelper.Assert(Enumerable.SequenceEqual(mo1.Bs, new byte[] { 5 }));
            TestHelper.Assert(Enumerable.SequenceEqual(mo1.Ss, new string[] { "test", "test2" }));
            TestHelper.Assert(mo1.Iid[4] == 3);
            TestHelper.Assert(mo1.Sid["test"] == 10);
            TestHelper.Assert(mo1.Fs.Equals(new FixedStruct(78)));
            TestHelper.Assert(mo1.Vs.Equals(new VarStruct("hello")));

            TestHelper.Assert(mo1.Shs[0] == 1);
            TestHelper.Assert(mo1.Es[0] == MyEnum.MyEnumMember && mo1.Es[1] == MyEnum.MyEnumMember);
            TestHelper.Assert(mo1.Fss[0].Equals(new FixedStruct(78)));
            TestHelper.Assert(mo1.Vss[0].Equals(new VarStruct("hello")));
            TestHelper.Assert(mo1.Oos[0] == oo1);

            TestHelper.Assert(mo1.Ied[4] == MyEnum.MyEnumMember);
            TestHelper.Assert(mo1.Ifsd[4].Equals(new FixedStruct(78)));
            TestHelper.Assert(mo1.Ivsd[5].Equals(new VarStruct("hello")));
            TestHelper.Assert(mo1.Iood[5]!.A == 15);

            TestHelper.Assert(Enumerable.SequenceEqual(mo1.Bos, new bool[] { false, true, false }));
            TestHelper.Assert(mo1.Ser.Equals(new SerializableClass(56)));

            output.WriteLine("ok");

            output.Write("testing marshaling... ");
            output.Flush();

            var oo4 = (OneTagged?)initial.PingPong(new OneTagged());
            TestHelper.Assert(oo4 != null && !oo4.A.HasValue);

            var oo5 = (OneTagged?)initial.PingPong(oo1);
            TestHelper.Assert(oo5 != null && oo1.A == oo5.A);

            var mo4 = (MultiTagged?)initial.PingPong(new MultiTagged());
            TestHelper.Assert(mo4 != null);
            TestHelper.Assert(mo4.A == null);
            TestHelper.Assert(mo4.B == null);
            TestHelper.Assert(mo4.C == null);
            TestHelper.Assert(mo4.D == null);
            TestHelper.Assert(mo4.E == null);
            TestHelper.Assert(mo4.F == null);
            TestHelper.Assert(mo4.G == null);
            TestHelper.Assert(mo4.H == null);
            TestHelper.Assert(mo4.I == null);
            TestHelper.Assert(mo4.Bs == null);
            TestHelper.Assert(mo4.Ss == null);
            TestHelper.Assert(mo4.Iid == null);
            TestHelper.Assert(mo4.Sid == null);
            TestHelper.Assert(mo4.Fs == null);
            TestHelper.Assert(mo4.Vs == null);

            TestHelper.Assert(mo4.Shs == null);
            TestHelper.Assert(mo4.Es == null);
            TestHelper.Assert(mo4.Fss == null);
            TestHelper.Assert(mo4.Vss == null);
            TestHelper.Assert(mo4.Oos == null);

            TestHelper.Assert(mo4.Ied == null);
            TestHelper.Assert(mo4.Ifsd == null);
            TestHelper.Assert(mo4.Ivsd == null);
            TestHelper.Assert(mo4.Iood == null);

            TestHelper.Assert(mo4.Bos == null);

            TestHelper.Assert(mo4.Ser == null);

            TestHelper.Assert(mo4.Us == null);
            TestHelper.Assert(mo4.Ui == null);
            TestHelper.Assert(mo4.Ul == null);
            TestHelper.Assert(mo4.Vi == null);
            TestHelper.Assert(mo4.Vl == null);
            TestHelper.Assert(mo4.Vui == null);
            TestHelper.Assert(mo4.Vul == null);

            TestHelper.Assert(mo4.Uss == null);
            TestHelper.Assert(mo4.Vuls == null);
            TestHelper.Assert(mo4.Vil == null);

            bool supportsCsharpSerializable = initial.SupportsCsharpSerializable();
            if (!supportsCsharpSerializable)
            {
                mo1.Ser = null;
            }

            var mo5 = (MultiTagged?)initial.PingPong(mo1);
            TestHelper.Assert(mo5 != null);
            TestHelper.Assert(mo5.A == mo1.A);
            TestHelper.Assert(mo5.B == mo1.B);
            TestHelper.Assert(mo5.C == mo1.C);
            TestHelper.Assert(mo5.D == mo1.D);
            TestHelper.Assert(mo5.E == mo1.E);
            TestHelper.Assert(mo5.F == mo1.F);
            TestHelper.Assert(mo5.G == mo1.G);
            TestHelper.Assert(mo5.H!.Equals(mo1.H));
            TestHelper.Assert(mo5.I == mo1.I);
            TestHelper.Assert(Enumerable.SequenceEqual(mo5.Bs, mo1.Bs));
            TestHelper.Assert(Enumerable.SequenceEqual(mo5.Ss, mo1.Ss));
            TestHelper.Assert(mo5.Iid != null && mo5.Iid[4] == 3);
            TestHelper.Assert(mo5.Sid != null && mo5.Sid["test"] == 10);
            TestHelper.Assert(mo5.Fs.Equals(mo1.Fs));
            TestHelper.Assert(mo5.Vs.Equals(mo1.Vs));
            TestHelper.Assert(Enumerable.SequenceEqual(mo5.Shs, mo1.Shs));
            TestHelper.Assert(mo5.Es != null && mo5.Es[0] == MyEnum.MyEnumMember && mo1.Es[1] == MyEnum.MyEnumMember);
            TestHelper.Assert(mo5.Fss != null && mo5.Fss[0].Equals(new FixedStruct(78)));
            TestHelper.Assert(mo5.Vss != null && mo5.Vss[0].Equals(new VarStruct("hello")));
            TestHelper.Assert(mo5.Oos != null && mo5.Oos[0]!.A == 15);

            TestHelper.Assert(mo5.Ied != null && mo5.Ied[4] == MyEnum.MyEnumMember);
            TestHelper.Assert(mo5.Ifsd != null && mo5.Ifsd[4].Equals(new FixedStruct(78)));
            TestHelper.Assert(mo5.Ivsd != null && mo5.Ivsd[5].Equals(new VarStruct("hello")));
            TestHelper.Assert(mo5.Iood != null && mo5.Iood[5]!.A == 15);

            TestHelper.Assert(Enumerable.SequenceEqual(mo5.Bos, new bool[] { false, true, false }));
            if (supportsCsharpSerializable)
            {
                TestHelper.Assert(mo5.Ser!.Equals(new SerializableClass(56)));
            }

            TestHelper.Assert(mo5.Us == mo1.Us);
            TestHelper.Assert(mo5.Ui == mo1.Ui);
            TestHelper.Assert(mo5.Ul == mo1.Ul);
            TestHelper.Assert(mo5.Vi == mo1.Vi);
            TestHelper.Assert(mo5.Vl == mo1.Vl);
            TestHelper.Assert(mo5.Vui == mo1.Vui);
            TestHelper.Assert(mo5.Vul == mo1.Vul);

            TestHelper.Assert(mo5.Uss!.SequenceEqual(mo1.Uss));
            TestHelper.Assert(mo5.Vuls!.SequenceEqual(mo1.Vuls));
            TestHelper.Assert(mo5.Vil!.SequenceEqual(mo1.Vil));

            // Clear the first half of the tagged members
            var mo6 = new MultiTagged();
            mo6.B = mo5.B;
            mo6.D = mo5.D;
            mo6.F = mo5.F;
            mo6.H = mo5.H;
            mo6.Bs = mo5.Bs;
            mo6.Iid = mo5.Iid;
            mo6.Fs = mo5.Fs;
            mo6.Shs = mo5.Shs;
            mo6.Fss = mo5.Fss;
            mo6.Oos = mo5.Oos;
            mo6.Ifsd = mo5.Ifsd;
            mo6.Iood = mo5.Iood;
            mo6.Bos = mo5.Bos;

            var mo7 = (MultiTagged?)initial.PingPong(mo6);
            TestHelper.Assert(mo7 != null);
            TestHelper.Assert(mo7.A == null);
            TestHelper.Assert(mo7.B.Equals(mo1.B));
            TestHelper.Assert(mo7.C == null);
            TestHelper.Assert(mo7.D.Equals(mo1.D));
            TestHelper.Assert(mo7.E == null);
            TestHelper.Assert(mo7.F.Equals(mo1.F));
            TestHelper.Assert(mo7.G == null);
            TestHelper.Assert(mo7.H != null && mo7.H.Equals(mo1.H));
            TestHelper.Assert(mo7.I == null);
            TestHelper.Assert(Enumerable.SequenceEqual(mo7.Bs, mo1.Bs));
            TestHelper.Assert(mo7.Ss == null);
            TestHelper.Assert(mo7.Iid != null && mo7.Iid[4] == 3);
            TestHelper.Assert(mo7.Sid == null);
            TestHelper.Assert(mo7.Fs.Equals(mo1.Fs));
            TestHelper.Assert(mo7.Vs == null);

            TestHelper.Assert(Enumerable.SequenceEqual(mo7.Shs, mo1.Shs));
            TestHelper.Assert(mo7.Es == null);
            TestHelper.Assert(mo7.Fss != null && mo7.Fss[0].Equals(new FixedStruct(78)));
            TestHelper.Assert(mo7.Vss == null);
            TestHelper.Assert(mo7.Oos != null && mo7.Oos[0]!.A == 15);

            TestHelper.Assert(mo7.Ied == null);
            TestHelper.Assert(mo7.Ifsd != null && mo7.Ifsd[4].Equals(new FixedStruct(78)));
            TestHelper.Assert(mo7.Ivsd == null);
            TestHelper.Assert(mo7.Iood != null && mo7.Iood[5]!.A == 15);

            TestHelper.Assert(Enumerable.SequenceEqual(mo7.Bos, new bool[] { false, true, false }));
            TestHelper.Assert(mo7.Ser == null);

            // Clear the second half of the tagged members
            var mo8 = new MultiTagged();
            mo8.A = mo5.A;
            mo8.C = mo5.C;
            mo8.E = mo5.E;
            mo8.G = mo5.G;
            mo8.I = mo5.I;
            mo8.Ss = mo5.Ss;
            mo8.Sid = mo5.Sid;
            mo8.Vs = mo5.Vs;

            mo8.Es = mo5.Es;
            mo8.Vss = mo5.Vss;

            mo8.Ied = mo5.Ied;
            mo8.Ivsd = mo5.Ivsd;
            if (supportsCsharpSerializable)
            {
                mo8.Ser = new SerializableClass(56);
            }

            var mo9 = (MultiTagged?)initial.PingPong(mo8);
            TestHelper.Assert(mo9 != null);
            TestHelper.Assert(mo9.A.Equals(mo1.A));
            TestHelper.Assert(!mo9.B.HasValue);
            TestHelper.Assert(mo9.C.Equals(mo1.C));
            TestHelper.Assert(!mo9.D.HasValue);
            TestHelper.Assert(mo9.E.Equals(mo1.E));
            TestHelper.Assert(!mo9.F.HasValue);
            TestHelper.Assert(mo9.G.Equals(mo1.G));
            TestHelper.Assert(mo9.H == null);
            TestHelper.Assert(mo9.I.Equals(mo1.I));
            TestHelper.Assert(mo9.Bs == null);
            TestHelper.Assert(Enumerable.SequenceEqual(mo9.Ss, mo1.Ss));
            TestHelper.Assert(mo9.Iid == null);
            TestHelper.Assert(mo9.Sid != null && mo9.Sid["test"] == 10);
            TestHelper.Assert(mo9.Fs == null);
            TestHelper.Assert(mo9.Vs.Equals(mo1.Vs));

            TestHelper.Assert(mo9.Shs == null);
            TestHelper.Assert(mo9.Es != null && mo9.Es[0] == MyEnum.MyEnumMember && mo9.Es[1] == MyEnum.MyEnumMember);
            TestHelper.Assert(mo9.Fss == null);
            TestHelper.Assert(mo9.Vss != null && mo9.Vss[0].Equals(new VarStruct("hello")));
            TestHelper.Assert(mo9.Oos == null);

            TestHelper.Assert(mo9.Ied != null && mo9.Ied[4] == MyEnum.MyEnumMember);
            TestHelper.Assert(mo9.Ifsd == null);
            TestHelper.Assert(mo9.Ivsd != null && mo9.Ivsd[5].Equals(new VarStruct("hello")));
            TestHelper.Assert(mo9.Iood == null);

            TestHelper.Assert(mo9.Bos == null);
            if (supportsCsharpSerializable)
            {
                TestHelper.Assert(mo9.Ser!.Equals(new SerializableClass(56)));
            }

            {
                var owc1 = new TaggedWithCustom();
                owc1.L = new List<SmallStruct>
                {
                    new SmallStruct(5),
                    new SmallStruct(6),
                    new SmallStruct(7)
                };
                owc1.S = new ClassVarStruct(5);
                var owc2 = (TaggedWithCustom?)initial.PingPong(owc1);
                TestHelper.Assert(owc2 != null);
                TestHelper.Assert(owc2.L != null);
                TestHelper.Assert(Enumerable.SequenceEqual(owc1.L, owc2.L));
                TestHelper.Assert(owc2.S != null && owc2.S.Value.A == 5);
            }

            /* TODO: rewrite test without factories

            //
            // Send a request using blobjects. Upon receival, we don't read
            // any of the tagged members. This ensures the tagged members
            // are skipped even if the receiver knows nothing about them.
            //
            factory.setEnabled(true);
            OutputStream os = new OutputStream(communicator);
            os.StartEncapsulation();
            os.WriteNullableClass(oo1);
            os.EndEncapsulation();
            byte[] inEncaps = os.Finished();
            byte[] outEncaps;
            test(initial.Invoke("pingPong", idempotent: false, inEncaps, out outEncaps));
            InputStream
            responseFrame.InputStream.StartEncapsulation();
            ReadNullableClassCallbackI cb = new ReadNullableClassCallbackI();
            responseFrame.InputStream.ReadNullableClass(cb.invoke);
            responseFrame.InputStream.EndEncapsulation();
            test(cb.obj != null && cb.obj is TestClassReader);

            os = new OutputStream(communicator);
            os.StartEncapsulation();
            os.WriteNullableClass(mo1);
            os.EndEncapsulation();
            inEncaps = os.Finished();
            test(initial.Invoke("pingPong", idempotent: false, inEncaps, out outEncaps));

            responseFrame.InputStream.StartEncapsulation();
            responseFrame.InputStream.ReadNullableClass(cb.invoke);
            responseFrame.InputStream.EndEncapsulation();
            test(cb.obj != null && cb.obj is TestClassReader);
            factory.setEnabled(false);
            */

            var recursive1 = new Recursive[1];
            recursive1[0] = new Recursive();
            var recursive2 = new Recursive[1];
            recursive2[0] = new Recursive();
            recursive1[0].Value = recursive2;
            var outer = new Recursive();
            outer.Value = recursive1;
            initial.PingPong(outer);

            initial.OpVoid();

            var requestFrame = OutgoingRequestFrame.WithParamList(initial,
                                                                  "opVoid",
                                                                  idempotent: false,
                                                                  compress: false,
                                                                  format: null,
                                                                  context: null,
                                                                  (15, "test"),
                (OutputStream ostr, (int n, string s) value) =>
                {
                    ostr.WriteTaggedInt(1, value.n);
                    ostr.WriteTaggedString(1, value.s); // duplicate tag ignored by the server
                });

            TestHelper.Assert(initial.Invoke(requestFrame).ResultType == ResultType.Success);

            output.WriteLine("ok");

            output.Write("testing marshaling of large containers with fixed size elements... ");
            output.Flush();
            var mc = new MultiTagged();

            mc.Bs = new byte[1000];
            mc.Shs = new short[300];

            mc.Fss = new FixedStruct[300];
            for (int i = 0; i < 300; ++i)
            {
                mc.Fss[i] = new FixedStruct();
            }

            mc.Ifsd = new Dictionary<int, FixedStruct>();
            for (int i = 0; i < 300; ++i)
            {
                mc.Ifsd.Add(i, new FixedStruct());
            }

            mc = (MultiTagged?)initial.PingPong(mc);
            TestHelper.Assert(mc != null);
            TestHelper.Assert(mc.Bs!.Length == 1000);
            TestHelper.Assert(mc.Shs!.Length == 300);
            TestHelper.Assert(mc.Fss!.Length == 300);
            TestHelper.Assert(mc.Ifsd!.Count == 300);

            /*
            factory.setEnabled(true);
            os = new OutputStream(communicator);
            os.StartEncapsulation();
            os.WriteNullableClass(mc);
            os.EndEncapsulation();
            inEncaps = os.Finished();
            test(initial.Invoke("pingPong", idempotent: false, inEncaps, out outEncaps));

            responseFrame.InputStream.StartEncapsulation();
            responseFrame.InputStream.ReadNullableClass(cb.invoke);
            responseFrame.InputStream.EndEncapsulation();
            test(cb.obj != null && cb.obj is TestClassReader);
            factory.setEnabled(false);
            */

            output.WriteLine("ok");

            output.Write("testing tag marshaling... ");
            output.Flush();
            {
                var b = new B();
                var b2 = (B?)initial.PingPong(b);
                TestHelper.Assert(b2 != null);
                TestHelper.Assert(!b2.Ma.HasValue);
                TestHelper.Assert(!b2.Mb.HasValue);
                TestHelper.Assert(!b2.Mc.HasValue);

                b.Ma = 10;
                b.Mb = 11;
                b.Mc = 12;
                b.Md = 13;

                b2 = (B?)initial.PingPong(b);
                TestHelper.Assert(b2 != null);
                TestHelper.Assert(b2.Ma == 10);
                TestHelper.Assert(b2.Mb == 11);
                TestHelper.Assert(b2.Mc == 12);
                TestHelper.Assert(b2.Md == 13);

                /*
                factory.setEnabled(true);
                os = new OutputStream(communicator);
                os.StartEncapsulation();
                os.WriteNullableClass(b);
                os.EndEncapsulation();
                inEncaps = os.Finished();
                test(initial.Invoke("pingPong", idempotent: false, inEncaps, out outEncaps));

                responseFrame.InputStream.StartEncapsulation();
                responseFrame.InputStream.ReadNullableClass(cb.invoke);
                responseFrame.InputStream.EndEncapsulation();
                test(cb.obj != null);
                factory.setEnabled(false);
                */

            }
            output.WriteLine("ok");

            output.Write("testing tagged with default values... ");
            output.Flush();
            {
                var wd = (WD?)initial.PingPong(new WD());
                TestHelper.Assert(wd != null);
                TestHelper.Assert(wd.A == 5);
                TestHelper.Assert(wd.S! == "test");
                wd.A = null;
                wd.S = null;
                wd = (WD?)initial.PingPong(wd);
                TestHelper.Assert(wd != null);
                // When a tagged member is set to null (equivalent to not set) explicitly, it remains null / not set,
                // even when it has a default value. This is consistent with the behavior for non-tagged optional
                // data members with default values.
                TestHelper.Assert(wd.A == null);
                TestHelper.Assert(wd.S == null);
            }
            output.WriteLine("ok");

            output.Write("testing tagged parameters... ");
            output.Flush();
            {
                byte? p1 = null;
                (byte? p2, byte? p3) = initial.OpByte(p1);
                TestHelper.Assert(p2 == null && p3 == null);
                (p2, p3) = initial.OpByte(null);
                TestHelper.Assert(p2 == null && p3 == null);

                p1 = 56;
                (p2, p3) = initial.OpByte(p1);
                TestHelper.Assert(p2 == 56 && p3 == 56);
                (byte? ReturnValue, byte? p3) r = initial.OpByteAsync(p1).Result;
                TestHelper.Assert(r.ReturnValue == 56 && r.p3 == 56);
                (p2, p3) = initial.OpByte(p1);
                TestHelper.Assert(p2 == 56 && p3 == 56);
                r = initial.OpByteAsync(p1).Result;
                TestHelper.Assert(r.ReturnValue == 56 && r.p3 == 56);

                (p2, p3) = initial.OpByte(null);
                TestHelper.Assert(p2 == null && p3 == null); // Ensure out parameter is cleared.

                requestFrame = OutgoingRequestFrame.WithParamList(initial,
                                                                  "opByte",
                                                                  idempotent: false,
                                                                  compress: false,
                                                                  format: null,
                                                                  context: null,
                                                                  p1,
                    (OutputStream ostr, byte? p1) => ostr.WriteTaggedByte(2, p1));

                IncomingResponseFrame responseFrame = initial.Invoke(requestFrame);
                (p2, p3) = responseFrame.ReadReturnValue(communicator, istr =>
                    {
                        byte? b1 = istr.ReadTaggedByte(1);
                        byte? b2 = istr.ReadTaggedByte(3);
                        return (b1, b2);
                    });
                TestHelper.Assert(p1 == 56);
                TestHelper.Assert(p2 == 56);
            }

            {
                bool? p1 = null;
                (bool? p2, bool? p3) = initial.OpBool(p1);
                TestHelper.Assert(p2 == null && p3 == null);
                (p2, p3) = initial.OpBool(null);
                TestHelper.Assert(p2 == null && p3 == null);

                p1 = true;
                (p2, p3) = initial.OpBool(p1);
                TestHelper.Assert(p2 == true && p3 == true);
                (bool? ReturnValue, bool? p3) r = initial.OpBoolAsync(p1).Result;
                TestHelper.Assert(r.ReturnValue == true && r.p3 == true);
                (p2, p3) = initial.OpBool(true);
                TestHelper.Assert(p2 == true && p3 == true);
                r = initial.OpBoolAsync(true).Result;
                TestHelper.Assert(r.ReturnValue == true && r.p3 == true);

                (p2, p3) = initial.OpBool(null);
                TestHelper.Assert(p2 == null && p3 == null); // Ensure out parameter is cleared.

                requestFrame = OutgoingRequestFrame.WithParamList(initial,
                                                                  "opBool",
                                                                  idempotent: false,
                                                                  compress: false,
                                                                  format: null,
                                                                  context: null,
                                                                  p1,
                    (OutputStream ostr, bool? p1) => ostr.WriteTaggedBool(2, p1));

                IncomingResponseFrame responseFrame = initial.Invoke(requestFrame);
                (p2, p3) = responseFrame.ReadReturnValue(communicator, istr =>
                {
                    bool? b1 = istr.ReadTaggedBool(1);
                    bool? b2 = istr.ReadTaggedBool(3);
                    return (b1, b2);
                });
                TestHelper.Assert(p2 == true);
                TestHelper.Assert(p3 == true);
            }

            {
                short? p1 = null;
                (short? p2, short? p3) = initial.OpShort(p1);
                TestHelper.Assert(p2 == null && p3 == null);
                (p2, p3) = initial.OpShort(null);
                TestHelper.Assert(p2 == null && p3 == null);

                p1 = 56;
                (p2, p3) = initial.OpShort(p1);
                TestHelper.Assert(p2 == 56 && p3 == 56);
                (short? ReturnValue, short? p3) r = initial.OpShortAsync(p1).Result;
                TestHelper.Assert(r.ReturnValue == 56 && r.p3 == 56);
                (p2, p3) = initial.OpShort(p1);
                TestHelper.Assert(p2 == 56 && p3 == 56);
                r = initial.OpShortAsync(p1).Result;
                TestHelper.Assert(r.ReturnValue == 56 && r.p3 == 56);

                (p2, p3) = initial.OpShort(null);
                TestHelper.Assert(p2 == null && p3 == null); // Ensure out parameter is cleared.

                requestFrame = OutgoingRequestFrame.WithParamList(initial,
                                                                  "opShort",
                                                                  idempotent: false,
                                                                  compress: false,
                                                                  format: null,
                                                                  context: null,
                                                                  p1,
                    (OutputStream ostr, short? p1) => ostr.WriteTaggedShort(2, p1));

                IncomingResponseFrame responseFrame = initial.Invoke(requestFrame);
                (p2, p3) = responseFrame.ReadReturnValue(communicator, istr =>
                    {
                        short? s1 = istr.ReadTaggedShort(1);
                        short? s2 = istr.ReadTaggedShort(3);
                        return (s1, s2);
                    });
                TestHelper.Assert(p2 == 56);
                TestHelper.Assert(p3 == 56);
            }

            {
                int? p1 = null;
                (int? p2, int? p3) = initial.OpInt(p1);
                TestHelper.Assert(p2 == null && p3 == null);
                (p2, p3) = initial.OpInt(null);
                TestHelper.Assert(p2 == null && p3 == null);

                p1 = 56;
                (p2, p3) = initial.OpInt(p1);
                TestHelper.Assert(p2 == 56 && p3 == 56);
                (int? ReturnValue, int? p3) r = initial.OpIntAsync(p1).Result;
                TestHelper.Assert(r.ReturnValue == 56 && r.p3 == 56);
                (p2, p3) = initial.OpInt(p1);
                TestHelper.Assert(p2 == 56 && p3 == 56);
                r = initial.OpIntAsync(p1).Result;
                TestHelper.Assert(r.ReturnValue == 56 && r.p3 == 56);

                (p2, p3) = initial.OpInt(null);
                TestHelper.Assert(p2 == null && p3 == null); // Ensure out parameter is cleared.

                requestFrame = OutgoingRequestFrame.WithParamList(initial,
                                                                  "opInt",
                                                                  idempotent: false,
                                                                  compress: false,
                                                                  format: null,
                                                                  context: null,
                                                                  p1,
                    (OutputStream ostr, int? p1) => ostr.WriteTaggedInt(2, p1));

                IncomingResponseFrame responseFrame = initial.Invoke(requestFrame);
                (p1, p2) = responseFrame.ReadReturnValue(communicator, istr =>
                {
                    int? i1 = istr.ReadTaggedInt(1);
                    int? i2 = istr.ReadTaggedInt(3);
                    return (i1, i2);
                });
                TestHelper.Assert(p1 == 56);
                TestHelper.Assert(p2 == 56);
            }

            {
                long? p1 = null;
                (long? p2, long? p3) = initial.OpLong(p1);
                TestHelper.Assert(p2 == null && p3 == null);
                (p2, p3) = initial.OpLong(null);
                TestHelper.Assert(p2 == null && p3 == null);

                p1 = 56;
                (p2, p3) = initial.OpLong(p1);
                TestHelper.Assert(p2 == 56 && p3 == 56);
                (long? ReturnValue, long? p3) r = initial.OpLongAsync(p1).Result;
                TestHelper.Assert(r.ReturnValue == 56 && r.p3 == 56);
                (p2, p3) = initial.OpLong(p1);
                TestHelper.Assert(p2 == 56 && p3 == 56);
                r = initial.OpLongAsync(p1).Result;
                TestHelper.Assert(r.ReturnValue == 56 && r.p3 == 56);

                (p2, p3) = initial.OpLong(null);
                TestHelper.Assert(p2 == null && p3 == null); // Ensure out parameter is cleared.

                requestFrame = OutgoingRequestFrame.WithParamList(initial,
                                                                  "opLong",
                                                                  idempotent: false,
                                                                  compress: false,
                                                                  format: null,
                                                                  context: null,
                                                                  p1,
                    (OutputStream ostr, long? p1) => ostr.WriteTaggedLong(1, p1));

                IncomingResponseFrame responseFrame = initial.Invoke(requestFrame);
                (p2, p3) = responseFrame.ReadReturnValue(communicator, istr =>
                {
                    long? l1 = istr.ReadTaggedLong(2);
                    long? l2 = istr.ReadTaggedLong(3);
                    return (l1, l2);
                });
                TestHelper.Assert(p2 == 56);
                TestHelper.Assert(p3 == 56);
            }

            {
                float? p1 = null;
                (float? p2, float? p3) = initial.OpFloat(p1);
                TestHelper.Assert(p2 == null && p3 == null);
                (p2, p3) = initial.OpFloat(null);
                TestHelper.Assert(p2 == null && p3 == null);

                p1 = 1.0f;
                (p2, p3) = initial.OpFloat(p1);
                TestHelper.Assert(p2 == 1.0f && p3 == 1.0f);
                (float? ReturnValue, float? p3) r = initial.OpFloatAsync(p1).Result;
                TestHelper.Assert(r.ReturnValue == 1.0f && r.p3 == 1.0f);
                (p2, p3) = initial.OpFloat(p1);
                TestHelper.Assert(p2 == 1.0f && p3 == 1.0f);
                r = initial.OpFloatAsync(p1).Result;
                TestHelper.Assert(r.ReturnValue == 1.0f && r.p3 == 1.0f);

                (p2, p3) = initial.OpFloat(null);
                TestHelper.Assert(p2 == null && p3 == null); // Ensure out parameter is cleared.

                requestFrame = OutgoingRequestFrame.WithParamList(initial,
                                                                  "opFloat",
                                                                  idempotent: false,
                                                                  compress: false,
                                                                  format: null,
                                                                  context: null,
                                                                  p1,
                    (OutputStream ostr, float? p1) => ostr.WriteTaggedFloat(2, p1));

                IncomingResponseFrame responseFrame = initial.Invoke(requestFrame);
                (p2, p3) = responseFrame.ReadReturnValue(communicator, istr =>
                    {
                        float? f1 = istr.ReadTaggedFloat(1);
                        float? f2 = istr.ReadTaggedFloat(3);
                        return (f1, f2);
                    });
                TestHelper.Assert(p2 == 1.0f);
                TestHelper.Assert(p3 == 1.0f);
            }

            {
                double? p1 = null;
                (double? p2, double? p3) = initial.OpDouble(p1);
                TestHelper.Assert(p2 == null && p3 == null);
                (p2, p3) = initial.OpDouble(null);
                TestHelper.Assert(p2 == null && p3 == null);

                p1 = 1.0;
                (p2, p3) = initial.OpDouble(p1);
                TestHelper.Assert(p2 == 1.0 && p3 == 1.0);
                (double? ReturnValue, double? p3) r = initial.OpDoubleAsync(p1).Result;
                TestHelper.Assert(r.ReturnValue == 1.0 && r.p3 == 1.0);
                (p2, p3) = initial.OpDouble(p1);
                TestHelper.Assert(p2 == 1.0 && p3 == 1.0);
                r = initial.OpDoubleAsync(p1).Result;
                TestHelper.Assert(r.ReturnValue == 1.0 && r.p3 == 1.0);

                (p2, p3) = initial.OpDouble(null);
                TestHelper.Assert(p2 == null && p3 == null); // Ensure out parameter is cleared.

                requestFrame = OutgoingRequestFrame.WithParamList(initial,
                                                                  "opDouble",
                                                                  idempotent: false,
                                                                  compress: false,
                                                                  format: null,
                                                                  context: null,
                                                                  p1,
                    (OutputStream ostr, double? p1) => ostr.WriteTaggedDouble(2, p1));

                IncomingResponseFrame responseFrame = initial.Invoke(requestFrame);
                (p2, p3) = responseFrame.ReadReturnValue(communicator, istr =>
                    {
                        double? d1 = istr.ReadTaggedDouble(1);
                        double? d2 = istr.ReadTaggedDouble(3);
                        return (d1, d2);
                    });
                TestHelper.Assert(p2 == 1.0);
                TestHelper.Assert(p3 == 1.0);
            }

            {
                string? p1 = null;
                (string? p2, string? p3) = initial.OpString(p1);
                TestHelper.Assert(p2 == null && p3 == null);
                (p2, p3) = initial.OpString(null);
                TestHelper.Assert(p2 == null && p3 == null);
                (p2, p3) = initial.OpString(null); // Implicitly converts to string>(null)
                TestHelper.Assert(p2 == null && p3 == null);

                p1 = "test";
                (p2, p3) = initial.OpString(p1);
                TestHelper.Assert(p2 == "test" && p3 == "test");
                (string? ReturnValue, string? p3) r = initial.OpStringAsync(p1).Result;
                TestHelper.Assert(r.ReturnValue == "test" && r.p3 == "test");
                (p2, p3) = initial.OpString(p1);
                TestHelper.Assert(p2 == "test" && p3 == "test");
                r = initial.OpStringAsync(p1).Result;
                TestHelper.Assert(r.ReturnValue == "test" && r.p3 == "test");

                (p2, p3) = initial.OpString(null);
                TestHelper.Assert(p2 == null && p3 == null); // Ensure out parameter is cleared.

                requestFrame = OutgoingRequestFrame.WithParamList(initial,
                                                                  "opString",
                                                                  idempotent: false,
                                                                  compress: false,
                                                                  format: null,
                                                                  context: null,
                                                                  p1,
                    (OutputStream ostr, string? p1) => ostr.WriteTaggedString(2, p1));

                IncomingResponseFrame responseFrame = initial.Invoke(requestFrame);
                (p2, p3) = responseFrame.ReadReturnValue(communicator, istr =>
                {
                    string? s1 = istr.ReadTaggedString(1);
                    string? s2 = istr.ReadTaggedString(3);
                    return (s1, s2);
                });
                TestHelper.Assert(p2 == "test");
                TestHelper.Assert(p3 == "test");
            }

            {
                MyEnum? p1 = null;
                (MyEnum? p2, MyEnum? p3) = initial.OpMyEnum(p1);
                TestHelper.Assert(p2 == null && p3 == null);
                (p2, p3) = initial.OpMyEnum(null);
                TestHelper.Assert(p2 == null && p3 == null);

                p1 = MyEnum.MyEnumMember;
                (p2, p3) = initial.OpMyEnum(p1);
                TestHelper.Assert(p2 == MyEnum.MyEnumMember && p3 == MyEnum.MyEnumMember);
                (MyEnum? ReturnValue, MyEnum? p3) r = initial.OpMyEnumAsync(p1).Result;
                TestHelper.Assert(r.ReturnValue == MyEnum.MyEnumMember && r.p3 == MyEnum.MyEnumMember);
                (p2, p3) = initial.OpMyEnum(p1);
                TestHelper.Assert(p2 == MyEnum.MyEnumMember && p3 == MyEnum.MyEnumMember);
                r = initial.OpMyEnumAsync(p1).Result;
                TestHelper.Assert(r.ReturnValue == MyEnum.MyEnumMember && r.p3 == MyEnum.MyEnumMember);

                (p2, p3) = initial.OpMyEnum(null);
                TestHelper.Assert(p2 == null && p3 == null); // Ensure out parameter is cleared.

                requestFrame = OutgoingRequestFrame.WithParamList(initial,
                                                                  "opMyEnum",
                                                                  idempotent: false,
                                                                  compress: false,
                                                                  format: null,
                                                                  context: null,
                                                                  p1,
                    (OutputStream ostr, MyEnum? p1) => ostr.WriteTaggedSize(2, (int?) p1));

                IncomingResponseFrame responseFrame = initial.Invoke(requestFrame);
                (p2, p3) = responseFrame.ReadReturnValue(communicator, istr =>
                    (istr.ReadTaggedSize(1)?.AsMyEnum(), istr.ReadTaggedSize(3)?.AsMyEnum()));
                TestHelper.Assert(p2 == MyEnum.MyEnumMember);
                TestHelper.Assert(p3 == MyEnum.MyEnumMember);
            }

            {
                SmallStruct? p1 = null;
                (SmallStruct? p2, SmallStruct? p3) = initial.OpSmallStruct(p1);
                TestHelper.Assert(p2 == null && p3 == null);
                (p2, p3) = initial.OpSmallStruct(null);
                TestHelper.Assert(p2 == null && p3 == null);

                p1 = new SmallStruct(56);
                (p2, p3) = initial.OpSmallStruct(p1);
                TestHelper.Assert(p2!.Value.M == 56 && p3!.Value.M == 56);
                (SmallStruct? ReturnValue, SmallStruct? p3) r = initial.OpSmallStructAsync(p1).Result;
                TestHelper.Assert(p2!.Value.M == 56 && p3!.Value.M == 56);
                (p2, p3) = initial.OpSmallStruct(p1);
                TestHelper.Assert(p2!.Value.M == 56 && p3!.Value.M == 56);
                r = initial.OpSmallStructAsync(p1).Result;
                TestHelper.Assert(r.ReturnValue!.Value.M == 56 && r.p3!.Value.M == 56);

                (p2, p3) = initial.OpSmallStruct(null);
                TestHelper.Assert(p2 == null && p3 == null); // Ensure out parameter is cleared.

                requestFrame = OutgoingRequestFrame.WithParamList(initial,
                                                                  "opSmallStruct",
                                                                  idempotent: false,
                                                                  compress: false,
                                                                  format: null,
                                                                  context: null,
                                                                  p1,
                    (OutputStream ostr, SmallStruct? p1) => ostr.WriteTaggedStruct(2, p1, 1));

                IncomingResponseFrame responseFrame = initial.Invoke(requestFrame);
                (p2, p3) = responseFrame.ReadReturnValue(communicator, istr =>
                    (istr.ReadTaggedStruct(1, fixedSize: true, istr => new SmallStruct(istr)),
                        istr.ReadTaggedStruct(3, fixedSize: true, istr => new SmallStruct(istr))));

                TestHelper.Assert(p2!.Value.M == 56);
                TestHelper.Assert(p3!.Value.M == 56);
            }

            {
                FixedStruct? p1 = null;
                (FixedStruct? p2, FixedStruct? p3) = initial.OpFixedStruct(p1);
                TestHelper.Assert(p2 == null && p3 == null);
                (p2, p3) = initial.OpFixedStruct(null);
                TestHelper.Assert(p2 == null && p3 == null);

                p1 = new FixedStruct(56);
                (p2, p3) = initial.OpFixedStruct(p1);
                TestHelper.Assert(p2!.Value.M == 56 && p3!.Value.M == 56);
                (FixedStruct? ReturnValue, FixedStruct? p3) r = initial.OpFixedStructAsync(p1).Result;
                TestHelper.Assert(r.ReturnValue!.Value.M == 56 && r.p3!.Value.M == 56);
                (p2, p3) = initial.OpFixedStruct(p1);
                TestHelper.Assert(p2!.Value.M == 56 && p3!.Value.M == 56);
                r = initial.OpFixedStructAsync(p1).Result;
                TestHelper.Assert(r.ReturnValue!.Value.M == 56 && r.p3!.Value.M == 56);

                (p2, p3) = initial.OpFixedStruct(null);
                TestHelper.Assert(p2 == null && p3 == null); // Ensure out parameter is cleared.

                requestFrame = OutgoingRequestFrame.WithParamList(initial,
                                                                  "opFixedStruct",
                                                                  idempotent: false,
                                                                  compress: false,
                                                                  format: null,
                                                                  context: null,
                                                                  p1,
                    (OutputStream ostr, FixedStruct? p1) => ostr.WriteTaggedStruct(2, p1, 4));

                IncomingResponseFrame responseFrame = initial.Invoke(requestFrame);
                (p2, p3) = responseFrame.ReadReturnValue(communicator, istr =>
                    (istr.ReadTaggedStruct(1, fixedSize: true, istr => new FixedStruct(istr)),
                        istr.ReadTaggedStruct(3, fixedSize: true, istr => new FixedStruct(istr))));
                TestHelper.Assert(p2!.Value.M == 56);
                TestHelper.Assert(p3!.Value.M == 56);
            }

            {
                VarStruct? p1 = null;
                (VarStruct? p2, VarStruct? p3) = initial.OpVarStruct(p1);
                TestHelper.Assert(p2 == null && p3 == null);
                (p2, p3) = initial.OpVarStruct(null);
                TestHelper.Assert(p2 == null && p3 == null);

                p1 = new VarStruct("test");
                (p2, p3) = initial.OpVarStruct(p1);
                TestHelper.Assert(p2!.Value.M.Equals("test") && p3!.Value.M.Equals("test"));

                // Test null struct
                (p2, p3) = initial.OpVarStruct(null);
                TestHelper.Assert(p2 == null && p3 == null);

                (VarStruct? ReturnValue, VarStruct? p3) r = initial.OpVarStructAsync(p1).Result;
                TestHelper.Assert(r.ReturnValue!.Value.M.Equals("test") && r.p3!.Value.M.Equals("test"));
                (p2, p3) = initial.OpVarStruct(p1);
                TestHelper.Assert(p2!.Value.M.Equals("test") && p3!.Value.M.Equals("test"));
                r = initial.OpVarStructAsync(p1).Result;
                TestHelper.Assert(r.ReturnValue!.Value.M.Equals("test") && r.p3!.Value.M.Equals("test"));

                (p2, p3) = initial.OpVarStruct(null);
                TestHelper.Assert(p2 == null && p3 == null); // Ensure out parameter is cleared.

                requestFrame = OutgoingRequestFrame.WithParamList(initial,
                                                                  "opVarStruct",
                                                                  idempotent: false,
                                                                  compress: false,
                                                                  format: null,
                                                                  context: null,
                                                                  p1,
                    (OutputStream ostr, VarStruct? p1) =>
                    {
                        TestHelper.Assert(p1 != null);
                        ostr.WriteTaggedStruct(2, p1);
                    });

                IncomingResponseFrame responseFrame = initial.Invoke(requestFrame);
                (p2, p3) = responseFrame.ReadReturnValue(communicator, istr =>
                    (istr.ReadTaggedStruct(1, fixedSize: false, istr => new VarStruct(istr)),
                        istr.ReadTaggedStruct(3, fixedSize: false, istr => new VarStruct(istr))));
                TestHelper.Assert(p2!.Value.M.Equals("test"));
                TestHelper.Assert(p3!.Value.M.Equals("test"));

                // TODO: why are we testing this here?
                /* F f = new F();
                f.af = new A();
                f.af.requiredA = 56;
                f.ae = f.af;

                ostr = new OutputStream(communicator);
                ostr.StartEncapsulation();
                ostr.WriteTagged(1, TaggedFormat.Class);
                ostr.WriteNullableClass(f);
                ostr.WriteTagged(2, TaggedFormat.Class);
                ostr.WriteNullableClass(f.ae);
                ostr.EndEncapsulation();
                var inEncaps = ostr.ToArray();

                var istr = new InputStream(communicator, inEncaps);
                istr.StartEncapsulation();
                test(istr.ReadTagged(2, TaggedFormat.Class));
                var a = istr.ReadNullableClass<A>();
                istr.EndEncapsulation();
                test(a != null && a.requiredA == 56);*/
            }

            {
<<<<<<< HEAD
                OneTagged? p1 = null;
                (OneTagged? p2, OneTagged? p3) = initial.OpOneTagged(p1);
                TestHelper.Assert(p2 == null && p3 == null);
                (p2, p3) = initial.OpOneTagged(null);
                TestHelper.Assert(p2 == null && p3 == null);

                p1 = new OneTagged(58);
                (p2, p3) = initial.OpOneTagged(p1);
                TestHelper.Assert(p2!.A == 58 && p3!.A == 58);
                (p2, p3) = initial.OpOneTaggedAsync(p1).Result;
                TestHelper.Assert(p2!.A == 58 && p3!.A == 58);
                (p2, p3) = initial.OpOneTagged(p1);
                TestHelper.Assert(p2!.A == 58 && p3!.A == 58);
                (p2, p3) = initial.OpOneTaggedAsync(p1).Result;
                TestHelper.Assert(p2!.A == 58 && p3!.A == 58);

                (p2, p3) = initial.OpOneTagged(null);
                TestHelper.Assert(p2 == null && p3 == null); // Ensure out parameter is cleared.

                requestFrame = OutgoingRequestFrame.WithParamList(initial,
                                                                  "opOneTagged",
                                                                  idempotent: false,
                                                                  compress: false,
                                                                  format: null,
                                                                  context: null,
                                                                  p1,
                    (OutputStream ostr, OneTagged? p1) => ostr.WriteTaggedClass(2, p1));

                IncomingResponseFrame responseFrame = initial.Invoke(requestFrame);
                (p2, p3) = responseFrame.ReadReturnValue(communicator, istr =>
                    (istr.ReadTaggedClass<OneTagged>(1),
                    istr.ReadTaggedClass<OneTagged>(3)));
                TestHelper.Assert(p2!.A == 58 && p3!.A == 58);
            }

            {
=======
>>>>>>> 9772c4be
                byte[]? p1 = null;
                (byte[]? p2, byte[]? p3) = initial.OpByteSeq(p1);
                TestHelper.Assert(p2 == null && p3 == null);
                (p2, p3) = initial.OpByteSeq(null);
                TestHelper.Assert(p2 == null && p3 == null);

                p1 = Enumerable.Range(0, 100).Select(x => (byte)56).ToArray();
                (p2, p3) = initial.OpByteSeq(p1);
                TestHelper.Assert(Enumerable.SequenceEqual(p2, p1) && Enumerable.SequenceEqual(p3, p1));
                (p2, p3) = initial.OpByteSeqAsync(p1).Result;
                TestHelper.Assert(Enumerable.SequenceEqual(p2, p1) && Enumerable.SequenceEqual(p3, p1));
                (p2, p3) = initial.OpByteSeq(p1);
                TestHelper.Assert(Enumerable.SequenceEqual(p2, p1) && Enumerable.SequenceEqual(p3, p1));
                (p2, p3) = initial.OpByteSeqAsync(p1).Result;
                TestHelper.Assert(Enumerable.SequenceEqual(p2, p1) && Enumerable.SequenceEqual(p3, p1));

                (p2, p3) = initial.OpByteSeq(null);
                TestHelper.Assert(p2 == null && p3 == null); // Ensure out parameter is cleared.

                requestFrame = OutgoingRequestFrame.WithParamList(initial,
                                                                  "opByteSeq",
                                                                  idempotent: false,
                                                                  compress: false,
                                                                  format: null,
                                                                  context: null,
                                                                  p1,
                    (OutputStream ostr, byte[]? p1) => ostr.WriteTaggedArray(2, p1));

                IncomingResponseFrame responseFrame = initial.Invoke(requestFrame);
                (p2, p3) = responseFrame.ReadReturnValue(communicator, istr =>
                    (istr.ReadTaggedArray<byte>(1), istr.ReadTaggedArray<byte>(3)));

                TestHelper.Assert(Enumerable.SequenceEqual(p1, p2));
                TestHelper.Assert(Enumerable.SequenceEqual(p1, p3));
            }

            {
                bool[]? p1 = null;
                (bool[]? p2, bool[]? p3) = initial.OpBoolSeq(p1);
                TestHelper.Assert(p2 == null && p3 == null);
                (p2, p3) = initial.OpBoolSeq(null);
                TestHelper.Assert(p2 == null && p3 == null);

                p1 = Enumerable.Range(0, 100).Select(_ => true).ToArray();
                (p2, p3) = initial.OpBoolSeq(p1);
                TestHelper.Assert(Enumerable.SequenceEqual(p2, p1) && Enumerable.SequenceEqual(p3, p1));
                (p2, p3) = initial.OpBoolSeqAsync(p1).Result;
                TestHelper.Assert(Enumerable.SequenceEqual(p2, p1) && Enumerable.SequenceEqual(p3, p1));
                (p2, p3) = initial.OpBoolSeq(p1);
                TestHelper.Assert(Enumerable.SequenceEqual(p2, p1) && Enumerable.SequenceEqual(p3, p1));
                (p2, p3) = initial.OpBoolSeqAsync(p1).Result;
                TestHelper.Assert(Enumerable.SequenceEqual(p2, p1) && Enumerable.SequenceEqual(p3, p1));

                (p2, p3) = initial.OpBoolSeq(null);
                TestHelper.Assert(p2 == null && p3 == null); // Ensure out parameter is cleared.

                requestFrame = OutgoingRequestFrame.WithParamList(initial,
                                                                  "opBoolSeq",
                                                                  idempotent: false,
                                                                  compress: false,
                                                                  format: null,
                                                                  context: null,
                                                                  p1,
                    (OutputStream ostr, bool[]? p1) => ostr.WriteTaggedArray(2, p1));

                IncomingResponseFrame responseFrame = initial.Invoke(requestFrame);
                (p2, p3) = responseFrame.ReadReturnValue(communicator, istr =>
                    (istr.ReadTaggedArray<bool>(1), istr.ReadTaggedArray<bool>(3)));
                TestHelper.Assert(Enumerable.SequenceEqual(p1, p2));
                TestHelper.Assert(Enumerable.SequenceEqual(p1, p3));
            }

            {
                short[]? p1 = null;
                (short[]? p2, short[]? p3) = initial.OpShortSeq(p1);
                TestHelper.Assert(p2 == null && p3 == null);
                (p2, p3) = initial.OpShortSeq(null);
                TestHelper.Assert(p2 == null && p3 == null);

                p1 = Enumerable.Range(0, 100).Select(_ => (short)56).ToArray();
                (p2, p3) = initial.OpShortSeq(p1);
                TestHelper.Assert(Enumerable.SequenceEqual(p2, p1) && Enumerable.SequenceEqual(p3, p1));
                (p2, p3) = initial.OpShortSeqAsync(p1).Result;

                TestHelper.Assert(Enumerable.SequenceEqual(p2, p1) && Enumerable.SequenceEqual(p3, p1));
                (p2, p3) = initial.OpShortSeq(p1);
                TestHelper.Assert(Enumerable.SequenceEqual(p2, p1) && Enumerable.SequenceEqual(p3, p1));
                (p2, p3) = initial.OpShortSeqAsync(p1).Result;
                TestHelper.Assert(Enumerable.SequenceEqual(p2, p1) && Enumerable.SequenceEqual(p3, p1));

                (p2, p3) = initial.OpShortSeq(null);
                TestHelper.Assert(p2 == null && p3 == null); // Ensure out parameter is cleared.

                requestFrame = OutgoingRequestFrame.WithParamList(initial,
                                                                  "opShortSeq",
                                                                  idempotent: false,
                                                                  compress: false,
                                                                  format: null,
                                                                  context: null,
                                                                  p1,
                    (OutputStream ostr, short[]? p1) => ostr.WriteTaggedArray(2, p1));

                IncomingResponseFrame responseFrame = initial.Invoke(requestFrame);
                (p2, p3) = responseFrame.ReadReturnValue(communicator, istr =>
                    (istr.ReadTaggedArray<short>(1), istr.ReadTaggedArray<short>(3)));
                TestHelper.Assert(Enumerable.SequenceEqual(p1, p2));
                TestHelper.Assert(Enumerable.SequenceEqual(p1, p3));
            }

            {
                int[]? p1 = null;
                (int[]? p2, int[]? p3) = initial.OpIntSeq(p1);
                TestHelper.Assert(p2 == null && p3 == null);
                (p2, p3) = initial.OpIntSeq(null);
                TestHelper.Assert(p2 == null && p3 == null);

                p1 = Enumerable.Range(0, 100).Select(_ => 56).ToArray();
                (p2, p3) = initial.OpIntSeq(p1);
                TestHelper.Assert(Enumerable.SequenceEqual(p2, p1) && Enumerable.SequenceEqual(p3, p1));
                (p2, p3) = initial.OpIntSeqAsync(p1).Result;
                TestHelper.Assert(Enumerable.SequenceEqual(p2, p1) && Enumerable.SequenceEqual(p3, p1));
                (p2, p3) = initial.OpIntSeq(p1);
                TestHelper.Assert(Enumerable.SequenceEqual(p2, p1) && Enumerable.SequenceEqual(p3, p1));
                (p2, p3) = initial.OpIntSeqAsync(p1).Result;
                TestHelper.Assert(Enumerable.SequenceEqual(p2, p1) && Enumerable.SequenceEqual(p3, p1));

                (p2, p3) = initial.OpIntSeq(null);
                TestHelper.Assert(p2 == null && p3 == null); // Ensure out parameter is cleared.

                requestFrame = OutgoingRequestFrame.WithParamList(initial,
                                                                  "opIntSeq",
                                                                  idempotent: false,
                                                                  compress: false,
                                                                  format: null,
                                                                  context: null,
                                                                  p1,
                    (OutputStream ostr, int[]? p1) => ostr.WriteTaggedArray(2, p1));

                IncomingResponseFrame responseFrame = initial.Invoke(requestFrame);
                (p2, p3) = responseFrame.ReadReturnValue(communicator, istr =>
                    (istr.ReadTaggedArray<int>(1), istr.ReadTaggedArray<int>(3)));
                TestHelper.Assert(Enumerable.SequenceEqual(p1, p2));
                TestHelper.Assert(Enumerable.SequenceEqual(p1, p3));
            }

            {
                long[]? p1 = null;
                (long[]? p2, long[]? p3) = initial.OpLongSeq(p1);
                TestHelper.Assert(p2 == null && p3 == null);
                (p2, p3) = initial.OpLongSeq(null);
                TestHelper.Assert(p2 == null && p3 == null);

                p1 = Enumerable.Range(0, 100).Select(_ => 56L).ToArray();
                (p2, p3) = initial.OpLongSeq(p1);
                TestHelper.Assert(Enumerable.SequenceEqual(p2, p1) && Enumerable.SequenceEqual(p3, p1));
                (p2, p3) = initial.OpLongSeqAsync(p1).Result;
                TestHelper.Assert(Enumerable.SequenceEqual(p2, p1) && Enumerable.SequenceEqual(p3, p1));
                (p2, p3) = initial.OpLongSeq(p1);
                TestHelper.Assert(Enumerable.SequenceEqual(p2, p1) && Enumerable.SequenceEqual(p3, p1));
                (p2, p3) = initial.OpLongSeqAsync(p1).Result;
                TestHelper.Assert(Enumerable.SequenceEqual(p2, p1) && Enumerable.SequenceEqual(p3, p1));

                (p2, p3) = initial.OpLongSeq(null);
                TestHelper.Assert(p2 == null && p3 == null); // Ensure out parameter is cleared.

                requestFrame = OutgoingRequestFrame.WithParamList(initial,
                                                                  "opLongSeq",
                                                                  idempotent: false,
                                                                  compress: false,
                                                                  format: null,
                                                                  context: null,
                                                                  p1,
                    (OutputStream ostr, long[]? p1) => ostr.WriteTaggedArray(2, p1));

                IncomingResponseFrame responseFrame = initial.Invoke(requestFrame);
                (p2, p3) = responseFrame.ReadReturnValue(communicator, istr =>
                    (istr.ReadTaggedArray<long>(1), istr.ReadTaggedArray<long>(3)));
                TestHelper.Assert(Enumerable.SequenceEqual(p1, p2));
                TestHelper.Assert(Enumerable.SequenceEqual(p1, p3));
            }

            {
                float[]? p1 = null;
                (float[]? p2, float[]? p3) = initial.OpFloatSeq(p1);
                TestHelper.Assert(p2 == null && p3 == null);
                (p2, p3) = initial.OpFloatSeq(null);
                TestHelper.Assert(p2 == null && p3 == null);

                p1 = Enumerable.Range(0, 100).Select(_ => 1.0f).ToArray();
                (p2, p3) = initial.OpFloatSeq(p1);
                TestHelper.Assert(Enumerable.SequenceEqual(p2, p1) && Enumerable.SequenceEqual(p3, p1));
                (p2, p3) = initial.OpFloatSeqAsync(p1).Result;
                TestHelper.Assert(Enumerable.SequenceEqual(p2, p1) && Enumerable.SequenceEqual(p3, p1));
                (p2, p3) = initial.OpFloatSeq(p1);
                TestHelper.Assert(Enumerable.SequenceEqual(p2, p1) && Enumerable.SequenceEqual(p3, p1));
                (p2, p3) = initial.OpFloatSeqAsync(p1).Result;
                TestHelper.Assert(Enumerable.SequenceEqual(p2, p1) && Enumerable.SequenceEqual(p3, p1));

                (p2, p3) = initial.OpFloatSeq(null);
                TestHelper.Assert(p2 == null && p3 == null); // Ensure out parameter is cleared.

                requestFrame = OutgoingRequestFrame.WithParamList(initial,
                                                                  "opFloatSeq",
                                                                  idempotent: false,
                                                                  compress: false,
                                                                  format: null,
                                                                  context: null,
                                                                  p1,
                    (OutputStream ostr, float[]? p1) => ostr.WriteTaggedArray(2, p1));

                IncomingResponseFrame responseFrame = initial.Invoke(requestFrame);
                (p2, p3) = responseFrame.ReadReturnValue(communicator, istr =>
                    (istr.ReadTaggedArray<float>(1), istr.ReadTaggedArray<float>(3)));
                TestHelper.Assert(Enumerable.SequenceEqual(p1, p2));
                TestHelper.Assert(Enumerable.SequenceEqual(p1, p3));
            }

            {
                double[]? p1 = null;
                (double[]? p2, double[]? p3) = initial.OpDoubleSeq(p1);
                TestHelper.Assert(p2 == null && p3 == null);
                (p2, p3) = initial.OpDoubleSeq(null);
                TestHelper.Assert(p2 == null && p3 == null);

                p1 = Enumerable.Range(0, 100).Select(_ => 1.0).ToArray();
                (p2, p3) = initial.OpDoubleSeq(p1);
                TestHelper.Assert(Enumerable.SequenceEqual(p2, p1) && Enumerable.SequenceEqual(p3, p1));
                (p2, p3) = initial.OpDoubleSeqAsync(p1).Result;
                TestHelper.Assert(Enumerable.SequenceEqual(p2, p1) && Enumerable.SequenceEqual(p3, p1));
                (p2, p3) = initial.OpDoubleSeq(p1);
                TestHelper.Assert(Enumerable.SequenceEqual(p2, p1) && Enumerable.SequenceEqual(p3, p1));
                (p2, p3) = initial.OpDoubleSeqAsync(p1).Result;
                TestHelper.Assert(Enumerable.SequenceEqual(p2, p1) && Enumerable.SequenceEqual(p3, p1));

                (p2, p3) = initial.OpDoubleSeq(null);
                TestHelper.Assert(p2 == null && p3 == null); // Ensure out parameter is cleared.

                requestFrame = OutgoingRequestFrame.WithParamList(initial,
                                                                  "opDoubleSeq",
                                                                  idempotent: false,
                                                                  compress: false,
                                                                  format: null,
                                                                  context: null,
                                                                  p1,
                    (OutputStream ostr, double[]? p1) => ostr.WriteTaggedArray(2, p1));

                IncomingResponseFrame responseFrame = initial.Invoke(requestFrame);
                (p2, p3) = responseFrame.ReadReturnValue(communicator, istr =>
                    (istr.ReadTaggedArray<double>(1), istr.ReadTaggedArray<double>(3)));

                TestHelper.Assert(Enumerable.SequenceEqual(p1, p2));
                TestHelper.Assert(Enumerable.SequenceEqual(p1, p3));
            }

            {
                string[]? p1 = null;
                (string[]? p2, string[]? p3) = initial.OpStringSeq(p1);
                TestHelper.Assert(p2 == null && p3 == null);
                (p2, p3) = initial.OpStringSeq(null);
                TestHelper.Assert(p2 == null && p3 == null);

                p1 = Enumerable.Range(0, 10).Select(_ => "test1").ToArray();
                (p2, p3) = initial.OpStringSeq(p1);
                TestHelper.Assert(Enumerable.SequenceEqual(p2, p1) && Enumerable.SequenceEqual(p3, p1));
                (p2, p3) = initial.OpStringSeqAsync(p1).Result;
                TestHelper.Assert(Enumerable.SequenceEqual(p2, p1) && Enumerable.SequenceEqual(p3, p1));
                (p2, p3) = initial.OpStringSeq(p1);
                TestHelper.Assert(Enumerable.SequenceEqual(p2, p1) && Enumerable.SequenceEqual(p3, p1));
                (p2, p3) = initial.OpStringSeqAsync(p1).Result;
                TestHelper.Assert(Enumerable.SequenceEqual(p2, p1) && Enumerable.SequenceEqual(p3, p1));

                (p2, p3) = initial.OpStringSeq(null);
                TestHelper.Assert(p2 == null && p3 == null); // Ensure out parameter is cleared.

                requestFrame = OutgoingRequestFrame.WithParamList(initial,
                                                                  "opStringSeq",
                                                                  idempotent: false,
                                                                  compress: false,
                                                                  format: null,
                                                                  context: null,
                                                                  p1,
                    (OutputStream ostr, string[]? p1) =>
                        ostr.WriteTaggedSequence(2, p1, (ost, s) => ostr.WriteString(s)));

                IncomingResponseFrame responseFrame = initial.Invoke(requestFrame);
                (p2, p3) = responseFrame.ReadReturnValue(communicator, istr =>
                    (istr.ReadTaggedArray(1, 1, fixedSize: false, istr => istr.ReadString()),
                       istr.ReadTaggedArray(3, 1, fixedSize: false, istr => istr.ReadString())));
                TestHelper.Assert(Enumerable.SequenceEqual(p1, p2));
                TestHelper.Assert(Enumerable.SequenceEqual(p1, p3));
            }

            {
                SmallStruct[]? p1 = null;
                (SmallStruct[]? p2, SmallStruct[]? p3) = initial.OpSmallStructSeq(p1);
                TestHelper.Assert(p2 == null && p3 == null);
                (p2, p3) = initial.OpSmallStructSeq(null);
                TestHelper.Assert(p2 == null && p3 == null);

                p1 = Enumerable.Range(0, 10).Select(_ => new SmallStruct()).ToArray();
                (p2, p3) = initial.OpSmallStructSeq(p1);
                TestHelper.Assert(Enumerable.SequenceEqual(p2, p1) && Enumerable.SequenceEqual(p3, p1));
                (p2, p3) = initial.OpSmallStructSeqAsync(p1).Result;
                TestHelper.Assert(Enumerable.SequenceEqual(p2, p1) && Enumerable.SequenceEqual(p3, p1));
                (p2, p3) = initial.OpSmallStructSeq(p1);
                TestHelper.Assert(Enumerable.SequenceEqual(p2, p1) && Enumerable.SequenceEqual(p3, p1));
                (p2, p3) = initial.OpSmallStructSeqAsync(p1).Result;
                TestHelper.Assert(Enumerable.SequenceEqual(p2, p1) && Enumerable.SequenceEqual(p3, p1));

                (p2, p3) = initial.OpSmallStructSeq(null);
                TestHelper.Assert(p2 == null && p3 == null); // Ensure out parameter is cleared.

                requestFrame = OutgoingRequestFrame.WithParamList(initial,
                                                                  "opSmallStructSeq",
                                                                  idempotent: false,
                                                                  compress: false,
                                                                  format: null,
                                                                  context: null,
                                                                  p1,
                    (OutputStream ostr, SmallStruct[]? p1) => ostr.WriteTaggedSequence(2, p1, 1,
                        (ostr, st) => ostr.WriteStruct(st)));

                IncomingResponseFrame responseFrame = initial.Invoke(requestFrame);
                (p2, p3) = responseFrame.ReadReturnValue(communicator, istr =>
                    (istr.ReadTaggedArray(1, 1, fixedSize: true, istr => new SmallStruct(istr)),
                        istr.ReadTaggedArray(3, 1, fixedSize: true, istr => new SmallStruct(istr))));

                TestHelper.Assert(Enumerable.SequenceEqual(p1, p2));
                TestHelper.Assert(Enumerable.SequenceEqual(p1, p3));
            }

            {
                List<SmallStruct>? p1 = null;
                (List<SmallStruct>? p2, List<SmallStruct>? p3) = initial.OpSmallStructList(p1);
                TestHelper.Assert(p2 == null && p3 == null);
                (p2, p3) = initial.OpSmallStructList(null);
                TestHelper.Assert(p2 == null && p3 == null);

                p1 = new List<SmallStruct>();
                for (int i = 0; i < 10; ++i)
                {
                    p1.Add(new SmallStruct());
                }
                (p2, p3) = initial.OpSmallStructList(p1);
                TestHelper.Assert(Enumerable.SequenceEqual(p2, p1));
                (p2, p3) = initial.OpSmallStructListAsync(p1).Result;
                TestHelper.Assert(Enumerable.SequenceEqual(p2, p1));
                (p2, p3) = initial.OpSmallStructList(p1);
                TestHelper.Assert(Enumerable.SequenceEqual(p2, p1));
                (p2, p3) = initial.OpSmallStructListAsync(p1).Result;
                TestHelper.Assert(Enumerable.SequenceEqual(p2, p1));

                (p2, p3) = initial.OpSmallStructList(null);
                TestHelper.Assert(p2 == null && p3 == null); // Ensure out parameter is cleared.

                requestFrame = OutgoingRequestFrame.WithParamList(initial,
                                                                  "opSmallStructList",
                                                                  idempotent: false,
                                                                  compress: false,
                                                                  format: null,
                                                                  context: null,
                                                                  p1,
                    (OutputStream ostr, List<SmallStruct>? p1) => ostr.WriteTaggedSequence(2, p1, 1,
                        (ostr, st) => ostr.WriteStruct(st)));

                IncomingResponseFrame responseFrame = initial.Invoke(requestFrame);
                (p2, p3) = responseFrame.ReadReturnValue(communicator, istr =>
                    {
                        List<SmallStruct>? list1 =
                            istr.ReadTaggedSequence(1, 1, fixedSize: true, istr => new SmallStruct(istr)) is
                                ICollection<SmallStruct> collection1 ? new List<SmallStruct>(collection1) : null;

                        List<SmallStruct>? list2 =
                            istr.ReadTaggedSequence(3, 1, fixedSize: true, istr => new SmallStruct(istr)) is
                                ICollection<SmallStruct> collection2 ? new List<SmallStruct>(collection2) : null;

                        return (list1, list2);
                    });
                TestHelper.Assert(Enumerable.SequenceEqual(p1, p2));
                TestHelper.Assert(Enumerable.SequenceEqual(p1, p3));

            }

            {
                FixedStruct[]? p1 = null;
                (FixedStruct[]? p2, FixedStruct[]? p3) = initial.OpFixedStructSeq(p1);
                TestHelper.Assert(p2 == null && p3 == null);
                (p2, p3) = initial.OpFixedStructSeq(null);
                TestHelper.Assert(p2 == null && p3 == null);

                p1 = Enumerable.Range(0, 10).Select(_ => new FixedStruct()).ToArray();
                (p2, p3) = initial.OpFixedStructSeq(p1);
                TestHelper.Assert(Enumerable.SequenceEqual(p2, p1) && Enumerable.SequenceEqual(p3, p1));
                (p2, p3) = initial.OpFixedStructSeqAsync(p1).Result;
                TestHelper.Assert(Enumerable.SequenceEqual(p2, p1) && Enumerable.SequenceEqual(p3, p1));
                (p2, p3) = initial.OpFixedStructSeq(p1);
                TestHelper.Assert(Enumerable.SequenceEqual(p2, p1) && Enumerable.SequenceEqual(p3, p1));
                (p2, p3) = initial.OpFixedStructSeqAsync(p1).Result;
                TestHelper.Assert(Enumerable.SequenceEqual(p2, p1) && Enumerable.SequenceEqual(p3, p1));

                (p2, p3) = initial.OpFixedStructSeq(null);
                TestHelper.Assert(p2 == null && p3 == null); // Ensure out parameter is cleared.

                requestFrame = OutgoingRequestFrame.WithParamList(initial,
                                                                  "opFixedStructSeq",
                                                                  idempotent: false,
                                                                  compress: false,
                                                                  format: null,
                                                                  context: null,
                                                                  p1,
                    (OutputStream ostr, FixedStruct[]? p1) => ostr.WriteTaggedSequence(2, p1, 4,
                        (ostr, st) => ostr.WriteStruct(st)));

                IncomingResponseFrame responseFrame = initial.Invoke(requestFrame);
                (p2, p3) = responseFrame.ReadReturnValue(communicator, istr =>
                    (istr.ReadTaggedArray(1, 4, fixedSize: true, istr => new FixedStruct(istr)),
                        istr.ReadTaggedArray(3, 4, fixedSize: true, istr => new FixedStruct(istr))));

                TestHelper.Assert(Enumerable.SequenceEqual(p1, p2));
                TestHelper.Assert(Enumerable.SequenceEqual(p1, p3));
            }

            {
                LinkedList<FixedStruct>? p1 = null;
                (LinkedList<FixedStruct>? p2, LinkedList<FixedStruct>? p3) = initial.OpFixedStructList(p1);
                TestHelper.Assert(p2 == null && p3 == null);
                (p2, p3) = initial.OpFixedStructList(null);
                TestHelper.Assert(p2 == null && p3 == null);

                p1 = new LinkedList<FixedStruct>();
                for (int i = 0; i < 10; ++i)
                {
                    p1.AddLast(new FixedStruct());
                }
                (p2, p3) = initial.OpFixedStructList(p1);
                TestHelper.Assert(Enumerable.SequenceEqual(p2, p1) && Enumerable.SequenceEqual(p3, p1));
                (p2, p3) = initial.OpFixedStructListAsync(p1).Result;
                TestHelper.Assert(Enumerable.SequenceEqual(p2, p1) && Enumerable.SequenceEqual(p3, p1));
                (p2, p3) = initial.OpFixedStructList(p1);
                TestHelper.Assert(Enumerable.SequenceEqual(p2, p1) && Enumerable.SequenceEqual(p3, p1));
                (p2, p3) = initial.OpFixedStructListAsync(p1).Result;
                TestHelper.Assert(Enumerable.SequenceEqual(p2, p1) && Enumerable.SequenceEqual(p3, p1));

                (p2, p3) = initial.OpFixedStructList(null);
                TestHelper.Assert(p2 == null && p3 == null); // Ensure out parameter is cleared.

                requestFrame = OutgoingRequestFrame.WithParamList(initial,
                                                                  "opFixedStructList",
                                                                  idempotent: false,
                                                                  compress: false,
                                                                  format: null,
                                                                  context: null,
                                                                  p1,
                    (OutputStream ostr, LinkedList<FixedStruct>? p1) => ostr.WriteTaggedSequence(2, p1, 4,
                        (ostr, st) => ostr.WriteStruct(st)));

                IncomingResponseFrame responseFrame = initial.Invoke(requestFrame);
                (p2, p3) = responseFrame.ReadReturnValue(communicator, istr =>
                    {
                        LinkedList<FixedStruct>? list1 =
                            istr.ReadTaggedSequence(1, 4, fixedSize: true, istr => new FixedStruct(istr)) is
                                ICollection<FixedStruct> collection1 ? new LinkedList<FixedStruct>(collection1) : null;

                        LinkedList<FixedStruct>? list2 =
                            istr.ReadTaggedSequence(3, 4, fixedSize: true, istr => new FixedStruct(istr)) is
                                ICollection<FixedStruct> collection2 ? new LinkedList<FixedStruct>(collection2) : null;

                        return (list1, list2);
                    });
                TestHelper.Assert(Enumerable.SequenceEqual(p1, p2));
                TestHelper.Assert(Enumerable.SequenceEqual(p1, p3));
            }

            {
                VarStruct[]? p1 = null;
                (VarStruct[]? p2, VarStruct[]? p3) = initial.OpVarStructSeq(p1);
                TestHelper.Assert(p2 == null && p3 == null);
                (p2, p3) = initial.OpVarStructSeq(null);
                TestHelper.Assert(p2 == null && p3 == null);

                p1 = Enumerable.Range(0, 10).Select(_ => new VarStruct("")).ToArray();
                (p2, p3) = initial.OpVarStructSeq(p1);
                TestHelper.Assert(Enumerable.SequenceEqual(p2, p1) && Enumerable.SequenceEqual(p3, p1));
                (p2, p3) = initial.OpVarStructSeqAsync(p1).Result;
                TestHelper.Assert(Enumerable.SequenceEqual(p2, p1) && Enumerable.SequenceEqual(p3, p1));
                (p2, p3) = initial.OpVarStructSeq(p1);
                TestHelper.Assert(Enumerable.SequenceEqual(p2, p1) && Enumerable.SequenceEqual(p3, p1));
                (p2, p3) = initial.OpVarStructSeqAsync(p1).Result;
                TestHelper.Assert(Enumerable.SequenceEqual(p2, p1) && Enumerable.SequenceEqual(p3, p1));

                (p2, p3) = initial.OpVarStructSeq(null);
                TestHelper.Assert(p2 == null && p3 == null); // Ensure out parameter is cleared.

                requestFrame = OutgoingRequestFrame.WithParamList(initial,
                                                                  "opVarStructSeq",
                                                                  idempotent: false,
                                                                  compress: false,
                                                                  format: null,
                                                                  context: null,
                                                                  p1,
                    (OutputStream ostr, VarStruct[]? p1) =>
                        ostr.WriteTaggedSequence(2, p1, (ostr, vs) => ostr.WriteStruct(vs)));

                IncomingResponseFrame responseFrame = initial.Invoke(requestFrame);
                (p2, p3) = responseFrame.ReadReturnValue(communicator, istr =>
                      (istr.ReadTaggedArray(1, 1, fixedSize: false, istr => new VarStruct(istr)),
                        istr.ReadTaggedArray(3, 1, fixedSize: false, istr => new VarStruct(istr))));
                TestHelper.Assert(Enumerable.SequenceEqual(p1, p2));
                TestHelper.Assert(Enumerable.SequenceEqual(p1, p3));
            }

            if (supportsCsharpSerializable)
            {
                SerializableClass? p1 = null;
                (SerializableClass? p2, SerializableClass? p3) = initial.OpSerializable(p1);
                TestHelper.Assert(p2 == null && p3 == null);
                (p2, p3) = initial.OpSerializable(null);
                TestHelper.Assert(p2 == null && p3 == null);

                p1 = new SerializableClass(58);
                (p2, p3) = initial.OpSerializable(p1);
                TestHelper.Assert(p2!.Equals(p1) && p3!.Equals(p1));
                (p2, p3) = initial.OpSerializableAsync(p1).Result;
                TestHelper.Assert(p2!.Equals(p1) && p3!.Equals(p1));
                (p2, p3) = initial.OpSerializable(p1);
                TestHelper.Assert(p2!.Equals(p1) && p3!.Equals(p1));
                (p2, p3) = initial.OpSerializableAsync(p1).Result;
                TestHelper.Assert(p2!.Equals(p1) && p3!.Equals(p1));

                (p2, p3) = initial.OpSerializable(null);
                TestHelper.Assert(p2 == null && p3 == null); // Ensure out parameter is cleared.

                requestFrame = OutgoingRequestFrame.WithParamList(initial,
                                                                  "opSerializable",
                                                                  idempotent: false,
                                                                  compress: false,
                                                                  format: null,
                                                                  context: null,
                                                                  p1,
                    (OutputStream ostr, SerializableClass? p1) => ostr.WriteTaggedSerializable(2, p1));

                IncomingResponseFrame responseFrame = initial.Invoke(requestFrame);
                (p2, p3) = responseFrame.ReadReturnValue(communicator, istr =>
                    (istr.ReadTaggedSerializable(1) as SerializableClass,
                        istr.ReadTaggedSerializable(3) as SerializableClass));
                TestHelper.Assert(p2!.Equals(p1));
                TestHelper.Assert(p3!.Equals(p1));
            }

            {
                Dictionary<int, int>? p1 = null;
                (Dictionary<int, int>? p2, Dictionary<int, int>? p3) = initial.OpIntIntDict(p1);
                TestHelper.Assert(p2 == null && p3 == null);
                (p2, p3) = initial.OpIntIntDict(null);
                TestHelper.Assert(p2 == null && p3 == null);

                p1 = new Dictionary<int, int>
                {
                    { 1, 2 },
                    { 2, 3 }
                };
                (p2, p3) = initial.OpIntIntDict(p1);
                TestHelper.Assert(Enumerable.SequenceEqual(p2, p1) && Enumerable.SequenceEqual(p3, p1));
                (p2, p3) = initial.OpIntIntDictAsync(p1).Result;
                TestHelper.Assert(Enumerable.SequenceEqual(p2, p1) && Enumerable.SequenceEqual(p3, p1));
                (p2, p3) = initial.OpIntIntDict(p1);
                TestHelper.Assert(Enumerable.SequenceEqual(p2, p1) && Enumerable.SequenceEqual(p3, p1));
                (p2, p3) = initial.OpIntIntDictAsync(p1).Result;
                TestHelper.Assert(Enumerable.SequenceEqual(p2, p1) && Enumerable.SequenceEqual(p3, p1));

                (p2, p3) = initial.OpIntIntDict(null);
                TestHelper.Assert(p2 == null && p3 == null); // Ensure out parameter is cleared.

                requestFrame = OutgoingRequestFrame.WithParamList(initial,
                                                                  "opIntIntDict",
                                                                  idempotent: false,
                                                                  compress: false,
                                                                  format: null,
                                                                  context: null,
                                                                  p1,
                    (OutputStream ostr, Dictionary<int, int>? p1) => ostr.WriteTaggedDictionary(2, p1, 8,
                        (ostr, k) => ostr.WriteInt(k), (ostr, v) => ostr.WriteInt(v)));

                IncomingResponseFrame responseFrame = initial.Invoke(requestFrame);
                (p2, p3) = responseFrame.ReadReturnValue(communicator, istr =>
                    (istr.ReadTaggedDictionary(1, 4, 4, fixedSize: true,
                        istr => istr.ReadInt(), istr => istr.ReadInt()),
                     istr.ReadTaggedDictionary(3, 4, 4, fixedSize: true,
                         istr => istr.ReadInt(), istr => istr.ReadInt())));

                TestHelper.Assert(Enumerable.SequenceEqual(p1, p2));
                TestHelper.Assert(Enumerable.SequenceEqual(p1, p3));
            }

            {
                Dictionary<string, int>? p1 = null;
                (Dictionary<string, int>? p2, Dictionary<string, int>? p3) = initial.OpStringIntDict(p1);
                TestHelper.Assert(p2 == null && p3 == null);
                (p2, p3) = initial.OpStringIntDict(null);
                TestHelper.Assert(p2 == null && p3 == null);

                p1 = new Dictionary<string, int>
                {
                    { "1", 1 },
                    { "2", 2 }
                };
                (p2, p3) = initial.OpStringIntDict(p1);
                TestHelper.Assert(Enumerable.SequenceEqual(p2, p1) && Enumerable.SequenceEqual(p3, p1));
                (p2, p3) = initial.OpStringIntDictAsync(p1).Result;
                TestHelper.Assert(Enumerable.SequenceEqual(p2, p1) && Enumerable.SequenceEqual(p3, p1));
                (p2, p3) = initial.OpStringIntDict(p1);
                TestHelper.Assert(Enumerable.SequenceEqual(p2, p1) && Enumerable.SequenceEqual(p3, p1));
                (p2, p3) = initial.OpStringIntDictAsync(p1).Result;
                TestHelper.Assert(Enumerable.SequenceEqual(p2, p1) && Enumerable.SequenceEqual(p3, p1));

                (p2, p3) = initial.OpStringIntDict(null);
                TestHelper.Assert(p2 == null && p3 == null); // Ensure out parameter is cleared.

                requestFrame = OutgoingRequestFrame.WithParamList(initial,
                                                                  "opStringIntDict",
                                                                  idempotent: false,
                                                                  compress: false,
                                                                  format: null,
                                                                  context: null,
                                                                  p1,
                    (OutputStream ostr, Dictionary<string, int>? p1) =>
                    {
                        TestHelper.Assert(p1 != null);
                        ostr.WriteTaggedDictionary(2, p1,
                            (ostr, k) => ostr.WriteString(k), (ostr, v) => ostr.WriteInt(v));
                    });

                IncomingResponseFrame responseFrame = initial.Invoke(requestFrame);
                (p2, p3) = responseFrame.ReadReturnValue(communicator, istr =>
                      (istr.ReadTaggedDictionary(1, 1, 4, fixedSize: false, istr => istr.ReadString(),
                                                                            istr => istr.ReadInt()),
                       istr.ReadTaggedDictionary(3, 1, 4, fixedSize: false, istr => istr.ReadString(),
                                                                            istr => istr.ReadInt())));
                TestHelper.Assert(Enumerable.SequenceEqual(p1, p2));
                TestHelper.Assert(Enumerable.SequenceEqual(p1, p3));
            }

            {
                Dictionary<int, OneTagged?>? p1 = null;
                (Dictionary<int, OneTagged?>? p2, Dictionary<int, OneTagged?>? p3) = initial.OpIntOneTaggedDict(p1);
                TestHelper.Assert(p2 == null && p3 == null);
                (p2, p3) = initial.OpIntOneTaggedDict(null);
                TestHelper.Assert(p2 == null && p3 == null);

                p1 = new Dictionary<int, OneTagged?>
                {
                    { 1, new OneTagged(58) },
                    { 2, new OneTagged(59) }
                };
                (p2, p3) = initial.OpIntOneTaggedDict(p1);
                TestHelper.Assert(p2![1]!.A == 58 && p3![1]!.A == 58);
                (p2, p3) = initial.OpIntOneTaggedDictAsync(p1).Result;
                TestHelper.Assert(p2![1]!.A == 58 && p3![1]!.A == 58);
                (p2, p3) = initial.OpIntOneTaggedDict(p1);
                TestHelper.Assert(p2![1]!.A == 58 && p3![1]!.A == 58);
                (p2, p3) = initial.OpIntOneTaggedDictAsync(p1).Result;
                TestHelper.Assert(p2![1]!.A == 58 && p3![1]!.A == 58);

                (p2, p3) = initial.OpIntOneTaggedDict(null);
                TestHelper.Assert(p2 == null && p3 == null); // Ensure out parameter is cleared.

                requestFrame = OutgoingRequestFrame.WithParamList(initial,
                                                                  "opIntOneTaggedDict",
                                                                  idempotent: false,
                                                                  compress: false,
                                                                  format: null,
                                                                  context: null,
                                                                  p1,
                    (OutputStream ostr, Dictionary<int, OneTagged?>? p1) =>
                        ostr.WriteTaggedDictionary(
                            2, p1, (ostr, k) => ostr.WriteInt(k),
                                (ostr, v) => ostr.WriteNullableClass(v, OneTagged.IceTypeId)));

                IncomingResponseFrame responseFrame = initial.Invoke(requestFrame);
                (p2, p3) = responseFrame.ReadReturnValue(communicator, istr =>
                    (istr.ReadTaggedDictionary(1, 1, 4, fixedSize: false, istr => istr.ReadInt(),
                        istr => istr.ReadNullableClass<OneTagged>(OneTagged.IceTypeId)),
                     istr.ReadTaggedDictionary(3, 1, 4, fixedSize: false, istr => istr.ReadInt(),
                        istr => istr.ReadNullableClass<OneTagged>(OneTagged.IceTypeId))));
                TestHelper.Assert(p2![1]!.A == 58);
                TestHelper.Assert(p3![1]!.A == 58);
            }
            output.WriteLine("ok");

            output.Write("testing exception tagged members... ");
            output.Flush();
            {
                try
                {
                    int? a = null;
                    string? b = null;
                    initial.OpTaggedException(a, b);
                }
                catch (TaggedException ex)
                {
                    TestHelper.Assert(ex.A == null); // don't use default value for 'a' data member since set explicitly
                                                     // to null by server
                    TestHelper.Assert(ex.B == null);
                }

                try
                {
                    int? a = 30;
                    string? b = "test";
                    initial.OpTaggedException(a, b);
                }
                catch (TaggedException ex)
                {
                    TestHelper.Assert(ex.A == 30);
                    TestHelper.Assert(ex.B == "test");
                }

                try
                {
                    int? a = null;
                    string? b = null;
                    initial.OpDerivedException(a, b);
                }
                catch (DerivedException ex)
                {
                    TestHelper.Assert(ex.A == null); // don't use default value for 'a' data member since set explicitly
                                                     // to null by server
                    TestHelper.Assert(ex.B == null);
                    TestHelper.Assert(ex.Ss == null);
                }

                try
                {
                    int? a = 30;
                    string? b = "test2";
                    initial.OpDerivedException(a, b);
                }
                catch (DerivedException ex)
                {
                    TestHelper.Assert(ex.A == 30);
                    TestHelper.Assert(ex.B == "test2");
                    TestHelper.Assert(ex.Ss == "test2");
                }

                try
                {
                    int? a = null;
                    string? b = null;
                    initial.OpRequiredException(a, b);
                }
                catch (RequiredException ex)
                {
                    TestHelper.Assert(ex.A == null);
                    TestHelper.Assert(ex.B == null);
                    TestHelper.Assert(ex.Ss == "test");
                }

                try
                {
                    int? a = 30;
                    string? b = "test2";
                    initial.OpRequiredException(a, b);
                }
                catch (RequiredException ex)
                {
                    TestHelper.Assert(ex.A == 30);
                    TestHelper.Assert(ex.B == "test2");
                    TestHelper.Assert(ex.Ss == "test2");
                }
            }
            output.WriteLine("ok");

            output.Write("testing tagged members with marshaled results... ");
            output.Flush();
            {
                TestHelper.Assert(initial.OpMStruct1() != null);
                TestHelper.Assert(initial.OpMDict1() != null);
                TestHelper.Assert(initial.OpMSeq1() != null);

                {
                    SmallStruct? p1, p2, p3;
                    (p3, p2) = initial.OpMStruct2(null);
                    TestHelper.Assert(p2 == null && p3 == null);

                    p1 = new SmallStruct();
                    (p3, p2) = initial.OpMStruct2(p1);
                    TestHelper.Assert(p2.Equals(p1) && p3.Equals(p1));
                }
                {
                    string[]? p1, p2, p3;
                    (p3, p2) = initial.OpMSeq2(null);
                    TestHelper.Assert(p2 == null && p3 == null);

                    p1 = new string[1] { "hello" };
                    (p3, p2) = initial.OpMSeq2(p1);
                    TestHelper.Assert(Enumerable.SequenceEqual(p2, p1) && Enumerable.SequenceEqual(p3, p1));
                }
                {
                    Dictionary<string, int>? p1, p2, p3;
                    (p3, p2) = initial.OpMDict2(null);
                    TestHelper.Assert(p2 == null && p3 == null);

                    p1 = new Dictionary<string, int>
                    {
                        ["test"] = 54
                    };
                    (p3, p2) = initial.OpMDict2(p1);
                    TestHelper.Assert(Enumerable.SequenceEqual(p2, p1) && Enumerable.SequenceEqual(p3, p1));
                }
            }
            output.WriteLine("ok");

            return initial;
        }
    }
}<|MERGE_RESOLUTION|>--- conflicted
+++ resolved
@@ -400,13 +400,8 @@
 
             initial.OpVoid();
 
-            var requestFrame = OutgoingRequestFrame.WithParamList(initial,
-                                                                  "opVoid",
-                                                                  idempotent: false,
-                                                                  compress: false,
-                                                                  format: null,
-                                                                  context: null,
-                                                                  (15, "test"),
+            var requestFrame = OutgoingRequestFrame.WithParamList(
+                initial, "opVoid", idempotent: false, compress: false, format: null, context: null, (15, "test"),
                 (OutputStream ostr, (int n, string s) value) =>
                 {
                     ostr.WriteTaggedInt(1, value.n);
@@ -543,13 +538,12 @@
                 (p2, p3) = initial.OpByte(null);
                 TestHelper.Assert(p2 == null && p3 == null); // Ensure out parameter is cleared.
 
-                requestFrame = OutgoingRequestFrame.WithParamList(initial,
-                                                                  "opByte",
-                                                                  idempotent: false,
-                                                                  compress: false,
-                                                                  format: null,
-                                                                  context: null,
-                                                                  p1,
+                requestFrame = OutgoingRequestFrame.WithParamList(
+                    initial, "opByte",
+                    idempotent: false,
+                    compress: false,
+                    format: null,
+                    context: null, p1,
                     (OutputStream ostr, byte? p1) => ostr.WriteTaggedByte(2, p1));
 
                 IncomingResponseFrame responseFrame = initial.Invoke(requestFrame);
@@ -583,13 +577,13 @@
                 (p2, p3) = initial.OpBool(null);
                 TestHelper.Assert(p2 == null && p3 == null); // Ensure out parameter is cleared.
 
-                requestFrame = OutgoingRequestFrame.WithParamList(initial,
-                                                                  "opBool",
-                                                                  idempotent: false,
-                                                                  compress: false,
-                                                                  format: null,
-                                                                  context: null,
-                                                                  p1,
+                requestFrame = OutgoingRequestFrame.WithParamList(
+                    initial,
+                    "opBool",
+                    idempotent: false,
+                    compress: false,
+                    format: null,
+                    context: null, p1,
                     (OutputStream ostr, bool? p1) => ostr.WriteTaggedBool(2, p1));
 
                 IncomingResponseFrame responseFrame = initial.Invoke(requestFrame);
@@ -623,13 +617,13 @@
                 (p2, p3) = initial.OpShort(null);
                 TestHelper.Assert(p2 == null && p3 == null); // Ensure out parameter is cleared.
 
-                requestFrame = OutgoingRequestFrame.WithParamList(initial,
-                                                                  "opShort",
-                                                                  idempotent: false,
-                                                                  compress: false,
-                                                                  format: null,
-                                                                  context: null,
-                                                                  p1,
+                requestFrame = OutgoingRequestFrame.WithParamList(
+                    initial,
+                    "opShort",
+                    idempotent: false,
+                    compress: false,
+                    format: null,
+                    context: null, p1,
                     (OutputStream ostr, short? p1) => ostr.WriteTaggedShort(2, p1));
 
                 IncomingResponseFrame responseFrame = initial.Invoke(requestFrame);
@@ -663,13 +657,14 @@
                 (p2, p3) = initial.OpInt(null);
                 TestHelper.Assert(p2 == null && p3 == null); // Ensure out parameter is cleared.
 
-                requestFrame = OutgoingRequestFrame.WithParamList(initial,
-                                                                  "opInt",
-                                                                  idempotent: false,
-                                                                  compress: false,
-                                                                  format: null,
-                                                                  context: null,
-                                                                  p1,
+                requestFrame = OutgoingRequestFrame.WithParamList(
+                    initial,
+                    "opInt",
+                    idempotent: false,
+                    compress: false,
+                    format: null,
+                    context: null,
+                    p1,
                     (OutputStream ostr, int? p1) => ostr.WriteTaggedInt(2, p1));
 
                 IncomingResponseFrame responseFrame = initial.Invoke(requestFrame);
@@ -703,13 +698,13 @@
                 (p2, p3) = initial.OpLong(null);
                 TestHelper.Assert(p2 == null && p3 == null); // Ensure out parameter is cleared.
 
-                requestFrame = OutgoingRequestFrame.WithParamList(initial,
-                                                                  "opLong",
-                                                                  idempotent: false,
-                                                                  compress: false,
-                                                                  format: null,
-                                                                  context: null,
-                                                                  p1,
+                requestFrame = OutgoingRequestFrame.WithParamList(
+                    initial, "opLong",
+                    idempotent: false,
+                    compress: false,
+                    format: null,
+                    context: null,
+                    p1,
                     (OutputStream ostr, long? p1) => ostr.WriteTaggedLong(1, p1));
 
                 IncomingResponseFrame responseFrame = initial.Invoke(requestFrame);
@@ -743,13 +738,13 @@
                 (p2, p3) = initial.OpFloat(null);
                 TestHelper.Assert(p2 == null && p3 == null); // Ensure out parameter is cleared.
 
-                requestFrame = OutgoingRequestFrame.WithParamList(initial,
-                                                                  "opFloat",
-                                                                  idempotent: false,
-                                                                  compress: false,
-                                                                  format: null,
-                                                                  context: null,
-                                                                  p1,
+                requestFrame = OutgoingRequestFrame.WithParamList(
+                    initial, "opFloat",
+                    idempotent: false,
+                    compress: false,
+                    format: null,
+                    context: null,
+                    p1,
                     (OutputStream ostr, float? p1) => ostr.WriteTaggedFloat(2, p1));
 
                 IncomingResponseFrame responseFrame = initial.Invoke(requestFrame);
@@ -783,13 +778,14 @@
                 (p2, p3) = initial.OpDouble(null);
                 TestHelper.Assert(p2 == null && p3 == null); // Ensure out parameter is cleared.
 
-                requestFrame = OutgoingRequestFrame.WithParamList(initial,
-                                                                  "opDouble",
-                                                                  idempotent: false,
-                                                                  compress: false,
-                                                                  format: null,
-                                                                  context: null,
-                                                                  p1,
+                requestFrame = OutgoingRequestFrame.WithParamList(
+                    initial,
+                    "opDouble",
+                    idempotent: false,
+                    compress: false,
+                    format: null,
+                    context: null,
+                    p1,
                     (OutputStream ostr, double? p1) => ostr.WriteTaggedDouble(2, p1));
 
                 IncomingResponseFrame responseFrame = initial.Invoke(requestFrame);
@@ -825,13 +821,14 @@
                 (p2, p3) = initial.OpString(null);
                 TestHelper.Assert(p2 == null && p3 == null); // Ensure out parameter is cleared.
 
-                requestFrame = OutgoingRequestFrame.WithParamList(initial,
-                                                                  "opString",
-                                                                  idempotent: false,
-                                                                  compress: false,
-                                                                  format: null,
-                                                                  context: null,
-                                                                  p1,
+                requestFrame = OutgoingRequestFrame.WithParamList(
+                    initial,
+                    "opString",
+                    idempotent: false,
+                    compress: false,
+                    format: null,
+                    context: null,
+                    p1,
                     (OutputStream ostr, string? p1) => ostr.WriteTaggedString(2, p1));
 
                 IncomingResponseFrame responseFrame = initial.Invoke(requestFrame);
@@ -865,13 +862,14 @@
                 (p2, p3) = initial.OpMyEnum(null);
                 TestHelper.Assert(p2 == null && p3 == null); // Ensure out parameter is cleared.
 
-                requestFrame = OutgoingRequestFrame.WithParamList(initial,
-                                                                  "opMyEnum",
-                                                                  idempotent: false,
-                                                                  compress: false,
-                                                                  format: null,
-                                                                  context: null,
-                                                                  p1,
+                requestFrame = OutgoingRequestFrame.WithParamList(
+                    initial,
+                    "opMyEnum",
+                    idempotent: false,
+                    compress: false,
+                    format: null,
+                    context: null,
+                    p1,
                     (OutputStream ostr, MyEnum? p1) => ostr.WriteTaggedSize(2, (int?) p1));
 
                 IncomingResponseFrame responseFrame = initial.Invoke(requestFrame);
@@ -901,13 +899,14 @@
                 (p2, p3) = initial.OpSmallStruct(null);
                 TestHelper.Assert(p2 == null && p3 == null); // Ensure out parameter is cleared.
 
-                requestFrame = OutgoingRequestFrame.WithParamList(initial,
-                                                                  "opSmallStruct",
-                                                                  idempotent: false,
-                                                                  compress: false,
-                                                                  format: null,
-                                                                  context: null,
-                                                                  p1,
+                requestFrame = OutgoingRequestFrame.WithParamList(
+                    initial,
+                    "opSmallStruct",
+                    idempotent: false,
+                    compress: false,
+                    format: null,
+                    context: null,
+                    p1,
                     (OutputStream ostr, SmallStruct? p1) => ostr.WriteTaggedStruct(2, p1, 1));
 
                 IncomingResponseFrame responseFrame = initial.Invoke(requestFrame);
@@ -939,13 +938,14 @@
                 (p2, p3) = initial.OpFixedStruct(null);
                 TestHelper.Assert(p2 == null && p3 == null); // Ensure out parameter is cleared.
 
-                requestFrame = OutgoingRequestFrame.WithParamList(initial,
-                                                                  "opFixedStruct",
-                                                                  idempotent: false,
-                                                                  compress: false,
-                                                                  format: null,
-                                                                  context: null,
-                                                                  p1,
+                requestFrame = OutgoingRequestFrame.WithParamList(
+                    initial,
+                    "opFixedStruct",
+                    idempotent: false,
+                    compress: false,
+                    format: null,
+                    context: null,
+                    p1,
                     (OutputStream ostr, FixedStruct? p1) => ostr.WriteTaggedStruct(2, p1, 4));
 
                 IncomingResponseFrame responseFrame = initial.Invoke(requestFrame);
@@ -981,13 +981,14 @@
                 (p2, p3) = initial.OpVarStruct(null);
                 TestHelper.Assert(p2 == null && p3 == null); // Ensure out parameter is cleared.
 
-                requestFrame = OutgoingRequestFrame.WithParamList(initial,
-                                                                  "opVarStruct",
-                                                                  idempotent: false,
-                                                                  compress: false,
-                                                                  format: null,
-                                                                  context: null,
-                                                                  p1,
+                requestFrame = OutgoingRequestFrame.WithParamList(
+                    initial,
+                    "opVarStruct",
+                    idempotent: false,
+                    compress: false,
+                    format: null,
+                    context: null,
+                    p1,
                     (OutputStream ostr, VarStruct? p1) =>
                     {
                         TestHelper.Assert(p1 != null);
@@ -1025,45 +1026,6 @@
             }
 
             {
-<<<<<<< HEAD
-                OneTagged? p1 = null;
-                (OneTagged? p2, OneTagged? p3) = initial.OpOneTagged(p1);
-                TestHelper.Assert(p2 == null && p3 == null);
-                (p2, p3) = initial.OpOneTagged(null);
-                TestHelper.Assert(p2 == null && p3 == null);
-
-                p1 = new OneTagged(58);
-                (p2, p3) = initial.OpOneTagged(p1);
-                TestHelper.Assert(p2!.A == 58 && p3!.A == 58);
-                (p2, p3) = initial.OpOneTaggedAsync(p1).Result;
-                TestHelper.Assert(p2!.A == 58 && p3!.A == 58);
-                (p2, p3) = initial.OpOneTagged(p1);
-                TestHelper.Assert(p2!.A == 58 && p3!.A == 58);
-                (p2, p3) = initial.OpOneTaggedAsync(p1).Result;
-                TestHelper.Assert(p2!.A == 58 && p3!.A == 58);
-
-                (p2, p3) = initial.OpOneTagged(null);
-                TestHelper.Assert(p2 == null && p3 == null); // Ensure out parameter is cleared.
-
-                requestFrame = OutgoingRequestFrame.WithParamList(initial,
-                                                                  "opOneTagged",
-                                                                  idempotent: false,
-                                                                  compress: false,
-                                                                  format: null,
-                                                                  context: null,
-                                                                  p1,
-                    (OutputStream ostr, OneTagged? p1) => ostr.WriteTaggedClass(2, p1));
-
-                IncomingResponseFrame responseFrame = initial.Invoke(requestFrame);
-                (p2, p3) = responseFrame.ReadReturnValue(communicator, istr =>
-                    (istr.ReadTaggedClass<OneTagged>(1),
-                    istr.ReadTaggedClass<OneTagged>(3)));
-                TestHelper.Assert(p2!.A == 58 && p3!.A == 58);
-            }
-
-            {
-=======
->>>>>>> 9772c4be
                 byte[]? p1 = null;
                 (byte[]? p2, byte[]? p3) = initial.OpByteSeq(p1);
                 TestHelper.Assert(p2 == null && p3 == null);
@@ -1083,13 +1045,14 @@
                 (p2, p3) = initial.OpByteSeq(null);
                 TestHelper.Assert(p2 == null && p3 == null); // Ensure out parameter is cleared.
 
-                requestFrame = OutgoingRequestFrame.WithParamList(initial,
-                                                                  "opByteSeq",
-                                                                  idempotent: false,
-                                                                  compress: false,
-                                                                  format: null,
-                                                                  context: null,
-                                                                  p1,
+                requestFrame = OutgoingRequestFrame.WithParamList(
+                    initial,
+                    "opByteSeq",
+                    idempotent: false,
+                    compress: false,
+                    format: null,
+                    context: null,
+                    p1,
                     (OutputStream ostr, byte[]? p1) => ostr.WriteTaggedArray(2, p1));
 
                 IncomingResponseFrame responseFrame = initial.Invoke(requestFrame);
@@ -1120,13 +1083,14 @@
                 (p2, p3) = initial.OpBoolSeq(null);
                 TestHelper.Assert(p2 == null && p3 == null); // Ensure out parameter is cleared.
 
-                requestFrame = OutgoingRequestFrame.WithParamList(initial,
-                                                                  "opBoolSeq",
-                                                                  idempotent: false,
-                                                                  compress: false,
-                                                                  format: null,
-                                                                  context: null,
-                                                                  p1,
+                requestFrame = OutgoingRequestFrame.WithParamList(
+                    initial,
+                    "opBoolSeq",
+                    idempotent: false,
+                    compress: false,
+                    format: null,
+                    context: null,
+                    p1,
                     (OutputStream ostr, bool[]? p1) => ostr.WriteTaggedArray(2, p1));
 
                 IncomingResponseFrame responseFrame = initial.Invoke(requestFrame);
@@ -1157,13 +1121,14 @@
                 (p2, p3) = initial.OpShortSeq(null);
                 TestHelper.Assert(p2 == null && p3 == null); // Ensure out parameter is cleared.
 
-                requestFrame = OutgoingRequestFrame.WithParamList(initial,
-                                                                  "opShortSeq",
-                                                                  idempotent: false,
-                                                                  compress: false,
-                                                                  format: null,
-                                                                  context: null,
-                                                                  p1,
+                requestFrame = OutgoingRequestFrame.WithParamList(
+                    initial,
+                    "opShortSeq",
+                    idempotent: false,
+                    compress: false,
+                    format: null,
+                    context: null,
+                    p1,
                     (OutputStream ostr, short[]? p1) => ostr.WriteTaggedArray(2, p1));
 
                 IncomingResponseFrame responseFrame = initial.Invoke(requestFrame);
@@ -1193,13 +1158,13 @@
                 (p2, p3) = initial.OpIntSeq(null);
                 TestHelper.Assert(p2 == null && p3 == null); // Ensure out parameter is cleared.
 
-                requestFrame = OutgoingRequestFrame.WithParamList(initial,
-                                                                  "opIntSeq",
-                                                                  idempotent: false,
-                                                                  compress: false,
-                                                                  format: null,
-                                                                  context: null,
-                                                                  p1,
+                requestFrame = OutgoingRequestFrame.WithParamList(
+                    initial,
+                    "opIntSeq",
+                    idempotent: false,
+                    compress: false,
+                    format: null,
+                    context: null, p1,
                     (OutputStream ostr, int[]? p1) => ostr.WriteTaggedArray(2, p1));
 
                 IncomingResponseFrame responseFrame = initial.Invoke(requestFrame);
@@ -1229,13 +1194,14 @@
                 (p2, p3) = initial.OpLongSeq(null);
                 TestHelper.Assert(p2 == null && p3 == null); // Ensure out parameter is cleared.
 
-                requestFrame = OutgoingRequestFrame.WithParamList(initial,
-                                                                  "opLongSeq",
-                                                                  idempotent: false,
-                                                                  compress: false,
-                                                                  format: null,
-                                                                  context: null,
-                                                                  p1,
+                requestFrame = OutgoingRequestFrame.WithParamList(
+                    initial,
+                    "opLongSeq",
+                    idempotent: false,
+                    compress: false,
+                    format: null,
+                    context: null,
+                    p1,
                     (OutputStream ostr, long[]? p1) => ostr.WriteTaggedArray(2, p1));
 
                 IncomingResponseFrame responseFrame = initial.Invoke(requestFrame);
@@ -1265,13 +1231,14 @@
                 (p2, p3) = initial.OpFloatSeq(null);
                 TestHelper.Assert(p2 == null && p3 == null); // Ensure out parameter is cleared.
 
-                requestFrame = OutgoingRequestFrame.WithParamList(initial,
-                                                                  "opFloatSeq",
-                                                                  idempotent: false,
-                                                                  compress: false,
-                                                                  format: null,
-                                                                  context: null,
-                                                                  p1,
+                requestFrame = OutgoingRequestFrame.WithParamList(
+                    initial,
+                    "opFloatSeq",
+                    idempotent: false,
+                    compress: false,
+                    format: null,
+                    context: null,
+                    p1,
                     (OutputStream ostr, float[]? p1) => ostr.WriteTaggedArray(2, p1));
 
                 IncomingResponseFrame responseFrame = initial.Invoke(requestFrame);
@@ -1301,13 +1268,14 @@
                 (p2, p3) = initial.OpDoubleSeq(null);
                 TestHelper.Assert(p2 == null && p3 == null); // Ensure out parameter is cleared.
 
-                requestFrame = OutgoingRequestFrame.WithParamList(initial,
-                                                                  "opDoubleSeq",
-                                                                  idempotent: false,
-                                                                  compress: false,
-                                                                  format: null,
-                                                                  context: null,
-                                                                  p1,
+                requestFrame = OutgoingRequestFrame.WithParamList(
+                    initial,
+                    "opDoubleSeq",
+                    idempotent: false,
+                    compress: false,
+                    format: null,
+                    context: null,
+                    p1,
                     (OutputStream ostr, double[]? p1) => ostr.WriteTaggedArray(2, p1));
 
                 IncomingResponseFrame responseFrame = initial.Invoke(requestFrame);
@@ -1338,13 +1306,14 @@
                 (p2, p3) = initial.OpStringSeq(null);
                 TestHelper.Assert(p2 == null && p3 == null); // Ensure out parameter is cleared.
 
-                requestFrame = OutgoingRequestFrame.WithParamList(initial,
-                                                                  "opStringSeq",
-                                                                  idempotent: false,
-                                                                  compress: false,
-                                                                  format: null,
-                                                                  context: null,
-                                                                  p1,
+                requestFrame = OutgoingRequestFrame.WithParamList(
+                    initial,
+                    "opStringSeq",
+                    idempotent: false,
+                    compress: false,
+                    format: null,
+                    context: null,
+                    p1,
                     (OutputStream ostr, string[]? p1) =>
                         ostr.WriteTaggedSequence(2, p1, (ost, s) => ostr.WriteString(s)));
 
@@ -1376,13 +1345,14 @@
                 (p2, p3) = initial.OpSmallStructSeq(null);
                 TestHelper.Assert(p2 == null && p3 == null); // Ensure out parameter is cleared.
 
-                requestFrame = OutgoingRequestFrame.WithParamList(initial,
-                                                                  "opSmallStructSeq",
-                                                                  idempotent: false,
-                                                                  compress: false,
-                                                                  format: null,
-                                                                  context: null,
-                                                                  p1,
+                requestFrame = OutgoingRequestFrame.WithParamList(
+                    initial,
+                    "opSmallStructSeq",
+                    idempotent: false,
+                    compress: false,
+                    format: null,
+                    context: null,
+                    p1,
                     (OutputStream ostr, SmallStruct[]? p1) => ostr.WriteTaggedSequence(2, p1, 1,
                         (ostr, st) => ostr.WriteStruct(st)));
 
@@ -1419,13 +1389,14 @@
                 (p2, p3) = initial.OpSmallStructList(null);
                 TestHelper.Assert(p2 == null && p3 == null); // Ensure out parameter is cleared.
 
-                requestFrame = OutgoingRequestFrame.WithParamList(initial,
-                                                                  "opSmallStructList",
-                                                                  idempotent: false,
-                                                                  compress: false,
-                                                                  format: null,
-                                                                  context: null,
-                                                                  p1,
+                requestFrame = OutgoingRequestFrame.WithParamList(
+                    initial,
+                    "opSmallStructList",
+                    idempotent: false,
+                    compress: false,
+                    format: null,
+                    context: null,
+                    p1,
                     (OutputStream ostr, List<SmallStruct>? p1) => ostr.WriteTaggedSequence(2, p1, 1,
                         (ostr, st) => ostr.WriteStruct(st)));
 
@@ -1467,13 +1438,14 @@
                 (p2, p3) = initial.OpFixedStructSeq(null);
                 TestHelper.Assert(p2 == null && p3 == null); // Ensure out parameter is cleared.
 
-                requestFrame = OutgoingRequestFrame.WithParamList(initial,
-                                                                  "opFixedStructSeq",
-                                                                  idempotent: false,
-                                                                  compress: false,
-                                                                  format: null,
-                                                                  context: null,
-                                                                  p1,
+                requestFrame = OutgoingRequestFrame.WithParamList(
+                    initial,
+                    "opFixedStructSeq",
+                    idempotent: false,
+                    compress: false,
+                    format: null,
+                    context: null,
+                    p1,
                     (OutputStream ostr, FixedStruct[]? p1) => ostr.WriteTaggedSequence(2, p1, 4,
                         (ostr, st) => ostr.WriteStruct(st)));
 
@@ -1510,13 +1482,14 @@
                 (p2, p3) = initial.OpFixedStructList(null);
                 TestHelper.Assert(p2 == null && p3 == null); // Ensure out parameter is cleared.
 
-                requestFrame = OutgoingRequestFrame.WithParamList(initial,
-                                                                  "opFixedStructList",
-                                                                  idempotent: false,
-                                                                  compress: false,
-                                                                  format: null,
-                                                                  context: null,
-                                                                  p1,
+                requestFrame = OutgoingRequestFrame.WithParamList(
+                    initial,
+                    "opFixedStructList",
+                    idempotent: false,
+                    compress: false,
+                    format: null,
+                    context: null,
+                    p1,
                     (OutputStream ostr, LinkedList<FixedStruct>? p1) => ostr.WriteTaggedSequence(2, p1, 4,
                         (ostr, st) => ostr.WriteStruct(st)));
 
@@ -1557,13 +1530,14 @@
                 (p2, p3) = initial.OpVarStructSeq(null);
                 TestHelper.Assert(p2 == null && p3 == null); // Ensure out parameter is cleared.
 
-                requestFrame = OutgoingRequestFrame.WithParamList(initial,
-                                                                  "opVarStructSeq",
-                                                                  idempotent: false,
-                                                                  compress: false,
-                                                                  format: null,
-                                                                  context: null,
-                                                                  p1,
+                requestFrame = OutgoingRequestFrame.WithParamList(
+                    initial,
+                    "opVarStructSeq",
+                    idempotent: false,
+                    compress: false,
+                    format: null,
+                    context: null,
+                    p1,
                     (OutputStream ostr, VarStruct[]? p1) =>
                         ostr.WriteTaggedSequence(2, p1, (ostr, vs) => ostr.WriteStruct(vs)));
 
@@ -1596,13 +1570,14 @@
                 (p2, p3) = initial.OpSerializable(null);
                 TestHelper.Assert(p2 == null && p3 == null); // Ensure out parameter is cleared.
 
-                requestFrame = OutgoingRequestFrame.WithParamList(initial,
-                                                                  "opSerializable",
-                                                                  idempotent: false,
-                                                                  compress: false,
-                                                                  format: null,
-                                                                  context: null,
-                                                                  p1,
+                requestFrame = OutgoingRequestFrame.WithParamList(
+                    initial,
+                    "opSerializable",
+                    idempotent: false,
+                    compress: false,
+                    format: null,
+                    context: null,
+                    p1,
                     (OutputStream ostr, SerializableClass? p1) => ostr.WriteTaggedSerializable(2, p1));
 
                 IncomingResponseFrame responseFrame = initial.Invoke(requestFrame);
@@ -1637,13 +1612,13 @@
                 (p2, p3) = initial.OpIntIntDict(null);
                 TestHelper.Assert(p2 == null && p3 == null); // Ensure out parameter is cleared.
 
-                requestFrame = OutgoingRequestFrame.WithParamList(initial,
-                                                                  "opIntIntDict",
-                                                                  idempotent: false,
-                                                                  compress: false,
-                                                                  format: null,
-                                                                  context: null,
-                                                                  p1,
+                requestFrame = OutgoingRequestFrame.WithParamList(
+                    initial,
+                    "opIntIntDict",
+                    idempotent: false,
+                    compress: false,
+                    format: null,
+                    context: null, p1,
                     (OutputStream ostr, Dictionary<int, int>? p1) => ostr.WriteTaggedDictionary(2, p1, 8,
                         (ostr, k) => ostr.WriteInt(k), (ostr, v) => ostr.WriteInt(v)));
 
@@ -1682,13 +1657,14 @@
                 (p2, p3) = initial.OpStringIntDict(null);
                 TestHelper.Assert(p2 == null && p3 == null); // Ensure out parameter is cleared.
 
-                requestFrame = OutgoingRequestFrame.WithParamList(initial,
-                                                                  "opStringIntDict",
-                                                                  idempotent: false,
-                                                                  compress: false,
-                                                                  format: null,
-                                                                  context: null,
-                                                                  p1,
+                requestFrame = OutgoingRequestFrame.WithParamList(
+                    initial,
+                    "opStringIntDict",
+                    idempotent: false,
+                    compress: false,
+                    format: null,
+                    context: null,
+                    p1,
                     (OutputStream ostr, Dictionary<string, int>? p1) =>
                     {
                         TestHelper.Assert(p1 != null);
@@ -1730,13 +1706,14 @@
                 (p2, p3) = initial.OpIntOneTaggedDict(null);
                 TestHelper.Assert(p2 == null && p3 == null); // Ensure out parameter is cleared.
 
-                requestFrame = OutgoingRequestFrame.WithParamList(initial,
-                                                                  "opIntOneTaggedDict",
-                                                                  idempotent: false,
-                                                                  compress: false,
-                                                                  format: null,
-                                                                  context: null,
-                                                                  p1,
+                requestFrame = OutgoingRequestFrame.WithParamList(
+                    initial,
+                    "opIntOneTaggedDict",
+                    idempotent: false,
+                    compress: false,
+                    format: null,
+                    context: null,
+                    p1,
                     (OutputStream ostr, Dictionary<int, OneTagged?>? p1) =>
                         ostr.WriteTaggedDictionary(
                             2, p1, (ostr, k) => ostr.WriteInt(k),
