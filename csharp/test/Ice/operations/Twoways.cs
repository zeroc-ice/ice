//
// Copyright (c) ZeroC, Inc. All rights reserved.
//

using System;
using System.Collections.Generic;
using System.Linq;
using Test;

namespace ZeroC.Ice.Test.Operations
{
    public class Twoways
    {
        internal static void twoways(TestHelper helper, IMyClassPrx p)
        {
            Communicator? communicator = helper.Communicator();
            TestHelper.Assert(communicator != null);
            string[] literals = p.OpStringLiterals();

            TestHelper.Assert(Constants.s0.Equals("\\") &&
                    Constants.s0.Equals(Constants.sw0) &&
                    Constants.s0.Equals(literals[0]) &&
                    Constants.s0.Equals(literals[11]));

            TestHelper.Assert(Constants.s1.Equals("A") &&
                    Constants.s1.Equals(Constants.sw1) &&
                    Constants.s1.Equals(literals[1]) &&
                    Constants.s1.Equals(literals[12]));

            TestHelper.Assert(Constants.s2.Equals("Ice") &&
                    Constants.s2.Equals(Constants.sw2) &&
                    Constants.s2.Equals(literals[2]) &&
                    Constants.s2.Equals(literals[13]));

            TestHelper.Assert(Constants.s3.Equals("A21") &&
                    Constants.s3.Equals(Constants.sw3) &&
                    Constants.s3.Equals(literals[3]) &&
                    Constants.s3.Equals(literals[14]));

            TestHelper.Assert(Constants.s4.Equals("\\u0041 \\U00000041") &&
                    Constants.s4.Equals(Constants.sw4) &&
                    Constants.s4.Equals(literals[4]) &&
                    Constants.s4.Equals(literals[15]));

            TestHelper.Assert(Constants.s5.Equals("\u00FF") &&
                    Constants.s5.Equals(Constants.sw5) &&
                    Constants.s5.Equals(literals[5]) &&
                    Constants.s5.Equals(literals[16]));

            TestHelper.Assert(Constants.s6.Equals("\u03FF") &&
                    Constants.s6.Equals(Constants.sw6) &&
                    Constants.s6.Equals(literals[6]) &&
                    Constants.s6.Equals(literals[17]));

            TestHelper.Assert(Constants.s7.Equals("\u05F0") &&
                    Constants.s7.Equals(Constants.sw7) &&
                    Constants.s7.Equals(literals[7]) &&
                    Constants.s7.Equals(literals[18]));

            TestHelper.Assert(Constants.s8.Equals("\U00010000") &&
                    Constants.s8.Equals(Constants.sw8) &&
                    Constants.s8.Equals(literals[8]) &&
                    Constants.s8.Equals(literals[19]));

            TestHelper.Assert(Constants.s9.Equals("\U0001F34C") &&
                    Constants.s9.Equals(Constants.sw9) &&
                    Constants.s9.Equals(literals[9]) &&
                    Constants.s9.Equals(literals[20]));

            TestHelper.Assert(Constants.s10.Equals("\u0DA7") &&
                    Constants.s10.Equals(Constants.sw10) &&
                    Constants.s10.Equals(literals[10]) &&
                    Constants.s10.Equals(literals[21]));

            TestHelper.Assert(Constants.ss0.Equals("\'\"\u003f\\\a\b\f\n\r\t\v\u0006") &&
                    Constants.ss0.Equals(Constants.ss1) &&
                    Constants.ss0.Equals(Constants.ss2) &&
                    Constants.ss0.Equals(literals[22]) &&
                    Constants.ss0.Equals(literals[23]) &&
                    Constants.ss0.Equals(literals[24]));

            TestHelper.Assert(Constants.ss3.Equals("\\\\U\\u\\") &&
                    Constants.ss3.Equals(literals[25]));

            TestHelper.Assert(Constants.ss4.Equals("\\A\\") &&
                Constants.ss4.Equals(literals[26]));

            TestHelper.Assert(Constants.ss5.Equals("\\u0041\\") &&
                    Constants.ss5.Equals(literals[27]));

            TestHelper.Assert(Constants.su0.Equals(Constants.su1) &&
                    Constants.su0.Equals(Constants.su2) &&
                    Constants.su0.Equals(literals[28]) &&
                    Constants.su0.Equals(literals[29]) &&
                    Constants.su0.Equals(literals[30]));

            p.IcePing();

            TestHelper.Assert(p.IceIsA("::ZeroC::Ice::Test::Operations::MyClass"));
            TestHelper.Assert(p.IceId().Equals("::ZeroC::Ice::Test::Operations::MyDerivedClass"));

            {
                string[] ids = p.IceIds();
                TestHelper.Assert(ids.Length == 3);
                TestHelper.Assert(ids[0].Equals("::Ice::Object"));
                TestHelper.Assert(ids[1].Equals("::ZeroC::Ice::Test::Operations::MyClass"));
                TestHelper.Assert(ids[2].Equals("::ZeroC::Ice::Test::Operations::MyDerivedClass"));
            }

            {
                p.OpVoid();
            }

            {
                byte b;
                byte r;

                (r, b) = p.OpByte(0xff, 0x0f);
                TestHelper.Assert(b == 0xf0);
                TestHelper.Assert(r == 0xff);
            }

            {
                bool b;
                bool r;

                (r, b) = p.OpBool(true, false);
                TestHelper.Assert(b);
                TestHelper.Assert(!r);
            }

            {
                short s;
                int i;
                long l;
                long r;

                (r, s, i, l) = p.OpShortIntLong(10, 11, 12L);
                TestHelper.Assert(s == 10);
                TestHelper.Assert(i == 11);
                TestHelper.Assert(l == 12);
                TestHelper.Assert(r == 12L);

                (r, s, i, l) = p.OpShortIntLong(short.MinValue, int.MinValue, long.MinValue);
                TestHelper.Assert(s == short.MinValue);
                TestHelper.Assert(i == int.MinValue);
                TestHelper.Assert(l == long.MinValue);
                TestHelper.Assert(r == long.MinValue);

                (r, s, i, l) = p.OpShortIntLong(short.MaxValue, int.MaxValue, long.MaxValue);
                TestHelper.Assert(s == short.MaxValue);
                TestHelper.Assert(i == int.MaxValue);
                TestHelper.Assert(l == long.MaxValue);
                TestHelper.Assert(r == long.MaxValue);
            }

             {
                ushort s;
                uint i;
                ulong l;
                ulong r;

                (r, s, i, l) = p.OpUShortUIntULong(10, 11, 12UL);
                TestHelper.Assert(s == 10);
                TestHelper.Assert(i == 11);
                TestHelper.Assert(l == 12);
                TestHelper.Assert(r == 12UL);

                (r, s, i, l) = p.OpUShortUIntULong(ushort.MinValue, uint.MinValue, ulong.MinValue);
                TestHelper.Assert(s == ushort.MinValue);
                TestHelper.Assert(i == uint.MinValue);
                TestHelper.Assert(l == ulong.MinValue);
                TestHelper.Assert(r == ulong.MinValue);

                (r, s, i, l) = p.OpUShortUIntULong(ushort.MaxValue, uint.MaxValue, ulong.MaxValue);
                TestHelper.Assert(s == ushort.MaxValue);
                TestHelper.Assert(i == uint.MaxValue);
                TestHelper.Assert(l == ulong.MaxValue);
                TestHelper.Assert(r == ulong.MaxValue);
            }

            {
                TestHelper.Assert(p.OpVarInt(0) == 0);
                TestHelper.Assert(p.OpVarInt(1) == 1);
                TestHelper.Assert(p.OpVarInt(-1) == -1);
                TestHelper.Assert(p.OpVarInt(5) == 5);
                TestHelper.Assert(p.OpVarInt(-5) == -5);
                TestHelper.Assert(p.OpVarInt(50) == 50);
                TestHelper.Assert(p.OpVarInt(-50) == -50);
                TestHelper.Assert(p.OpVarInt(500_000) == 500_000);
                TestHelper.Assert(p.OpVarInt(-500_000) == -500_000);
                TestHelper.Assert(p.OpVarInt(int.MaxValue) == int.MaxValue);
                TestHelper.Assert(p.OpVarInt(int.MinValue) == int.MinValue);

                TestHelper.Assert(p.OpVarLong(500_000) == 500_000);
                TestHelper.Assert(p.OpVarLong(-500_000) == -500_000);
                TestHelper.Assert(p.OpVarLong(2_305_843_009_213_693_951) == 2_305_843_009_213_693_951);
                TestHelper.Assert(p.OpVarLong(-2_305_843_009_213_693_952) == -2_305_843_009_213_693_952);

                try
                {
                    p.OpVarLong(long.MinValue);
                    TestHelper.Assert(false);
                }
                catch (ArgumentOutOfRangeException)
                {
                    // expected
                }

                try
                {
                    p.OpVarLong(long.MaxValue);
                    TestHelper.Assert(false);
                }
                catch (ArgumentOutOfRangeException)
                {
                    // expected
                }
            }

            {
                TestHelper.Assert(p.OpVarUInt(0) == 0);
                TestHelper.Assert(p.OpVarUInt(1) == 1);
                TestHelper.Assert(p.OpVarUInt(5) == 5);
                TestHelper.Assert(p.OpVarUInt(50) == 50);
                TestHelper.Assert(p.OpVarUInt(500_000) == 500_000);
                TestHelper.Assert(p.OpVarUInt(uint.MaxValue) == uint.MaxValue);

                TestHelper.Assert(p.OpVarULong(500_000) == 500_000);
                TestHelper.Assert(p.OpVarULong(4_611_686_018_427_387_903) == 4_611_686_018_427_387_903);

                try
                {
                    p.OpVarULong(ulong.MaxValue);
                    TestHelper.Assert(false);
                }
                catch (ArgumentOutOfRangeException)
                {
                    // expected
                }
            }

            {
                float f;
                double d;
                double r;

                (r, f, d) = p.OpFloatDouble(3.14f, 1.1e10);
                TestHelper.Assert(f == 3.14f);
                TestHelper.Assert(d == 1.1e10);
                TestHelper.Assert(r == 1.1e10);

                (r, f, d) = p.OpFloatDouble(float.Epsilon, double.MinValue);
                TestHelper.Assert(f == float.Epsilon);
                TestHelper.Assert(d == double.MinValue);
                TestHelper.Assert(r == double.MinValue);

                (r, f, d) = p.OpFloatDouble(float.MaxValue, double.MaxValue);
                TestHelper.Assert(f == float.MaxValue);
                TestHelper.Assert(d == double.MaxValue);
                TestHelper.Assert(r == double.MaxValue);
            }

            {
                string s;
                string r;

                (r, s) = p.OpString("hello", "world");
                TestHelper.Assert(s.Equals("world hello"));
                TestHelper.Assert(r.Equals("hello world"));
            }

            {
                MyEnum e;
                MyEnum r;

                (r, e) = p.OpMyEnum(MyEnum.enum2);
                TestHelper.Assert(e == MyEnum.enum2);
                TestHelper.Assert(r == MyEnum.enum3);
            }

            {
                IMyClassPrx? c1;
                IMyClassPrx? c2;
                IMyClassPrx? r;

                (r, c1, c2) = p.OpMyClass(p);
                TestHelper.Assert(ProxyComparer.IdentityAndFacet.Equals(c1!, p));
                TestHelper.Assert(!ProxyComparer.IdentityAndFacet.Equals(c2!, p));
                TestHelper.Assert(ProxyComparer.IdentityAndFacet.Equals(r!, p));
                TestHelper.Assert(c1!.Identity.Equals(Identity.Parse("test")));
                TestHelper.Assert(c2!.Identity.Equals(Identity.Parse("noSuchIdentity")));
                TestHelper.Assert(r!.Identity.Equals(Identity.Parse("test")));
                r.OpVoid();
                c1.OpVoid();
                try
                {
                    c2.OpVoid();
                    TestHelper.Assert(false);
                }
                catch (ObjectNotExistException)
                {
                }

                (r, c1, c2) = p.OpMyClass(null);
                TestHelper.Assert(c1 == null);
                TestHelper.Assert(c2 != null);
                TestHelper.Assert(ProxyComparer.IdentityAndFacet.Equals(r!, p));
                r!.OpVoid();
            }

            {
                Structure si1 = new Structure();
                si1.P = p;
                si1.E = MyEnum.enum3;
                si1.S = new AnotherStruct();
                si1.S.S = "abc";
                Structure si2 = new Structure();
                si2.P = null;
                si2.E = MyEnum.enum2;
                si2.S = new AnotherStruct();
                si2.S.S = "def";

                var (rso, so) = p.OpStruct(si1, si2);
                TestHelper.Assert(rso.P == null);
                TestHelper.Assert(rso.E == MyEnum.enum2);
                TestHelper.Assert(rso.S.S.Equals("def"));
                TestHelper.Assert(so.P!.Equals(p));
                TestHelper.Assert(so.E == MyEnum.enum3);
                TestHelper.Assert(so.S.S.Equals("a new string"));
                so.P.OpVoid();

                //
                // Test marshalling of null structs and structs with null members.
                //
                si1 = new Structure();
                si1.S = new AnotherStruct("");
                si2 = new Structure();
                si2.S = new AnotherStruct("");

                (rso, so) = p.OpStruct(si1, si2);
                TestHelper.Assert(rso.P == null);
                TestHelper.Assert(rso.E == MyEnum.enum1);
                TestHelper.Assert(rso.S.S.Length == 0);
                TestHelper.Assert(so.P == null);
                TestHelper.Assert(so.E == MyEnum.enum1);
                TestHelper.Assert(so.S.S.Equals("a new string"));
            }

            {
                byte[] bsi1 = new byte[] { 0x01, 0x11, 0x12, 0x22 };
                byte[] bsi2 = new byte[] { 0xf1, 0xf2, 0xf3, 0xf4 };

                byte[] bso;
                byte[] rso;

                (rso, bso) = p.OpByteS(bsi1, bsi2);
                TestHelper.Assert(bso.Length == 4);
                TestHelper.Assert(bso[0] == 0x22);
                TestHelper.Assert(bso[1] == 0x12);
                TestHelper.Assert(bso[2] == 0x11);
                TestHelper.Assert(bso[3] == 0x01);
                TestHelper.Assert(rso.Length == 8);
                TestHelper.Assert(rso[0] == 0x01);
                TestHelper.Assert(rso[1] == 0x11);
                TestHelper.Assert(rso[2] == 0x12);
                TestHelper.Assert(rso[3] == 0x22);
                TestHelper.Assert(rso[4] == 0xf1);
                TestHelper.Assert(rso[5] == 0xf2);
                TestHelper.Assert(rso[6] == 0xf3);
                TestHelper.Assert(rso[7] == 0xf4);
            }

            {
                bool[] bsi1 = new bool[] { true, true, false };
                bool[] bsi2 = new bool[] { false };

                bool[] bso;
                bool[] rso;

                (rso, bso) = p.OpBoolS(bsi1, bsi2);
                TestHelper.Assert(bso.Length == 4);
                TestHelper.Assert(bso[0]);
                TestHelper.Assert(bso[1]);
                TestHelper.Assert(!bso[2]);
                TestHelper.Assert(!bso[3]);
                TestHelper.Assert(rso.Length == 3);
                TestHelper.Assert(!rso[0]);
                TestHelper.Assert(rso[1]);
                TestHelper.Assert(rso[2]);
            }

            {
                short[] ssi = new short[] { 1, 2, 3 };
                int[] isi = new int[] { 5, 6, 7, 8 };
                long[] lsi = new long[] { 10, 30, 20 };

                short[] sso;
                int[] iso;
                long[] lso;
                long[] rso;

                (rso, sso, iso, lso) = p.OpShortIntLongS(ssi, isi, lsi);
                TestHelper.Assert(sso.Length == 3);
                TestHelper.Assert(sso[0] == 1);
                TestHelper.Assert(sso[1] == 2);
                TestHelper.Assert(sso[2] == 3);
                TestHelper.Assert(iso.Length == 4);
                TestHelper.Assert(iso[0] == 8);
                TestHelper.Assert(iso[1] == 7);
                TestHelper.Assert(iso[2] == 6);
                TestHelper.Assert(iso[3] == 5);
                TestHelper.Assert(lso.Length == 6);
                TestHelper.Assert(lso[0] == 10);
                TestHelper.Assert(lso[1] == 30);
                TestHelper.Assert(lso[2] == 20);
                TestHelper.Assert(lso[3] == 10);
                TestHelper.Assert(lso[4] == 30);
                TestHelper.Assert(lso[5] == 20);
                TestHelper.Assert(rso.Length == 3);
                TestHelper.Assert(rso[0] == 10);
                TestHelper.Assert(rso[1] == 30);
                TestHelper.Assert(rso[2] == 20);
            }

            {
                ushort[] ssi = new ushort[] { 1, 2, 3 };
                uint[] isi = new uint[] { 5, 6, 7, 8 };
                ulong[] lsi = new ulong[] { 10, 30, 20 };

                ushort[] sso;
                uint[] iso;
                ulong[] lso;
                ulong[] rso;

                (rso, sso, iso, lso) = p.OpUShortUIntULongS(ssi, isi, lsi);
                TestHelper.Assert(sso.Length == 3);
                TestHelper.Assert(sso[0] == 1);
                TestHelper.Assert(sso[1] == 2);
                TestHelper.Assert(sso[2] == 3);
                TestHelper.Assert(iso.Length == 4);
                TestHelper.Assert(iso[0] == 8);
                TestHelper.Assert(iso[1] == 7);
                TestHelper.Assert(iso[2] == 6);
                TestHelper.Assert(iso[3] == 5);
                TestHelper.Assert(lso.Length == 6);
                TestHelper.Assert(lso[0] == 10);
                TestHelper.Assert(lso[1] == 30);
                TestHelper.Assert(lso[2] == 20);
                TestHelper.Assert(lso[3] == 10);
                TestHelper.Assert(lso[4] == 30);
                TestHelper.Assert(lso[5] == 20);
                TestHelper.Assert(rso.Length == 3);
                TestHelper.Assert(rso[0] == 10);
                TestHelper.Assert(rso[1] == 30);
                TestHelper.Assert(rso[2] == 20);
            }

            {
                int[] isi = new int[] { 5, 6, 7, 8 };
                long[] lsi = new long[] { 1_000, 3_000_000_000_000, -200_000 };

                int[] iso;
                long[] lso;
                long[] rso;

                (rso, iso, lso) = p.OpVarIntVarLongS(isi, lsi);
                TestHelper.Assert(iso.Length == 4);
                TestHelper.Assert(iso[0] == 8);
                TestHelper.Assert(iso[1] == 7);
                TestHelper.Assert(iso[2] == 6);
                TestHelper.Assert(iso[3] == 5);
                TestHelper.Assert(lso.Length == 6);
                TestHelper.Assert(lso[0] == 1_000);
                TestHelper.Assert(lso[1] == 3_000_000_000_000);
                TestHelper.Assert(lso[2] == -200_000);
                TestHelper.Assert(lso[3] == 1_000);
                TestHelper.Assert(lso[4] == 3_000_000_000_000);
                TestHelper.Assert(lso[5] == -200_000);
                TestHelper.Assert(rso.Length == 3);
                TestHelper.Assert(rso[0] == 1_000);
                TestHelper.Assert(rso[1] == 3_000_000_000_000);
                TestHelper.Assert(rso[2] == -200_000);
            }

            {
                uint[] isi = new uint[] { 5, 6, 7, 8 };
                ulong[] lsi = new ulong[] { 1_000, 3_000_000_000_000, 200_000 };

                uint[] iso;
                ulong[] lso;
                ulong[] rso;

                (rso, iso, lso) = p.OpVarUIntVarULongS(isi, lsi);
                TestHelper.Assert(iso.Length == 4);
                TestHelper.Assert(iso[0] == 8);
                TestHelper.Assert(iso[1] == 7);
                TestHelper.Assert(iso[2] == 6);
                TestHelper.Assert(iso[3] == 5);
                TestHelper.Assert(lso.Length == 6);
                TestHelper.Assert(lso[0] == 1_000);
                TestHelper.Assert(lso[1] == 3_000_000_000_000);
                TestHelper.Assert(lso[2] == 200_000);
                TestHelper.Assert(lso[3] == 1_000);
                TestHelper.Assert(lso[4] == 3_000_000_000_000);
                TestHelper.Assert(lso[5] == 200_000);
                TestHelper.Assert(rso.Length == 3);
                TestHelper.Assert(rso[0] == 1_000);
                TestHelper.Assert(rso[1] == 3_000_000_000_000);
                TestHelper.Assert(rso[2] == 200_000);
            }

            {
                float[] fsi = new float[] { 3.14f, 1.11f };
                double[] dsi = new double[] { 1.1e10, 1.2e10, 1.3e10 };

                float[] fso;
                double[] dso;
                double[] rso;

                (rso, fso, dso) = p.OpFloatDoubleS(fsi, dsi);
                TestHelper.Assert(fso.Length == 2);
                TestHelper.Assert(fso[0] == 3.14f);
                TestHelper.Assert(fso[1] == 1.11f);
                TestHelper.Assert(dso.Length == 3);
                TestHelper.Assert(dso[0] == 1.3e10);
                TestHelper.Assert(dso[1] == 1.2e10);
                TestHelper.Assert(dso[2] == 1.1e10);
                TestHelper.Assert(rso.Length == 5);
                TestHelper.Assert(rso[0] == 1.1e10);
                TestHelper.Assert(rso[1] == 1.2e10);
                TestHelper.Assert(rso[2] == 1.3e10);
                TestHelper.Assert((float)rso[3] == 3.14f);
                TestHelper.Assert((float)rso[4] == 1.11f);
            }

            {
                string[] ssi1 = new string[] { "abc", "de", "fghi" };
                string[] ssi2 = new string[] { "xyz" };

                string[] sso;
                string[] rso;

                (rso, sso) = p.OpStringS(ssi1, ssi2);
                TestHelper.Assert(sso.Length == 4);
                TestHelper.Assert(sso[0].Equals("abc"));
                TestHelper.Assert(sso[1].Equals("de"));
                TestHelper.Assert(sso[2].Equals("fghi"));
                TestHelper.Assert(sso[3].Equals("xyz"));
                TestHelper.Assert(rso.Length == 3);
                TestHelper.Assert(rso[0].Equals("fghi"));
                TestHelper.Assert(rso[1].Equals("de"));
                TestHelper.Assert(rso[2].Equals("abc"));
            }

            {
                byte[] s11 = new byte[] { 0x01, 0x11, 0x12 };
                byte[] s12 = new byte[] { 0xff };
                byte[][] bsi1 = new byte[][] { s11, s12 };

                byte[] s21 = new byte[] { 0x0e };
                byte[] s22 = new byte[] { 0xf2, 0xf1 };
                byte[][] bsi2 = new byte[][] { s21, s22 };

                byte[][] bso;
                byte[][] rso;

                (rso, bso) = p.OpByteSS(bsi1, bsi2);
                TestHelper.Assert(bso.Length == 2);
                TestHelper.Assert(bso[0].Length == 1);
                TestHelper.Assert(bso[0][0] == 0xff);
                TestHelper.Assert(bso[1].Length == 3);
                TestHelper.Assert(bso[1][0] == 0x01);
                TestHelper.Assert(bso[1][1] == 0x11);
                TestHelper.Assert(bso[1][2] == 0x12);
                TestHelper.Assert(rso.Length == 4);
                TestHelper.Assert(rso[0].Length == 3);
                TestHelper.Assert(rso[0][0] == 0x01);
                TestHelper.Assert(rso[0][1] == 0x11);
                TestHelper.Assert(rso[0][2] == 0x12);
                TestHelper.Assert(rso[1].Length == 1);
                TestHelper.Assert(rso[1][0] == 0xff);
                TestHelper.Assert(rso[2].Length == 1);
                TestHelper.Assert(rso[2][0] == 0x0e);
                TestHelper.Assert(rso[3].Length == 2);
                TestHelper.Assert(rso[3][0] == 0xf2);
                TestHelper.Assert(rso[3][1] == 0xf1);
            }

            {
                bool[] s11 = new bool[] { true };
                bool[] s12 = new bool[] { false };
                bool[] s13 = new bool[] { true, true };
                bool[][] bsi1 = new bool[][] { s11, s12, s13 };

                bool[] s21 = new bool[] { false, false, true };
                bool[][] bsi2 = new bool[][] { s21 };

                bool[][] rso;
                bool[][] bso;

                (rso, bso) = p.OpBoolSS(bsi1, bsi2);
                TestHelper.Assert(bso.Length == 4);
                TestHelper.Assert(bso[0].Length == 1);
                TestHelper.Assert(bso[0][0]);
                TestHelper.Assert(bso[1].Length == 1);
                TestHelper.Assert(!bso[1][0]);
                TestHelper.Assert(bso[2].Length == 2);
                TestHelper.Assert(bso[2][0]);
                TestHelper.Assert(bso[2][1]);
                TestHelper.Assert(bso[3].Length == 3);
                TestHelper.Assert(!bso[3][0]);
                TestHelper.Assert(!bso[3][1]);
                TestHelper.Assert(bso[3][2]);
                TestHelper.Assert(rso.Length == 3);
                TestHelper.Assert(rso[0].Length == 2);
                TestHelper.Assert(rso[0][0]);
                TestHelper.Assert(rso[0][1]);
                TestHelper.Assert(rso[1].Length == 1);
                TestHelper.Assert(!rso[1][0]);
                TestHelper.Assert(rso[2].Length == 1);
                TestHelper.Assert(rso[2][0]);
            }

            {
                short[] s11 = new short[] { 1, 2, 5 };
                short[] s12 = new short[] { 13 };
                short[] s13 = Array.Empty<short>();
                short[][] ssi = new short[][] { s11, s12, s13 };

                int[] i11 = new int[] { 24, 98 };
                int[] i12 = new int[] { 42 };
                int[][] isi = new int[][] { i11, i12 };

                long[] l11 = new long[] { 496, 1729 };
                long[][] lsi = new long[][] { l11 };

                short[][] sso;
                int[][] iso;
                long[][] lso;
                long[][] rso;

                (rso, sso, iso, lso) = p.OpShortIntLongSS(ssi, isi, lsi);
                TestHelper.Assert(rso.Length == 1);
                TestHelper.Assert(rso[0].Length == 2);
                TestHelper.Assert(rso[0][0] == 496);
                TestHelper.Assert(rso[0][1] == 1729);
                TestHelper.Assert(sso.Length == 3);
                TestHelper.Assert(sso[0].Length == 3);
                TestHelper.Assert(sso[0][0] == 1);
                TestHelper.Assert(sso[0][1] == 2);
                TestHelper.Assert(sso[0][2] == 5);
                TestHelper.Assert(sso[1].Length == 1);
                TestHelper.Assert(sso[1][0] == 13);
                TestHelper.Assert(sso[2].Length == 0);
                TestHelper.Assert(iso.Length == 2);
                TestHelper.Assert(iso[0].Length == 1);
                TestHelper.Assert(iso[0][0] == 42);
                TestHelper.Assert(iso[1].Length == 2);
                TestHelper.Assert(iso[1][0] == 24);
                TestHelper.Assert(iso[1][1] == 98);
                TestHelper.Assert(lso.Length == 2);
                TestHelper.Assert(lso[0].Length == 2);
                TestHelper.Assert(lso[0][0] == 496);
                TestHelper.Assert(lso[0][1] == 1729);
                TestHelper.Assert(lso[1].Length == 2);
                TestHelper.Assert(lso[1][0] == 496);
                TestHelper.Assert(lso[1][1] == 1729);
            }

            {
                ushort[] s11 = new ushort[] { 1, 2, 5 };
                ushort[] s12 = new ushort[] { 13 };
                ushort[] s13 = Array.Empty<ushort>();
                ushort[][] ssi = new ushort[][] { s11, s12, s13 };

                uint[] i11 = new uint[] { 24, 98 };
                uint[] i12 = new uint[] { 42 };
                uint[][] isi = new uint[][] { i11, i12 };

                ulong[] l11 = new ulong[] { 496, 1729 };
                ulong[][] lsi = new ulong[][] { l11 };

                ushort[][] sso;
                uint[][] iso;
                ulong[][] lso;
                ulong[][] rso;

                (rso, sso, iso, lso) = p.OpUShortUIntULongSS(ssi, isi, lsi);
                TestHelper.Assert(rso.Length == 1);
                TestHelper.Assert(rso[0].Length == 2);
                TestHelper.Assert(rso[0][0] == 496);
                TestHelper.Assert(rso[0][1] == 1729);
                TestHelper.Assert(sso.Length == 3);
                TestHelper.Assert(sso[0].Length == 3);
                TestHelper.Assert(sso[0][0] == 1);
                TestHelper.Assert(sso[0][1] == 2);
                TestHelper.Assert(sso[0][2] == 5);
                TestHelper.Assert(sso[1].Length == 1);
                TestHelper.Assert(sso[1][0] == 13);
                TestHelper.Assert(sso[2].Length == 0);
                TestHelper.Assert(iso.Length == 2);
                TestHelper.Assert(iso[0].Length == 1);
                TestHelper.Assert(iso[0][0] == 42);
                TestHelper.Assert(iso[1].Length == 2);
                TestHelper.Assert(iso[1][0] == 24);
                TestHelper.Assert(iso[1][1] == 98);
                TestHelper.Assert(lso.Length == 2);
                TestHelper.Assert(lso[0].Length == 2);
                TestHelper.Assert(lso[0][0] == 496);
                TestHelper.Assert(lso[0][1] == 1729);
                TestHelper.Assert(lso[1].Length == 2);
                TestHelper.Assert(lso[1][0] == 496);
                TestHelper.Assert(lso[1][1] == 1729);
            }

            {
                float[] f11 = new float[] { 3.14f };
                float[] f12 = new float[] { 1.11f };
                float[] f13 = Array.Empty<float>();
                float[][] fsi = new float[][] { f11, f12, f13 };

                double[] d11 = new double[] { 1.1e10, 1.2e10, 1.3e10 };
                double[][] dsi = new double[][] { d11 };

                float[][] fso;
                double[][] dso;
                double[][] rso;

                (rso, fso, dso) = p.OpFloatDoubleSS(fsi, dsi);
                TestHelper.Assert(fso.Length == 3);
                TestHelper.Assert(fso[0].Length == 1);
                TestHelper.Assert(fso[0][0] == 3.14f);
                TestHelper.Assert(fso[1].Length == 1);
                TestHelper.Assert(fso[1][0] == 1.11f);
                TestHelper.Assert(fso[2].Length == 0);
                TestHelper.Assert(dso.Length == 1);
                TestHelper.Assert(dso[0].Length == 3);
                TestHelper.Assert(dso[0][0] == 1.1e10);
                TestHelper.Assert(dso[0][1] == 1.2e10);
                TestHelper.Assert(dso[0][2] == 1.3e10);
                TestHelper.Assert(rso.Length == 2);
                TestHelper.Assert(rso[0].Length == 3);
                TestHelper.Assert(rso[0][0] == 1.1e10);
                TestHelper.Assert(rso[0][1] == 1.2e10);
                TestHelper.Assert(rso[0][2] == 1.3e10);
                TestHelper.Assert(rso[1].Length == 3);
                TestHelper.Assert(rso[1][0] == 1.1e10);
                TestHelper.Assert(rso[1][1] == 1.2e10);
                TestHelper.Assert(rso[1][2] == 1.3e10);
            }

            {
                string[] s11 = new string[] { "abc" };
                string[] s12 = new string[] { "de", "fghi" };
                string[][] ssi1 = new string[][] { s11, s12 };

                string[] s21 = Array.Empty<string>();
                string[] s22 = Array.Empty<string>();
                string[] s23 = new string[] { "xyz" };
                string[][] ssi2 = new string[][] { s21, s22, s23 };

                string[][] sso;
                string[][] rso;

                (rso, sso) = p.OpStringSS(ssi1, ssi2);
                TestHelper.Assert(sso.Length == 5);
                TestHelper.Assert(sso[0].Length == 1);
                TestHelper.Assert(sso[0][0].Equals("abc"));
                TestHelper.Assert(sso[1].Length == 2);
                TestHelper.Assert(sso[1][0].Equals("de"));
                TestHelper.Assert(sso[1][1].Equals("fghi"));
                TestHelper.Assert(sso[2].Length == 0);
                TestHelper.Assert(sso[3].Length == 0);
                TestHelper.Assert(sso[4].Length == 1);
                TestHelper.Assert(sso[4][0].Equals("xyz"));
                TestHelper.Assert(rso.Length == 3);
                TestHelper.Assert(rso[0].Length == 1);
                TestHelper.Assert(rso[0][0].Equals("xyz"));
                TestHelper.Assert(rso[1].Length == 0);
                TestHelper.Assert(rso[2].Length == 0);
            }

            {
                string[] s111 = new string[] { "abc", "de" };
                string[] s112 = new string[] { "xyz" };
                string[][] ss11 = new string[][] { s111, s112 };
                string[] s121 = new string[] { "hello" };
                string[][] ss12 = new string[][] { s121 };
                string[][][] sssi1 = new string[][][] { ss11, ss12 };

                string[] s211 = new string[] { "", "" };
                string[] s212 = new string[] { "abcd" };
                string[][] ss21 = new string[][] { s211, s212 };
                string[] s221 = new string[] { "" };
                string[][] ss22 = new string[][] { s221 };
                string[][] ss23 = Array.Empty<string[]>();
                string[][][] sssi2 = new string[][][] { ss21, ss22, ss23 };

                string[][][] ssso;
                string[][][] rsso;

                (rsso, ssso) = p.OpStringSSS(sssi1, sssi2);
                TestHelper.Assert(ssso.Length == 5);
                TestHelper.Assert(ssso[0].Length == 2);
                TestHelper.Assert(ssso[0][0].Length == 2);
                TestHelper.Assert(ssso[0][1].Length == 1);
                TestHelper.Assert(ssso[1].Length == 1);
                TestHelper.Assert(ssso[1][0].Length == 1);
                TestHelper.Assert(ssso[2].Length == 2);
                TestHelper.Assert(ssso[2][0].Length == 2);
                TestHelper.Assert(ssso[2][1].Length == 1);
                TestHelper.Assert(ssso[3].Length == 1);
                TestHelper.Assert(ssso[3][0].Length == 1);
                TestHelper.Assert(ssso[4].Length == 0);
                TestHelper.Assert(ssso[0][0][0].Equals("abc"));
                TestHelper.Assert(ssso[0][0][1].Equals("de"));
                TestHelper.Assert(ssso[0][1][0].Equals("xyz"));
                TestHelper.Assert(ssso[1][0][0].Equals("hello"));
                TestHelper.Assert(ssso[2][0][0].Length == 0);
                TestHelper.Assert(ssso[2][0][1].Length == 0);
                TestHelper.Assert(ssso[2][1][0].Equals("abcd"));
                TestHelper.Assert(ssso[3][0][0].Length == 0);

                TestHelper.Assert(rsso.Length == 3);
                TestHelper.Assert(rsso[0].Length == 0);
                TestHelper.Assert(rsso[1].Length == 1);
                TestHelper.Assert(rsso[1][0].Length == 1);
                TestHelper.Assert(rsso[2].Length == 2);
                TestHelper.Assert(rsso[2][0].Length == 2);
                TestHelper.Assert(rsso[2][1].Length == 1);
                TestHelper.Assert(rsso[1][0][0].Length == 0);
                TestHelper.Assert(rsso[2][0][0].Length == 0);
                TestHelper.Assert(rsso[2][0][1].Length == 0);
                TestHelper.Assert(rsso[2][1][0].Equals("abcd"));
            }

            {
                Dictionary<byte, bool> di1 = new Dictionary<byte, bool>();
                di1[10] = true;
                di1[100] = false;
                Dictionary<byte, bool> di2 = new Dictionary<byte, bool>();
                di2[10] = true;
                di2[11] = false;
                di2[101] = true;

                var (ro, _do) = p.OpByteBoolD(di1, di2);

                TestHelper.Assert(_do.DictionaryEqual(di1));
                TestHelper.Assert(ro.Count == 4);
                TestHelper.Assert(ro[10] == true);
                TestHelper.Assert(ro[11] == false);
                TestHelper.Assert(ro[100] == false);
                TestHelper.Assert(ro[101] == true);
            }

            {
                Dictionary<short, int> di1 = new Dictionary<short, int>();
                di1[110] = -1;
                di1[1100] = 123123;
                Dictionary<short, int> di2 = new Dictionary<short, int>();
                di2[110] = -1;
                di2[111] = -100;
                di2[1101] = 0;

                var (ro, _do) = p.OpShortIntD(di1, di2);

                TestHelper.Assert(_do.DictionaryEqual(di1));
                TestHelper.Assert(ro.Count == 4);
                TestHelper.Assert(ro[110] == -1);
                TestHelper.Assert(ro[111] == -100);
                TestHelper.Assert(ro[1100] == 123123);
                TestHelper.Assert(ro[1101] == 0);
            }

            {
                Dictionary<ushort, uint> di1 = new Dictionary<ushort, uint>();
                di1[110] = 1;
                di1[1100] = 123123;
                Dictionary<ushort, uint> di2 = new Dictionary<ushort, uint>();
                di2[110] = 1;
                di2[111] = 100;
                di2[1101] = 0;

                var (ro, _do) = p.OpUShortUIntD(di1, di2);

                TestHelper.Assert(_do.DictionaryEqual(di1));
                TestHelper.Assert(ro.Count == 4);
                TestHelper.Assert(ro[110] == 1);
                TestHelper.Assert(ro[111] == 100);
                TestHelper.Assert(ro[1100] == 123123);
                TestHelper.Assert(ro[1101] == 0);
            }

            {
                Dictionary<long, float> di1 = new Dictionary<long, float>();
                di1[999999110L] = -1.1f;
                di1[999999111L] = 123123.2f;
                Dictionary<long, float> di2 = new Dictionary<long, float>();
                di2[999999110L] = -1.1f;
                di2[999999120L] = -100.4f;
                di2[999999130L] = 0.5f;

                var (ro, _do) = p.OpLongFloatD(di1, di2);

                TestHelper.Assert(_do.DictionaryEqual(di1));
                TestHelper.Assert(ro.Count == 4);
                TestHelper.Assert(ro[999999110L] == -1.1f);
                TestHelper.Assert(ro[999999120L] == -100.4f);
                TestHelper.Assert(ro[999999111L] == 123123.2f);
                TestHelper.Assert(ro[999999130L] == 0.5f);
            }

            {
                Dictionary<string, string> di1 = new Dictionary<string, string>();
                di1["foo"] = "abc -1.1";
                di1["bar"] = "abc 123123.2";
                Dictionary<string, string> di2 = new Dictionary<string, string>();
                di2["foo"] = "abc -1.1";
                di2["FOO"] = "abc -100.4";
                di2["BAR"] = "abc 0.5";

                var (ro, _do) = p.OpStringStringD(di1, di2);

                TestHelper.Assert(_do.DictionaryEqual(di1));
                TestHelper.Assert(ro.Count == 4);
                TestHelper.Assert(ro["foo"].Equals("abc -1.1"));
                TestHelper.Assert(ro["FOO"].Equals("abc -100.4"));
                TestHelper.Assert(ro["bar"].Equals("abc 123123.2"));
                TestHelper.Assert(ro["BAR"].Equals("abc 0.5"));
            }

            {
                var di1 = new Dictionary<string, MyEnum>();
                di1["abc"] = MyEnum.enum1;
                di1[""] = MyEnum.enum2;
                var di2 = new Dictionary<string, MyEnum>();
                di2["abc"] = MyEnum.enum1;
                di2["qwerty"] = MyEnum.enum3;
                di2["Hello!!"] = MyEnum.enum2;

                var (ro, _do) = p.OpStringMyEnumD(di1, di2);

                TestHelper.Assert(_do.DictionaryEqual(di1));
                TestHelper.Assert(ro.Count == 4);
                TestHelper.Assert(ro["abc"] == MyEnum.enum1);
                TestHelper.Assert(ro["qwerty"] == MyEnum.enum3);
                TestHelper.Assert(ro[""] == MyEnum.enum2);
                TestHelper.Assert(ro["Hello!!"] == MyEnum.enum2);
            }

            {
                var di1 = new Dictionary<MyEnum, string>();
                di1[MyEnum.enum1] = "abc";
                var di2 = new Dictionary<MyEnum, string>();
                di2[MyEnum.enum2] = "Hello!!";
                di2[MyEnum.enum3] = "qwerty";

                var (ro, _do) = p.OpMyEnumStringD(di1, di2);

                TestHelper.Assert(_do.DictionaryEqual(di1));
                TestHelper.Assert(ro.Count == 3);
                TestHelper.Assert(ro[MyEnum.enum1].Equals("abc"));
                TestHelper.Assert(ro[MyEnum.enum2].Equals("Hello!!"));
                TestHelper.Assert(ro[MyEnum.enum3].Equals("qwerty"));
            }

            {
                var s11 = new MyStruct(1, 1);
                var s12 = new MyStruct(1, 2);
                var di1 = new Dictionary<MyStruct, MyEnum>();
                di1[s11] = MyEnum.enum1;
                di1[s12] = MyEnum.enum2;

                var s22 = new MyStruct(2, 2);
                var s23 = new MyStruct(2, 3);
                var di2 = new Dictionary<MyStruct, MyEnum>();
                di2[s11] = MyEnum.enum1;
                di2[s22] = MyEnum.enum3;
                di2[s23] = MyEnum.enum2;

                var (ro, _do) = p.OpMyStructMyEnumD(di1, di2);

                TestHelper.Assert(_do.DictionaryEqual(di1));
                TestHelper.Assert(ro.Count == 4);
                TestHelper.Assert(ro[s11] == MyEnum.enum1);
                TestHelper.Assert(ro[s12] == MyEnum.enum2);
                TestHelper.Assert(ro[s22] == MyEnum.enum3);
                TestHelper.Assert(ro[s23] == MyEnum.enum2);
            }

            {
                Dictionary<byte, bool>[] dsi1 = new Dictionary<byte, bool>[2];
                Dictionary<byte, bool>[] dsi2 = new Dictionary<byte, bool>[1];

                Dictionary<byte, bool> di1 = new Dictionary<byte, bool>();
                di1[10] = true;
                di1[100] = false;
                Dictionary<byte, bool> di2 = new Dictionary<byte, bool>();
                di2[10] = true;
                di2[11] = false;
                di2[101] = true;
                Dictionary<byte, bool> di3 = new Dictionary<byte, bool>();
                di3[100] = false;
                di3[101] = false;

                dsi1[0] = di1;
                dsi1[1] = di2;
                dsi2[0] = di3;

                var (ro, _do) = p.OpByteBoolDS(dsi1, dsi2);

                TestHelper.Assert(ro.Length == 2);
                TestHelper.Assert(ro[0].Count == 3);
                TestHelper.Assert(ro[0][10]);
                TestHelper.Assert(!ro[0][11]);
                TestHelper.Assert(ro[0][101]);
                TestHelper.Assert(ro[1].Count == 2);
                TestHelper.Assert(ro[1][10]);
                TestHelper.Assert(!ro[1][100]);

                TestHelper.Assert(_do.Length == 3);
                TestHelper.Assert(_do[0].Count == 2);
                TestHelper.Assert(!_do[0][100]);
                TestHelper.Assert(!_do[0][101]);
                TestHelper.Assert(_do[1].Count == 2);
                TestHelper.Assert(_do[1][10]);
                TestHelper.Assert(!_do[1][100]);
                TestHelper.Assert(_do[2].Count == 3);
                TestHelper.Assert(_do[2][10]);
                TestHelper.Assert(!_do[2][11]);
                TestHelper.Assert(_do[2][101]);
            }

            {
                Dictionary<short, int>[] dsi1 = new Dictionary<short, int>[2];
                Dictionary<short, int>[] dsi2 = new Dictionary<short, int>[1];

                Dictionary<short, int> di1 = new Dictionary<short, int>();
                di1[110] = -1;
                di1[1100] = 123123;
                Dictionary<short, int> di2 = new Dictionary<short, int>();
                di2[110] = -1;
                di2[111] = -100;
                di2[1101] = 0;
                Dictionary<short, int> di3 = new Dictionary<short, int>();
                di3[100] = -1001;

                dsi1[0] = di1;
                dsi1[1] = di2;
                dsi2[0] = di3;

                var (ro, _do) = p.OpShortIntDS(dsi1, dsi2);

                TestHelper.Assert(ro.Length == 2);
                TestHelper.Assert(ro[0].Count == 3);
                TestHelper.Assert(ro[0][110] == -1);
                TestHelper.Assert(ro[0][111] == -100);
                TestHelper.Assert(ro[0][1101] == 0);
                TestHelper.Assert(ro[1].Count == 2);
                TestHelper.Assert(ro[1][110] == -1);
                TestHelper.Assert(ro[1][1100] == 123123);

                TestHelper.Assert(_do.Length == 3);
                TestHelper.Assert(_do[0].Count == 1);
                TestHelper.Assert(_do[0][100] == -1001);
                TestHelper.Assert(_do[1].Count == 2);
                TestHelper.Assert(_do[1][110] == -1);
                TestHelper.Assert(_do[1][1100] == 123123);
                TestHelper.Assert(_do[2].Count == 3);
                TestHelper.Assert(_do[2][110] == -1);
                TestHelper.Assert(_do[2][111] == -100);
                TestHelper.Assert(_do[2][1101] == 0);
            }

            {
                Dictionary<ushort, uint>[] dsi1 = new Dictionary<ushort, uint>[2];
                Dictionary<ushort, uint>[] dsi2 = new Dictionary<ushort, uint>[1];

                Dictionary<ushort, uint> di1 = new Dictionary<ushort, uint>();
                di1[110] = 1;
                di1[1100] = 123123;
                Dictionary<ushort, uint> di2 = new Dictionary<ushort, uint>();
                di2[110] = 1;
                di2[111] = 100;
                di2[1101] = 0;
                Dictionary<ushort, uint> di3 = new Dictionary<ushort, uint>();
                di3[100] = 1001;

                dsi1[0] = di1;
                dsi1[1] = di2;
                dsi2[0] = di3;

                var (ro, _do) = p.OpUShortUIntDS(dsi1, dsi2);

                TestHelper.Assert(ro.Length == 2);
                TestHelper.Assert(ro[0].Count == 3);
                TestHelper.Assert(ro[0][110] == 1);
                TestHelper.Assert(ro[0][111] == 100);
                TestHelper.Assert(ro[0][1101] == 0);
                TestHelper.Assert(ro[1].Count == 2);
                TestHelper.Assert(ro[1][110] == 1);
                TestHelper.Assert(ro[1][1100] == 123123);

                TestHelper.Assert(_do.Length == 3);
                TestHelper.Assert(_do[0].Count == 1);
                TestHelper.Assert(_do[0][100] == 1001);
                TestHelper.Assert(_do[1].Count == 2);
                TestHelper.Assert(_do[1][110] == 1);
                TestHelper.Assert(_do[1][1100] == 123123);
                TestHelper.Assert(_do[2].Count == 3);
                TestHelper.Assert(_do[2][110] == 1);
                TestHelper.Assert(_do[2][111] == 100);
                TestHelper.Assert(_do[2][1101] == 0);
            }

            {
                Dictionary<long, float>[] dsi1 = new Dictionary<long, float>[2];
                Dictionary<long, float>[] dsi2 = new Dictionary<long, float>[1];

                Dictionary<long, float> di1 = new Dictionary<long, float>();
                di1[999999110L] = -1.1f;
                di1[999999111L] = 123123.2f;
                Dictionary<long, float> di2 = new Dictionary<long, float>();
                di2[999999110L] = -1.1f;
                di2[999999120L] = -100.4f;
                di2[999999130L] = 0.5f;
                Dictionary<long, float> di3 = new Dictionary<long, float>();
                di3[999999140L] = 3.14f;

                dsi1[0] = di1;
                dsi1[1] = di2;
                dsi2[0] = di3;

                var (ro, _do) = p.OpLongFloatDS(dsi1, dsi2);

                TestHelper.Assert(ro.Length == 2);
                TestHelper.Assert(ro[0].Count == 3);
                TestHelper.Assert(ro[0][999999110L] == -1.1f);
                TestHelper.Assert(ro[0][999999120L] == -100.4f);
                TestHelper.Assert(ro[0][999999130L] == 0.5f);
                TestHelper.Assert(ro[1].Count == 2);
                TestHelper.Assert(ro[1][999999110L] == -1.1f);
                TestHelper.Assert(ro[1][999999111L] == 123123.2f);

                TestHelper.Assert(_do.Length == 3);
                TestHelper.Assert(_do[0].Count == 1);
                TestHelper.Assert(_do[0][999999140L] == 3.14f);
                TestHelper.Assert(_do[1].Count == 2);
                TestHelper.Assert(_do[1][999999110L] == -1.1f);
                TestHelper.Assert(_do[1][999999111L] == 123123.2f);
                TestHelper.Assert(_do[2].Count == 3);
                TestHelper.Assert(_do[2][999999110L] == -1.1f);
                TestHelper.Assert(_do[2][999999120L] == -100.4f);
                TestHelper.Assert(_do[2][999999130L] == 0.5f);
            }

            {
                Dictionary<ulong, float>[] dsi1 = new Dictionary<ulong, float>[2];
                Dictionary<ulong, float>[] dsi2 = new Dictionary<ulong, float>[1];

                Dictionary<ulong, float> di1 = new Dictionary<ulong, float>();
                di1[999999110L] = -1.1f;
                di1[999999111L] = 123123.2f;
                Dictionary<ulong, float> di2 = new Dictionary<ulong, float>();
                di2[999999110L] = -1.1f;
                di2[999999120L] = -100.4f;
                di2[999999130L] = 0.5f;
                Dictionary<ulong, float> di3 = new Dictionary<ulong, float>();
                di3[999999140L] = 3.14f;

                dsi1[0] = di1;
                dsi1[1] = di2;
                dsi2[0] = di3;

                var (ro, _do) = p.OpULongFloatDS(dsi1, dsi2);

                TestHelper.Assert(ro.Length == 2);
                TestHelper.Assert(ro[0].Count == 3);
                TestHelper.Assert(ro[0][999999110L] == -1.1f);
                TestHelper.Assert(ro[0][999999120L] == -100.4f);
                TestHelper.Assert(ro[0][999999130L] == 0.5f);
                TestHelper.Assert(ro[1].Count == 2);
                TestHelper.Assert(ro[1][999999110L] == -1.1f);
                TestHelper.Assert(ro[1][999999111L] == 123123.2f);

                TestHelper.Assert(_do.Length == 3);
                TestHelper.Assert(_do[0].Count == 1);
                TestHelper.Assert(_do[0][999999140L] == 3.14f);
                TestHelper.Assert(_do[1].Count == 2);
                TestHelper.Assert(_do[1][999999110L] == -1.1f);
                TestHelper.Assert(_do[1][999999111L] == 123123.2f);
                TestHelper.Assert(_do[2].Count == 3);
                TestHelper.Assert(_do[2][999999110L] == -1.1f);
                TestHelper.Assert(_do[2][999999120L] == -100.4f);
                TestHelper.Assert(_do[2][999999130L] == 0.5f);
            }

            {
                Dictionary<string, string>[] dsi1 = new Dictionary<string, string>[2];
                Dictionary<string, string>[] dsi2 = new Dictionary<string, string>[1];

                Dictionary<string, string> di1 = new Dictionary<string, string>();
                di1["foo"] = "abc -1.1";
                di1["bar"] = "abc 123123.2";
                Dictionary<string, string> di2 = new Dictionary<string, string>();
                di2["foo"] = "abc -1.1";
                di2["FOO"] = "abc -100.4";
                di2["BAR"] = "abc 0.5";
                Dictionary<string, string> di3 = new Dictionary<string, string>();
                di3["f00"] = "ABC -3.14";

                dsi1[0] = di1;
                dsi1[1] = di2;
                dsi2[0] = di3;

                var (ro, _do) = p.OpStringStringDS(dsi1, dsi2);

                TestHelper.Assert(ro.Length == 2);
                TestHelper.Assert(ro[0].Count == 3);
                TestHelper.Assert(ro[0]["foo"].Equals("abc -1.1"));
                TestHelper.Assert(ro[0]["FOO"].Equals("abc -100.4"));
                TestHelper.Assert(ro[0]["BAR"].Equals("abc 0.5"));
                TestHelper.Assert(ro[1].Count == 2);
                TestHelper.Assert(ro[1]["foo"] == "abc -1.1");
                TestHelper.Assert(ro[1]["bar"] == "abc 123123.2");

                TestHelper.Assert(_do.Length == 3);
                TestHelper.Assert(_do[0].Count == 1);
                TestHelper.Assert(_do[0]["f00"].Equals("ABC -3.14"));
                TestHelper.Assert(_do[1].Count == 2);
                TestHelper.Assert(_do[1]["foo"].Equals("abc -1.1"));
                TestHelper.Assert(_do[1]["bar"].Equals("abc 123123.2"));
                TestHelper.Assert(_do[2].Count == 3);
                TestHelper.Assert(_do[2]["foo"].Equals("abc -1.1"));
                TestHelper.Assert(_do[2]["FOO"].Equals("abc -100.4"));
                TestHelper.Assert(_do[2]["BAR"].Equals("abc 0.5"));
            }

            {
                var dsi1 = new Dictionary<string, MyEnum>[2];
                var dsi2 = new Dictionary<string, MyEnum>[1];

                var di1 = new Dictionary<string, MyEnum>();
                di1["abc"] = MyEnum.enum1;
                di1[""] = MyEnum.enum2;
                var di2 = new Dictionary<string, MyEnum>();
                di2["abc"] = MyEnum.enum1;
                di2["qwerty"] = MyEnum.enum3;
                di2["Hello!!"] = MyEnum.enum2;
                var di3 = new Dictionary<string, MyEnum>();
                di3["Goodbye"] = MyEnum.enum1;

                dsi1[0] = di1;
                dsi1[1] = di2;
                dsi2[0] = di3;

                var (ro, _do) = p.OpStringMyEnumDS(dsi1, dsi2);

                TestHelper.Assert(ro.Length == 2);
                TestHelper.Assert(ro[0].Count == 3);
                TestHelper.Assert(ro[0]["abc"] == MyEnum.enum1);
                TestHelper.Assert(ro[0]["qwerty"] == MyEnum.enum3);
                TestHelper.Assert(ro[0]["Hello!!"] == MyEnum.enum2);
                TestHelper.Assert(ro[1].Count == 2);
                TestHelper.Assert(ro[1]["abc"] == MyEnum.enum1);
                TestHelper.Assert(ro[1][""] == MyEnum.enum2);

                TestHelper.Assert(_do.Length == 3);
                TestHelper.Assert(_do[0].Count == 1);
                TestHelper.Assert(_do[0]["Goodbye"] == MyEnum.enum1);
                TestHelper.Assert(_do[1].Count == 2);
                TestHelper.Assert(_do[1]["abc"] == MyEnum.enum1);
                TestHelper.Assert(_do[1][""] == MyEnum.enum2);
                TestHelper.Assert(_do[2].Count == 3);
                TestHelper.Assert(_do[2]["abc"] == MyEnum.enum1);
                TestHelper.Assert(_do[2]["qwerty"] == MyEnum.enum3);
                TestHelper.Assert(_do[2]["Hello!!"] == MyEnum.enum2);
            }

            {
                var dsi1 = new Dictionary<MyEnum, string>[2];
                var dsi2 = new Dictionary<MyEnum, string>[1];

                var di1 = new Dictionary<MyEnum, string>();
                di1[MyEnum.enum1] = "abc";
                var di2 = new Dictionary<MyEnum, string>();
                di2[MyEnum.enum2] = "Hello!!";
                di2[MyEnum.enum3] = "qwerty";
                var di3 = new Dictionary<MyEnum, string>();
                di3[MyEnum.enum1] = "Goodbye";

                dsi1[0] = di1;
                dsi1[1] = di2;
                dsi2[0] = di3;

                var (ro, _do) = p.OpMyEnumStringDS(dsi1, dsi2);

                TestHelper.Assert(ro.Length == 2);
                TestHelper.Assert(ro[0].Count == 2);
                TestHelper.Assert(ro[0][MyEnum.enum2].Equals("Hello!!"));
                TestHelper.Assert(ro[0][MyEnum.enum3].Equals("qwerty"));
                TestHelper.Assert(ro[1].Count == 1);
                TestHelper.Assert(ro[1][MyEnum.enum1].Equals("abc"));

                TestHelper.Assert(_do.Length == 3);
                TestHelper.Assert(_do[0].Count == 1);
                TestHelper.Assert(_do[0][MyEnum.enum1].Equals("Goodbye"));
                TestHelper.Assert(_do[1].Count == 1);
                TestHelper.Assert(_do[1][MyEnum.enum1].Equals("abc"));
                TestHelper.Assert(_do[2].Count == 2);
                TestHelper.Assert(_do[2][MyEnum.enum2].Equals("Hello!!"));
                TestHelper.Assert(_do[2][MyEnum.enum3].Equals("qwerty"));
            }

            {
                var dsi1 = new Dictionary<MyStruct, MyEnum>[2];
                var dsi2 = new Dictionary<MyStruct, MyEnum>[1];

                var s11 = new MyStruct(1, 1);
                var s12 = new MyStruct(1, 2);
                var di1 = new Dictionary<MyStruct, MyEnum>();
                di1[s11] = MyEnum.enum1;
                di1[s12] = MyEnum.enum2;

                var s22 = new MyStruct(2, 2);
                var s23 = new MyStruct(2, 3);
                var di2 = new Dictionary<MyStruct, MyEnum>();
                di2[s11] = MyEnum.enum1;
                di2[s22] = MyEnum.enum3;
                di2[s23] = MyEnum.enum2;

                var di3 = new Dictionary<MyStruct, MyEnum>();
                di3[s23] = MyEnum.enum3;

                dsi1[0] = di1;
                dsi1[1] = di2;
                dsi2[0] = di3;

                var (ro, _do) = p.OpMyStructMyEnumDS(dsi1, dsi2);

                TestHelper.Assert(ro.Length == 2);
                TestHelper.Assert(ro[0].Count == 3);
                TestHelper.Assert(ro[0][s11] == MyEnum.enum1);
                TestHelper.Assert(ro[0][s22] == MyEnum.enum3);
                TestHelper.Assert(ro[0][s23] == MyEnum.enum2);
                TestHelper.Assert(ro[1].Count == 2);
                TestHelper.Assert(ro[1][s11] == MyEnum.enum1);
                TestHelper.Assert(ro[1][s12] == MyEnum.enum2);

                TestHelper.Assert(_do.Length == 3);
                TestHelper.Assert(_do[0].Count == 1);
                TestHelper.Assert(_do[0][s23] == MyEnum.enum3);
                TestHelper.Assert(_do[1].Count == 2);
                TestHelper.Assert(_do[1][s11] == MyEnum.enum1);
                TestHelper.Assert(_do[1][s12] == MyEnum.enum2);
                TestHelper.Assert(_do[2].Count == 3);
                TestHelper.Assert(_do[2][s11] == MyEnum.enum1);
                TestHelper.Assert(_do[2][s22] == MyEnum.enum3);
                TestHelper.Assert(_do[2][s23] == MyEnum.enum2);
            }

            {
                var sdi1 = new Dictionary<byte, byte[]>();
                var sdi2 = new Dictionary<byte, byte[]>();

                byte[] si1 = new byte[] { 0x01, 0x11 };
                byte[] si2 = new byte[] { 0x12 };
                byte[] si3 = new byte[] { 0xf2, 0xf3 };

                sdi1[0x01] = si1;
                sdi1[0x22] = si2;
                sdi2[0xf1] = si3;

                var (ro, _do) = p.OpByteByteSD(sdi1, sdi2);

                TestHelper.Assert(_do.Count == 1);
                TestHelper.Assert(_do[0xf1].Length == 2);
                TestHelper.Assert(_do[0xf1][0] == 0xf2);
                TestHelper.Assert(_do[0xf1][1] == 0xf3);

                TestHelper.Assert(ro.Count == 3);
                TestHelper.Assert(ro[0x01].Length == 2);
                TestHelper.Assert(ro[0x01][0] == 0x01);
                TestHelper.Assert(ro[0x01][1] == 0x11);
                TestHelper.Assert(ro[0x22].Length == 1);
                TestHelper.Assert(ro[0x22][0] == 0x12);
                TestHelper.Assert(ro[0xf1].Length == 2);
                TestHelper.Assert(ro[0xf1][0] == 0xf2);
                TestHelper.Assert(ro[0xf1][1] == 0xf3);
            }

            {
                var sdi1 = new Dictionary<bool, bool[]>();
                var sdi2 = new Dictionary<bool, bool[]>();

                bool[] si1 = new bool[] { true, false };
                bool[] si2 = new bool[] { false, true, true };

                sdi1[false] = si1;
                sdi1[true] = si2;
                sdi2[false] = si1;

                var (ro, _do) = p.OpBoolBoolSD(sdi1, sdi2);

                TestHelper.Assert(_do.Count == 1);
                TestHelper.Assert(_do[false].Length == 2);
                TestHelper.Assert(_do[false][0]);
                TestHelper.Assert(!_do[false][1]);
                TestHelper.Assert(ro.Count == 2);
                TestHelper.Assert(ro[false].Length == 2);
                TestHelper.Assert(ro[false][0]);
                TestHelper.Assert(!ro[false][1]);
                TestHelper.Assert(ro[true].Length == 3);
                TestHelper.Assert(!ro[true][0]);
                TestHelper.Assert(ro[true][1]);
                TestHelper.Assert(ro[true][2]);
            }

            {
                var sdi1 = new Dictionary<short, short[]>();
                var sdi2 = new Dictionary<short, short[]>();

                short[] si1 = new short[] { 1, 2, 3 };
                short[] si2 = new short[] { 4, 5 };
                short[] si3 = new short[] { 6, 7 };

                sdi1[1] = si1;
                sdi1[2] = si2;
                sdi2[4] = si3;

                var (ro, _do) = p.OpShortShortSD(sdi1, sdi2);

                TestHelper.Assert(_do.Count == 1);
                TestHelper.Assert(_do[4].Length == 2);
                TestHelper.Assert(_do[4][0] == 6);
                TestHelper.Assert(_do[4][1] == 7);

                TestHelper.Assert(ro.Count == 3);
                TestHelper.Assert(ro[1].Length == 3);
                TestHelper.Assert(ro[1][0] == 1);
                TestHelper.Assert(ro[1][1] == 2);
                TestHelper.Assert(ro[1][2] == 3);
                TestHelper.Assert(ro[2].Length == 2);
                TestHelper.Assert(ro[2][0] == 4);
                TestHelper.Assert(ro[2][1] == 5);
                TestHelper.Assert(ro[4].Length == 2);
                TestHelper.Assert(ro[4][0] == 6);
                TestHelper.Assert(ro[4][1] == 7);
            }

            {
                var sdi1 = new Dictionary<ushort, ushort[]>();
                var sdi2 = new Dictionary<ushort, ushort[]>();

                ushort[] si1 = new ushort[] { 1, 2, 3 };
                ushort[] si2 = new ushort[] { 4, 5 };
                ushort[] si3 = new ushort[] { 6, 7 };

                sdi1[1] = si1;
                sdi1[2] = si2;
                sdi2[4] = si3;

                var (ro, _do) = p.OpUShortUShortSD(sdi1, sdi2);

                TestHelper.Assert(_do.Count == 1);
                TestHelper.Assert(_do[4].Length == 2);
                TestHelper.Assert(_do[4][0] == 6);
                TestHelper.Assert(_do[4][1] == 7);

                TestHelper.Assert(ro.Count == 3);
                TestHelper.Assert(ro[1].Length == 3);
                TestHelper.Assert(ro[1][0] == 1);
                TestHelper.Assert(ro[1][1] == 2);
                TestHelper.Assert(ro[1][2] == 3);
                TestHelper.Assert(ro[2].Length == 2);
                TestHelper.Assert(ro[2][0] == 4);
                TestHelper.Assert(ro[2][1] == 5);
                TestHelper.Assert(ro[4].Length == 2);
                TestHelper.Assert(ro[4][0] == 6);
                TestHelper.Assert(ro[4][1] == 7);
            }

            {
                var sdi1 = new Dictionary<int, int[]>();
                var sdi2 = new Dictionary<int, int[]>();

                int[] si1 = new int[] { 100, 200, 300 };
                int[] si2 = new int[] { 400, 500 };
                int[] si3 = new int[] { 600, 700 };

                sdi1[100] = si1;
                sdi1[200] = si2;
                sdi2[400] = si3;

                var (ro, _do) = p.OpIntIntSD(sdi1, sdi2);

                TestHelper.Assert(_do.Count == 1);
                TestHelper.Assert(_do[400].Length == 2);
                TestHelper.Assert(_do[400][0] == 600);
                TestHelper.Assert(_do[400][1] == 700);

                TestHelper.Assert(ro.Count == 3);
                TestHelper.Assert(ro[100].Length == 3);
                TestHelper.Assert(ro[100][0] == 100);
                TestHelper.Assert(ro[100][1] == 200);
                TestHelper.Assert(ro[100][2] == 300);
                TestHelper.Assert(ro[200].Length == 2);
                TestHelper.Assert(ro[200][0] == 400);
                TestHelper.Assert(ro[200][1] == 500);
                TestHelper.Assert(ro[400].Length == 2);
                TestHelper.Assert(ro[400][0] == 600);
                TestHelper.Assert(ro[400][1] == 700);
            }

            {
                var sdi1 = new Dictionary<uint, uint[]>();
                var sdi2 = new Dictionary<uint, uint[]>();

                uint[] si1 = new uint[] { 100, 200, 300 };
                uint[] si2 = new uint[] { 400, 500 };
                uint[] si3 = new uint[] { 600, 700 };

                sdi1[100] = si1;
                sdi1[200] = si2;
                sdi2[400] = si3;

                var (ro, _do) = p.OpUIntUIntSD(sdi1, sdi2);

                TestHelper.Assert(_do.Count == 1);
                TestHelper.Assert(_do[400].Length == 2);
                TestHelper.Assert(_do[400][0] == 600);
                TestHelper.Assert(_do[400][1] == 700);

                TestHelper.Assert(ro.Count == 3);
                TestHelper.Assert(ro[100].Length == 3);
                TestHelper.Assert(ro[100][0] == 100);
                TestHelper.Assert(ro[100][1] == 200);
                TestHelper.Assert(ro[100][2] == 300);
                TestHelper.Assert(ro[200].Length == 2);
                TestHelper.Assert(ro[200][0] == 400);
                TestHelper.Assert(ro[200][1] == 500);
                TestHelper.Assert(ro[400].Length == 2);
                TestHelper.Assert(ro[400][0] == 600);
                TestHelper.Assert(ro[400][1] == 700);
            }

            {
                var sdi1 = new Dictionary<long, long[]>();
                var sdi2 = new Dictionary<long, long[]>();

                var si1 = new long[] { 999999110L, 999999111L, 999999110L };
                var si2 = new long[] { 999999120L, 999999130L };
                long[] si3 = new long[] { 999999110L, 999999120L };

                sdi1[999999990L] = si1;
                sdi1[999999991L] = si2;
                sdi2[999999992L] = si3;

                var (ro, _do) = p.OpLongLongSD(sdi1, sdi2);

                TestHelper.Assert(_do.Count == 1);
                TestHelper.Assert(_do[999999992L].Length == 2);
                TestHelper.Assert(_do[999999992L][0] == 999999110L);
                TestHelper.Assert(_do[999999992L][1] == 999999120L);
                TestHelper.Assert(ro.Count == 3);
                TestHelper.Assert(ro[999999990L].Length == 3);
                TestHelper.Assert(ro[999999990L][0] == 999999110L);
                TestHelper.Assert(ro[999999990L][1] == 999999111L);
                TestHelper.Assert(ro[999999990L][2] == 999999110L);
                TestHelper.Assert(ro[999999991L].Length == 2);
                TestHelper.Assert(ro[999999991L][0] == 999999120L);
                TestHelper.Assert(ro[999999991L][1] == 999999130L);
                TestHelper.Assert(ro[999999992L].Length == 2);
                TestHelper.Assert(ro[999999992L][0] == 999999110L);
                TestHelper.Assert(ro[999999992L][1] == 999999120L);
            }

             {
                var sdi1 = new Dictionary<ulong, ulong[]>();
                var sdi2 = new Dictionary<ulong, ulong[]>();

                var si1 = new ulong[] { 999999110L, 999999111L, 999999110L };
                var si2 = new ulong[] { 999999120L, 999999130L };
                ulong[] si3 = new ulong[] { 999999110L, 999999120L };

                sdi1[999999990L] = si1;
                sdi1[999999991L] = si2;
                sdi2[999999992L] = si3;

                var (ro, _do) = p.OpULongULongSD(sdi1, sdi2);

                TestHelper.Assert(_do.Count == 1);
                TestHelper.Assert(_do[999999992L].Length == 2);
                TestHelper.Assert(_do[999999992L][0] == 999999110L);
                TestHelper.Assert(_do[999999992L][1] == 999999120L);
                TestHelper.Assert(ro.Count == 3);
                TestHelper.Assert(ro[999999990L].Length == 3);
                TestHelper.Assert(ro[999999990L][0] == 999999110L);
                TestHelper.Assert(ro[999999990L][1] == 999999111L);
                TestHelper.Assert(ro[999999990L][2] == 999999110L);
                TestHelper.Assert(ro[999999991L].Length == 2);
                TestHelper.Assert(ro[999999991L][0] == 999999120L);
                TestHelper.Assert(ro[999999991L][1] == 999999130L);
                TestHelper.Assert(ro[999999992L].Length == 2);
                TestHelper.Assert(ro[999999992L][0] == 999999110L);
                TestHelper.Assert(ro[999999992L][1] == 999999120L);
            }

            {
                var sdi1 = new Dictionary<string, float[]>();
                var sdi2 = new Dictionary<string, float[]>();

                var si1 = new float[] { -1.1f, 123123.2f, 100.0f };
                var si2 = new float[] { 42.24f, -1.61f };
                var si3 = new float[] { -3.14f, 3.14f };

                sdi1["abc"] = si1;
                sdi1["ABC"] = si2;
                sdi2["aBc"] = si3;

                var (ro, _do) = p.OpStringFloatSD(sdi1, sdi2);

                TestHelper.Assert(_do.Count == 1);
                TestHelper.Assert(_do["aBc"].Length == 2);
                TestHelper.Assert(_do["aBc"][0] == -3.14f);
                TestHelper.Assert(_do["aBc"][1] == 3.14f);

                TestHelper.Assert(ro.Count == 3);
                TestHelper.Assert(ro["abc"].Length == 3);
                TestHelper.Assert(ro["abc"][0] == -1.1f);
                TestHelper.Assert(ro["abc"][1] == 123123.2f);
                TestHelper.Assert(ro["abc"][2] == 100.0f);
                TestHelper.Assert(ro["ABC"].Length == 2);
                TestHelper.Assert(ro["ABC"][0] == 42.24f);
                TestHelper.Assert(ro["ABC"][1] == -1.61f);
                TestHelper.Assert(ro["aBc"].Length == 2);
                TestHelper.Assert(ro["aBc"][0] == -3.14f);
                TestHelper.Assert(ro["aBc"][1] == 3.14f);
            }

            {
                var sdi1 = new Dictionary<string, double[]>();
                var sdi2 = new Dictionary<string, double[]>();

                var si1 = new double[] { 1.1E10, 1.2E10, 1.3E10 };
                var si2 = new double[] { 1.4E10, 1.5E10 };
                var si3 = new double[] { 1.6E10, 1.7E10 };

                sdi1["Hello!!"] = si1;
                sdi1["Goodbye"] = si2;
                sdi2[""] = si3;

                var (ro, _do) = p.OpStringDoubleSD(sdi1, sdi2);

                TestHelper.Assert(_do.Count == 1);
                TestHelper.Assert(_do[""].Length == 2);
                TestHelper.Assert(_do[""][0] == 1.6E10);
                TestHelper.Assert(_do[""][1] == 1.7E10);
                TestHelper.Assert(ro.Count == 3);
                TestHelper.Assert(ro["Hello!!"].Length == 3);
                TestHelper.Assert(ro["Hello!!"][0] == 1.1E10);
                TestHelper.Assert(ro["Hello!!"][1] == 1.2E10);
                TestHelper.Assert(ro["Hello!!"][2] == 1.3E10);
                TestHelper.Assert(ro["Goodbye"].Length == 2);
                TestHelper.Assert(ro["Goodbye"][0] == 1.4E10);
                TestHelper.Assert(ro["Goodbye"][1] == 1.5E10);
                TestHelper.Assert(ro[""].Length == 2);
                TestHelper.Assert(ro[""][0] == 1.6E10);
                TestHelper.Assert(ro[""][1] == 1.7E10);
            }

            {
                var sdi1 = new Dictionary<string, string[]>();
                var sdi2 = new Dictionary<string, string[]>();

                var si1 = new string[] { "abc", "de", "fghi" };
                var si2 = new string[] { "xyz", "or" };
                var si3 = new string[] { "and", "xor" };

                sdi1["abc"] = si1;
                sdi1["def"] = si2;
                sdi2["ghi"] = si3;

                var (ro, _do) = p.OpStringStringSD(sdi1, sdi2);

                TestHelper.Assert(_do.Count == 1);
                TestHelper.Assert(_do["ghi"].Length == 2);
                TestHelper.Assert(_do["ghi"][0].Equals("and"));
                TestHelper.Assert(_do["ghi"][1].Equals("xor"));

                TestHelper.Assert(ro.Count == 3);
                TestHelper.Assert(ro["abc"].Length == 3);
                TestHelper.Assert(ro["abc"][0].Equals("abc"));
                TestHelper.Assert(ro["abc"][1].Equals("de"));
                TestHelper.Assert(ro["abc"][2].Equals("fghi"));
                TestHelper.Assert(ro["def"].Length == 2);
                TestHelper.Assert(ro["def"][0].Equals("xyz"));
                TestHelper.Assert(ro["def"][1].Equals("or"));
                TestHelper.Assert(ro["ghi"].Length == 2);
                TestHelper.Assert(ro["ghi"][0].Equals("and"));
                TestHelper.Assert(ro["ghi"][1].Equals("xor"));
            }

            {
                var sdi1 = new Dictionary<MyEnum, MyEnum[]>();
                var sdi2 = new Dictionary<MyEnum, MyEnum[]>();

                var si1 = new MyEnum[] { MyEnum.enum1, MyEnum.enum1, MyEnum.enum2 };
                var si2 = new MyEnum[] { MyEnum.enum1, MyEnum.enum2 };
                var si3 = new MyEnum[] { MyEnum.enum3, MyEnum.enum3 };

                sdi1[MyEnum.enum3] = si1;
                sdi1[MyEnum.enum2] = si2;
                sdi2[MyEnum.enum1] = si3;

                var (ro, _do) = p.OpMyEnumMyEnumSD(sdi1, sdi2);

                TestHelper.Assert(_do.Count == 1);
                TestHelper.Assert(_do[MyEnum.enum1].Length == 2);
                TestHelper.Assert(_do[MyEnum.enum1][0] == MyEnum.enum3);
                TestHelper.Assert(_do[MyEnum.enum1][1] == MyEnum.enum3);
                TestHelper.Assert(ro.Count == 3);
                TestHelper.Assert(ro[MyEnum.enum3].Length == 3);
                TestHelper.Assert(ro[MyEnum.enum3][0] == MyEnum.enum1);
                TestHelper.Assert(ro[MyEnum.enum3][1] == MyEnum.enum1);
                TestHelper.Assert(ro[MyEnum.enum3][2] == MyEnum.enum2);
                TestHelper.Assert(ro[MyEnum.enum2].Length == 2);
                TestHelper.Assert(ro[MyEnum.enum2][0] == MyEnum.enum1);
                TestHelper.Assert(ro[MyEnum.enum2][1] == MyEnum.enum2);
                TestHelper.Assert(ro[MyEnum.enum1].Length == 2);
                TestHelper.Assert(ro[MyEnum.enum1][0] == MyEnum.enum3);
                TestHelper.Assert(ro[MyEnum.enum1][1] == MyEnum.enum3);
            }

            {
                int[] lengths = new int[] { 0, 1, 2, 126, 127, 128, 129, 253, 254, 255, 256, 257, 1000 };

                for (int l = 0; l < lengths.Length; ++l)
                {
                    int[] s = new int[lengths[l]];
                    for (int i = 0; i < lengths[l]; ++i)
                    {
                        s[i] = i;
                    }

                    int[] r = p.OpIntS(s);
                    TestHelper.Assert(r.Length == lengths[l]);
                    for (int j = 0; j < r.Length; ++j)
                    {
                        TestHelper.Assert(r[j] == -j);
                    }
                }
            }

            {
                Dictionary<string, string> ctx = new Dictionary<string, string>();
                ctx["one"] = "ONE";
                ctx["two"] = "TWO";
                ctx["three"] = "THREE";
                {
                    TestHelper.Assert(p.Context.Count == 0);
                    Dictionary<string, string> r = p.OpContext();
                    TestHelper.Assert(!r.Equals(ctx));
                }
                {
                    Dictionary<string, string> r = p.OpContext(ctx);
                    TestHelper.Assert(r.DictionaryEqual(ctx));
                }
                {
                    var p2 = p.Clone(context: ctx);
                    TestHelper.Assert(p2.Context.DictionaryEqual(ctx));
                    Dictionary<string, string> r = p2.OpContext();
                    TestHelper.Assert(r.DictionaryEqual(ctx));
                    r = p2.OpContext(ctx);
                    TestHelper.Assert(r.DictionaryEqual(ctx));
                }
            }

            if (p.GetConnection() != null)
            {
                communicator.CurrentContext["one"] = "ONE";
                communicator.CurrentContext["two"] = "TWO";
                communicator.CurrentContext["three"] = "THREE";

                var p3 = IMyClassPrx.Parse($"test:{helper.GetTestEndpoint(0)}", communicator);
                TestHelper.Assert(p3.OpContext().DictionaryEqual(communicator.CurrentContext));

                Dictionary<string, string> prxContext = new Dictionary<string, string>();
                prxContext["one"] = "UN";
                prxContext["four"] = "QUATRE";

                Dictionary<string, string> combined = new Dictionary<string, string>(prxContext);
                foreach (KeyValuePair<string, string> e in communicator.CurrentContext)
                {
                    try
                    {
                        combined.Add(e.Key, e.Value);
                    }
                    catch (ArgumentException)
                    {
                        // Ignore.
                    }
                }
                TestHelper.Assert(combined["one"].Equals("UN"));

                TestHelper.Assert(communicator.DefaultContext.Count == 0);
                communicator.DefaultContext = prxContext;
                TestHelper.Assert(communicator.DefaultContext != prxContext); // it's a copy
                TestHelper.Assert(communicator.DefaultContext.DictionaryEqual(prxContext));

                p3 = IMyClassPrx.Parse($"test:{helper.GetTestEndpoint(0)}", communicator);
                var ctx = new Dictionary<string, string>(communicator.CurrentContext);

                communicator.CurrentContext.Clear();
                TestHelper.Assert(p3.OpContext().DictionaryEqual(prxContext));

                communicator.CurrentContext = ctx;
                TestHelper.Assert(p3.OpContext().DictionaryEqual(combined));

                // Cleanup
                communicator.CurrentContext.Clear();
                communicator.DefaultContext = new Dictionary<string, string>();
            }

            p.OpIdempotent();

            try
            {
                p.OpOneway();
                TestHelper.Assert(false);
            }
            catch (SomeException)
            {
                // expected
            }

            // This is invoked as a oneway, despite using a twoway proxy.
            p.OpOnewayMetadata();

            {
                TestHelper.Assert(p.OpByte1(0xFF) == 0xFF);
                TestHelper.Assert(p.OpShort1(0x7FFF) == 0x7FFF);
                TestHelper.Assert(p.OpUShort1(ushort.MaxValue) == ushort.MaxValue);
                TestHelper.Assert(p.OpInt1(0x7FFFFFFF) == 0x7FFFFFFF);
                TestHelper.Assert(p.OpUInt1(uint.MaxValue) == uint.MaxValue);
                TestHelper.Assert(p.OpLong1(0x7FFFFFFFFFFFFFFF) == 0x7FFFFFFFFFFFFFFF);
                TestHelper.Assert(p.OpULong1(ulong.MaxValue) == ulong.MaxValue);
                TestHelper.Assert(p.OpFloat1(1.0f) == 1.0f);
                TestHelper.Assert(p.OpDouble1(1.0d) == 1.0d);
                TestHelper.Assert(p.OpString1("opString1").Equals("opString1"));
                TestHelper.Assert(p.OpStringS1(Array.Empty<string>()).Length == 0);
                TestHelper.Assert(p.OpByteBoolD1(new Dictionary<byte, bool>()).Count == 0);
                TestHelper.Assert(p.OpStringS2(Array.Empty<string>()).Length == 0);
                TestHelper.Assert(p.OpByteBoolD2(new Dictionary<byte, bool>()).Count == 0);

                var d = IMyDerivedClassPrx.UncheckedCast(p);
                var s = new MyStruct1();
<<<<<<< HEAD
                s.tesT = "MyStruct1.s";
                s.myClass = null;
                s = d.opMyStruct1(s);
                TestHelper.Assert(s.tesT.Equals("MyStruct1.s"));
                TestHelper.Assert(s.myClass == null);
                MyClass1? c = new MyClass1("MyClass1.testT", null);
                c = d.opMyClass1(c);
                TestHelper.Assert(c != null);
                TestHelper.Assert(c.tesT.Equals("MyClass1.testT"));
                TestHelper.Assert(c.myClass == null);
=======
                s.TesT = "MyStruct1.s";
                s.MyClass = null;
                s = d.OpMyStruct1(s);
                TestHelper.Assert(s.TesT.Equals("MyStruct1.s"));
                TestHelper.Assert(s.MyClass == null);
                MyClass1? c = new MyClass1("MyClass1.testT", null);
                c = d.OpMyClass1(c);
                TestHelper.Assert(c != null);
                TestHelper.Assert(c.TesT.Equals("MyClass1.testT"));
                TestHelper.Assert(c.MyClass == null);
>>>>>>> 87525989
            }

            {
                var p1 = p.OpMStruct1();
                p1.E = MyEnum.enum3;
                Structure p2, p3;
                (p3, p2) = p.OpMStruct2(p1);
                TestHelper.Assert(p2.Equals(p1) && p3.Equals(p1));
            }

            {
                p.OpMSeq1();

                string[] p1 = new string[1];
                p1[0] = "test";
                string[] p2, p3;
                (p3, p2) = p.OpMSeq2(p1);
                TestHelper.Assert(p2.SequenceEqual(p1) && p3.SequenceEqual(p1));
            }

            {
                p.OpMDict1();

                Dictionary<string, string> p1 = new Dictionary<string, string>();
                p1["test"] = "test";
                Dictionary<string, string> p2, p3;
                (p3, p2) = p.OpMDict2(p1);
                TestHelper.Assert(p2.DictionaryEqual(p1) && p3.DictionaryEqual(p1));
            }
        }
    }
}<|MERGE_RESOLUTION|>--- conflicted
+++ resolved
@@ -1856,7 +1856,6 @@
 
                 var d = IMyDerivedClassPrx.UncheckedCast(p);
                 var s = new MyStruct1();
-<<<<<<< HEAD
                 s.tesT = "MyStruct1.s";
                 s.myClass = null;
                 s = d.opMyStruct1(s);
@@ -1867,18 +1866,6 @@
                 TestHelper.Assert(c != null);
                 TestHelper.Assert(c.tesT.Equals("MyClass1.testT"));
                 TestHelper.Assert(c.myClass == null);
-=======
-                s.TesT = "MyStruct1.s";
-                s.MyClass = null;
-                s = d.OpMyStruct1(s);
-                TestHelper.Assert(s.TesT.Equals("MyStruct1.s"));
-                TestHelper.Assert(s.MyClass == null);
-                MyClass1? c = new MyClass1("MyClass1.testT", null);
-                c = d.OpMyClass1(c);
-                TestHelper.Assert(c != null);
-                TestHelper.Assert(c.TesT.Equals("MyClass1.testT"));
-                TestHelper.Assert(c.MyClass == null);
->>>>>>> 87525989
             }
 
             {
