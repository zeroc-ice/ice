--- conflicted
+++ resolved
@@ -71,13 +71,8 @@
                 _opVoidThread = null;
             }
 
-<<<<<<< HEAD
-            current.Adapter.Communicator.ShutdownAsync();
+            current.Communicator.ShutdownAsync();
             return new(Task.CompletedTask);
-=======
-            current.Communicator.ShutdownAsync();
-            return new ValueTask(Task.CompletedTask);
->>>>>>> 301fb5bc
         }
 
         public ValueTask<bool> SupportsCompressAsync(Current current, CancellationToken cancel) =>
