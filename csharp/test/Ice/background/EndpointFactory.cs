//
// Copyright (c) ZeroC, Inc. All rights reserved.
//

using System.Collections.Generic;
using Test;

namespace ZeroC.Ice.Test.Background
{
<<<<<<< HEAD
    internal class EndpointFactory : IEndpointFactory
    {
        internal EndpointFactory(IEndpointFactory factory) => _factory = factory;

        public EndpointType Type() => (EndpointType)(Endpoint.TYPE_BASE + (short)_factory.Type());

        public string Name => "test-" + _factory.Name;
=======
    internal EndpointFactory(IEndpointFactory factory) => _factory = factory;

    public EndpointType Type => (EndpointType)(Endpoint.TYPE_BASE + (short)_factory.Type);

    public string Name => "test-" + _factory.Name;
>>>>>>> 0bca3684

        public ZeroC.Ice.Endpoint Create(string endpointString, Dictionary<string, string?> options, bool server) =>
            new Endpoint(_factory.Create(endpointString, options, server)!);

<<<<<<< HEAD
        public ZeroC.Ice.Endpoint Read(InputStream s)
        {
            var type = (EndpointType)s.ReadShort();
            TestHelper.Assert(type == _factory.Type);
            ZeroC.Ice.Endpoint endpoint = new Endpoint(_factory.Read(s)!);
            return endpoint;
        }

        private readonly IEndpointFactory _factory;
    }
=======
    public ZeroC.Ice.Endpoint Read(InputStream s)
    {
        var type = (EndpointType)s.ReadShort();
        TestHelper.Assert(type == _factory.Type);
        ZeroC.Ice.Endpoint endpoint = new Endpoint(_factory.Read(s)!);
        return endpoint;
    }

    private readonly IEndpointFactory _factory;
>>>>>>> 0bca3684
}<|MERGE_RESOLUTION|>--- conflicted
+++ resolved
@@ -7,26 +7,17 @@
 
 namespace ZeroC.Ice.Test.Background
 {
-<<<<<<< HEAD
     internal class EndpointFactory : IEndpointFactory
     {
         internal EndpointFactory(IEndpointFactory factory) => _factory = factory;
 
-        public EndpointType Type() => (EndpointType)(Endpoint.TYPE_BASE + (short)_factory.Type());
+        public EndpointType Type => (EndpointType)(Endpoint.TYPE_BASE + (short)_factory.Type);
 
         public string Name => "test-" + _factory.Name;
-=======
-    internal EndpointFactory(IEndpointFactory factory) => _factory = factory;
-
-    public EndpointType Type => (EndpointType)(Endpoint.TYPE_BASE + (short)_factory.Type);
-
-    public string Name => "test-" + _factory.Name;
->>>>>>> 0bca3684
 
         public ZeroC.Ice.Endpoint Create(string endpointString, Dictionary<string, string?> options, bool server) =>
             new Endpoint(_factory.Create(endpointString, options, server)!);
 
-<<<<<<< HEAD
         public ZeroC.Ice.Endpoint Read(InputStream s)
         {
             var type = (EndpointType)s.ReadShort();
@@ -37,15 +28,4 @@
 
         private readonly IEndpointFactory _factory;
     }
-=======
-    public ZeroC.Ice.Endpoint Read(InputStream s)
-    {
-        var type = (EndpointType)s.ReadShort();
-        TestHelper.Assert(type == _factory.Type);
-        ZeroC.Ice.Endpoint endpoint = new Endpoint(_factory.Read(s)!);
-        return endpoint;
-    }
-
-    private readonly IEndpointFactory _factory;
->>>>>>> 0bca3684
 }