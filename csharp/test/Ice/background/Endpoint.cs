--- conflicted
+++ resolved
@@ -20,13 +20,8 @@
 
         public override bool IsSecure => _endpoint.IsSecure;
 
-<<<<<<< HEAD
         public override ushort Port => _endpoint.Port;
-
-        public override int Timeout => _endpoint.Timeout;
-=======
         public override TimeSpan Timeout => _endpoint.Timeout;
->>>>>>> d56bdf18
         public override Transport Transport => (Transport)(TransportBase + (short)_endpoint.Transport);
 
         internal const short TransportBase = 100;
