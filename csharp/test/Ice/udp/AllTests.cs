--- conflicted
+++ resolved
@@ -123,13 +123,7 @@
             {
                 //
                 // The server's Ice.UDP.RcvSize property is set to 16384, which means that DatagramLimitException
-<<<<<<< HEAD
                 // will be throw when try to send a packet bigger than that.
-=======
-                // will be throw when try to send a packet bigger than that. However, Mono 2.10 bug in setting Socket
-                // options could cause the RcvSize/SndSize to contain an arbitrary value so the test might fail
-                // with smaller message sizes.
->>>>>>> 5c040fcc
                 //
                 test(seq.Length > 16384);
             }
@@ -144,27 +138,12 @@
                 bool b = replyI.waitReply(1, 500);
                 //
                 // The server's Ice.UDP.RcvSize property is set to 16384, which means this packet
-<<<<<<< HEAD
                 // should not be delivered.
-=======
-                // should not be delivered. However, Mono 2.10 bug in setting Socket options could
-                // cause the RcvSize/SndSize to contain an arbitrary value so the packet might
-                // be delivered successfully.
->>>>>>> 5c040fcc
                 //
                 test(!b);
             }
             catch(Ice.DatagramLimitException)
             {
-<<<<<<< HEAD
-=======
-                //
-                // Mono 2.10 bug in setting Socket options could cause the RcvSize/SndSize to contain
-                // an arbitrary value so the message send might fail if the effetive SndSize is minor
-                // than expected.
-                //
-                test(IceInternal.AssemblyUtil.runtime_ == IceInternal.AssemblyUtil.Runtime.Mono);
->>>>>>> 5c040fcc
             }
             catch(Ice.LocalException ex)
             {
