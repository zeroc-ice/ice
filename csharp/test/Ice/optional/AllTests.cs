--- conflicted
+++ resolved
@@ -445,11 +445,9 @@
         test(20 == g.gg2Opt.Value.a);
         test("gg1".Equals(g.gg1.a));
 
-<<<<<<< HEAD
-=======
         initial.opVoid();
 
-        os = Ice.Util.createOutputStream(communicator);
+        os = new Ice.OutputStream(communicator);
         os.startEncapsulation();
         os.writeOptional(1, Ice.OptionalFormat.F4);
         os.writeInt(15);
@@ -459,7 +457,6 @@
         inEncaps = os.finished();
         test(initial.ice_invoke("opVoid", Ice.OperationMode.Normal, inEncaps, out outEncaps));
 
->>>>>>> ff20dd34
         WriteLine("ok");
 
         Write("testing marshaling of large containers with fixed size elements... ");
