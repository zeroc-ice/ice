// Copyright (c) ZeroC, Inc. All rights reserved.

using System;
using System.Collections.Generic;
using System.Collections.Immutable;
using System.Linq;
using System.Threading;
using Test;

namespace ZeroC.Ice.Test.Proxy
{
    public static class AllTests
    {
        public static IMyClassPrx Run(TestHelper helper)
        {
            Communicator? communicator = helper.Communicator;
            TestHelper.Assert(communicator != null);
            bool ice1 = helper.Protocol == Protocol.Ice1;
            System.IO.TextWriter output = helper.Output;
            output.Write("testing proxy parsing... ");
            output.Flush();

            // ice1 proxies
            string[] ice1ProxyArray =
            {
                "ice -t:tcp -h localhost -p 10000",
                "ice+tcp:ssl -h localhost -p 10000"
            };

            // ice2 proxies
            string[] ice2ProxyArray =
            {
                "ice+tcp://host.zeroc.com/identity#facet",
                "ice+tcp://host.zeroc.com:1000/category/name",
                "ice+tcp://host.zeroc.com:1000/loc0/loc1/category/name",
                "ice+tcp://host.zeroc.com/category/name%20with%20space",
                "ice+ws://host.zeroc.com//identity",
                "ice+ws://host.zeroc.com//identity?invocation-timeout=100ms",
                "ice+ws://host.zeroc.com//identity?invocation-timeout=1s",
                "ice+ws://host.zeroc.com//identity?alt-endpoint=host2.zeroc.com",
                "ice+ws://host.zeroc.com//identity?alt-endpoint=host2.zeroc.com:10000",
                "ice+tcp://[::1]:10000/identity?alt-endpoint=host1:10000,host2,host3,host4",
                "ice+tcp://[::1]:10000/identity?alt-endpoint=host1:10000&alt-endpoint=host2,host3&alt-endpoint=[::2]",
                "ice:location//identity#facet",
                "ice:location//identity?relative=true#facet",
                "ice+tcp://host.zeroc.com//identity",
                "ice+tcp://host.zeroc.com:/identity", // another syntax for empty port
                "ice+universal://com.zeroc.ice/identity?transport=iaps&option=a,b%2Cb,c&option=d",
                "ice+universal://host.zeroc.com/identity?transport=100",
                "ice+universal://[::ab:cd:ef:00]/identity?transport=bt", // leading :: to make the address IPv6-like
                "ice+ws://host.zeroc.com/identity?resource=/foo%2Fbar?/xyz",
                "ice+universal://host.zeroc.com:10000/identity?transport=tcp",
                "ice+universal://host.zeroc.com/identity?transport=ws&option=/foo%2520/bar",
                "ice:tcp -p 10000", // a valid URI
            };

            // ice3 proxies
            string[] ice3ProxyArray =
            {
                "ice+universal://host.zeroc.com/identity?transport=ws&option=/foo%2520/bar&protocol=3"
            };

            foreach (string str in ice1ProxyArray)
            {
                var prx = IObjectPrx.Parse(str, communicator);
                TestHelper.Assert(prx.Protocol == Protocol.Ice1);
                // output.WriteLine($"{str} = {prx}");
                var prx2 = IObjectPrx.Parse(prx.ToString()!, communicator);
                TestHelper.Assert(prx.Equals(prx2)); // round-trip works

                try
                {
                    // Cannot use Ice2 endpoint with Ice1 proxy
                    prx2.Clone(endpoints: IObjectPrx.Parse(ice2ProxyArray[0], communicator).Endpoints);
                    TestHelper.Assert(false);
                }
                catch (ArgumentException)
                {
                }
            }

            foreach (string str in ice2ProxyArray)
            {
                var prx = IObjectPrx.Parse(str, communicator);
                TestHelper.Assert(prx.Protocol == Protocol.Ice2);
                // output.WriteLine($"{str} = {prx}");
                var prx2 = IObjectPrx.Parse(prx.ToString()!, communicator);
                TestHelper.Assert(prx.Equals(prx2)); // round-trip works

                try
                {
                    // Cannot use Ice1 endpoint with Ice2 proxy
                    prx2.Clone(endpoints: IObjectPrx.Parse(ice1ProxyArray[0], communicator).Endpoints);
                    TestHelper.Assert(false);
                }
                catch (ArgumentException)
                {
                }
            }

            foreach (string str in ice3ProxyArray)
            {
                var prx = IObjectPrx.Parse(str, communicator);
                TestHelper.Assert(prx.Protocol == (Protocol)3);
                // output.WriteLine($"{str} = {prx}");
                var prx2 = IObjectPrx.Parse(prx.ToString()!, communicator);
                TestHelper.Assert(prx.Equals(prx2)); // round-trip works
            }

            string[] badProxyArray =
            {
                "ice+tcp://host.zeroc.com:foo",     // missing host
                "ice+tcp:identity?protocol=invalid", // invalid protocol
                "ice+universal://host.zeroc.com", // missing transport
                "ice+universal://host.zeroc.com?transport=100&protocol=ice1", // invalid protocol
                "ice://host:1000/identity", // host not allowed
                "ice+universal:/identity", // missing host
                "ice+tcp://host.zeroc.com/identity?protocol=3", // unknown protocol (must use universal)
                "ice+ws://host.zeroc.com//identity?protocol=ice1", // invalid protocol
                "ice+tcp://host.zeroc.com/identity?alt-endpoint=host2?protocol=ice2", // protocol option in alt-endpoint
                "ice+tcp://host.zeroc.com/identity?foo=bar", // unknown option
                "ice+tcp://host.zeroc.com/identity?invocation-timeout=0s", // 0 is not a valid invocation timeout
                "ice:foo?relative=bad", // bad value for relative
                "ice:foo?fixed=true", // cannot create fixed proxy from URI

                "",
                "\"\"",
                "\"\" test", // invalid trailing characters
                "test:", // missing endpoint
                "id@adapter test",
                "id -f \"facet x",
                "id -f \'facet x",
                "test -f facet@test @test",
                "test -p 2.0",
                "test:tcp@location",
                "test: :tcp",
                "id:opaque -t 99 -v abcd -x abc", // invalid x option
                "id:opaque", // missing -t and -v
                "id:opaque -t 1 -t 1 -v abcd", // repeated -t
                "id:opaque -t 1 -v abcd -v abcd",
                "id:opaque -v abcd",
                "id:opaque -t 1",
                "id:opaque -t -v abcd",
                "id:opaque -t 1 -v",
                "id:opaque -t x -v abcd",
                "id:opaque -t -1 -v abcd", // -t must be >= 0
                "id:opaque -t 99 -v x?c", // invalid char in v
                "id:opaque -t 99 -v xc", // invalid length for base64 input
                "ice+tcp://0.0.0.0/identity#facet", // Invalid Any IPv4 address in proxy endpoint
                "ice+tcp://[::0]/identity#facet", // Invalid Any IPv6 address in proxy endpoint
                "identity:tcp -h 0.0.0.0", // Invalid Any IPv4 address in proxy endpoint
                "identity:tcp -h [::0]", // Invalid Any IPv6 address in proxy endpoint
            };

            foreach (string str in badProxyArray)
            {
                try
                {
                    _ = IObjectPrx.Parse(str, communicator);
                    TestHelper.Assert(false);
                }
                catch (FormatException)
                {
                    // expected
                }
            }

            string rf = helper.GetTestProxy("test");
            var baseProxy = IObjectPrx.Parse(rf, communicator);
            TestHelper.Assert(baseProxy != null);

            var b1 = IObjectPrx.Parse("ice:test", communicator);
            TestHelper.Assert(b1.Identity.Name == "test" && b1.Identity.Category.Length == 0 &&
                              b1.Location.Count == 0 && b1.Facet.Length == 0);

            b1 = IObjectPrx.Parse("ice:test ", communicator);
            TestHelper.Assert(b1.Identity.Name == "test" && b1.Identity.Category.Length == 0 &&
                    b1.Facet.Length == 0);

            b1 = IObjectPrx.Parse(" ice:test ", communicator);
            TestHelper.Assert(b1.Identity.Name == "test" && b1.Identity.Category.Length == 0 &&
                              b1.Facet.Length == 0);

            b1 = IObjectPrx.Parse(" ice:test", communicator);
            TestHelper.Assert(b1.Identity.Name == "test" && b1.Identity.Category.Length == 0 &&
                    b1.Facet.Length == 0);

            b1 = IObjectPrx.Parse("test", communicator);
            TestHelper.Assert(b1.Identity.Name == "test" && b1.Identity.Category.Length == 0 &&
                              b1.Location.Count == 0 && b1.Facet.Length == 0);

            b1 = IObjectPrx.Parse("test ", communicator);
            TestHelper.Assert(b1.Identity.Name == "test" && b1.Identity.Category.Length == 0 &&
                    b1.Facet.Length == 0);

            b1 = IObjectPrx.Parse(" test ", communicator);
            TestHelper.Assert(b1.Identity.Name == "test" && b1.Identity.Category.Length == 0 &&
                              b1.Facet.Length == 0);

            b1 = IObjectPrx.Parse(" test", communicator);
            TestHelper.Assert(b1.Identity.Name == "test" && b1.Identity.Category.Length == 0 &&
                    b1.Facet.Length == 0);

            // The following tests are only relevant to the ice1 format
            b1 = IObjectPrx.Parse("'test -f facet'", communicator);
            TestHelper.Assert(b1.Identity.Name == "test -f facet" && b1.Identity.Category.Length == 0 &&
                    b1.Facet.Length == 0);
            try
            {
                b1 = IObjectPrx.Parse("\"test -f facet'", communicator);
                TestHelper.Assert(false);
            }
            catch (FormatException)
            {
            }
            b1 = IObjectPrx.Parse("\"test -f facet\"", communicator);
            TestHelper.Assert(b1.Identity.Name == "test -f facet" && b1.Identity.Category.Length == 0 &&
                    b1.Facet.Length == 0);
            b1 = IObjectPrx.Parse("\"test -f facet@test\"", communicator);
            TestHelper.Assert(b1.Identity.Name == "test -f facet@test" && b1.Identity.Category.Length == 0 &&
                    b1.Facet.Length == 0);
            b1 = IObjectPrx.Parse("\"test -f facet@test @test\"", communicator);
            TestHelper.Assert(b1.Identity.Name == "test -f facet@test @test" && b1.Identity.Category.Length == 0 &&
                    b1.Facet.Length == 0);
            try
            {
                b1 = IObjectPrx.Parse("test test", communicator);
                TestHelper.Assert(false);
            }
            catch (FormatException)
            {
            }
            b1 = IObjectPrx.Parse("test\\040test", communicator);

            TestHelper.Assert(b1.Identity.Name == "test test" && b1.Identity.Category.Length == 0);
            try
            {
                b1 = IObjectPrx.Parse("test\\777", communicator);
                TestHelper.Assert(false);
            }
            catch (FormatException)
            {
            }
            b1 = IObjectPrx.Parse("test\\40test", communicator);
            TestHelper.Assert(b1.Identity.Name == "test test");

            // Test some octal and hex corner cases.
            b1 = IObjectPrx.Parse("test\\4test", communicator);
            TestHelper.Assert(b1.Identity.Name == "test\u0004test");
            b1 = IObjectPrx.Parse("test\\04test", communicator);
            TestHelper.Assert(b1.Identity.Name == "test\u0004test");
            b1 = IObjectPrx.Parse("test\\004test", communicator);
            TestHelper.Assert(b1.Identity.Name == "test\u0004test");
            b1 = IObjectPrx.Parse("test\\1114test", communicator);
            TestHelper.Assert(b1.Identity.Name == "test\u00494test");

            b1 = IObjectPrx.Parse("test\\b\\f\\n\\r\\t\\'\\\"\\\\test", communicator);
            TestHelper.Assert(b1.Identity.Name == "test\b\f\n\r\t\'\"\\test" && b1.Identity.Category.Length == 0);

            // End of ice1 format-only tests

            b1 = IObjectPrx.Parse("ice:category/test", communicator);
            TestHelper.Assert(b1.Identity.Name == "test" && b1.Identity.Category == "category" &&
                    b1.Location.Count == 0);

            b1 = IObjectPrx.Parse("ice:loc0/loc1/category/test", communicator);
            TestHelper.Assert(b1.Identity.Name == "test" && b1.Identity.Category == "category" &&
                    b1.Location.Count == 2 && b1.Location[0] == "loc0" && b1.Location[1] == "loc1");

            b1 = IObjectPrx.Parse("ice+tcp://host:10000/test?source-address=::1", communicator);
            TestHelper.Assert(b1.Equals(IObjectPrx.Parse(b1.ToString()!, communicator)));

            b1 = IObjectPrx.Parse("ice+tcp://host:10000/loc0/loc1//test?source-address=::1", communicator);
            TestHelper.Assert(b1.Equals(IObjectPrx.Parse(b1.ToString()!, communicator)));
            TestHelper.Assert(b1.Identity.Name == "test" && b1.Identity.Category.Length == 0 &&
                b1.Location.Count == 2 && b1.Location[0] == "loc0" && b1.Location[1] == "loc1");

            b1 = IObjectPrx.Parse("ice:adapter//test", communicator);
            TestHelper.Assert(b1.Identity.Name == "test" && b1.Identity.Category.Length == 0 &&
                    b1.Location[0] == "adapter");

            b1 = IObjectPrx.Parse("ice:adapter/category/test", communicator);
            TestHelper.Assert(b1.Identity.Name == "test" && b1.Identity.Category == "category" &&
                    b1.Location[0] == "adapter");

            b1 = IObjectPrx.Parse("ice:adapter:tcp/category/test", communicator);
            TestHelper.Assert(b1.Identity.Name == "test" && b1.Identity.Category == "category" &&
                    b1.Location[0] == "adapter:tcp");

            // preferred syntax with escape:
            TestHelper.Assert(b1.Equals(IObjectPrx.Parse("ice:adapter%3Atcp/category/test", communicator)));

            b1 = IObjectPrx.Parse("category/test", communicator);
            TestHelper.Assert(b1.Identity.Name == "test" && b1.Identity.Category == "category" &&
                    b1.Location.Count == 0);

            b1 = IObjectPrx.Parse("test:tcp -h host -p 10000 --sourceAddress \"::1\"", communicator);
            TestHelper.Assert(b1.Equals(IObjectPrx.Parse(b1.ToString()!, communicator)));

            b1 = IObjectPrx.Parse(
                "test:udp -h host -p 10000 --sourceAddress \"::1\" --interface \"0:0:0:0:0:0:0:1%lo\"",
                communicator);
            TestHelper.Assert(b1.Identity.Name == "test" && b1.Location.Count == 0);

            b1 = IObjectPrx.Parse("test:tcp -h localhost -p 10000 -t infinite", communicator);
            TestHelper.Assert(b1.ToString() == "test -t -e 1.1:tcp -h localhost -p 10000 -t -1");

            b1 = IObjectPrx.Parse("test@adapter", communicator);
            TestHelper.Assert(b1.Identity.Name == "test" && b1.Identity.Category.Length == 0 &&
                    b1.Location[0] == "adapter");

            b1 = IObjectPrx.Parse("category/test@adapter", communicator);
            TestHelper.Assert(b1.Identity.Name == "test" && b1.Identity.Category == "category" &&
                    b1.Location[0] == "adapter");

            b1 = IObjectPrx.Parse("category/test@adapter:tcp", communicator);
            TestHelper.Assert(b1.Identity.Name == "test" && b1.Identity.Category == "category" &&
                    b1.Location[0] == "adapter:tcp");

            // The following tests are only for the ice1 format:
            b1 = IObjectPrx.Parse("'category 1/test'@adapter", communicator);
            TestHelper.Assert(b1.Identity.Name == "test" && b1.Identity.Category == "category 1" &&
                    b1.Location[0] == "adapter");
            b1 = IObjectPrx.Parse("'category/test 1'@adapter", communicator);
            TestHelper.Assert(b1.Identity.Name == "test 1" && b1.Identity.Category == "category" &&
                    b1.Location[0] == "adapter");
            b1 = IObjectPrx.Parse("'category/test'@'adapter 1'", communicator);
            TestHelper.Assert(b1.Identity.Name == "test" && b1.Identity.Category == "category" &&
                    b1.Location[0] == "adapter 1");
            b1 = IObjectPrx.Parse("\"category \\/test@foo/test\"@adapter", communicator);
            TestHelper.Assert(b1.Identity.Name == "test" && b1.Identity.Category == "category /test@foo" &&
                    b1.Location[0] == "adapter");
            b1 = IObjectPrx.Parse("\"category \\/test@foo/test\"@\"adapter:tcp\"", communicator);
            TestHelper.Assert(b1.Identity.Name == "test" && b1.Identity.Category == "category /test@foo" &&
                    b1.Location[0] == "adapter:tcp");
            // End of ice1 format-only tests.

            b1 = IObjectPrx.Parse("ice:id#facet", communicator);
            TestHelper.Assert(b1.Identity.Name == "id" && b1.Identity.Category.Length == 0 && b1.Facet == "facet");

            b1 = IObjectPrx.Parse("ice:id#facet%20x", communicator);
            TestHelper.Assert(b1.Identity.Name == "id" && b1.Identity.Category.Length == 0 && b1.Facet == "facet x");

            b1 = IObjectPrx.Parse("id -f facet", communicator);
            TestHelper.Assert(b1.Identity.Name == "id" && b1.Identity.Category.Length == 0 && b1.Facet == "facet");

            b1 = IObjectPrx.Parse("id -f 'facet x'", communicator);
            TestHelper.Assert(b1.Identity.Name == "id" && b1.Identity.Category.Length == 0 && b1.Facet == "facet x");

            // The following tests are only for the ice1 format:
            b1 = IObjectPrx.Parse("id -f \"facet x\"", communicator);
            TestHelper.Assert(b1.Identity.Name == "id" && b1.Identity.Category.Length == 0 && b1.Facet == "facet x");
            b1 = IObjectPrx.Parse("test -f facet:tcp -h localhost", communicator);
            TestHelper.Assert(b1.Identity.Name == "test" && b1.Identity.Category.Length == 0 &&
                    b1.Facet == "facet" && b1.Location.Count == 0);
            b1 = IObjectPrx.Parse("test -f \"facet:tcp\"", communicator);
            TestHelper.Assert(b1.Identity.Name == "test" && b1.Identity.Category.Length == 0 &&
                    b1.Facet == "facet:tcp" && b1.Location.Count == 0);
            b1 = IObjectPrx.Parse("test -f facet@test", communicator);
            TestHelper.Assert(b1.Identity.Name == "test" && b1.Identity.Category.Length == 0 &&
                    b1.Facet == "facet" && b1.Location[0] == "test");
            b1 = IObjectPrx.Parse("test -f 'facet@test'", communicator);
            TestHelper.Assert(b1.Identity.Name == "test" && b1.Identity.Category.Length == 0 &&
                    b1.Facet == "facet@test" && b1.Location.Count == 0);
            b1 = IObjectPrx.Parse("test -f 'facet@test'@test", communicator);
            TestHelper.Assert(b1.Identity.Name == "test" && b1.Identity.Category.Length == 0 &&
                    b1.Facet == "facet@test" && b1.Location[0] == "test");
            // End of ice1 format-only tests.

            b1 = IObjectPrx.Parse("ice:test", communicator);
            TestHelper.Assert(b1.InvocationMode == InvocationMode.Twoway);
            TestHelper.Assert(!b1.IsOneway);

            b1 = IObjectPrx.Parse("test", communicator);
            TestHelper.Assert(b1.InvocationMode == InvocationMode.Twoway);
            TestHelper.Assert(!b1.IsOneway);

            b1 = IObjectPrx.Parse("test -t", communicator);
            TestHelper.Assert(b1.InvocationMode == InvocationMode.Twoway);

            b1 = IObjectPrx.Parse("test -o", communicator);
            TestHelper.Assert(b1.InvocationMode == InvocationMode.Oneway);

            b1 = IObjectPrx.Parse("test -O", communicator);
            TestHelper.Assert(b1.InvocationMode == InvocationMode.BatchOneway);

            b1 = IObjectPrx.Parse("test -d", communicator);
            TestHelper.Assert(b1.InvocationMode == InvocationMode.Datagram);

            b1 = IObjectPrx.Parse("test -D", communicator);
            TestHelper.Assert(b1.InvocationMode == InvocationMode.BatchDatagram);

            b1 = IObjectPrx.Parse("ice:test", communicator);
            TestHelper.Assert(b1.Protocol == Protocol.Ice2 && b1.Encoding == Encoding.V20);
            b1 = IObjectPrx.Parse("test", communicator);
            TestHelper.Assert(b1.Protocol == Protocol.Ice1 && b1.Encoding == Encoding.V11);

            b1 = IObjectPrx.Parse("ice:test?encoding=6.5", communicator);
            TestHelper.Assert(b1.Encoding.Major == 6 && b1.Encoding.Minor == 5);
            b1 = IObjectPrx.Parse("test -e 6.5", communicator);
            TestHelper.Assert(b1.Encoding.Major == 6 && b1.Encoding.Minor == 5);

            b1 = IObjectPrx.Parse("ice:test?encoding=2.1&protocol=6", communicator);
            TestHelper.Assert(b1.Protocol == (Protocol)6 && b1.Encoding.Major == 2 && b1.Encoding.Minor == 1);

            // Test invalid endpoint syntax
            // TODO: why are we testing this here?
            try
            {
                communicator.CreateObjectAdapterWithEndpoints("BadAdapter", " : ");
                TestHelper.Assert(false);
            }
            catch (FormatException)
            {
            }

            try
            {
                communicator.CreateObjectAdapterWithEndpoints("BadAdapter", "tcp: ");
                TestHelper.Assert(false);
            }
            catch (FormatException)
            {
            }

            try
            {
                communicator.CreateObjectAdapterWithEndpoints("BadAdapter", ":tcp");
                TestHelper.Assert(false);
            }
            catch (FormatException)
            {
            }

            // Test for bug ICE-5543: escaped escapes in Identity.Parse
            var id = new Identity("test", ",X2QNUAzSBcJ_e$AV;E\\");
            var id2 = Identity.Parse(id.ToString(communicator.ToStringMode), uriFormat: false);
            var id3 = Identity.Parse(id.ToString()); // new URI style
            TestHelper.Assert(id == id2);
            TestHelper.Assert(id == id3);

            id = new Identity("test", ",X2QNUAz\\SB\\/cJ_e$AV;E\\\\");
            id2 = Identity.Parse(id.ToString(communicator.ToStringMode), uriFormat: false);
            id3 = Identity.Parse(id.ToString());
            TestHelper.Assert(id == id2);
            TestHelper.Assert(id == id3);

            id = new Identity("/test", "cat/");
            string idStr = id.ToString(communicator.ToStringMode);
            TestHelper.Assert(idStr == "cat\\//\\/test");
            id2 = Identity.Parse(idStr, uriFormat: false);
            id3 = Identity.Parse(id.ToString());
            TestHelper.Assert(id == id2);
            TestHelper.Assert(id == id3);

            // Input string in ice1 format with various pitfalls
            idStr = "\\342\\x82\\254\\60\\x9\\60\\";
            id = Identity.Parse(idStr, uriFormat: false);
            TestHelper.Assert(id.Name == "€0\t0\\" && id.Category.Length == 0);

            try
            {
                // Illegal character < 32
                _ = Identity.Parse("xx\01FooBar", uriFormat: false);
                TestHelper.Assert(false);
            }
            catch (FormatException)
            {
            }

            try
            {
                // Illegal surrogate
                _ = Identity.Parse("xx\\ud911", uriFormat: false);
                TestHelper.Assert(false);
            }
            catch (FormatException)
            {
            }

            // Testing bytes 127(\x7F, \177) and €
            // € is encoded as 0x20AC (UTF-16) and 0xE2 0x82 0xAC (UTF-8)
            id = new Identity("test", "\x7f€");

            idStr = id.ToString();
            TestHelper.Assert(idStr == "%7F%E2%82%AC/test");
            id2 = Identity.Parse(idStr);
            TestHelper.Assert(id == id2);

            idStr = id.ToString(ToStringMode.Unicode);
            TestHelper.Assert(idStr == "\\u007f€/test");
            id2 = Identity.Parse(idStr, uriFormat: false);
            TestHelper.Assert(id == id2);

            idStr = id.ToString(ToStringMode.ASCII);
            TestHelper.Assert(idStr == "\\u007f\\u20ac/test");
            id2 = Identity.Parse(idStr, uriFormat: false);
            TestHelper.Assert(id == id2);

            idStr = id.ToString(ToStringMode.Compat);
            TestHelper.Assert(idStr == "\\177\\342\\202\\254/test");
            id2 = Identity.Parse(idStr, uriFormat: false);
            TestHelper.Assert(id == id2);

            // More unicode character
            id = new Identity("banana \x0E-\ud83c\udf4c\u20ac\u00a2\u0024", "greek \ud800\udd6a");
            idStr = id.ToString();
            TestHelper.Assert(idStr == "greek%20%F0%90%85%AA/banana%20%0E-%F0%9F%8D%8C%E2%82%AC%C2%A2%24");
            id2 = Identity.Parse(idStr);
            TestHelper.Assert(id == id2);

            idStr = id.ToString(ToStringMode.Unicode);
            TestHelper.Assert(idStr == "greek \ud800\udd6a/banana \\u000e-\ud83c\udf4c\u20ac\u00a2$");
            id2 = Identity.Parse(idStr, uriFormat: false);
            TestHelper.Assert(id == id2);

            idStr = id.ToString(ToStringMode.ASCII);
            TestHelper.Assert(idStr == "greek \\U0001016a/banana \\u000e-\\U0001f34c\\u20ac\\u00a2$");
            id2 = Identity.Parse(idStr, uriFormat: false);
            TestHelper.Assert(id == id2);

            idStr = id.ToString(ToStringMode.Compat);
            id2 = Identity.Parse(idStr, uriFormat: false);
            TestHelper.Assert(idStr == "greek \\360\\220\\205\\252/banana \\016-\\360\\237\\215\\214\\342\\202\\254\\302\\242$");
            TestHelper.Assert(id == id2);

            output.WriteLine("ok");

            output.Write("testing fixed proxies... ");
            output.Flush();
            b1 = IObjectPrx.Parse(rf, communicator);

            Connection connection = b1.GetConnection();
            IObjectPrx b2 = connection.CreateProxy(Identity.Parse("fixed"), facet: "", IObjectPrx.Factory);
            if (connection.Protocol == Protocol.Ice1)
            {
                TestHelper.Assert(b2.ToString() == "fixed -t -e 1.1");
            }
            else
            {
<<<<<<< HEAD
                TestHelper.Assert(b2.ToString() ==
                    "ice:fixed?fixed=true&invocation-timeout=1m&prefer-non-secure=" +
                    (connection.IsSecure ? "Never" : "Always"));
=======
                TestHelper.Assert(b2.ToString() == "ice:fixed?fixed=true");
>>>>>>> ec8d7bb2
            }
            output.WriteLine("ok");

            output.Write("testing proxy options and properties... ");
            output.Flush();

            string propertyPrefix = "Foo.Proxy";
            string proxyString = helper.GetTestProxy("test", 0);

            // For ice1, we parse the property tree while for ice2 we usually just parse the string-value since it's
            // equivalent.

            communicator.SetProperty(propertyPrefix, proxyString);
            b1 = communicator.GetPropertyAsProxy(propertyPrefix, IObjectPrx.Factory)!;
            TestHelper.Assert(
                b1.Identity.Name == "test" && b1.Identity.Category.Length == 0 &&
                b1.Location.Count == 0 && b1.Facet.Length == 0);

            TestHelper.Assert(b1.CacheConnection);
            if (ice1)
            {
                string property = propertyPrefix + ".CacheConnection";
                communicator.SetProperty(property, "0");
                b1 = communicator.GetPropertyAsProxy(propertyPrefix, IObjectPrx.Factory)!;
                communicator.RemoveProperty(property);
            }
            else
            {
                b1 = IObjectPrx.Parse($"{proxyString}?cache-connection=false", communicator);
            }
            TestHelper.Assert(!b1.CacheConnection);

            if (ice1)
            {
                string property = propertyPrefix + ".Context.c1";
                TestHelper.Assert(!b1.Context.ContainsKey("c1"));
                communicator.SetProperty(property, "TEST1");
                b1 = communicator.GetPropertyAsProxy(propertyPrefix, IObjectPrx.Factory)!;
                TestHelper.Assert(b1.Context["c1"] == "TEST1");

                property = propertyPrefix + ".Context.c2";
                TestHelper.Assert(!b1.Context.ContainsKey("c2"));
                communicator.SetProperty(property, "TEST2");
                b1 = communicator.GetPropertyAsProxy(propertyPrefix, IObjectPrx.Factory)!;
                TestHelper.Assert(b1.Context["c2"] == "TEST2");

                communicator.SetProperty(propertyPrefix + ".Context.c1", "");
                communicator.SetProperty(propertyPrefix + ".Context.c2", "");
            }
            else
            {
                b1 = IObjectPrx.Parse(
                    $"{proxyString}?context=c1=TEST1,c2=TEST&context=c2=TEST2,d%204=TEST%204,c3=TEST3",
                    communicator);

                TestHelper.Assert(b1.Context.Count == 4);
                TestHelper.Assert(b1.Context["c1"] == "TEST1");
                TestHelper.Assert(b1.Context["c2"] == "TEST2");
                TestHelper.Assert(b1.Context["c3"] == "TEST3");
                TestHelper.Assert(b1.Context["d 4"] == "TEST 4");

                // This works because Context is a sorted dictionary
                TestHelper.Assert(b1.ToString() ==
                    $"{proxyString}?context=c1=TEST1,c2=TEST2,c3=TEST3,d%204=TEST%204");
            }

            TestHelper.Assert(b1.InvocationTimeout == TimeSpan.FromSeconds(60));
            if (ice1)
            {
                string property = propertyPrefix + ".InvocationTimeout";
                communicator.SetProperty(property, "1s");
                b1 = communicator.GetPropertyAsProxy(propertyPrefix, IObjectPrx.Factory)!;
                communicator.SetProperty(property, "");
            }
            else
            {
                b1 = IObjectPrx.Parse($"{proxyString}?invocation-timeout=1s", communicator);
            }
            TestHelper.Assert(b1.InvocationTimeout == TimeSpan.FromSeconds(1));

            if (ice1)
            {
                string property = propertyPrefix + ".Locator";
                TestHelper.Assert(b1.Locator == null);
                communicator.SetProperty(property, "ice+tcp://host:10000/locator");
                try
                {
                    b1 = communicator.GetPropertyAsProxy(propertyPrefix, IObjectPrx.Factory)!;
                    TestHelper.Assert(false);
                }
                catch (InvalidConfigurationException)
                {
                    // expected, can't have a locator on a direct proxy
                }
                communicator.SetProperty(property, "");

                // Now retest with an indirect proxy.
                communicator.SetProperty(propertyPrefix, "test");
                property = propertyPrefix + ".Locator";
                communicator.SetProperty(property, "ice+tcp://host:10000/locator"); // locator can be ice2 proxy
                b1 = communicator.GetPropertyAsProxy(propertyPrefix, IObjectPrx.Factory)!;
                TestHelper.Assert(b1.Locator != null && b1.Locator.Identity.Name == "locator");
            }
            // else, no proxy option equivalent with ice2

            TestHelper.Assert(b1.LocatorCacheTimeout == Timeout.InfiniteTimeSpan);
            if (ice1)
            {
                string property = propertyPrefix + ".LocatorCacheTimeout";
                communicator.SetProperty(property, "1s");
                b1 = communicator.GetPropertyAsProxy(propertyPrefix, IObjectPrx.Factory)!;
                communicator.SetProperty(property, "");
                communicator.SetProperty(propertyPrefix + ".Locator", "");
            }
            else
            {
                communicator.DefaultLocator = ILocatorPrx.Parse("ice+tcp://host:10000/locator", communicator);
                b1 = IObjectPrx.Parse("ice:test?locator-cache-timeout=1s", communicator);
                communicator.DefaultLocator = null;
            }
            TestHelper.Assert(b1.LocatorCacheTimeout == TimeSpan.FromSeconds(1));

            TestHelper.Assert(b1.PreferNonSecure == communicator.DefaultPreferNonSecure);
<<<<<<< HEAD
            communicator.SetProperty(property, "SameHost");
            b1 = communicator.GetPropertyAsProxy(propertyPrefix, IObjectPrx.Factory)!;
=======
            if (ice1)
            {
                string property = propertyPrefix + ".PreferNonSecure";
                communicator.SetProperty(property, (!communicator.DefaultPreferNonSecure).ToString());
                b1 = communicator.GetPropertyAsProxy(propertyPrefix, IObjectPrx.Factory)!;
                communicator.RemoveProperty(property);
            }
            else
            {
                b1 = IObjectPrx.Parse($"{proxyString}?prefer-non-secure={!communicator.DefaultPreferNonSecure}",
                                      communicator);
            }
>>>>>>> ec8d7bb2
            TestHelper.Assert(b1.PreferNonSecure != communicator.DefaultPreferNonSecure);

            TestHelper.Assert(!b1.IsRelative);
            if (ice1)
            {
                communicator.SetProperty(propertyPrefix, "test");
                string property = propertyPrefix + ".Relative";
                communicator.SetProperty(property, "true");
                b1 = communicator.GetPropertyAsProxy(propertyPrefix, IObjectPrx.Factory)!;
                communicator.RemoveProperty(property);
                communicator.SetProperty(propertyPrefix, proxyString);
            }
            else
            {
                try
                {
                    b1 = IObjectPrx.Parse($"{proxyString}?relative=true", communicator);
                }
                catch (FormatException)
                {
                    // expected
                }
                b1 = IObjectPrx.Parse("ice:test?relative=true", communicator);
            }
            TestHelper.Assert(b1.IsRelative);

            if (ice1)
            {
                string property = propertyPrefix + ".Router";
                TestHelper.Assert(b1.Router == null);
                communicator.SetProperty(property, "ice+tcp://host:10000/router");
                try
                {
                    b1 = communicator.GetPropertyAsProxy(propertyPrefix, IObjectPrx.Factory)!;
                    TestHelper.Assert(false);
                }
                catch (InvalidConfigurationException)
                {
                    // expected: a router must be an ice1 proxy
                }
                communicator.RemoveProperty(property);
            }
            else
            {
                string complicated = $"{proxyString}?invocation-timeout=10s&context=c%201=some%20value" +
                    "&alt-endpoint=ice+ws://localhost?resource=/x/y$source-address=[::1]&context=c5=v5";
                b1 = IObjectPrx.Parse(complicated, communicator);

                TestHelper.Assert(b1.Endpoints.Count == 2);
                TestHelper.Assert(b1.Endpoints[1].Transport == Transport.WS);
                TestHelper.Assert(b1.Endpoints[1]["resource"] == "/x/y");
                TestHelper.Assert(b1.Endpoints[1]["source-address"] == "::1");
                TestHelper.Assert(b1.Context.Count == 2);
                TestHelper.Assert(b1.Context["c 1"] == "some value");
                TestHelper.Assert(b1.Context["c5"] == "v5");
            }

            output.WriteLine("ok");

            output.Write("testing IObjectPrx.ToProperty... ");
            output.Flush();

<<<<<<< HEAD
            IRouterPrx? router = null;
            if (ice1)
            {
                router = IRouterPrx.Parse("router", communicator).Clone(
                    cacheConnection: true,
                    preferNonSecure: NonSecure.Always,
                    locatorCacheTimeout: TimeSpan.FromSeconds(200));
            }

            ILocatorPrx? locator = ILocatorPrx.Parse(ice1 ? "locator" : "ice:locator", communicator).Clone(
                cacheConnection: false,
                preferNonSecure: NonSecure.Always,
                locatorCacheTimeout: TimeSpan.FromSeconds(300),
                router: router);

=======
>>>>>>> ec8d7bb2
            b1 = IObjectPrx.Parse(
                ice1 ? "test -t -e 1.1:tcp -h 127.0.0.1 -p 12010 -t 1000" : "ice+tcp://127.0.0.1/test",
                communicator).Clone(cacheConnection: true,
<<<<<<< HEAD
                                    preferNonSecure: NonSecure.Never,
                                    invocationTimeout: TimeSpan.FromSeconds(10),
                                    locatorCacheTimeout: TimeSpan.FromSeconds(100),
                                    locator: locator);
=======
                                    preferNonSecure: false,
                                    invocationTimeout: TimeSpan.FromSeconds(10));
>>>>>>> ec8d7bb2

            Dictionary<string, string> proxyProps = b1.ToProperty("Test");
            // InvocationTimeout is a property with ice1 and an URI option with ice2 so the extra property with ice1.
            // Also no router properties with ice2.
<<<<<<< HEAD
            TestHelper.Assert(proxyProps.Count == (ice1 ? 18 : 6), proxyProps.Count.ToString());
            TestHelper.Assert(proxyProps["Test"] ==
                (ice1 ? "test -t -e 1.1:tcp -h 127.0.0.1 -p 12010 -t 1000" :
                        "ice+tcp://127.0.0.1/test?invocation-timeout=10s&prefer-existing-connection=true&prefer-non-secure=Never"),
                proxyProps["Test"]);
            TestHelper.Assert(proxyProps["Test.ConnectionCached"] == "1");
            if (ice1)
            {
                TestHelper.Assert(proxyProps["Test.InvocationTimeout"] == "10s");
                TestHelper.Assert(proxyProps["Test.PreferExistingConnection"] == "1");
                TestHelper.Assert(proxyProps["Test.PreferNonSecure"] == "Never");
            }
            TestHelper.Assert(proxyProps["Test.LocatorCacheTimeout"] == "100s");

            if (ice1)
            {
                TestHelper.Assert(proxyProps["Test.Locator"] == "locator -t -e 1.1");
            }
            else
            {
                TestHelper.Assert(
                    proxyProps["Test.Locator"] ==
                    "ice:locator?invocation-timeout=1m&prefer-existing-connection=true&prefer-non-secure=Always");
            }
            TestHelper.Assert(proxyProps["Test.Locator.ConnectionCached"] == "0");
            TestHelper.Assert(proxyProps["Test.Locator.LocatorCacheTimeout"] == "5m");
=======
            TestHelper.Assert(proxyProps.Count == (ice1 ? 3 : 1));

            TestHelper.Assert(proxyProps["Test"] ==
                                (ice1 ? "test -t -e 1.1:tcp -h 127.0.0.1 -p 12010 -t 1000" :
                                    "ice+tcp://127.0.0.1/test?invocation-timeout=10s&prefer-non-secure=false"));

            if (ice1)
            {
                TestHelper.Assert(proxyProps["Test.InvocationTimeout"] == "10s");
                TestHelper.Assert(proxyProps["Test.PreferNonSecure"] == "false");
            }

            IRouterPrx? router = null;

            if (ice1)
            {
                router = IRouterPrx.Parse("router", communicator).Clone(
                    cacheConnection: true,
                    preferNonSecure: true);
            }

            ILocatorPrx? locator = ILocatorPrx.Parse(ice1 ? "locator" : "ice:locator", communicator).Clone(
                cacheConnection: false,
                preferNonSecure: true,
                router: router);

            b1 = b1.Clone(endpoints: ImmutableArray<Endpoint>.Empty,
                          locatorCacheTimeout: TimeSpan.FromSeconds(100),
                          locator: locator);

            proxyProps = b1.ToProperty("Test");

            TestHelper.Assert(proxyProps.Count == (ice1 ? 9 : 1));
            TestHelper.Assert(proxyProps["Test"] == (ice1 ? "test -t -e 1.1" :
                "ice:test?invocation-timeout=10s&locator-cache-timeout=100s&prefer-non-secure=false"));
>>>>>>> ec8d7bb2

            if (ice1)
            {
                TestHelper.Assert(proxyProps["Test.InvocationTimeout"] == "10s");
                TestHelper.Assert(proxyProps["Test.PreferNonSecure"] == "false");

                TestHelper.Assert(proxyProps["Test.Locator"] == "locator -t -e 1.1");
                TestHelper.Assert(proxyProps["Test.Locator.CacheConnection"] == "false");
                TestHelper.Assert(proxyProps["Test.LocatorCacheTimeout"] == "100s");
                TestHelper.Assert(proxyProps["Test.Locator.PreferNonSecure"] == "true");
                TestHelper.Assert(proxyProps["Test.Locator.Router"] == "router -t -e 1.1");
<<<<<<< HEAD
                TestHelper.Assert(proxyProps["Test.Locator.Router.ConnectionCached"] == "1");
                TestHelper.Assert(proxyProps["Test.Locator.Router.PreferNonSecure"] == "Always");
                TestHelper.Assert(proxyProps["Test.Locator.Router.LocatorCacheTimeout"] == "200s");
                TestHelper.Assert(proxyProps["Test.Locator.Router.InvocationTimeout"] == "1m");
=======
                TestHelper.Assert(proxyProps["Test.Locator.Router.PreferNonSecure"] == "true");
>>>>>>> ec8d7bb2
            }
            output.WriteLine("ok");

            output.Write("testing IObjectPrx.Communicator... ");
            output.Flush();
            TestHelper.Assert(baseProxy.Communicator == communicator);
            output.WriteLine("ok");

            output.Write("testing proxy Clone... ");

            TestHelper.Assert(baseProxy.Clone(IObjectPrx.Factory, facet: "facet").Facet == "facet");
            TestHelper.Assert(baseProxy.Clone(location: ImmutableArray.Create("id")).Location[0] == "id");

            TestHelper.Assert(!baseProxy.Clone(oneway: false).IsOneway);
            TestHelper.Assert(baseProxy.Clone(oneway: true).IsOneway);

            if (ice1)
            {
                TestHelper.Assert(!baseProxy.Clone(invocationMode: InvocationMode.Twoway).IsOneway);
                TestHelper.Assert(baseProxy.Clone(invocationMode: InvocationMode.Oneway).IsOneway);
            }

            IObjectPrx other = baseProxy.Clone(IObjectPrx.Factory, identityAndFacet: "test#facet");
            TestHelper.Assert(other.Facet == "facet");
            TestHelper.Assert(other.Identity.Name == "test");
            TestHelper.Assert(other.Identity.Category.Length == 0);

            other = other.Clone(IObjectPrx.Factory, identityAndFacet: "category/test");
            TestHelper.Assert(other.Facet.Length == 0);
            TestHelper.Assert(other.Identity.Name == "test");
            TestHelper.Assert(other.Identity.Category == "category");

            other = baseProxy.Clone(IObjectPrx.Factory, identityAndFacet: "foo#facet1");
            TestHelper.Assert(other.Facet == "facet1");
            TestHelper.Assert(other.Identity.Name == "foo");
            TestHelper.Assert(other.Identity.Category.Length == 0);

            if (ice1)
            {
                TestHelper.Assert(baseProxy.Clone(invocationMode: InvocationMode.Datagram).IsOneway);
                TestHelper.Assert(baseProxy.Clone(invocationMode: InvocationMode.BatchOneway).InvocationMode ==
                    InvocationMode.BatchOneway);
                TestHelper.Assert(baseProxy.Clone(invocationMode: InvocationMode.Datagram).InvocationMode ==
                    InvocationMode.Datagram);
                TestHelper.Assert(baseProxy.Clone(invocationMode: InvocationMode.BatchDatagram).InvocationMode ==
                    InvocationMode.BatchDatagram);
            }
            TestHelper.Assert(baseProxy.Clone(preferNonSecure: NonSecure.Always).PreferNonSecure == NonSecure.Always);
            TestHelper.Assert(baseProxy.Clone(preferNonSecure: NonSecure.Never).PreferNonSecure == NonSecure.Never);

            try
            {
                baseProxy.Clone(endpoints: ImmutableArray<Endpoint>.Empty,
                                locator: locator,
                                locatorCacheTimeout: TimeSpan.Zero);
            }
            catch (ArgumentException)
            {
                TestHelper.Assert(false);
            }

            try
            {
                baseProxy.Clone(endpoints: ImmutableArray<Endpoint>.Empty,
                                locator: locator,
                                locatorCacheTimeout: Timeout.InfiniteTimeSpan);
            }
            catch (ArgumentException)
            {
                TestHelper.Assert(false);
            }

            try
            {
                baseProxy.Clone(endpoints: ImmutableArray<Endpoint>.Empty,
                                locator: locator,
                                locatorCacheTimeout: TimeSpan.FromSeconds(-2));
                TestHelper.Assert(false);
            }
            catch (ArgumentException)
            {
            }

            output.WriteLine("ok");

            output.Write("testing proxy comparison... ");
            output.Flush();

            TestHelper.Assert(IObjectPrx.Parse("ice:foo", communicator).Equals(IObjectPrx.Parse("ice:foo", communicator)));
            TestHelper.Assert(!IObjectPrx.Parse("ice:foo", communicator).Equals(IObjectPrx.Parse("ice:foo2", communicator)));

            var compObj = IObjectPrx.Parse(ice1 ? "foo" : "ice:foo", communicator);

            TestHelper.Assert(compObj.Clone(IObjectPrx.Factory, facet: "facet").Equals(
                              compObj.Clone(IObjectPrx.Factory, facet: "facet")));
            TestHelper.Assert(!compObj.Clone(IObjectPrx.Factory, facet: "facet").Equals(
                              compObj.Clone(IObjectPrx.Factory, facet: "facet1")));

            TestHelper.Assert(compObj.Clone(oneway: true).Equals(compObj.Clone(oneway: true)));
            TestHelper.Assert(!compObj.Clone(oneway: true).Equals(compObj.Clone(oneway: false)));

            TestHelper.Assert(compObj.Clone(cacheConnection: true).Equals(compObj.Clone(cacheConnection: true)));
            TestHelper.Assert(!compObj.Clone(cacheConnection: false).Equals(compObj.Clone(cacheConnection: true)));

            TestHelper.Assert(compObj.Clone(connectionId: "id2").Equals(compObj.Clone(connectionId: "id2")));
            TestHelper.Assert(!compObj.Clone(connectionId: "id1").Equals(compObj.Clone(connectionId: "id2")));
            TestHelper.Assert(compObj.Clone(connectionId: "id1").ConnectionId.Equals("id1"));
            TestHelper.Assert(compObj.Clone(connectionId: "id2").ConnectionId.Equals("id2"));

            var loc1 = ILocatorPrx.Parse("ice+tcp://host:10000/loc1", communicator);
            var loc2 = ILocatorPrx.Parse("ice+tcp://host:10000/loc2", communicator);
            TestHelper.Assert(compObj.Clone(clearLocator: true).Equals(compObj.Clone(clearLocator: true)));
            TestHelper.Assert(compObj.Clone(locator: loc1).Equals(compObj.Clone(locator: loc1)));
            TestHelper.Assert(!compObj.Clone(locator: loc1).Equals(compObj.Clone(clearLocator: true)));
            TestHelper.Assert(!compObj.Clone(clearLocator: true).Equals(compObj.Clone(locator: loc2)));
            TestHelper.Assert(!compObj.Clone(locator: loc1).Equals(compObj.Clone(locator: loc2)));

            if (ice1)
            {
                var rtr1 = IRouterPrx.Parse("rtr1:tcp -h host -p 10000", communicator);
                var rtr2 = IRouterPrx.Parse("rtr2:tcp -h host -p 10000", communicator);
                TestHelper.Assert(compObj.Clone(clearRouter: true).Equals(compObj.Clone(clearRouter: true)));
                TestHelper.Assert(compObj.Clone(router: rtr1).Equals(compObj.Clone(router: rtr1)));
                TestHelper.Assert(!compObj.Clone(router: rtr1).Equals(compObj.Clone(clearRouter: true)));
                TestHelper.Assert(!compObj.Clone(clearRouter: true).Equals(compObj.Clone(router: rtr2)));
                TestHelper.Assert(!compObj.Clone(router: rtr1).Equals(compObj.Clone(router: rtr2)));
            }

            var ctx1 = new Dictionary<string, string>
            {
                ["ctx1"] = "v1"
            };
            var ctx2 = new Dictionary<string, string>
            {
                ["ctx2"] = "v2"
            };
            TestHelper.Assert(compObj.Clone(context: new Dictionary<string, string>()).Equals(
                              compObj.Clone(context: new Dictionary<string, string>())));
            TestHelper.Assert(compObj.Clone(context: ctx1).Equals(compObj.Clone(context: ctx1)));
            TestHelper.Assert(!compObj.Clone(context: ctx1).Equals(
                              compObj.Clone(context: new Dictionary<string, string>())));
            TestHelper.Assert(!compObj.Clone(context: new Dictionary<string, string>()).Equals(
                              compObj.Clone(context: ctx2)));
            TestHelper.Assert(!compObj.Clone(context: ctx1).Equals(compObj.Clone(context: ctx2)));

            TestHelper.Assert(compObj.Clone(preferNonSecure: NonSecure.Always).Equals(
                compObj.Clone(preferNonSecure: NonSecure.Always)));
            TestHelper.Assert(!compObj.Clone(preferNonSecure: NonSecure.Never).Equals(
                compObj.Clone(preferNonSecure: NonSecure.Always)));

            var compObj1 = IObjectPrx.Parse("ice+tcp://127.0.0.1:10000/foo", communicator);
            var compObj2 = IObjectPrx.Parse("ice+tcp://127.0.0.1:10001/foo", communicator);
            TestHelper.Assert(!compObj1.Equals(compObj2));

            compObj1 = IObjectPrx.Parse("ice:MyAdapter1//foo", communicator);
            compObj2 = IObjectPrx.Parse("ice:MyAdapter2//foo", communicator);
            TestHelper.Assert(!compObj1.Equals(compObj2));

            TestHelper.Assert(compObj1.Clone(locator: locator, locatorCacheTimeout: TimeSpan.FromSeconds(20))
                .Equals(compObj1.Clone(locator: locator, locatorCacheTimeout: TimeSpan.FromSeconds(20))));
            TestHelper.Assert(!compObj1.Clone(locator: locator, locatorCacheTimeout: TimeSpan.FromSeconds(10))
                .Equals(compObj1.Clone(locator: locator, locatorCacheTimeout: TimeSpan.FromSeconds(20))));

            compObj1 = IObjectPrx.Parse("ice+tcp://127.0.0.1:10000/foo", communicator);
            compObj2 = IObjectPrx.Parse("ice:MyAdapter1//foo", communicator);
            TestHelper.Assert(!compObj1.Equals(compObj2));

            IReadOnlyList<Endpoint> endpts1 =
                IObjectPrx.Parse("ice+tcp://127.0.0.1:10000/foo", communicator).Endpoints;
            IReadOnlyList<Endpoint> endpts2 =
                IObjectPrx.Parse("ice+tcp://127.0.0.1:10001/foo", communicator).Endpoints;
            TestHelper.Assert(!endpts1[0].Equals(endpts2[0]));
            TestHelper.Assert(endpts1[0].Equals(
                IObjectPrx.Parse("ice+tcp://127.0.0.1:10000/foo", communicator).Endpoints[0]));

            if (baseProxy.GetConnection() is IPConnection baseConnection)
            {
                Connection baseConnection2 = baseProxy.Clone(connectionId: "base2").GetConnection();
                compObj1 = compObj1.Clone(fixedConnection: baseConnection);
                compObj2 = compObj2.Clone(fixedConnection: baseConnection2);
                TestHelper.Assert(!compObj1.Equals(compObj2));
            }

            output.WriteLine("ok");

            output.Write("testing checked cast... ");
            output.Flush();
            var cl = baseProxy.CheckedCast(IMyClassPrx.Factory);
            TestHelper.Assert(cl != null);
            var derived = cl.CheckedCast(IMyDerivedClassPrx.Factory);
            TestHelper.Assert(derived != null);
            TestHelper.Assert(cl.Equals(baseProxy));
            TestHelper.Assert(derived.Equals(baseProxy));
            TestHelper.Assert(cl.Equals(derived));
            try
            {
                cl.Clone(IMyDerivedClassPrx.Factory, facet: "facet").IcePing();
                TestHelper.Assert(false);
            }
            catch (ObjectNotExistException)
            {
            }
            output.WriteLine("ok");

            output.Write("testing checked cast with context... ");
            output.Flush();

            Dictionary<string, string> c = cl.GetContext();
            TestHelper.Assert(c == null || c.Count == 0);

            c = new Dictionary<string, string>
            {
                ["one"] = "hello",
                ["two"] = "world"
            };
            cl = baseProxy.CheckedCast(IMyClassPrx.Factory, c);
            Dictionary<string, string> c2 = cl!.GetContext();
            TestHelper.Assert(c.DictionaryEquals(c2));
            output.WriteLine("ok");

            output.Write("testing location... ");
            var shortLocation = ImmutableArray.Create("loc0");
            var longLocation = ImmutableArray.Create("locA", "locB", "locC", "locD");
            if (ice1)
            {
                var prx = baseProxy.Clone(factory: IMyDerivedClassPrx.Factory);

                prx = prx.Clone(location: shortLocation);
                TestHelper.Assert(prx.Endpoints.Count == 0); // and can't call it

                try
                {
                    prx = prx.Clone(location: longLocation);
                    TestHelper.Assert(false);
                }
                catch (ArgumentException)
                {
                    // too many segments
                }
            }
            else
            {
                var prx = baseProxy.Clone(factory: IMyDerivedClassPrx.Factory, location: shortLocation);
                TestHelper.Assert(prx.GetLocation().SequenceEqual(shortLocation));

                TestHelper.Assert(prx.Clone(location: longLocation).GetLocation().SequenceEqual(longLocation));
            }
            output.WriteLine("ok");

            if (ice1)
            {
                output.Write("testing ice2 proxy in 1.1 encapsulation... ");
                output.Flush();
                var ice2Prx = IObjectPrx.Parse(
                    "ice+tcp://localhost:10000/foo?alt-endpoint=ice+ws://localhost:10000", communicator);
                var prx = baseProxy.Clone(IMyDerivedClassPrx.Factory).Echo(ice2Prx);
                TestHelper.Assert(ice2Prx.Equals(prx));

                // With a location dropped by the 1.1 encoding:
                ice2Prx = IObjectPrx.Parse("ice+tcp://localhost:10000/location//foo", communicator);
                prx = baseProxy.Clone(IMyDerivedClassPrx.Factory).Echo(ice2Prx);
                TestHelper.Assert(ice2Prx.Clone(location: ImmutableArray<string>.Empty).Equals(prx));

                // With a multi-segment location without endpoints (only keep first segment)
                ice2Prx = IObjectPrx.Parse("ice:loc0/loc1//foo", communicator);
                prx = baseProxy.Clone(IMyDerivedClassPrx.Factory).Echo(ice2Prx);
                TestHelper.Assert(ice2Prx.Clone(location: ImmutableArray.Create("loc0")).Equals(prx));

                output.WriteLine("ok");
            }
            else
            {
                output.Write("testing ice1 proxy in 2.0 encapsulation... ");
                output.Flush();
                var ice1Prx = IObjectPrx.Parse(
                    "foo:tcp -h localhost -p 10000:udp -h localhost -p 10000", communicator);
                var prx = baseProxy.Clone(IMyDerivedClassPrx.Factory).Echo(ice1Prx);
                TestHelper.Assert(ice1Prx.Equals(prx));
                output.WriteLine("ok");
            }

            output.Write("testing relative proxies... ");
            {
                // The Clone(encoding: Encoding.V20) are only for ice1; with ice2, it's the default encoding. We need
                // to marshal all relative proxies with the 2.0 encoding.

                using ObjectAdapter oa = communicator.CreateObjectAdapter(protocol: helper.Protocol);
                cl.GetConnection().Adapter = oa;
                ICallbackPrx callback = oa.AddWithUUID(
                    new Callback((relativeTest, current, cancel) =>
                                 {
                                     TestHelper.Assert(relativeTest.IsFixed);
                                     return relativeTest.DoIt(cancel: cancel);
                                 }),
                    ICallbackPrx.Factory).Clone(encoding: Encoding.V20, relative: true);
                TestHelper.Assert(callback.IsRelative);
                callback.IcePing(); // colocated call

                IRelativeTestPrx relativeTest = cl.Clone(encoding: Encoding.V20).OpRelative(callback);
                TestHelper.Assert(relativeTest.Endpoints == cl.Endpoints); // reference equality
                TestHelper.Assert(!relativeTest.IsRelative);
                TestHelper.Assert(relativeTest.DoIt() == 2);
            }
            output.WriteLine("ok");

            output.Write("testing ice_fixed... ");
            output.Flush();
            {
                if (cl.GetConnection() is Connection connection2)
                {
                    TestHelper.Assert(!cl.IsFixed);
                    IMyClassPrx prx = cl.Clone(fixedConnection: connection2);
                    TestHelper.Assert(prx.IsFixed);
                    prx.IcePing();
                    TestHelper.Assert(cl.Clone(IObjectPrx.Factory,
                                               facet: "facet",
                                               fixedConnection: connection2).Facet == "facet");
                    TestHelper.Assert(cl.Clone(oneway: true, fixedConnection: connection2).IsOneway);
                    var ctx = new Dictionary<string, string>
                    {
                        ["one"] = "hello",
                        ["two"] = "world"
                    };
                    TestHelper.Assert(cl.Clone(fixedConnection: connection2).Context.Count == 0);
                    TestHelper.Assert(cl.Clone(context: ctx, fixedConnection: connection2).Context.Count == 2);
                    TestHelper.Assert(cl.Clone(fixedConnection: connection2).GetConnection() == connection2);
                    TestHelper.Assert(cl.Clone(fixedConnection: connection2).Clone(fixedConnection: connection2).GetConnection() == connection2);
                    Connection? fixedConnection = cl.Clone(connectionId: "ice_fixed").GetConnection();
                    TestHelper.Assert(cl.Clone(fixedConnection: connection2).Clone(fixedConnection: fixedConnection).GetConnection() == fixedConnection);
                    try
                    {
                        cl.Clone(invocationMode: InvocationMode.Datagram, fixedConnection: connection2);
                        TestHelper.Assert(false);
                    }
                    catch (ArgumentException)
                    {
                    }
                }
            }
            output.WriteLine("ok");

            output.Write("testing encoding versioning... ");
            string ref13 = helper.GetTestProxy("test", 0);
            IMyClassPrx cl13 = IMyClassPrx.Parse(ref13, communicator).Clone(encoding: new Encoding(1, 3));
            try
            {
                cl13.IcePing();
                TestHelper.Assert(false);
            }
            catch (NotSupportedException)
            {
                // expected
            }
            output.WriteLine("ok");

            if (helper.Protocol == Protocol.Ice2)
            {
                output.Write("testing protocol versioning... ");
                output.Flush();
                string ref3 = helper.GetTestProxy("test", 0);
                ref3 += "?protocol=3";

                string transport = helper.Transport;
                ref3 = ref3.Replace($"ice+{transport}", "ice+universal");
                ref3 += $"&transport={transport}";
                var cl3 = IMyClassPrx.Parse(ref3, communicator);
                try
                {
                    cl3.IcePing();
                    TestHelper.Assert(false);
                }
                catch (NotSupportedException)
                {
                    // expected
                }
                output.WriteLine("ok");
            }

            output.Write("testing ice2 universal endpoints... ");
            output.Flush();

            var p1 = IObjectPrx.Parse("ice+universal://127.0.0.1:4062/test?transport=tcp", communicator);
<<<<<<< HEAD
            TestHelper.Assert(p1.ToString() == "ice+tcp://127.0.0.1/test?invocation-timeout=1m&prefer-existing-connection=true&prefer-non-secure=" +
                              communicator.DefaultPreferNonSecure.ToString()); // uses default port
=======
            TestHelper.Assert(p1.ToString() == "ice+tcp://127.0.0.1/test"); // uses default port
>>>>>>> ec8d7bb2

            p1 = IObjectPrx.Parse(
                "ice+universal://127.0.0.1:4062/test?transport=tcp&alt-endpoint=host2:10000?transport=tcp",
                communicator);
<<<<<<< HEAD
            TestHelper.Assert(p1.ToString() ==
                "ice+tcp://127.0.0.1/test?invocation-timeout=1m&prefer-existing-connection=true&prefer-non-secure=" +
                communicator.DefaultPreferNonSecure.ToString() +
                "&alt-endpoint=host2:10000");

            p1 = IObjectPrx.Parse(
                "ice+universal://127.0.0.1:4062/test?transport=tcp&invocation-timeout=1m&prefer-existing-connection=true&prefer-non-secure=Always&alt-endpoint=host2:10000?transport=99$option=a",
                communicator);

            TestHelper.Assert(p1.ToString() ==
                "ice+tcp://127.0.0.1/test?invocation-timeout=1m&prefer-existing-connection=true&prefer-non-secure=Always&alt-endpoint=ice+universal://host2:10000?transport=99$option=a");
=======
            TestHelper.Assert(p1.ToString() == "ice+tcp://127.0.0.1/test?alt-endpoint=host2:10000");

            p1 = IObjectPrx.Parse(
                "ice+universal://127.0.0.1:4062/test?transport=tcp&alt-endpoint=host2:10000?transport=99$option=a",
                communicator);

            TestHelper.Assert(p1.ToString() ==
                "ice+tcp://127.0.0.1/test?alt-endpoint=ice+universal://host2:10000?transport=99$option=a");
>>>>>>> ec8d7bb2

            output.WriteLine("ok");

            output.Write("testing ice1 opaque endpoints... ");
            output.Flush();

            // Legal TCP endpoint expressed as opaque endpoint
            p1 = IObjectPrx.Parse("test:opaque -e 1.1 -t 1 -v CTEyNy4wLjAuMeouAAAQJwAAAA==",
                                      communicator);
            TestHelper.Assert(p1.ToString() == "test -t -e 1.1:tcp -h 127.0.0.1 -p 12010 -t 10000");

            // Two legal TCP endpoints expressed as opaque endpoints
            p1 = IObjectPrx.Parse(@"test:opaque -e 1.1 -t 1 -v CTEyNy4wLjAuMeouAAAQJwAAAA==:
                opaque -e 1.1 -t 1 -v CTEyNy4wLjAuMusuAAAQJwAAAA==", communicator);
            TestHelper.Assert(p1.ToString() ==
                "test -t -e 1.1:tcp -h 127.0.0.1 -p 12010 -t 10000:tcp -h 127.0.0.2 -p 12011 -t 10000");

            // Test that an SSL endpoint and an unknown-transport endpoint get written back out as an opaque
            // endpoint.
            p1 = IObjectPrx.Parse(
                "test:opaque -e 1.1 -t 2 -v CTEyNy4wLjAuMREnAAD/////AA==:opaque -e 1.1 -t 99 -v abch",
                communicator);
            TestHelper.Assert(p1.ToString() ==
                "test -t -e 1.1:ssl -h 127.0.0.1 -p 10001 -t -1:opaque -t 99 -e 1.1 -v abch");

            output.WriteLine("ok");

            // TODO test communicator destroy in its own test
            output.Write("testing communicator shutdown/destroy... ");
            output.Flush();
            {
                var com = new Communicator();
                com.ShutdownAsync();
                com.WaitForShutdownAsync();
                com.Dispose();
                com.ShutdownAsync();
                com.WaitForShutdownAsync();
                com.Dispose();
            }
            output.WriteLine("ok");

            output.Write("testing communicator default source address... ");
            output.Flush();
            {
                using var comm1 = new Communicator(new Dictionary<string, string>()
                    {
                        { "Ice.Default.SourceAddress", "192.168.1.40" }
                    });

                using var comm2 = new Communicator();

                string[] proxyArray =
                    {
                        "ice+tcp://host.zeroc.com/identity#facet",
                        "ice -t:tcp -h localhost -p 10000",
                    };

                foreach (string s in proxyArray)
                {
                    var prx = IObjectPrx.Parse(s, comm1);
                    TestHelper.Assert(prx.Endpoints[0]["source-address"] == "192.168.1.40");
                    prx = IObjectPrx.Parse(s, comm2);
                    TestHelper.Assert(prx.Endpoints[0]["source-address"] == null);
                }
            }
            output.WriteLine("ok");

            output.Write("testing communicator default invocation timeout... ");
            output.Flush();
            {
                using var comm1 = new Communicator(new Dictionary<string, string>()
                    {
                        { "Ice.Default.InvocationTimeout", "120s" }
                    });

                using var comm2 = new Communicator();

                TestHelper.Assert(IObjectPrx.Parse("ice+tcp://localhost/identity", comm1).InvocationTimeout ==
                                  TimeSpan.FromSeconds(120));

                TestHelper.Assert(IObjectPrx.Parse("ice+tcp://localhost/identity", comm2).InvocationTimeout ==
                                  TimeSpan.FromSeconds(60));

                TestHelper.Assert(IObjectPrx.Parse("ice+tcp://localhost/identity?invocation-timeout=10s",
                                                   comm1).InvocationTimeout == TimeSpan.FromSeconds(10));

                TestHelper.Assert(IObjectPrx.Parse("ice+tcp://localhost/identity?invocation-timeout=10s",
                                                   comm2).InvocationTimeout == TimeSpan.FromSeconds(10));

                TestHelper.Assert(IObjectPrx.Parse("identity -t:tcp -h localhost", comm1).InvocationTimeout ==
                                 TimeSpan.FromSeconds(120));

                TestHelper.Assert(IObjectPrx.Parse("identity -t:tcp -h localhost", comm2).InvocationTimeout ==
                                  TimeSpan.FromSeconds(60));
            }
            output.WriteLine("ok");

            output.Write("testing invalid invocation timeout... ");
            output.Flush();
            {
                try
                {
                    using var comm1 = new Communicator(new Dictionary<string, string>()
                    {
                        { "Ice.Default.InvocationTimeout", "0s" }
                    });
                    TestHelper.Assert(false);
                }
                catch (InvalidConfigurationException)
                {
                }

                try
                {
                    IObjectPrx.Parse("ice+tcp://localhost/identity", communicator).Clone(
                        invocationTimeout: TimeSpan.Zero);
                    TestHelper.Assert(false);
                }
                catch (ArgumentException)
                {
                }
            }
            output.WriteLine("ok");

            return cl;
        }
    }

    internal delegate int CallbackDelegate(IRelativeTestPrx relativeTest, Current current, CancellationToken cancel);

    internal sealed class Callback : ICallback
    {
        private CallbackDelegate _delegate;

        public int Op(IRelativeTestPrx relativeTest, Current current, CancellationToken cancel) =>
            _delegate(relativeTest, current, cancel);

        internal Callback(CallbackDelegate @delegate) => _delegate = @delegate;
    }
}<|MERGE_RESOLUTION|>--- conflicted
+++ resolved
@@ -538,13 +538,7 @@
             }
             else
             {
-<<<<<<< HEAD
-                TestHelper.Assert(b2.ToString() ==
-                    "ice:fixed?fixed=true&invocation-timeout=1m&prefer-non-secure=" +
-                    (connection.IsSecure ? "Never" : "Always"));
-=======
                 TestHelper.Assert(b2.ToString() == "ice:fixed?fixed=true");
->>>>>>> ec8d7bb2
             }
             output.WriteLine("ok");
 
@@ -668,10 +662,6 @@
             TestHelper.Assert(b1.LocatorCacheTimeout == TimeSpan.FromSeconds(1));
 
             TestHelper.Assert(b1.PreferNonSecure == communicator.DefaultPreferNonSecure);
-<<<<<<< HEAD
-            communicator.SetProperty(property, "SameHost");
-            b1 = communicator.GetPropertyAsProxy(propertyPrefix, IObjectPrx.Factory)!;
-=======
             if (ice1)
             {
                 string property = propertyPrefix + ".PreferNonSecure";
@@ -684,7 +674,6 @@
                 b1 = IObjectPrx.Parse($"{proxyString}?prefer-non-secure={!communicator.DefaultPreferNonSecure}",
                                       communicator);
             }
->>>>>>> ec8d7bb2
             TestHelper.Assert(b1.PreferNonSecure != communicator.DefaultPreferNonSecure);
 
             TestHelper.Assert(!b1.IsRelative);
@@ -747,68 +736,15 @@
             output.Write("testing IObjectPrx.ToProperty... ");
             output.Flush();
 
-<<<<<<< HEAD
-            IRouterPrx? router = null;
-            if (ice1)
-            {
-                router = IRouterPrx.Parse("router", communicator).Clone(
-                    cacheConnection: true,
-                    preferNonSecure: NonSecure.Always,
-                    locatorCacheTimeout: TimeSpan.FromSeconds(200));
-            }
-
-            ILocatorPrx? locator = ILocatorPrx.Parse(ice1 ? "locator" : "ice:locator", communicator).Clone(
-                cacheConnection: false,
-                preferNonSecure: NonSecure.Always,
-                locatorCacheTimeout: TimeSpan.FromSeconds(300),
-                router: router);
-
-=======
->>>>>>> ec8d7bb2
             b1 = IObjectPrx.Parse(
                 ice1 ? "test -t -e 1.1:tcp -h 127.0.0.1 -p 12010 -t 1000" : "ice+tcp://127.0.0.1/test",
                 communicator).Clone(cacheConnection: true,
-<<<<<<< HEAD
-                                    preferNonSecure: NonSecure.Never,
-                                    invocationTimeout: TimeSpan.FromSeconds(10),
-                                    locatorCacheTimeout: TimeSpan.FromSeconds(100),
-                                    locator: locator);
-=======
                                     preferNonSecure: false,
                                     invocationTimeout: TimeSpan.FromSeconds(10));
->>>>>>> ec8d7bb2
 
             Dictionary<string, string> proxyProps = b1.ToProperty("Test");
             // InvocationTimeout is a property with ice1 and an URI option with ice2 so the extra property with ice1.
             // Also no router properties with ice2.
-<<<<<<< HEAD
-            TestHelper.Assert(proxyProps.Count == (ice1 ? 18 : 6), proxyProps.Count.ToString());
-            TestHelper.Assert(proxyProps["Test"] ==
-                (ice1 ? "test -t -e 1.1:tcp -h 127.0.0.1 -p 12010 -t 1000" :
-                        "ice+tcp://127.0.0.1/test?invocation-timeout=10s&prefer-existing-connection=true&prefer-non-secure=Never"),
-                proxyProps["Test"]);
-            TestHelper.Assert(proxyProps["Test.ConnectionCached"] == "1");
-            if (ice1)
-            {
-                TestHelper.Assert(proxyProps["Test.InvocationTimeout"] == "10s");
-                TestHelper.Assert(proxyProps["Test.PreferExistingConnection"] == "1");
-                TestHelper.Assert(proxyProps["Test.PreferNonSecure"] == "Never");
-            }
-            TestHelper.Assert(proxyProps["Test.LocatorCacheTimeout"] == "100s");
-
-            if (ice1)
-            {
-                TestHelper.Assert(proxyProps["Test.Locator"] == "locator -t -e 1.1");
-            }
-            else
-            {
-                TestHelper.Assert(
-                    proxyProps["Test.Locator"] ==
-                    "ice:locator?invocation-timeout=1m&prefer-existing-connection=true&prefer-non-secure=Always");
-            }
-            TestHelper.Assert(proxyProps["Test.Locator.ConnectionCached"] == "0");
-            TestHelper.Assert(proxyProps["Test.Locator.LocatorCacheTimeout"] == "5m");
-=======
             TestHelper.Assert(proxyProps.Count == (ice1 ? 3 : 1));
 
             TestHelper.Assert(proxyProps["Test"] ==
@@ -844,7 +780,6 @@
             TestHelper.Assert(proxyProps.Count == (ice1 ? 9 : 1));
             TestHelper.Assert(proxyProps["Test"] == (ice1 ? "test -t -e 1.1" :
                 "ice:test?invocation-timeout=10s&locator-cache-timeout=100s&prefer-non-secure=false"));
->>>>>>> ec8d7bb2
 
             if (ice1)
             {
@@ -856,15 +791,9 @@
                 TestHelper.Assert(proxyProps["Test.LocatorCacheTimeout"] == "100s");
                 TestHelper.Assert(proxyProps["Test.Locator.PreferNonSecure"] == "true");
                 TestHelper.Assert(proxyProps["Test.Locator.Router"] == "router -t -e 1.1");
-<<<<<<< HEAD
-                TestHelper.Assert(proxyProps["Test.Locator.Router.ConnectionCached"] == "1");
-                TestHelper.Assert(proxyProps["Test.Locator.Router.PreferNonSecure"] == "Always");
-                TestHelper.Assert(proxyProps["Test.Locator.Router.LocatorCacheTimeout"] == "200s");
-                TestHelper.Assert(proxyProps["Test.Locator.Router.InvocationTimeout"] == "1m");
-=======
                 TestHelper.Assert(proxyProps["Test.Locator.Router.PreferNonSecure"] == "true");
->>>>>>> ec8d7bb2
-            }
+            }
+
             output.WriteLine("ok");
 
             output.Write("testing IObjectPrx.Communicator... ");
@@ -911,8 +840,8 @@
                 TestHelper.Assert(baseProxy.Clone(invocationMode: InvocationMode.BatchDatagram).InvocationMode ==
                     InvocationMode.BatchDatagram);
             }
-            TestHelper.Assert(baseProxy.Clone(preferNonSecure: NonSecure.Always).PreferNonSecure == NonSecure.Always);
-            TestHelper.Assert(baseProxy.Clone(preferNonSecure: NonSecure.Never).PreferNonSecure == NonSecure.Never);
+            TestHelper.Assert(baseProxy.Clone(preferNonSecure: true).PreferNonSecure);
+            TestHelper.Assert(!baseProxy.Clone(preferNonSecure: false).PreferNonSecure);
 
             try
             {
@@ -1009,10 +938,8 @@
                               compObj.Clone(context: ctx2)));
             TestHelper.Assert(!compObj.Clone(context: ctx1).Equals(compObj.Clone(context: ctx2)));
 
-            TestHelper.Assert(compObj.Clone(preferNonSecure: NonSecure.Always).Equals(
-                compObj.Clone(preferNonSecure: NonSecure.Always)));
-            TestHelper.Assert(!compObj.Clone(preferNonSecure: NonSecure.Never).Equals(
-                compObj.Clone(preferNonSecure: NonSecure.Always)));
+            TestHelper.Assert(compObj.Clone(preferNonSecure: true).Equals(compObj.Clone(preferNonSecure: true)));
+            TestHelper.Assert(!compObj.Clone(preferNonSecure: true).Equals(compObj.Clone(preferNonSecure: false)));
 
             var compObj1 = IObjectPrx.Parse("ice+tcp://127.0.0.1:10000/foo", communicator);
             var compObj2 = IObjectPrx.Parse("ice+tcp://127.0.0.1:10001/foo", communicator);
@@ -1246,29 +1173,11 @@
             output.Flush();
 
             var p1 = IObjectPrx.Parse("ice+universal://127.0.0.1:4062/test?transport=tcp", communicator);
-<<<<<<< HEAD
-            TestHelper.Assert(p1.ToString() == "ice+tcp://127.0.0.1/test?invocation-timeout=1m&prefer-existing-connection=true&prefer-non-secure=" +
-                              communicator.DefaultPreferNonSecure.ToString()); // uses default port
-=======
             TestHelper.Assert(p1.ToString() == "ice+tcp://127.0.0.1/test"); // uses default port
->>>>>>> ec8d7bb2
 
             p1 = IObjectPrx.Parse(
                 "ice+universal://127.0.0.1:4062/test?transport=tcp&alt-endpoint=host2:10000?transport=tcp",
                 communicator);
-<<<<<<< HEAD
-            TestHelper.Assert(p1.ToString() ==
-                "ice+tcp://127.0.0.1/test?invocation-timeout=1m&prefer-existing-connection=true&prefer-non-secure=" +
-                communicator.DefaultPreferNonSecure.ToString() +
-                "&alt-endpoint=host2:10000");
-
-            p1 = IObjectPrx.Parse(
-                "ice+universal://127.0.0.1:4062/test?transport=tcp&invocation-timeout=1m&prefer-existing-connection=true&prefer-non-secure=Always&alt-endpoint=host2:10000?transport=99$option=a",
-                communicator);
-
-            TestHelper.Assert(p1.ToString() ==
-                "ice+tcp://127.0.0.1/test?invocation-timeout=1m&prefer-existing-connection=true&prefer-non-secure=Always&alt-endpoint=ice+universal://host2:10000?transport=99$option=a");
-=======
             TestHelper.Assert(p1.ToString() == "ice+tcp://127.0.0.1/test?alt-endpoint=host2:10000");
 
             p1 = IObjectPrx.Parse(
@@ -1277,7 +1186,6 @@
 
             TestHelper.Assert(p1.ToString() ==
                 "ice+tcp://127.0.0.1/test?alt-endpoint=ice+universal://host2:10000?transport=99$option=a");
->>>>>>> ec8d7bb2
 
             output.WriteLine("ok");
 
