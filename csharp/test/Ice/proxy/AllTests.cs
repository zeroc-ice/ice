--- conflicted
+++ resolved
@@ -555,14 +555,13 @@
             Dictionary<string, string> proxyProps = b1.ToProperty("Test");
             TestHelper.Assert(proxyProps.Count == 21);
 
-<<<<<<< HEAD
             string defaultProtocolName = communicator.DefaultProtocol.GetName();
             TestHelper.Assert(proxyProps["Test"] == $"test -t -p {defaultProtocolName} -e 2.0");
             TestHelper.Assert(proxyProps["Test.CollocationOptimized"] == "1");
             TestHelper.Assert(proxyProps["Test.ConnectionCached"] == "1");
             TestHelper.Assert(proxyProps["Test.PreferNonSecure"] == "0");
             TestHelper.Assert(proxyProps["Test.EndpointSelection"] == "Ordered");
-            TestHelper.Assert(proxyProps["Test.LocatorCacheTimeout"] == "00:01:40");
+            TestHelper.Assert(proxyProps["Test.LocatorCacheTimeout"] == "100s");
             TestHelper.Assert(proxyProps["Test.InvocationTimeout"] == "1234");
 
             TestHelper.Assert(proxyProps["Test.Locator"] == $"locator -t -p {defaultProtocolName} -e {Encoding.V2_0}");
@@ -571,7 +570,7 @@
             TestHelper.Assert(proxyProps["Test.Locator.ConnectionCached"] == "0");
             TestHelper.Assert(proxyProps["Test.Locator.PreferNonSecure"] == "1");
             TestHelper.Assert(proxyProps["Test.Locator.EndpointSelection"] == "Random");
-            TestHelper.Assert(proxyProps["Test.Locator.LocatorCacheTimeout"] == "00:05:00");
+            TestHelper.Assert(proxyProps["Test.Locator.LocatorCacheTimeout"] == "5m");
             TestHelper.Assert(proxyProps["Test.Locator.InvocationTimeout"] == "1500");
 
             TestHelper.Assert(proxyProps["Test.Locator.Router"] ==
@@ -580,35 +579,8 @@
             TestHelper.Assert(proxyProps["Test.Locator.Router.ConnectionCached"] == "1");
             TestHelper.Assert(proxyProps["Test.Locator.Router.PreferNonSecure"] == "1");
             TestHelper.Assert(proxyProps["Test.Locator.Router.EndpointSelection"] == "Random");
-            TestHelper.Assert(proxyProps["Test.Locator.Router.LocatorCacheTimeout"] == "00:03:20");
+            TestHelper.Assert(proxyProps["Test.Locator.Router.LocatorCacheTimeout"] == "200s");
             TestHelper.Assert(proxyProps["Test.Locator.Router.InvocationTimeout"] == "1500");
-=======
-            TestHelper.Assert(proxyProps["Test"].Equals("test -t -p ice1 -e 2.0"));
-            TestHelper.Assert(proxyProps["Test.CollocationOptimized"].Equals("1"));
-            TestHelper.Assert(proxyProps["Test.ConnectionCached"].Equals("1"));
-            TestHelper.Assert(proxyProps["Test.PreferNonSecure"].Equals("0"));
-            TestHelper.Assert(proxyProps["Test.EndpointSelection"].Equals("Ordered"));
-            TestHelper.Assert(proxyProps["Test.LocatorCacheTimeout"].Equals("100s"));
-            TestHelper.Assert(proxyProps["Test.InvocationTimeout"].Equals("1234"));
-
-            TestHelper.Assert(proxyProps["Test.Locator"].Equals($"locator -t -p ice1 -e {Encoding.V2_0}"));
-            // Locator collocation optimization is always disabled.
-            //TestHelper.Assert(proxyProps["Test.Locator.CollocationOptimized"].Equals("1"));
-            TestHelper.Assert(proxyProps["Test.Locator.ConnectionCached"].Equals("0"));
-            TestHelper.Assert(proxyProps["Test.Locator.PreferNonSecure"].Equals("1"));
-            TestHelper.Assert(proxyProps["Test.Locator.EndpointSelection"].Equals("Random"));
-            TestHelper.Assert(proxyProps["Test.Locator.LocatorCacheTimeout"].Equals("5m"));
-            TestHelper.Assert(proxyProps["Test.Locator.InvocationTimeout"].Equals("1500"));
-
-            TestHelper.Assert(proxyProps["Test.Locator.Router"].Equals(
-                $"router -t -p ice1 -e {communicator.DefaultEncoding}"));
-            TestHelper.Assert(proxyProps["Test.Locator.Router.CollocationOptimized"].Equals("0"));
-            TestHelper.Assert(proxyProps["Test.Locator.Router.ConnectionCached"].Equals("1"));
-            TestHelper.Assert(proxyProps["Test.Locator.Router.PreferNonSecure"].Equals("1"));
-            TestHelper.Assert(proxyProps["Test.Locator.Router.EndpointSelection"].Equals("Random"));
-            TestHelper.Assert(proxyProps["Test.Locator.Router.LocatorCacheTimeout"].Equals("200s"));
-            TestHelper.Assert(proxyProps["Test.Locator.Router.InvocationTimeout"].Equals("1500"));
->>>>>>> 748c4925
 
             output.WriteLine("ok");
 
