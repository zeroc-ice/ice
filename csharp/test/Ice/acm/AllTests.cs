--- conflicted
+++ resolved
@@ -558,19 +558,12 @@
                                                                     ("OnIdleForceful", "Off")
                                                                 })
                 {
-<<<<<<< HEAD
                     using var communicator = new Communicator(
                         new Dictionary<string, string>(proxy.Communicator.GetProperties())
                         {
                             ["Ice.ACM.Client.Close"] = close,
                             ["Ice.ACM.Client.Heartbeat"] = hearbeat
                         });
-=======
-                    Dictionary<string, string>? properties = proxy.Communicator.GetProperties();
-                    properties["Ice.ACM.Client.Close"] = close;
-                    properties["Ice.ACM.Client.Heartbeat"] = hearbeat;
-                    using var communicator = new Communicator(properties);
->>>>>>> d98de83b
 
                     proxy = ITestIntfPrx.Parse(proxy.ToString()!, communicator);
                     Connection? connection = proxy.GetConnection()!;
