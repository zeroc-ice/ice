--- conflicted
+++ resolved
@@ -203,23 +203,9 @@
             var proxy = ITestIntfPrx.Parse(_adapter!.getTestIntf()!.ToString() ?? "", _communicator!);
             try
             {
-<<<<<<< HEAD
-                proxy.GetConnection()!.SetCloseCallback(_ =>
-                {
-                    lock (_mutex)
-                    {
-                        Closed = true;
-                        Monitor.Pulse(_mutex);
-                    }
-                });
-
-                proxy.GetConnection()!.SetHeartbeatCallback(_ =>
-                {
-                    lock (_mutex)
-=======
                 proxy.GetConnection()!.Closed += (sender, args) =>
                     {
-                        lock (this)
+                        lock (_mutex)
                         {
                             Closed = true;
                             Monitor.Pulse(this);
@@ -227,9 +213,8 @@
                     };
 
                 proxy.GetConnection()!.HeartbeatReceived += (sender, args) =>
->>>>>>> 53122dc4
                     {
-                        lock (this)
+                        lock (_mutex)
                         {
                             ++Heartbeat;
                         }
