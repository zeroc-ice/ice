//
// Copyright (c) ZeroC, Inc. All rights reserved.
//

using System.Collections.Generic;

namespace ZeroC.Ice.Test.Admin
{
    public class TestFacet : ITestFacet
    {
        public void Op(Current current)
        {
        }
    }

    public class RemoteCommunicator : IRemoteCommunicator
    {
        private volatile IReadOnlyDictionary<string, string>? _changes;
        private readonly Communicator _communicator;

        public RemoteCommunicator(Communicator communicator) => _communicator = communicator;

        public IObjectPrx? GetAdmin(Current current) => _communicator.GetAdmin();

        public IReadOnlyDictionary<string, string> GetChanges(Current current) =>
            new Dictionary<string, string>(_changes!);

        public void Print(string message, Current current) => _communicator.Logger.Print(message);

        public void Trace(string category, string message, Current current) =>
            _communicator.Logger.Trace(category, message);

        public void Warning(string message, Current current) => _communicator.Logger.Warning(message);

        public void Error(string message, Current current) => _communicator.Logger.Error(message);

        public void Shutdown(Current current) => _ = _communicator.ShutdownAsync();

        // Note that we are executing in a thread of the *main* communicator, not the one that is being shut down.
        public void WaitForShutdown(Current current) => _communicator.WaitForShutdownAsync().Wait();

        public void Destroy(Current current) => _communicator.Dispose();

        public void Updated(IReadOnlyDictionary<string, string> changes) => _changes = changes;
    }

    public class RemoteCommunicatorFactoryI : IRemoteCommunicatorFactory
    {
        public IRemoteCommunicatorPrx CreateCommunicator(Dictionary<string, string> props, Current current)
        {
            // Prepare the property set using the given properties.
            ILogger? logger = null;
            if (props.TryGetValue("NullLogger", out string? value) &&
                int.TryParse(value, out int nullLogger) && nullLogger > 0)
            {
                logger = new NullLogger();
            }

<<<<<<< HEAD
            props.Add("Ice.Default.Protocol", current.Communicator.DefaultProtocol.GetName());

            //
=======
>>>>>>> c6d41879
            // Initialize a new communicator.
            var communicator = new Communicator(props, logger: logger);

            // Install a custom admin facet.
            try
            {
                var testFacet = new TestFacet();
                communicator.AddAdminFacet("TestFacet", testFacet);
            }
            catch (System.ArgumentException)
            {
            }

            // The RemoteCommunicator servant also implements PropertiesAdminUpdateCallback.
            var servant = new RemoteCommunicator(communicator);

            if (communicator.FindAdminFacet("Properties") is IPropertiesAdmin admin)
            {
                admin.Updated += (_, updates) => servant.Updated(updates);
            }

            return current.Adapter.AddWithUUID(servant, IRemoteCommunicatorPrx.Factory);
        }

        public void Shutdown(Current current) => current.Adapter.Communicator.ShutdownAsync();

        private class NullLogger : ILogger
        {
            public void Print(string message)
            {
            }

            public void Trace(string category, string message)
            {
            }

            public void Warning(string message)
            {
            }

            public void Error(string message)
            {
            }

            public string Prefix => "NullLogger";

            public ILogger CloneWithPrefix(string prefix) => this;
        }
    }
}<|MERGE_RESOLUTION|>--- conflicted
+++ resolved
@@ -56,12 +56,9 @@
                 logger = new NullLogger();
             }
 
-<<<<<<< HEAD
             props.Add("Ice.Default.Protocol", current.Communicator.DefaultProtocol.GetName());
 
             //
-=======
->>>>>>> c6d41879
             // Initialize a new communicator.
             var communicator = new Communicator(props, logger: logger);
 
