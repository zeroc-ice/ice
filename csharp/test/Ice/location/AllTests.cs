//
// Copyright (c) ZeroC, Inc. All rights reserved.
//

using Ice.location.Test;
using System;
using System.Collections.Generic;
using System.Threading.Tasks;
using Test;

namespace Ice.location
{
    public class AllTests
    {
        public static void allTests(global::Test.TestHelper helper)
        {
<<<<<<< HEAD
            Communicator communicator = helper.communicator();
            var manager = IServerManagerPrx.Parse($"ServerManager :{helper.getTestEndpoint(0)}", communicator);
            var locator = ITestLocatorPrx.UncheckedCast(communicator.DefaultLocator);
=======
            Communicator? communicator = helper.Communicator();
            TestHelper.Assert(communicator != null);
            var manager = IServerManagerPrx.Parse($"ServerManager :{helper.GetTestEndpoint(0)}", communicator);
            var locator = ITestLocatorPrx.UncheckedCast(communicator.GetDefaultLocator()!);
>>>>>>> d0c802a1
            Console.WriteLine("registry checkedcast");
            var registry = ITestLocatorRegistryPrx.CheckedCast(locator.GetRegistry()!);
            TestHelper.Assert(registry != null);

            System.IO.TextWriter output = helper.GetWriter();
            output.Write("testing stringToProxy... ");
            output.Flush();
            var base1 = IObjectPrx.Parse("test @ TestAdapter", communicator);
            var base2 = IObjectPrx.Parse("test @ TestAdapter", communicator);
            var base3 = IObjectPrx.Parse("test", communicator);
            var base4 = IObjectPrx.Parse("ServerManager", communicator);
            var base5 = IObjectPrx.Parse("test2", communicator);
            var base6 = IObjectPrx.Parse("test @ ReplicatedAdapter", communicator);
            output.WriteLine("ok");

            output.Write("testing ice_locator and ice_getLocator... ");
<<<<<<< HEAD
            test(default(ProxyIdentityComparer).Equals(@base.Locator, communicator.DefaultLocator));
            var anotherLocator = ILocatorPrx.Parse("anotherLocator", communicator);
            @base = @base.Clone(locator: anotherLocator);
            test(default(ProxyIdentityComparer).Equals(@base.Locator, anotherLocator));
            communicator.DefaultLocator = null;
            @base = IObjectPrx.Parse("test @ TestAdapter", communicator);
            test(@base.Locator == null);
            @base = @base.Clone(locator: anotherLocator);
            test(default(ProxyIdentityComparer).Equals(@base.Locator, anotherLocator));
            communicator.DefaultLocator = locator;
            @base = IObjectPrx.Parse("test @ TestAdapter", communicator);
            test(default(ProxyIdentityComparer).Equals(@base.Locator, communicator.DefaultLocator));
=======
            TestHelper.Assert(default(ProxyIdentityComparer).Equals(base1.Locator!, communicator.GetDefaultLocator()!));
            var anotherLocator = ILocatorPrx.Parse("anotherLocator", communicator);
            base1 = base1.Clone(locator: anotherLocator);
            TestHelper.Assert(default(ProxyIdentityComparer).Equals(base1.Locator!, anotherLocator));
            communicator.SetDefaultLocator(null);
            base1 = IObjectPrx.Parse("test @ TestAdapter", communicator);
            TestHelper.Assert(base1.Locator == null);
            base1 = base1.Clone(locator: anotherLocator);
            TestHelper.Assert(default(ProxyIdentityComparer).Equals(base1.Locator!, anotherLocator));
            communicator.SetDefaultLocator(locator);
            base1 = IObjectPrx.Parse("test @ TestAdapter", communicator);
            TestHelper.Assert(default(ProxyIdentityComparer).Equals(base1.Locator!, communicator.GetDefaultLocator()!));
>>>>>>> d0c802a1

            //
            // We also test ice_router/ice_getRouter(perhaps we should add a
            // test/Ice/router test?)
            //
            TestHelper.Assert(base1.Router == null);
            var anotherRouter = IRouterPrx.Parse("anotherRouter", communicator);
            base1 = base1.Clone(router: anotherRouter);
            TestHelper.Assert(default(ProxyIdentityComparer).Equals(base1.Router!, anotherRouter));
            var router = IRouterPrx.Parse("dummyrouter", communicator);
<<<<<<< HEAD
            communicator.DefaultRouter = router;
            @base = IObjectPrx.Parse("test @ TestAdapter", communicator);
            test(default(ProxyIdentityComparer).Equals(@base.Router, communicator.DefaultRouter));
            communicator.DefaultRouter = null;
            @base = IObjectPrx.Parse("test @ TestAdapter", communicator);
            test(@base.Router == null);
=======
            communicator.SetDefaultRouter(router);
            base1 = IObjectPrx.Parse("test @ TestAdapter", communicator);
            TestHelper.Assert(default(ProxyIdentityComparer).Equals(base1.Router!, communicator.GetDefaultRouter()!));
            communicator.SetDefaultRouter(null);
            base1 = IObjectPrx.Parse("test @ TestAdapter", communicator);
            TestHelper.Assert(base1.Router == null);
>>>>>>> d0c802a1
            output.WriteLine("ok");

            output.Write("starting server... ");
            output.Flush();
            manager.startServer();
            output.WriteLine("ok");

            output.Write("testing checked cast... ");
            output.Flush();
            var obj1 = ITestIntfPrx.CheckedCast(base1);
            TestHelper.Assert(obj1 != null);
            var obj2 = ITestIntfPrx.CheckedCast(base2);
            TestHelper.Assert(obj2 != null);
            var obj3 = ITestIntfPrx.CheckedCast(base3);
            TestHelper.Assert(obj3 != null);
            var obj4 = IServerManagerPrx.CheckedCast(base4);
            TestHelper.Assert(obj4 != null);
            var obj5 = ITestIntfPrx.CheckedCast(base5);
            TestHelper.Assert(obj5 != null);
            var obj6 = ITestIntfPrx.CheckedCast(base6);
            TestHelper.Assert(obj6 != null);
            output.WriteLine("ok");

            output.Write("testing id@AdapterId indirect proxy... ");
            output.Flush();
            obj1.shutdown();
            manager.startServer();
            try
            {
                obj2.IcePing();
            }
            catch (Exception)
            {
                TestHelper.Assert(false);
            }
            output.WriteLine("ok");

            output.Write("testing id@ReplicaGroupId indirect proxy... ");
            output.Flush();
            obj1.shutdown();
            manager.startServer();
            try
            {
                obj6.IcePing();
            }
            catch (Exception)
            {
                TestHelper.Assert(false);
            }
            output.WriteLine("ok");

            output.Write("testing identity indirect proxy... ");
            output.Flush();
            obj1.shutdown();
            manager.startServer();
            try
            {
                obj3.IcePing();
            }
            catch (Exception)
            {
                TestHelper.Assert(false);
            }
            try
            {
                obj2.IcePing();
            }
            catch (Exception)
            {
                TestHelper.Assert(false);
            }
            obj1.shutdown();
            manager.startServer();
            try
            {
                obj2.IcePing();
            }
            catch (Exception)
            {
                TestHelper.Assert(false);
            }
            try
            {
                obj3.IcePing();
            }
            catch (Exception)
            {
                TestHelper.Assert(false);
            }
            obj1.shutdown();
            manager.startServer();
            try
            {
                obj2.IcePing();
            }
            catch (Exception)
            {
                TestHelper.Assert(false);
            }
            obj1.shutdown();
            manager.startServer();
            try
            {
                obj3.IcePing();
            }
            catch (Exception)
            {
                TestHelper.Assert(false);
            }
            obj1.shutdown();
            manager.startServer();
            try
            {
                obj5 = ITestIntfPrx.CheckedCast(base5);
                TestHelper.Assert(obj5 != null);
                obj5.IcePing();
            }
            catch (Exception)
            {
                TestHelper.Assert(false);
            }
            output.WriteLine("ok");

            output.Write("testing proxy with unknown identity... ");
            output.Flush();
            try
            {
                base1 = IObjectPrx.Parse("unknown/unknown", communicator);
                base1.IcePing();
                TestHelper.Assert(false);
            }
            catch (ObjectNotFoundException)
            {
            }
            output.WriteLine("ok");

            output.Write("testing proxy with unknown adapter... ");
            output.Flush();
            try
            {
                base1 = IObjectPrx.Parse("test @ TestAdapterUnknown", communicator);
                base1.IcePing();
                TestHelper.Assert(false);
            }
            catch (AdapterNotFoundException)
            {
            }
            output.WriteLine("ok");

            output.Write("testing locator cache timeout... ");
            output.Flush();

            IObjectPrx basencc = IObjectPrx.Parse("test@TestAdapter", communicator).Clone(cacheConnection: false);
            int count = locator.getRequestCount();
            basencc.Clone(locatorCacheTimeout: 0).IcePing(); // No locator cache.
            TestHelper.Assert(++count == locator.getRequestCount());
            basencc.Clone(locatorCacheTimeout: 0).IcePing(); // No locator cache.
            TestHelper.Assert(++count == locator.getRequestCount());
            basencc.Clone(locatorCacheTimeout: 2).IcePing(); // 2s timeout.
            TestHelper.Assert(count == locator.getRequestCount());
            System.Threading.Thread.Sleep(1300); // 1300ms
            basencc.Clone(locatorCacheTimeout: 1).IcePing(); // 1s timeout.
            TestHelper.Assert(++count == locator.getRequestCount());

            IObjectPrx.Parse("test", communicator).Clone(locatorCacheTimeout: 0).IcePing(); // No locator cache.
            count += 2;
            TestHelper.Assert(count == locator.getRequestCount());
            IObjectPrx.Parse("test", communicator).Clone(locatorCacheTimeout: 2).IcePing(); // 2s timeout
            TestHelper.Assert(count == locator.getRequestCount());
            System.Threading.Thread.Sleep(1300); // 1300ms
            IObjectPrx.Parse("test", communicator).Clone(locatorCacheTimeout: 1).IcePing(); // 1s timeout
            count += 2;
            TestHelper.Assert(count == locator.getRequestCount());

            IObjectPrx.Parse("test@TestAdapter", communicator).Clone(locatorCacheTimeout: -1).IcePing();
            TestHelper.Assert(count == locator.getRequestCount());
            IObjectPrx.Parse("test", communicator).Clone(locatorCacheTimeout: -1).IcePing();
            TestHelper.Assert(count == locator.getRequestCount());
            IObjectPrx.Parse("test@TestAdapter", communicator).IcePing();
            TestHelper.Assert(count == locator.getRequestCount());
            IObjectPrx.Parse("test", communicator).IcePing();
            TestHelper.Assert(count == locator.getRequestCount());

            TestHelper.Assert(IObjectPrx.Parse("test", communicator).Clone(locatorCacheTimeout: 99).LocatorCacheTimeout == 99);

            output.WriteLine("ok");

            output.Write("testing proxy from server... ");
            output.Flush();
            obj1 = ITestIntfPrx.Parse("test@TestAdapter", communicator);
            IHelloPrx? hello = obj1.getHello();
            TestHelper.Assert(hello != null);
            TestHelper.Assert(hello.AdapterId.Equals("TestAdapter"));
            hello.sayHello();
            hello = obj1.getReplicatedHello();
            TestHelper.Assert(hello != null);
            TestHelper.Assert(hello.AdapterId.Equals("ReplicatedAdapter"));
            hello.sayHello();
            output.WriteLine("ok");

            output.Write("testing locator request queuing... ");
            output.Flush();
            hello = obj1.getReplicatedHello()!.Clone(locatorCacheTimeout: 0, cacheConnection: false);
            TestHelper.Assert(hello != null);
            count = locator.getRequestCount();
            hello.IcePing();
            TestHelper.Assert(++count == locator.getRequestCount());
            var results = new List<Task>();
            for (int i = 0; i < 1000; i++)
            {
                results.Add(hello.sayHelloAsync());
            }
            Task.WaitAll(results.ToArray());
            results.Clear();
            TestHelper.Assert(locator.getRequestCount() > count && locator.getRequestCount() < count + 999);
            if (locator.getRequestCount() > count + 800)
            {
                output.Write("queuing = " + (locator.getRequestCount() - count));
            }
            count = locator.getRequestCount();
            hello = hello.Clone(adapterId: "unknown");
            for (int i = 0; i < 1000; i++)
            {
                results.Add(hello.sayHelloAsync().ContinueWith((Task t) =>
                {
                    try
                    {
                        t.Wait();
                    }
                    catch (AggregateException ex) when (ex.InnerException is AdapterNotFoundException)
                    {
                    }
                }));
            }
            Task.WaitAll(results.ToArray());
            results.Clear();
            // XXX:
            // Take into account the retries.
            TestHelper.Assert(locator.getRequestCount() > count && locator.getRequestCount() < count + 1999);
            if (locator.getRequestCount() > count + 800)
            {
                output.Write("queuing = " + (locator.getRequestCount() - count));
            }
            output.WriteLine("ok");

            output.Write("testing adapter locator cache... ");
            output.Flush();
            try
            {
                IObjectPrx.Parse("test@TestAdapter3", communicator).IcePing();
                TestHelper.Assert(false);
            }
            catch (AdapterNotFoundException)
            {
            }
            registry.SetAdapterDirectProxy("TestAdapter3", locator.FindAdapterById("TestAdapter"));
            try
            {
                IObjectPrx.Parse("test@TestAdapter3", communicator).IcePing();
                registry.SetAdapterDirectProxy("TestAdapter3",
                                                IObjectPrx.Parse($"dummy:{helper.GetTestEndpoint(99)}", communicator));
                IObjectPrx.Parse("test@TestAdapter3", communicator).IcePing();
            }
            catch (System.Exception)
            {
                TestHelper.Assert(false);
            }

            try
            {
                IObjectPrx.Parse("test@TestAdapter3", communicator).Clone(locatorCacheTimeout: 0).IcePing();
                TestHelper.Assert(false);
            }
            catch (ConnectionRefusedException)
            {
            }

            try
            {
                IObjectPrx.Parse("test@TestAdapter3", communicator).IcePing();
            }
            catch (ConnectionRefusedException)
            {
            }

            registry.SetAdapterDirectProxy("TestAdapter3", locator.FindAdapterById("TestAdapter"));
            try
            {
                IObjectPrx.Parse("test@TestAdapter3", communicator).IcePing();
            }
            catch (System.Exception)
            {
                TestHelper.Assert(false);
            }
            output.WriteLine("ok");

            output.Write("testing well-known object locator cache... ");
            output.Flush();
            registry.addObject(IObjectPrx.Parse("test3@TestUnknown", communicator));
            try
            {
                IObjectPrx.Parse("test3", communicator).IcePing();
                TestHelper.Assert(false);
            }
            catch (AdapterNotFoundException)
            {
            }
            registry.addObject(IObjectPrx.Parse("test3@TestAdapter4", communicator)); // Update
            registry.SetAdapterDirectProxy("TestAdapter4",
                                            IObjectPrx.Parse($"dummy:{helper.GetTestEndpoint(99)}", communicator));
            try
            {
                IObjectPrx.Parse("test3", communicator).IcePing();
                TestHelper.Assert(false);
            }
            catch (ConnectionRefusedException)
            {
            }
            registry.SetAdapterDirectProxy("TestAdapter4", locator.FindAdapterById("TestAdapter"));
            try
            {
                IObjectPrx.Parse("test3", communicator).IcePing();
            }
            catch (System.Exception)
            {
                TestHelper.Assert(false);
            }

            registry.SetAdapterDirectProxy("TestAdapter4",
                                            IObjectPrx.Parse($"dummy:{helper.GetTestEndpoint(99)}", communicator));
            try
            {
                IObjectPrx.Parse("test3", communicator).IcePing();
            }
            catch (System.Exception)
            {
                TestHelper.Assert(false);
            }

            try
            {
                IObjectPrx.Parse("test@TestAdapter4", communicator).Clone(locatorCacheTimeout: 0).IcePing();
                TestHelper.Assert(false);
            }
            catch (ConnectionRefusedException)
            {
            }
            try
            {
                IObjectPrx.Parse("test@TestAdapter4", communicator).IcePing();
                TestHelper.Assert(false);
            }
            catch (ConnectionRefusedException)
            {
            }
            try
            {
                IObjectPrx.Parse("test3", communicator).IcePing();
                TestHelper.Assert(false);
            }
            catch (ConnectionRefusedException)
            {
            }
            registry.addObject(IObjectPrx.Parse("test3@TestAdapter", communicator));
            try
            {
                IObjectPrx.Parse("test3", communicator).IcePing();
            }
            catch (System.Exception)
            {
                TestHelper.Assert(false);
            }

            registry.addObject(IObjectPrx.Parse("test4", communicator));
            try
            {
                IObjectPrx.Parse("test4", communicator).IcePing();
                TestHelper.Assert(false);
            }
            catch (NoEndpointException)
            {
            }
            output.WriteLine("ok");

            output.Write("testing locator cache background updates... ");
            output.Flush();
            {
                Dictionary<string, string> properties = communicator.GetProperties();
                properties["Ice.BackgroundLocatorCacheUpdates"] = "1";
                Communicator ic = helper.Initialize(properties);

                registry.SetAdapterDirectProxy("TestAdapter5", locator.FindAdapterById("TestAdapter"));
                registry.addObject(IObjectPrx.Parse("test3@TestAdapter", communicator));

                count = locator.getRequestCount();
                IObjectPrx.Parse("test@TestAdapter5", ic).Clone(locatorCacheTimeout: 0).IcePing(); // No locator cache.
                IObjectPrx.Parse("test3", ic).Clone(locatorCacheTimeout: 0).IcePing(); // No locator cache.
                count += 3;
                TestHelper.Assert(count == locator.getRequestCount());
                registry.SetAdapterDirectProxy("TestAdapter5", null);
                registry.addObject(IObjectPrx.Parse($"test3:{helper.GetTestEndpoint(99)}", communicator));
                IObjectPrx.Parse("test@TestAdapter5", ic).Clone(locatorCacheTimeout: 10).IcePing(); // 10s timeout.
                IObjectPrx.Parse("test3", ic).Clone(locatorCacheTimeout: 10).IcePing(); // 10s timeout.
                TestHelper.Assert(count == locator.getRequestCount());
                System.Threading.Thread.Sleep(1200);

                // The following request should trigger the background
                // updates but still use the cached endpoints and
                // therefore succeed.
                IObjectPrx.Parse("test@TestAdapter5", ic).Clone(locatorCacheTimeout: 1).IcePing(); // 1s timeout.
                IObjectPrx.Parse("test3", ic).Clone(locatorCacheTimeout: 1).IcePing(); // 1s timeout.

                try
                {
                    while (true)
                    {
                        IObjectPrx.Parse("test@TestAdapter5", ic).Clone(locatorCacheTimeout: 1).IcePing(); // 1s timeout.
                        System.Threading.Thread.Sleep(10);
                    }
                }
                catch (System.Exception)
                {
                    // Expected to fail once they endpoints have been updated in the background.
                }
                try
                {
                    while (true)
                    {
                        IObjectPrx.Parse("test3", ic).Clone(locatorCacheTimeout: 1).IcePing(); // 1s timeout.
                        System.Threading.Thread.Sleep(10);
                    }
                }
                catch (System.Exception)
                {
                    // Expected to fail once they endpoints have been updated in the background.
                }
                ic.Destroy();
            }
            output.WriteLine("ok");

            output.Write("testing proxy from server after shutdown... ");
            output.Flush();
            hello = obj1.getReplicatedHello();
            TestHelper.Assert(hello != null);
            obj1.shutdown();
            manager.startServer();
            hello.sayHello();
            output.WriteLine("ok");

            output.Write("testing object migration... ");
            output.Flush();
            hello = IHelloPrx.Parse("hello", communicator);
            obj1.migrateHello();
            hello.GetConnection().Close(ConnectionClose.GracefullyWithWait);
            hello.sayHello();
            obj1.migrateHello();
            hello.sayHello();
            obj1.migrateHello();
            hello.sayHello();
            output.WriteLine("ok");

            output.Write("testing locator encoding resolution... ");
            output.Flush();
            hello = IHelloPrx.Parse("hello", communicator);
            count = locator.getRequestCount();
            IObjectPrx.Parse("test@TestAdapter", communicator).Clone(encoding: Encoding.V1_1).IcePing();
            TestHelper.Assert(count == locator.getRequestCount());
            output.WriteLine("ok");

            output.Write("shutdown server... ");
            output.Flush();
            obj1.shutdown();
            output.WriteLine("ok");

            output.Write("testing whether server is gone... ");
            output.Flush();
            try
            {
                obj2.IcePing();
                TestHelper.Assert(false);
            }
            catch (AdapterNotFoundException)
            {
            }
            try
            {
                obj3.IcePing();
                TestHelper.Assert(false);
            }
            catch (AdapterNotFoundException)
            {
            }
            try
            {
                TestHelper.Assert(obj5 != null);
                obj5.IcePing();
                TestHelper.Assert(false);
            }
            catch (AdapterNotFoundException)
            {
            }
            output.WriteLine("ok");

            output.Write("testing indirect proxies to collocated objects... ");
            output.Flush();

            communicator.SetProperty("Hello.AdapterId", Guid.NewGuid().ToString());
            ObjectAdapter adapter = communicator.CreateObjectAdapterWithEndpoints("Hello", "default");

            var id = new Identity(Guid.NewGuid().ToString(), "");
            adapter.Add(id, new Hello());
            adapter.Activate();

            // Ensure that calls on the well-known proxy is collocated.
            IHelloPrx? helloPrx;
            helloPrx = IHelloPrx.Parse($"\"{id.ToString(communicator.ToStringMode)}\"", communicator);
            TestHelper.Assert(helloPrx.GetConnection() == null);

            // Ensure that calls on the indirect proxy (with adapter ID) is collocated
            helloPrx = IHelloPrx.CheckedCast(adapter.CreateIndirectProxy(id, IObjectPrx.Factory));
            TestHelper.Assert(helloPrx != null && helloPrx.GetConnection() == null);

            // Ensure that calls on the direct proxy is collocated
            helloPrx = IHelloPrx.CheckedCast(adapter.CreateDirectProxy(id, IObjectPrx.Factory));
            TestHelper.Assert(helloPrx != null && helloPrx.GetConnection() == null);

            output.WriteLine("ok");

            output.Write("shutdown server manager... ");
            output.Flush();
            manager.shutdown();
            output.WriteLine("ok");
        }
    }
}<|MERGE_RESOLUTION|>--- conflicted
+++ resolved
@@ -14,16 +14,10 @@
     {
         public static void allTests(global::Test.TestHelper helper)
         {
-<<<<<<< HEAD
-            Communicator communicator = helper.communicator();
-            var manager = IServerManagerPrx.Parse($"ServerManager :{helper.getTestEndpoint(0)}", communicator);
-            var locator = ITestLocatorPrx.UncheckedCast(communicator.DefaultLocator);
-=======
             Communicator? communicator = helper.Communicator();
             TestHelper.Assert(communicator != null);
             var manager = IServerManagerPrx.Parse($"ServerManager :{helper.GetTestEndpoint(0)}", communicator);
-            var locator = ITestLocatorPrx.UncheckedCast(communicator.GetDefaultLocator()!);
->>>>>>> d0c802a1
+            var locator = ITestLocatorPrx.UncheckedCast(communicator.DefaultLocator!);
             Console.WriteLine("registry checkedcast");
             var registry = ITestLocatorRegistryPrx.CheckedCast(locator.GetRegistry()!);
             TestHelper.Assert(registry != null);
@@ -40,33 +34,18 @@
             output.WriteLine("ok");
 
             output.Write("testing ice_locator and ice_getLocator... ");
-<<<<<<< HEAD
-            test(default(ProxyIdentityComparer).Equals(@base.Locator, communicator.DefaultLocator));
-            var anotherLocator = ILocatorPrx.Parse("anotherLocator", communicator);
-            @base = @base.Clone(locator: anotherLocator);
-            test(default(ProxyIdentityComparer).Equals(@base.Locator, anotherLocator));
-            communicator.DefaultLocator = null;
-            @base = IObjectPrx.Parse("test @ TestAdapter", communicator);
-            test(@base.Locator == null);
-            @base = @base.Clone(locator: anotherLocator);
-            test(default(ProxyIdentityComparer).Equals(@base.Locator, anotherLocator));
-            communicator.DefaultLocator = locator;
-            @base = IObjectPrx.Parse("test @ TestAdapter", communicator);
-            test(default(ProxyIdentityComparer).Equals(@base.Locator, communicator.DefaultLocator));
-=======
-            TestHelper.Assert(default(ProxyIdentityComparer).Equals(base1.Locator!, communicator.GetDefaultLocator()!));
+            TestHelper.Assert(default(ProxyIdentityComparer).Equals(base1.Locator!, communicator.DefaultLocator!));
             var anotherLocator = ILocatorPrx.Parse("anotherLocator", communicator);
             base1 = base1.Clone(locator: anotherLocator);
             TestHelper.Assert(default(ProxyIdentityComparer).Equals(base1.Locator!, anotherLocator));
-            communicator.SetDefaultLocator(null);
+            communicator.DefaultLocator = null;
             base1 = IObjectPrx.Parse("test @ TestAdapter", communicator);
             TestHelper.Assert(base1.Locator == null);
             base1 = base1.Clone(locator: anotherLocator);
             TestHelper.Assert(default(ProxyIdentityComparer).Equals(base1.Locator!, anotherLocator));
-            communicator.SetDefaultLocator(locator);
+            communicator.DefaultLocator = locator;
             base1 = IObjectPrx.Parse("test @ TestAdapter", communicator);
-            TestHelper.Assert(default(ProxyIdentityComparer).Equals(base1.Locator!, communicator.GetDefaultLocator()!));
->>>>>>> d0c802a1
+            TestHelper.Assert(default(ProxyIdentityComparer).Equals(base1.Locator!, communicator.DefaultLocator!));
 
             //
             // We also test ice_router/ice_getRouter(perhaps we should add a
@@ -77,21 +56,12 @@
             base1 = base1.Clone(router: anotherRouter);
             TestHelper.Assert(default(ProxyIdentityComparer).Equals(base1.Router!, anotherRouter));
             var router = IRouterPrx.Parse("dummyrouter", communicator);
-<<<<<<< HEAD
             communicator.DefaultRouter = router;
-            @base = IObjectPrx.Parse("test @ TestAdapter", communicator);
-            test(default(ProxyIdentityComparer).Equals(@base.Router, communicator.DefaultRouter));
+            base1 = IObjectPrx.Parse("test @ TestAdapter", communicator);
+            TestHelper.Assert(default(ProxyIdentityComparer).Equals(base1.Router!, communicator.DefaultRouter!));
             communicator.DefaultRouter = null;
-            @base = IObjectPrx.Parse("test @ TestAdapter", communicator);
-            test(@base.Router == null);
-=======
-            communicator.SetDefaultRouter(router);
-            base1 = IObjectPrx.Parse("test @ TestAdapter", communicator);
-            TestHelper.Assert(default(ProxyIdentityComparer).Equals(base1.Router!, communicator.GetDefaultRouter()!));
-            communicator.SetDefaultRouter(null);
             base1 = IObjectPrx.Parse("test @ TestAdapter", communicator);
             TestHelper.Assert(base1.Router == null);
->>>>>>> d0c802a1
             output.WriteLine("ok");
 
             output.Write("starting server... ");
