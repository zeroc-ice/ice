//
// Copyright (c) ZeroC, Inc. All rights reserved.
//

using System.Collections.Generic;
using Test;

namespace ZeroC.Ice.Test.Info
{
    public class TestIntf : ITestIntf
    {
        private static IPEndpoint? getIPEndpoint(Endpoint endpoint)
        {
            if (endpoint is IPEndpoint)
            {
<<<<<<< HEAD
                return (IPEndpoint)e;
=======
                return (IPEndpoint)endpoint;
>>>>>>> 0bca3684
            }
            return null;
        }

        private static IPConnectionInfo? getIPConnectionInfo(ConnectionInfo info)
        {
            for (ConnectionInfo? i = info; i != null; i = i.Underlying)
            {
                if (i is IPConnectionInfo)
                {
                    return (IPConnectionInfo)i;
                }
            }
            return null;
        }

        public void shutdown(Current current) => current.Adapter.Communicator.Shutdown();

        public IReadOnlyDictionary<string, string> getEndpointInfoAsContext(Current current)
        {
            TestHelper.Assert(current.Connection != null);
            var ctx = new Dictionary<string, string>();
            Endpoint endpoint = current.Connection.Endpoint;
            ctx["timeout"] = endpoint.Timeout.ToString();
            ctx["compress"] = endpoint.HasCompressionFlag ? "true" : "false";
            ctx["datagram"] = endpoint.IsDatagram ? "true" : "false";
            ctx["secure"] = endpoint.IsDatagram ? "true" : "false";
            ctx["type"] = endpoint.Type.ToString();

            IPEndpoint? ipEndpoint = getIPEndpoint(endpoint);
            TestHelper.Assert(ipEndpoint != null);
            ctx["host"] = ipEndpoint.Host;
            ctx["port"] = ipEndpoint.Port.ToString();

            if (ipEndpoint is UdpEndpoint udpEndpoint)
            {
                ctx["mcastInterface"] = udpEndpoint.McastInterface;
                ctx["mcastTtl"] = udpEndpoint.McastTtl.ToString();
            }

            return ctx;
        }

        public IReadOnlyDictionary<string, string> getConnectionInfoAsContext(Current current)
        {
            TestHelper.Assert(current.Connection != null);
            var ctx = new Dictionary<string, string>();
            ConnectionInfo info = current.Connection.GetConnectionInfo();
            ctx["adapterName"] = info.AdapterName!;
            ctx["incoming"] = info.Incoming ? "true" : "false";

            IPConnectionInfo? ipinfo = getIPConnectionInfo(info);
            TestHelper.Assert(ipinfo != null);
            ctx["localAddress"] = ipinfo.LocalAddress;
            ctx["localPort"] = ipinfo.LocalPort.ToString();
            ctx["remoteAddress"] = ipinfo.RemoteAddress;
            ctx["remotePort"] = ipinfo.RemotePort.ToString();

            if (info is WSConnectionInfo)
            {
                var wsinfo = (WSConnectionInfo)info;
                foreach (KeyValuePair<string, string> e in wsinfo.Headers!)
                {
                    ctx["ws." + e.Key] = e.Value;
                }
            }

            return ctx;
        }
    }
}<|MERGE_RESOLUTION|>--- conflicted
+++ resolved
@@ -13,11 +13,7 @@
         {
             if (endpoint is IPEndpoint)
             {
-<<<<<<< HEAD
-                return (IPEndpoint)e;
-=======
                 return (IPEndpoint)endpoint;
->>>>>>> 0bca3684
             }
             return null;
         }
