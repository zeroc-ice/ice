--- conflicted
+++ resolved
@@ -181,13 +181,8 @@
                 TestHelper.Assert(ctx["remotePort"].Equals(connection.LocalAddress!.Port.ToString()));
                 TestHelper.Assert(ctx["localPort"].Equals(connection.RemoteAddress!.Port.ToString()));
 
-<<<<<<< HEAD
                 if (((connection as WSConnection)?.Headers ??
                      (connection as WssConnection)?.Headers ?? null) is IReadOnlyDictionary<string, string> headers)
-=======
-                if (testIntf.GetConnection()!.Endpoint.TransportName.Equals("ws") ||
-                    testIntf.GetConnection()!.Endpoint.TransportName.Equals("wss"))
->>>>>>> 40ec85b1
                 {
                     TestHelper.Assert(headers["Upgrade"].Equals("websocket"));
                     TestHelper.Assert(headers["Connection"].Equals("Upgrade"));
