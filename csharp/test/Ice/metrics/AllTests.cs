--- conflicted
+++ resolved
@@ -576,11 +576,6 @@
                 controller.Hold();
                 try
                 {
-<<<<<<< HEAD
-=======
-                    // The first try should fail with ConnectionClosedException and the retry with
-                    // ConnectTimeoutException.
->>>>>>> bb885e3c
                     metricsWithHold.IcePing();
                     TestHelper.Assert(false);
                 }
@@ -601,16 +596,10 @@
                 }
                 TestHelper.Assert(cm1.Failures == 5 && sm1.Failures >= 5);
 
-<<<<<<< HEAD
                 CheckFailure(clientMetrics, "Connection", cm1.Id, "ZeroC.Ice.ConnectTimeoutException", 5, output);
                 // The exception depends on the transport and might not necessarily be a connection lost exception so
                 // we can't test the exception raised by the server side.
                 // CheckFailure(serverMetrics, "Connection", sm1.Id, "ZeroC.Ice.ConnectionLostException", 0, output);
-=======
-                CheckFailure(clientMetrics, "Connection", cm1.Id, "ZeroC.Ice.ConnectionClosedException", 1, output);
-                CheckFailure(clientMetrics, "Connection", cm1.Id, "ZeroC.Ice.ConnectTimeoutException", 4, output);
-                CheckFailure(serverMetrics, "Connection", sm1.Id, "ZeroC.Ice.ConnectionLostException", 0, output);
->>>>>>> bb885e3c
             }
 
             IMetricsPrx m = metrics.Clone(connectionId: "Con1");
