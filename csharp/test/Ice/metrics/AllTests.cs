// Copyright (c) ZeroC, Inc. All rights reserved.

using System;
using System.Collections.Generic;
using System.IO;
using System.Threading;
using ZeroC.IceMX;
using Test;

namespace ZeroC.Ice.Test.Metrics
{
    public static class AllTests
    {
        public static ConnectionMetrics? GetServerConnectionMetrics(IMetricsAdminPrx metrics, long expected)
        {
            try
            {
                ConnectionMetrics? s;
                s = (ConnectionMetrics?)metrics.GetMetricsView("View").ReturnValue["Connection"][0];
                TestHelper.Assert(s != null);
                int nRetry = 30;
                while (s.SentBytes < expected && nRetry-- > 0)
                {
                    // On some platforms, it's necessary to wait a little before obtaining the server metrics
                    // to get an accurate sentBytes metric. The sentBytes metric is updated before the response
                    // to the operation is sent and getMetricsView can be dispatched before the metric is really
                    // updated.
                    Thread.Sleep(100);
                    s = (ConnectionMetrics?)metrics.GetMetricsView("View").ReturnValue["Connection"][0];
                    TestHelper.Assert(s != null);
                }
                if (s.SentBytes < expected)
                {
                    Console.Error.WriteLine($"received only {s.SentBytes} from the server instead of {expected}");
                }
                TestHelper.Assert(s.SentBytes >= expected);
                return s;
            }
            catch (UnknownMetricsView)
            {
                TestHelper.Assert(false);
                return null;
            }
        }

        public static string GetPort(IPropertiesAdminPrx p, int port) =>
            $"{TestHelper.GetTestBasePort(p.Communicator.GetProperties()) + port}";

        private static Dictionary<string, string> MergeProps(IPropertiesAdminPrx p, Dictionary<string, string> orig)
        {
            Dictionary<string, string> props = p.GetPropertiesForPrefix("IceMX.Metrics");
            foreach (string e in new List<string>(props.Keys))
            {
                props[e] = "";
            }
            foreach (KeyValuePair<string, string> e in orig)
            {
                props[e.Key] = e.Value;
            }
            return props;
        }

        private static Dictionary<string, string> GetClientProps(
            IPropertiesAdminPrx p,
            Dictionary<string, string> orig,
            string m)
        {
            Dictionary<string, string> props = MergeProps(p, orig);
            string map = m.Length > 0 ? $"Map.{m}." : "";
            props[$"IceMX.Metrics.View.{map}Reject.parent"] = "Ice\\.Admin";
            props[$"IceMX.Metrics.View.{map}Accept.endpointPort"] = $"{GetPort(p, 0)}|{GetPort(p, 2)}";
            props[$"IceMX.Metrics.View.{map}Reject.identity"] = ".*/admin|controller";
            return props;
        }

        private static Dictionary<string, string> GetColocatedProps(
            IPropertiesAdminPrx p,
            Dictionary<string, string> orig,
            string m)
        {
            Dictionary<string, string> props = MergeProps(p, orig);
            string map = m.Length > 0 ? $"Map.{m}." : "";
            props[$"IceMX.Metrics.View.{map}Reject.parent"] = "Ice\\.Admin|Controller";
            props[$"IceMX.Metrics.View.{map}Accept.endpointHost"] = "TestAdapter";
            props[$"IceMX.Metrics.View.{map}Reject.identity"] = ".*/admin|controller";
            return props;
        }

        private static Dictionary<string, string> GetServerProps(
            IPropertiesAdminPrx p,
            Dictionary<string, string> orig,
            string m)
        {
            Dictionary<string, string> props = MergeProps(p, orig);
            string map = m.Length > 0 ? $"Map.{m}." : "";
            props[$"IceMX.Metrics.View.{map}Reject.parent"] = "Ice\\.Admin|Controller";
            props[$"IceMX.Metrics.View.{map}Accept.endpointPort"] = $"{GetPort(p, 0)}|{GetPort(p, 2)}";
            return props;
        }

        public class UpdateCallbackI
        {
            private readonly object _mutex = new object();
            private readonly IPropertiesAdminPrx _serverProps;
            private bool _updated;

            public UpdateCallbackI(IPropertiesAdminPrx serverProps)
            {
                _updated = false;
                _serverProps = serverProps;
            }

            public void WaitForUpdate()
            {
                lock (_mutex)
                {
                    while (!_updated)
                    {
                        Monitor.Wait(_mutex);
                    }
                }

                // Ensure that the previous updates were committed, the setProperties call returns before
                // notifying the callbacks so to ensure all the update callbacks have be notified we call
                // a second time, this will block until all the notifications from the first update have
                // completed.
                _serverProps.SetProperties(new Dictionary<string, string>());

                lock (_mutex)
                {
                    _updated = false;
                }
            }

            public void Updated()
            {
                lock (_mutex)
                {
                    _updated = true;
                    Monitor.Pulse(_mutex);
                }
            }
        }

        public static void WaitForCurrent(IMetricsAdminPrx metrics, string viewName, string map, int value)
        {
            while (true)
            {
                Dictionary<string, IceMX.Metrics?[]> view = metrics.GetMetricsView(viewName).ReturnValue;
                TestHelper.Assert(view.ContainsKey(map));
                int v = 0;
                foreach (IceMX.Metrics? m in view[map])
                {
                    TestHelper.Assert(m != null);
                    v += m.Current;
                }
                if (v == value)
                {
                    return;
                }
                Thread.Sleep(50);
            }
        }

        public static void WaitForObserverCurrent(Observer observer)
        {
            for (int i = 0; i < 10; ++i)
            {
                if (observer.GetCurrent() > 0)
                {
                    Thread.Sleep(10);
                }
                else
                {
                    break;
                }
            }
        }

        public static void TestAttribute(
            IMetricsAdminPrx metrics,
            IPropertiesAdminPrx props,
            UpdateCallbackI update,
            string map,
            string attr,
            string value,
            Action func,
            TextWriter output)
        {
            var dict = new Dictionary<string, string>
            {
                { $"IceMX.Metrics.View.Map.{map}.GroupBy", attr }
            };

            if (props.Identity.Category.Equals("client"))
            {
                props.SetProperties(GetClientProps(props, dict, map));
                update.WaitForUpdate();
            }
            else if (props.Identity.Category.Equals("colocated"))
            {
                props.SetProperties(GetColocatedProps(props, dict, map));
                update.WaitForUpdate();
            }
            else
            {
                props.SetProperties(GetServerProps(props, dict, map));
                props.SetProperties(new Dictionary<string, string>());
            }

            func();
            Dictionary<string, IceMX.Metrics?[]> view = metrics.GetMetricsView("View").ReturnValue;
            if (!view.ContainsKey(map) || view[map].Length == 0)
            {
                if (value.Length > 0)
                {
                    output.WriteLine($"no map `{map}' for group by = `{attr}'");
                    TestHelper.Assert(false);
                }
            }
            else if (!view[map][0]!.Id.Equals(value))
            {
                output.WriteLine($"invalid attribute value: {attr} = `{value}' got `{view[map][0]!.Id}'");
                TestHelper.Assert(false);
            }

            dict.Clear();
            if (props.Identity.Category.Equals("client"))
            {
                props.SetProperties(GetClientProps(props, dict, map));
                update.WaitForUpdate();
            }
            else if (props.Identity.Category.Equals("colocated"))
            {
                props.SetProperties(GetColocatedProps(props, dict, map));
                update.WaitForUpdate();
            }
            else
            {
                props.SetProperties(GetServerProps(props, dict, map));
                props.SetProperties(new Dictionary<string, string>());
            }
        }

        public static void Connect(IObjectPrx proxy)
        {
            Connection? conn = proxy.GetCachedConnection();
            if (conn != null)
            {
                conn.Close(ConnectionClose.Gracefully);
            }

            try
            {
                proxy.IcePing();
            }
            catch
            {
            }

            conn = proxy.GetCachedConnection();
            if (conn != null)
            {
                conn.Close(ConnectionClose.Gracefully);
            }
        }

        public static void InvokeOp(IMetricsPrx proxy)
        {
            var ctx = new Dictionary<string, string>
            {
                { "entry1", "test" },
                { "entry2", "" }
            };
            proxy.Op(ctx);
        }

        public static void TestAttribute(
            IMetricsAdminPrx metrics,
            IPropertiesAdminPrx props,
            UpdateCallbackI update,
            string map,
            string attr,
            string value,
            TextWriter output) => TestAttribute(metrics, props, update, map, attr, value, () => { }, output);

        public static void UpdateProps(
            IPropertiesAdminPrx cprops,
            IPropertiesAdminPrx sprops,
            UpdateCallbackI callback,
            Dictionary<string, string> props,
            string map)
        {
            if (cprops.Identity.Category.Equals("client"))
            {
                cprops.SetProperties(GetClientProps(cprops, props, map));
                sprops.SetProperties(GetServerProps(sprops, props, map));
            }
            else
            {
                cprops.SetProperties(GetColocatedProps(cprops, props, map));
            }
            callback.WaitForUpdate();
        }

        public static void ClearView(IPropertiesAdminPrx cprops, IPropertiesAdminPrx sprops, UpdateCallbackI callback)
        {
            Dictionary<string, string> dict;

            dict = cprops.GetPropertiesForPrefix("IceMX.Metrics");
            dict["IceMX.Metrics.View.Disabled"] = "1";
            cprops.SetProperties(dict);

            dict = sprops.GetPropertiesForPrefix("IceMX.Metrics");
            dict["IceMX.Metrics.View.Disabled"] = "1";
            sprops.SetProperties(dict);

            callback.WaitForUpdate();

            dict = cprops.GetPropertiesForPrefix("IceMX.Metrics");
            dict["IceMX.Metrics.View.Disabled"] = "";
            cprops.SetProperties(dict);

            dict = sprops.GetPropertiesForPrefix("IceMX.Metrics");
            dict["IceMX.Metrics.View.Disabled"] = "";
            sprops.SetProperties(dict);

            callback.WaitForUpdate();
        }

        public static void CheckFailure(
            IMetricsAdminPrx m,
            string map,
            string id,
            string failure,
            int count,
            TextWriter output)
        {
            MetricsFailures f = m.GetMetricsFailures("View", map, id);
            if (!f.Failures.ContainsKey(failure))
            {
                output.WriteLine($"couldn't find failure `{failure}' for `{id}'");
                foreach (KeyValuePair<string, int> value in f.Failures)
                {
                    output.WriteLine($"{value.Key} = {value.Value}");
                }
                TestHelper.Assert(false);
            }
            if (count > 0 && f.Failures[failure] != count)
            {
                output.Write($"count for failure `{failure}' of `{id}' is different from expected: ");
                output.WriteLine(count + " != " + f.Failures[failure]);
                TestHelper.Assert(false);
            }
        }

        public static Dictionary<string, IceMX.Metrics> ToMap(IceMX.Metrics[] mmap)
        {
            var m = new Dictionary<string, IceMX.Metrics>();
            foreach (IceMX.Metrics e in mmap)
            {
                m.Add(e.Id, e);
            }
            return m;
        }

        public static IMetricsPrx Run(TestHelper helper, CommunicatorObserver obsv, bool colocated)
        {
            Communicator? communicator = helper.Communicator;

            TestHelper.Assert(communicator != null);
            bool ice1 = helper.Protocol == Protocol.Ice1;

            string host = colocated ? "TestAdapter" : helper.Host;
            string port = colocated ? "0" : $"{helper.BasePort + 0}";
            string hostAndPort = colocated ? host : (host + ":" + port);
            string transport = colocated ? "colocated" : helper.Transport;
            string defaultTimeout = "60000";
            string endpoint = ice1 ? $"{transport} -h {host} -p {port}" : $"ice+{transport}://{hostAndPort}";
            string adapterName = colocated ? "TestAdapter" : "";

            IMetricsPrx metrics = IMetricsPrx.Parse(
                colocated ?
                    (ice1 ? "metrics" : "ice:metrics") :
                    (ice1 ? $"metrics:{endpoint}" : $"{endpoint}/metrics"),
                communicator);

            TextWriter output = helper.Output;

            IObjectPrx? admin = communicator.GetAdmin();
            TestHelper.Assert(admin != null);
            var clientProps = admin.Clone(IPropertiesAdminPrx.Factory, facet: "Properties");
            var clientMetrics = admin.Clone(IMetricsAdminPrx.Factory, facet: "Metrics");
            TestHelper.Assert(clientProps != null && clientMetrics != null);

            admin = metrics.GetAdmin();
            TestHelper.Assert(admin != null);
            var serverProps = admin.Clone(IPropertiesAdminPrx.Factory, facet: "Properties");
            var serverMetrics = admin.Clone(IMetricsAdminPrx.Factory, facet: "Metrics");
            TestHelper.Assert(serverProps != null && serverMetrics != null);

            var update = new UpdateCallbackI(serverProps);
            ((IPropertiesAdmin)communicator.FindAdminFacet("Properties")!).Updated += (_, u) => update.Updated();

            output.WriteLine("ok");

            var props = new Dictionary<string, string>();

            output.Write("testing group by none...");
            output.Flush();

            props.Add("IceMX.Metrics.View.GroupBy", "none");
            UpdateProps(clientProps, serverProps, update, props, "");
            Dictionary<string, IceMX.Metrics?[]> view = clientMetrics.GetMetricsView("View").ReturnValue;
            TestHelper.Assert(
                view["Connection"].Length == 1 &&
                view["Connection"][0]!.Current == 1 &&
                view["Connection"][0]!.Total == 1);
            output.WriteLine("ok");

            output.Write("testing group by id...");
            output.Flush();

            props["IceMX.Metrics.View.GroupBy"] = "id";
            UpdateProps(clientProps, serverProps, update, props, "");

            metrics.IcePing();
            metrics.IcePing();
            metrics.Clone(connectionId: "Con1").IcePing();
            metrics.Clone(connectionId: "Con1").IcePing();
            metrics.Clone(connectionId: "Con1").IcePing();

            WaitForCurrent(clientMetrics, "View", "Invocation", 0);
            WaitForCurrent(serverMetrics, "View", "Dispatch", 0);

            view = clientMetrics.GetMetricsView("View").ReturnValue;
            TestHelper.Assert(view["Connection"].Length == 2);
            TestHelper.Assert(view["Invocation"].Length == 1);

            var invoke = (InvocationMetrics)view["Invocation"][0]!;

            TestHelper.Assert(invoke.Id.IndexOf("[ice_ping]") > 0 && invoke.Current == 0 && invoke.Total == 5);
            TestHelper.Assert(invoke.Children.Length == 2);
            TestHelper.Assert(invoke.Children[0]!.Total >= 2 && invoke.Children[1]!.Total >= 2);
            TestHelper.Assert((invoke.Children[0]!.Total + invoke.Children[1]!.Total) == 5);

            view = serverMetrics.GetMetricsView("View").ReturnValue;
            TestHelper.Assert(view["Connection"].Length == 2);

            TestHelper.Assert(view["Dispatch"].Length == 1);
            TestHelper.Assert(view["Dispatch"][0]!.Current == 0 && view["Dispatch"][0]!.Total == 5);
            TestHelper.Assert(view["Dispatch"][0]!.Id.IndexOf("[ice_ping]") > 0);

            metrics.GetConnection().Close(ConnectionClose.Gracefully);
            metrics.Clone(connectionId: "Con1").GetConnection().Close(ConnectionClose.Gracefully);

            WaitForCurrent(clientMetrics, "View", "Connection", 0);
            WaitForCurrent(serverMetrics, "View", "Connection", 0);

            ClearView(clientProps, serverProps, update);

            output.WriteLine("ok");

            Endpoint connectionEndpoint = metrics.GetCachedConnection()!.Endpoint;
            string transportName = connectionEndpoint.Transport.ToString();
            string isSecure = connectionEndpoint.IsSecure ? "True" : "False";

            Dictionary<string, IceMX.Metrics> map;

            output.Write("testing connection metrics... ");
            output.Flush();

            ConnectionMetrics cm1, sm1, cm2, sm2;
            if (!colocated)
            {
                props["IceMX.Metrics.View.Map.Connection.GroupBy"] = "none";
                UpdateProps(clientProps, serverProps, update, props, "Connection");
                TestHelper.Assert(clientMetrics.GetMetricsView("View").ReturnValue["Connection"].Length == 0);
                TestHelper.Assert(serverMetrics.GetMetricsView("View").ReturnValue["Connection"].Length == 0);

                metrics.IcePing();

                cm1 = (ConnectionMetrics)clientMetrics.GetMetricsView("View").ReturnValue["Connection"][0]!;
                sm1 = GetServerConnectionMetrics(serverMetrics, ice1 ? 22 : 10)!;

                metrics.IcePing();

                cm2 = (ConnectionMetrics)clientMetrics.GetMetricsView("View").ReturnValue["Connection"][0]!;
                sm2 = GetServerConnectionMetrics(serverMetrics, ice1 ? 44 : 20)!;

                if (ice1)
                {
                    TestHelper.Assert(cm2.SentBytes - cm1.SentBytes == 45); // ice_ping request
                    TestHelper.Assert(cm2.ReceivedBytes - cm1.ReceivedBytes == 25); // ice_ping response
                    TestHelper.Assert(sm2.ReceivedBytes - sm1.ReceivedBytes == 45);
                    TestHelper.Assert(sm2.SentBytes - sm1.SentBytes == 25);
                }
                else
                {
                    TestHelper.Assert(cm2.SentBytes - cm1.SentBytes == 29); // ice_ping request
                    TestHelper.Assert(cm2.ReceivedBytes - cm1.ReceivedBytes == 10); // ice_ping response
                    TestHelper.Assert(sm2.ReceivedBytes - sm1.ReceivedBytes == 29);
                    TestHelper.Assert(sm2.SentBytes - sm1.SentBytes == 10);
                }

                cm1 = cm2;
                sm1 = sm2;

                byte[] bs = Array.Empty<byte>();
                metrics.OpByteS(bs);

                cm2 = (ConnectionMetrics)clientMetrics.GetMetricsView("View").ReturnValue["Connection"][0]!;
                sm2 = GetServerConnectionMetrics(serverMetrics, sm1.SentBytes + cm2.ReceivedBytes - cm1.ReceivedBytes)!;
                long requestSz = cm2.SentBytes - cm1.SentBytes;
                long replySz = cm2.ReceivedBytes - cm1.ReceivedBytes;

                cm1 = cm2;
                sm1 = sm2;

                bs = new byte[456];
                metrics.OpByteS(bs);

                cm2 = (ConnectionMetrics)clientMetrics.GetMetricsView("View").ReturnValue["Connection"][0]!;
                sm2 = GetServerConnectionMetrics(serverMetrics, sm1.SentBytes + replySz)!;

                // 2 additional bytes with ice2 and Encoding2: one for the sequence size and one for the frame size
<<<<<<< HEAD
                int sizeLengthIncrease = helper.Encoding == Encoding.V1_1 ? 4 : 2;
                if (!ice1 && metrics.GetCachedConnection() is IPConnection)
                {
                    sizeLengthIncrease += 1; // One additional byte for the Slic frame size
                }
=======
                int sizeLengthIncrease = helper.Encoding == Encoding.V11 ? 4 : 2;
>>>>>>> bfbd2748

                TestHelper.Assert(cm2.SentBytes - cm1.SentBytes == requestSz + bs.Length + sizeLengthIncrease);
                TestHelper.Assert(cm2.ReceivedBytes - cm1.ReceivedBytes == replySz);
                TestHelper.Assert(sm2.ReceivedBytes - sm1.ReceivedBytes == requestSz + bs.Length + sizeLengthIncrease);
                TestHelper.Assert(sm2.SentBytes - sm1.SentBytes == replySz);

                cm1 = cm2;
                sm1 = sm2;

                bs = new byte[1024 * 1024 * 10]; // Try with large amount of data which should be sent in several chunks
                metrics.OpByteS(bs);

                cm2 = (ConnectionMetrics)clientMetrics.GetMetricsView("View").ReturnValue["Connection"][0]!;
                sm2 = GetServerConnectionMetrics(serverMetrics, sm1.SentBytes + replySz)!;

                // 6 additional bytes with ice2 and Encoding2: 3 for the sequence size and 3 for the frame size
<<<<<<< HEAD
                sizeLengthIncrease = helper.Encoding == Encoding.V1_1 ? 4 : 6;
                if (!ice1 && metrics.GetCachedConnection() is IPConnection)
                {
                    sizeLengthIncrease += 1921; // 1921 additional bytes for the Slic frame fragmentation.
                }
=======
                sizeLengthIncrease = helper.Encoding == Encoding.V11 ? 4 : 6;
>>>>>>> bfbd2748

                TestHelper.Assert((cm2.SentBytes - cm1.SentBytes) == (requestSz + bs.Length + sizeLengthIncrease));
                TestHelper.Assert((cm2.ReceivedBytes - cm1.ReceivedBytes) == replySz);
                TestHelper.Assert((sm2.ReceivedBytes - sm1.ReceivedBytes) == (requestSz + bs.Length + sizeLengthIncrease));
                TestHelper.Assert((sm2.SentBytes - sm1.SentBytes) == replySz);
            }

            metrics.IcePing();

            props["IceMX.Metrics.View.Map.Connection.GroupBy"] = "state";
            UpdateProps(clientProps, serverProps, update, props, "Connection");

            map = ToMap(serverMetrics.GetMetricsView("View").ReturnValue["Connection"]!);

            TestHelper.Assert(map["active"].Current == 1);
            metrics.GetConnection().Close(ConnectionClose.Gracefully);

            map = ToMap(clientMetrics.GetMetricsView("View").ReturnValue["Connection"]!);
            // The connection might already be closed so it can be 0 or 1
            TestHelper.Assert(map["closing"].Current == 0 ||
                              map["closing"].Current == 1 ||
                              colocated && map["closing"].Current == 2);

            var controller = IControllerPrx.Parse(helper.GetTestProxy("controller", 1), communicator);
            var metricsWithHold = IMetricsPrx.Parse(helper.GetTestProxy("metrics", 2), communicator);

            props["IceMX.Metrics.View.Map.Connection.GroupBy"] = "none";
            UpdateProps(clientProps, serverProps, update, props, "Connection");
            metrics.GetConnection().Close(ConnectionClose.Gracefully);

            if (!colocated)
            {
                metricsWithHold.GetConnection().Acm = new Acm(TimeSpan.FromMilliseconds(50),
                                                              AcmClose.OnInvocation,
                                                              AcmHeartbeat.Off);
                controller.Hold();
                try
                {
                    // The first try should fail with ConnectionTimeoutException and the retry with
                    // ConnectTimeoutException.
                    metricsWithHold.IcePing();
                    TestHelper.Assert(false);
                }
                catch (ConnectTimeoutException)
                {
                }
                controller.Resume();

                cm1 = (ConnectionMetrics)clientMetrics.GetMetricsView("View").ReturnValue["Connection"][0]!;
                while (true)
                {
                    sm1 = (ConnectionMetrics)serverMetrics.GetMetricsView("View").ReturnValue["Connection"][0]!;
                    if (sm1.Failures >= 2)
                    {
                        break;
                    }
                    Thread.Sleep(10);
                }
                TestHelper.Assert(cm1.Failures == 2 && sm1.Failures >= 2);

                CheckFailure(clientMetrics, "Connection", cm1.Id, "ZeroC.Ice.ConnectionTimeoutException", 1, output);
                CheckFailure(clientMetrics, "Connection", cm1.Id, "ZeroC.Ice.ConnectTimeoutException", 1, output);
                CheckFailure(serverMetrics, "Connection", sm1.Id, "ZeroC.Ice.ConnectionLostException", 0, output);
            }

<<<<<<< HEAD
            IMetricsPrx m = metrics.Clone(connectionId: "Con1");
            m.IcePing();

            TestAttribute(clientMetrics, clientProps, update, "Connection", "parent", "Communicator", output);
            //testAttribute(clientMetrics, clientProps, update, "Connection", "id", "");
            TestAttribute(clientMetrics,
                          clientProps,
                          update,
                          "Connection",
                          "endpoint",
                          colocated ?
                            (ice1 ? "colocated" : "ice+colocated://TestAdapter") :
                            (ice1 ? endpoint + " -t " + defaultTimeout : endpoint),
                          output);

            TestAttribute(clientMetrics, clientProps, update, "Connection", "endpointTransport", transportName, output);
            TestAttribute(clientMetrics, clientProps, update, "Connection", "endpointIsDatagram", "False", output);
            TestAttribute(clientMetrics, clientProps, update, "Connection", "endpointIsSecure", isSecure, output);
            TestAttribute(clientMetrics, clientProps, update, "Connection", "endpointHost", host, output);
            TestAttribute(clientMetrics, clientProps, update, "Connection", "endpointPort", port, output);

            TestAttribute(clientMetrics, clientProps, update, "Connection", "incoming", "False", output);
            TestAttribute(clientMetrics, clientProps, update, "Connection", "adapterName", "", output);
            TestAttribute(clientMetrics, clientProps, update, "Connection", "connectionId", "Con1", output);
            if (!colocated)
            {
=======
                IMetricsPrx m = metrics.Clone(connectionId: "Con1");
                m.IcePing();

                TestAttribute(clientMetrics, clientProps, update, "Connection", "parent", "Communicator", output);
                if (ice1)
                {
                    TestAttribute(clientMetrics, clientProps, update, "Connection", "endpoint",
                                endpoint + " -t " + defaultTimeout, output);
                }
                else
                {
                    TestAttribute(clientMetrics, clientProps, update, "Connection", "endpoint",
                                endpoint, output);
                }

                TestAttribute(clientMetrics, clientProps, update, "Connection", "endpointTransport", transportName, output);
                TestAttribute(clientMetrics, clientProps, update, "Connection", "endpointIsDatagram", "False", output);
                TestAttribute(clientMetrics, clientProps, update, "Connection", "endpointIsSecure", isSecure, output);
                TestAttribute(clientMetrics, clientProps, update, "Connection", "endpointHost", host, output);
                TestAttribute(clientMetrics, clientProps, update, "Connection", "endpointPort", port, output);

                TestAttribute(clientMetrics, clientProps, update, "Connection", "incoming", "False", output);
                TestAttribute(clientMetrics, clientProps, update, "Connection", "adapterName", "", output);
                TestAttribute(clientMetrics, clientProps, update, "Connection", "connectionId", "Con1", output);
>>>>>>> bfbd2748
                TestAttribute(clientMetrics, clientProps, update, "Connection", "localHost", host, output);
                TestAttribute(clientMetrics, clientProps, update, "Connection", "remoteHost", host, output);
                TestAttribute(clientMetrics, clientProps, update, "Connection", "remotePort", port, output);
            }
            TestAttribute(clientMetrics, clientProps, update, "Connection", "mcastHost", "", output);
            TestAttribute(clientMetrics, clientProps, update, "Connection", "mcastPort", "", output);

            m.GetConnection().Close(ConnectionClose.Gracefully);

            WaitForCurrent(clientMetrics, "View", "Connection", 0);
            WaitForCurrent(serverMetrics, "View", "Connection", 0);

            output.WriteLine("ok");

            if (!colocated)
            {
                output.Write("testing connection establishment metrics... ");
                output.Flush();

                props["IceMX.Metrics.View.Map.ConnectionEstablishment.GroupBy"] = "id";
                UpdateProps(clientProps, serverProps, update, props, "ConnectionEstablishment");
                TestHelper.Assert(clientMetrics.GetMetricsView("View").ReturnValue["ConnectionEstablishment"].Length == 0);

                metrics.IcePing();

                TestHelper.Assert(clientMetrics.GetMetricsView("View").ReturnValue["ConnectionEstablishment"].Length == 1);
                IceMX.Metrics? m1;
                m1 = clientMetrics.GetMetricsView("View").ReturnValue["ConnectionEstablishment"][0]!;
                TestHelper.Assert(m1.Current == 0 && m1.Total == 1 && m1.Id.Equals(hostAndPort));

                metrics.GetConnection().Close(ConnectionClose.Gracefully);

                ClearView(clientProps, serverProps, update);
                TestHelper.Assert(clientMetrics.GetMetricsView("View").ReturnValue["ConnectionEstablishment"].Length == 0);

                if (!colocated)
                {
                    controller.Hold();
                    try
                    {
                        IObjectPrx.Parse(helper.GetTestProxy("test", 2), communicator).IcePing();
                        TestHelper.Assert(false);
                    }
                    catch (ConnectTimeoutException)
                    {
                    }
                    catch
                    {
                        TestHelper.Assert(false);
                    }
                    controller.Resume();

                    TestHelper.Assert(clientMetrics.GetMetricsView("View").ReturnValue["ConnectionEstablishment"].Length == 1);
                    m1 = clientMetrics.GetMetricsView("View").ReturnValue["ConnectionEstablishment"][0]!;
                    TestHelper.Assert(m1.Total == 2 && m1.Failures == 2);

                    CheckFailure(clientMetrics,
                                "ConnectionEstablishment",
                                m1.Id,
                                "ZeroC.Ice.ConnectTimeoutException",
                                2,
                                output);
                }

                Action c = () => Connect(metrics);
                TestAttribute(clientMetrics, clientProps, update, "ConnectionEstablishment", "parent", "Communicator",
                    c, output);
                TestAttribute(clientMetrics, clientProps, update, "ConnectionEstablishment", "id", hostAndPort,
                    c, output);
                if (ice1)
                {
                    TestAttribute(clientMetrics, clientProps, update, "ConnectionEstablishment", "endpoint",
                        endpoint + " -t " + defaultTimeout, c, output);
                }
                else
                {
                    TestAttribute(clientMetrics, clientProps, update, "ConnectionEstablishment", "endpoint",
                        endpoint, c, output);
                }

                TestAttribute(clientMetrics, clientProps, update, "ConnectionEstablishment", "endpointTransport",
                    transportName, c, output);
                TestAttribute(clientMetrics, clientProps, update, "ConnectionEstablishment", "endpointIsDatagram",
                    "False", c, output);
                TestAttribute(clientMetrics, clientProps, update, "ConnectionEstablishment", "endpointIsSecure",
                    isSecure, c, output);
                TestAttribute(clientMetrics, clientProps, update, "ConnectionEstablishment", "endpointHost", host,
                    c, output);
                TestAttribute(clientMetrics, clientProps, update, "ConnectionEstablishment", "endpointPort", port,
                    c, output);

                output.WriteLine("ok");

                output.Write("testing endpoint lookup metrics... ");
                output.Flush();

                props["IceMX.Metrics.View.Map.ConnectionEstablishment.GroupBy"] = "id";
                UpdateProps(clientProps, serverProps, update, props, "EndpointLookup");
                TestHelper.Assert(clientMetrics.GetMetricsView("View").ReturnValue["EndpointLookup"].Length == 0);

                var prx = IObjectPrx.Parse(
                    ice1 ?
                        $"metrics:{transport} -h localhost -p {port}" :
                        $"ice+{transport}://localhost:{port}/metrics",
                    communicator);

                try
                {
                    prx.IcePing();
                    prx.GetConnection().Close(ConnectionClose.Gracefully);
                }
                catch
                {
                }

                TestHelper.Assert(clientMetrics.GetMetricsView("View").ReturnValue["EndpointLookup"].Length == 1);
                m1 = clientMetrics.GetMetricsView("View").ReturnValue["EndpointLookup"][0];
                TestHelper.Assert(m1 != null && m1.Current <= 1 && m1.Total == 1);

                bool dnsException = false;
                try
                {
                    if (ice1)
                    {
                        IObjectPrx.Parse($"test:tcp -h unknownfoo.zeroc.com -p {port} -t 500", communicator).IcePing();
                    }
                    else
                    {
                        IObjectPrx.Parse($"ice+tcp://unknownfoo.zeroc.com:{port}/test", communicator).IcePing();
                    }
                    TestHelper.Assert(false);
                }
                catch (DNSException)
                {
                    dnsException = true;
                }
                catch
                {
                    // Some DNS servers don't fail on unknown DNS names.
                    // TODO: what's the point of this test then?
                }
                TestHelper.Assert(clientMetrics.GetMetricsView("View").ReturnValue["EndpointLookup"].Length == 2);
                m1 = clientMetrics.GetMetricsView("View").ReturnValue["EndpointLookup"][0]!;

                if (ice1)
                {
                    if (!m1.Id.Equals($"tcp -h unknownfoo.zeroc.com -p {port} -t 500"))
                    {
                        m1 = clientMetrics.GetMetricsView("View").ReturnValue["EndpointLookup"][1]!;
                    }

                    TestHelper.Assert(m1.Id.Equals("tcp -h unknownfoo.zeroc.com -p " + port + " -t 500") &&
                        m1.Total == 2 && (!dnsException || m1.Failures == 2));
                    if (dnsException)
                    {
                        CheckFailure(clientMetrics, "EndpointLookup", m1.Id, "ZeroC.Ice.DNSException", 2, output);
                    }
                }
                // TODO: ice2 version

                c = () => Connect(prx);

                TestAttribute(clientMetrics, clientProps, update, "EndpointLookup", "parent", "Communicator", c, output);
                TestAttribute(clientMetrics, clientProps, update, "EndpointLookup", "id",
                            prx.GetConnection().Endpoint.ToString(), c, output);
                TestAttribute(clientMetrics, clientProps, update, "EndpointLookup", "endpoint",
                            prx.GetConnection().Endpoint.ToString(), c, output);

                TestAttribute(clientMetrics, clientProps, update, "EndpointLookup", "endpointTransport", transportName,
                    c, output);
                TestAttribute(clientMetrics, clientProps, update, "EndpointLookup", "endpointIsDatagram", "False",
                    c, output);
                TestAttribute(clientMetrics, clientProps, update, "EndpointLookup", "endpointIsSecure", isSecure,
                    c, output);
                TestAttribute(clientMetrics, clientProps, update, "EndpointLookup", "endpointHost", "localhost",
                    c, output);
                TestAttribute(clientMetrics, clientProps, update, "EndpointLookup", "endpointPort", port,
                    c, output);

                output.WriteLine("ok");
            }

            output.Write("testing dispatch metrics... ");
            output.Flush();

            props["IceMX.Metrics.View.Map.Dispatch.GroupBy"] = "operation";
            UpdateProps(clientProps, serverProps, update, props, "Dispatch");
            TestHelper.Assert(serverMetrics.GetMetricsView("View").ReturnValue["Dispatch"].Length == 0);

            metrics.Op();
            int userExErrorMessageSize = 0;
            try
            {
                metrics.OpWithUserException();
                TestHelper.Assert(false);
            }
            catch (UserEx ex)
            {
                userExErrorMessageSize = ex.Message.Length;
            }
            try
            {
                metrics.OpWithRequestFailedException();
                TestHelper.Assert(false);
            }
            catch (DispatchException)
            {
            }
            try
            {
                metrics.OpWithLocalException();
                TestHelper.Assert(false);
            }
            catch (UnhandledException)
            {
            }
            try
            {
                metrics.OpWithUnknownException();
                TestHelper.Assert(false);
            }
            catch (UnhandledException)
            {
            }

            try
            {
                metrics.Fail();
                TestHelper.Assert(false);
            }
            catch (ConnectionLostException)
            {
            }

            map = ToMap(serverMetrics.GetMetricsView("View").ReturnValue["Dispatch"]!);
            TestHelper.Assert(map.Count == 6);

            // TODO: temporary, currently we often save 2 bytes with the ice2 protocol
            int protocolRequestSizeAdjustment = ice1 ? 0 : -3;
            int protocolReplySizeAdjustment = ice1 ? 0 : -2;

            DispatchMetrics dm1;
            dm1 = (DispatchMetrics)map["op"];
            TestHelper.Assert(dm1.Current <= 1 && dm1.Total == 1 && dm1.Failures == 0 && dm1.UserException == 0);
            TestHelper.Assert(dm1.Size == (21 + protocolRequestSizeAdjustment) &&
                              dm1.ReplySize == 7 + protocolReplySizeAdjustment);

            dm1 = (DispatchMetrics)map["opWithUserException"];
            TestHelper.Assert(dm1.Current <= 1 && dm1.Total == 1 && dm1.Failures == 0 && dm1.UserException == 1);

            // We assume the error message is encoded in ASCII (each character uses 1-byte when encoded in UTF-8).
            TestHelper.Assert(dm1.Size == (38 + protocolRequestSizeAdjustment) &&
                dm1.ReplySize == (metrics.Encoding == Encoding.V11 ? 48 : 51 + userExErrorMessageSize));

            dm1 = (DispatchMetrics)map["opWithLocalException"];
            TestHelper.Assert(dm1.Current <= 1 && dm1.Total == 1 && dm1.Failures == 1 && dm1.UserException == 0);
            CheckFailure(serverMetrics, "Dispatch", dm1.Id, "ZeroC.Ice.InvalidConfigurationException", 1, output);

            // Reply contains the exception stack depending on the OS.
            TestHelper.Assert(dm1.Size == (39 + protocolRequestSizeAdjustment) && dm1.ReplySize > 7);
            dm1 = (DispatchMetrics)map["opWithRequestFailedException"];
            TestHelper.Assert(dm1.Current <= 1 && dm1.Total == 1 && dm1.Failures == 0 && dm1.UserException == 1);
            if (ice1)
            {
                TestHelper.Assert(dm1.Size == (47 + protocolRequestSizeAdjustment) && dm1.ReplySize == 40);
            }
            else
            {
                // We marshal the full ONE.
                TestHelper.Assert(dm1.Size == (47 + protocolRequestSizeAdjustment) && dm1.ReplySize == 233);
            }

            dm1 = (DispatchMetrics)map["opWithUnknownException"];
            TestHelper.Assert(dm1.Current <= 1 && dm1.Total == 1 && dm1.Failures == 1 && dm1.UserException == 0);
            CheckFailure(serverMetrics, "Dispatch", dm1.Id, "System.ArgumentOutOfRangeException", 1, output);
            TestHelper.Assert(dm1.Size == (41 + protocolRequestSizeAdjustment) &&
                              dm1.ReplySize > 7); // Reply contains the exception stack depending on the OS.

            Action op = () => InvokeOp(metrics);
            TestAttribute(serverMetrics, serverProps, update, "Dispatch", "parent", "TestAdapter", op, output);
            TestAttribute(serverMetrics, serverProps, update, "Dispatch", "id", "metrics [op]", op, output);

            if (ice1)
            {
<<<<<<< HEAD
                TestAttribute(serverMetrics, serverProps, update, "Dispatch", "endpoint",
                            endpoint + " -t 60000", op, output);
            }
            else
            {
                TestAttribute(serverMetrics, serverProps, update, "Dispatch", "endpoint",
                            endpoint, op, output);
            }
            //testAttribute(serverMetrics, serverProps, update, "Dispatch", "connection", "", op);
=======
                if (ice1)
                {
                    TestAttribute(serverMetrics, serverProps, update, "Dispatch", "endpoint",
                                endpoint + " -t 60000", op, output);
                }
                else
                {
                    TestAttribute(serverMetrics, serverProps, update, "Dispatch", "endpoint",
                                endpoint, op, output);
                }
>>>>>>> bfbd2748

            TestAttribute(serverMetrics, serverProps, update, "Dispatch", "endpointTransport", transportName, op, output);
            TestAttribute(serverMetrics, serverProps, update, "Dispatch", "endpointIsDatagram", "False", op, output);
            TestAttribute(serverMetrics, serverProps, update, "Dispatch", "endpointIsSecure", isSecure, op, output);
            TestAttribute(serverMetrics, serverProps, update, "Dispatch", "endpointHost", host, op, output);
            TestAttribute(serverMetrics, serverProps, update, "Dispatch", "endpointPort", port, op, output);

            TestAttribute(serverMetrics, serverProps, update, "Dispatch", "incoming", "True", op, output);
            TestAttribute(serverMetrics, serverProps, update, "Dispatch", "adapterName", "TestAdapter", op, output);
            TestAttribute(serverMetrics, serverProps, update, "Dispatch", "connectionId", "", op, output);
            if (!colocated)
            {
                TestAttribute(serverMetrics, serverProps, update, "Dispatch", "localHost", host, op, output);
                TestAttribute(serverMetrics, serverProps, update, "Dispatch", "localPort", port, op, output);
                TestAttribute(serverMetrics, serverProps, update, "Dispatch", "remoteHost", host, op, output);
<<<<<<< HEAD
                //testAttribute(serverMetrics, serverProps, update, "Dispatch", "remotePort", port, op, output);
=======
                TestAttribute(serverMetrics, serverProps, update, "Dispatch", "mcastHost", "", op, output);
                TestAttribute(serverMetrics, serverProps, update, "Dispatch", "mcastPort", "", op, output);
>>>>>>> bfbd2748
            }
            TestAttribute(serverMetrics, serverProps, update, "Dispatch", "mcastHost", "", op, output);
            TestAttribute(serverMetrics, serverProps, update, "Dispatch", "mcastPort", "", op, output);

            TestAttribute(serverMetrics, serverProps, update, "Dispatch", "operation", "op", op, output);
            TestAttribute(serverMetrics, serverProps, update, "Dispatch", "identity", "metrics", op, output);
            TestAttribute(serverMetrics, serverProps, update, "Dispatch", "facet", "", op, output);
            TestAttribute(serverMetrics, serverProps, update, "Dispatch", "mode", "twoway", op, output);

            TestAttribute(serverMetrics, serverProps, update, "Dispatch", "context.entry1", "test", op, output);
            TestAttribute(serverMetrics, serverProps, update, "Dispatch", "context.entry2", "", op, output);
            TestAttribute(serverMetrics, serverProps, update, "Dispatch", "context.entry3", "", op, output);

            output.WriteLine("ok");

            output.Write("testing invocation metrics... ");
            output.Flush();

            // Tests for twoway
            props["IceMX.Metrics.View.Map.Invocation.GroupBy"] = "operation";
            props["IceMX.Metrics.View.Map.Invocation.Map.ChildInvocation.GroupBy"] = "id";
            UpdateProps(clientProps, serverProps, update, props, "Invocation");
            TestHelper.Assert(serverMetrics.GetMetricsView("View").ReturnValue["Invocation"].Length == 0);

            metrics.Op();
            metrics.OpAsync().Wait();

            try
            {
                metrics.OpWithUserException();
                TestHelper.Assert(false);
            }
            catch (UserEx)
            {
            }

            try
            {
                metrics.OpWithUserExceptionAsync().Wait();
                TestHelper.Assert(false);
            }
            catch (AggregateException ex)
            {
                TestHelper.Assert(ex.InnerException is UserEx);
            }

            try
            {
                metrics.OpWithRequestFailedException();
                TestHelper.Assert(false);
            }
            catch (DispatchException)
            {
            }

            try
            {
                metrics.OpWithRequestFailedExceptionAsync().Wait();
                TestHelper.Assert(false);
            }
            catch (AggregateException ex)
            {
                TestHelper.Assert(ex.InnerException is DispatchException);
            }

            try
            {
                metrics.OpWithLocalException();
                TestHelper.Assert(false);
            }
            catch (UnhandledException)
            {
            }
            try
            {
                metrics.OpWithLocalExceptionAsync().Wait();
                TestHelper.Assert(false);
            }
            catch (AggregateException ex)
            {
                TestHelper.Assert(ex.InnerException is UnhandledException);
            }

            try
            {
                metrics.OpWithUnknownException();
                TestHelper.Assert(false);
            }
            catch (UnhandledException)
            {
            }

            try
            {
                metrics.OpWithUnknownExceptionAsync().Wait();
                TestHelper.Assert(false);
            }
            catch (AggregateException ex)
            {
                TestHelper.Assert(ex.InnerException is UnhandledException);
            }

            try
            {
                metrics.Fail();
                TestHelper.Assert(false);
            }
            catch (ConnectionLostException)
            {
            }

            try
            {
                metrics.FailAsync().Wait();
                TestHelper.Assert(false);
            }
            catch (AggregateException ex)
            {
                TestHelper.Assert(ex.InnerException is ConnectionLostException);
            }

            map = ToMap(clientMetrics.GetMetricsView("View").ReturnValue["Invocation"]!);
            TestHelper.Assert(map.Count == 6);

            InvocationMetrics im1;
            ChildInvocationMetrics rim1;
            im1 = (InvocationMetrics)map["op"];
            TestHelper.Assert(im1.Current <= 1 && im1.Total == 2 && im1.Failures == 0 && im1.Retry == 0);
            TestHelper.Assert(im1.Children.Length == 1);
            rim1 = (ChildInvocationMetrics)im1.Children[0]!;
            TestHelper.Assert(rim1.Current == 0 && rim1.Total == 2 && rim1.Failures == 0);
            if (ice1)
            {
                TestHelper.Assert(rim1.Size == 42 && rim1.ReplySize == 14);
            }
            else
            {
                TestHelper.Assert(rim1.Size == 36 && rim1.ReplySize == 10);
            }

            if (ice1) // TODO: enable ice2
            {
                im1 = (InvocationMetrics)map["opWithUserException"];
                TestHelper.Assert(im1.Current <= 1 && im1.Total == 2 && im1.Failures == 0 && im1.Retry == 0);
                TestHelper.Assert(im1.Children.Length == 1);
                rim1 = (ChildInvocationMetrics)im1.Children[0]!;
                TestHelper.Assert(rim1.Current == 0 && rim1.Total == 2 && rim1.Failures == 0);
                TestHelper.Assert(rim1.Size == 76 && rim1.ReplySize == 96);

                TestHelper.Assert(im1.UserException == 2);
                im1 = (InvocationMetrics)map["opWithLocalException"];
                TestHelper.Assert(im1.Current <= 1 && im1.Total == 2 && im1.Failures == 2 && im1.Retry == 0);
                TestHelper.Assert(im1.Children.Length == 1);
                rim1 = (ChildInvocationMetrics)im1.Children[0]!;
                TestHelper.Assert(rim1.Current <= 1 && rim1.Total == 2 && rim1.Failures == 0);
                if (ice1)
                {
                    TestHelper.Assert(rim1.Size == 78 && rim1.ReplySize > 7);
                }
                else
                {
                    TestHelper.Assert(rim1.Size == 72 && rim1.ReplySize > 7);
                }
                CheckFailure(clientMetrics, "Invocation", im1.Id, "ZeroC.Ice.UnhandledException", 2, output);

                im1 = (InvocationMetrics)map["opWithRequestFailedException"];
                TestHelper.Assert(im1.Current <= 1 && im1.Total == 2 && im1.Failures == 2 && im1.Retry == 0);
                TestHelper.Assert(im1.Children.Length == 1);
                rim1 = (ChildInvocationMetrics)im1.Children[0]!;
                TestHelper.Assert(rim1.Current <= 1 && rim1.Total == 2 && rim1.Failures == 0);
                if (ice1)
                {
                    TestHelper.Assert(rim1.Size == 94 && rim1.ReplySize == 80);
                }
                else
                {
                    TestHelper.Assert(rim1.Size == 88 && rim1.ReplySize == 80);
                }
                CheckFailure(clientMetrics, "Invocation", im1.Id, "ZeroC.Ice.ObjectNotExistException", 2, output);

                im1 = (InvocationMetrics)map["opWithUnknownException"];
                TestHelper.Assert(im1.Current <= 1 && im1.Total == 2 && im1.Failures == 2 && im1.Retry == 0);
                TestHelper.Assert(im1.Children.Length == 1);
                rim1 = (ChildInvocationMetrics)im1.Children[0]!;
                TestHelper.Assert(rim1.Current <= 1 && rim1.Total == 2 && rim1.Failures == 0);
                if (ice1)
                {
                    TestHelper.Assert(rim1.Size == 82 && rim1.ReplySize > 7);
                }
                else
                {
                    TestHelper.Assert(rim1.Size == 76 && rim1.ReplySize > 7);
                }
                CheckFailure(clientMetrics, "Invocation", im1.Id, "ZeroC.Ice.UnhandledException", 2, output);

                im1 = (InvocationMetrics)map["fail"];
                TestHelper.Assert(im1.Current <= 1 && im1.Total == 2 && im1.Failures == 2 && im1.Retry == 2 && im1.Children.Length == 1);
                rim1 = (ChildInvocationMetrics)im1.Children[0]!;
                TestHelper.Assert(rim1.Current == 0);
                TestHelper.Assert(rim1.Total == 4);
                TestHelper.Assert(rim1.Failures == 4);
                CheckFailure(clientMetrics, "Invocation", im1.Id, "ZeroC.Ice.ConnectionLostException", 2, output);
            }

            Encoding defaultEncoding = helper.Encoding;
            string defaultProtocolName = helper.Protocol.GetName();

            TestAttribute(clientMetrics, clientProps, update, "Invocation", "parent", "Communicator", op, output);
            if (ice1)
            {
                TestAttribute(clientMetrics, clientProps, update, "Invocation", "id",
                    $"metrics -t -e {defaultEncoding} [op]", op, output);
            }
            else
            {
                TestAttribute(clientMetrics, clientProps, update, "Invocation", "id", $"ice:metrics [op]", op, output);
            }

            TestAttribute(clientMetrics, clientProps, update, "Invocation", "operation", "op", op, output);
            TestAttribute(clientMetrics, clientProps, update, "Invocation", "identity", "metrics", op, output);
            TestAttribute(clientMetrics, clientProps, update, "Invocation", "facet", "", op, output);
            TestAttribute(clientMetrics, clientProps, update, "Invocation", "encoding", $"{defaultEncoding}", op, output);
            TestAttribute(clientMetrics, clientProps, update, "Invocation", "mode", "twoway", op, output);

            TestAttribute(
                clientMetrics,
                clientProps,
                update,
                "Invocation",
                "proxy",
                colocated ?
                    (ice1 ? "metrics" : "ice:metrics") :
                    (ice1 ? $"metrics -t -e {defaultEncoding}:{endpoint} -t {defaultTimeout}" : $"{endpoint}/metrics"),
                op,
                output);

            TestAttribute(clientMetrics, clientProps, update, "Invocation", "context.entry1", "test", op, output);
            TestAttribute(clientMetrics, clientProps, update, "Invocation", "context.entry2", "", op, output);
            TestAttribute(clientMetrics, clientProps, update, "Invocation", "context.entry3", "", op, output);

            // Oneway tests
            ClearView(clientProps, serverProps, update);
            props["IceMX.Metrics.View.Map.Invocation.GroupBy"] = "operation";
            props["IceMX.Metrics.View.Map.Invocation.Map.Remote.GroupBy"] = "localPort";
            UpdateProps(clientProps, serverProps, update, props, "Invocation");

            IMetricsPrx metricsOneway = metrics.Clone(oneway: true);
            metricsOneway.Op();
            metricsOneway.OpAsync().Wait();

            map = ToMap(clientMetrics.GetMetricsView("View").ReturnValue["Invocation"]!);
            TestHelper.Assert(map.Count == 1);

            im1 = (InvocationMetrics)map["op"];
            TestHelper.Assert(im1.Current <= 1 && im1.Total == 2 && im1.Failures == 0 && im1.Retry == 0);
            TestHelper.Assert(im1.Children.Length == 1);
            rim1 = (ChildInvocationMetrics)im1.Children[0]!;
            TestHelper.Assert(rim1.Current <= 1 && rim1.Total == 2 && rim1.Failures == 0);
            if (ice1)
            {
                TestHelper.Assert(rim1.Size == 42 && rim1.ReplySize == 0);
            }
            else
            {
                TestHelper.Assert(rim1.Size == 36 && rim1.ReplySize == 0);
            }

            TestAttribute(clientMetrics, clientProps, update, "Invocation", "mode", "oneway",
                        () => InvokeOp(metricsOneway), output);
            output.WriteLine("ok");

            output.Write("testing metrics view enable/disable...");
            output.Flush();

            props["IceMX.Metrics.View.GroupBy"] = "none";
            props["IceMX.Metrics.View.Disabled"] = "0";
            UpdateProps(clientProps, serverProps, update, props, "Connection");
            TestHelper.Assert(clientMetrics.GetMetricsView("View").ReturnValue["Connection"].Length != 0);
            (string[] names, string[] disabledViews) = clientMetrics.GetMetricsViewNames();
            TestHelper.Assert(names.Length == 1 && disabledViews.Length == 0);

            props["IceMX.Metrics.View.Disabled"] = "1";
            UpdateProps(clientProps, serverProps, update, props, "Connection");
            TestHelper.Assert(!clientMetrics.GetMetricsView("View").ReturnValue.ContainsKey("Connection"));
            (names, disabledViews) = clientMetrics.GetMetricsViewNames();
            TestHelper.Assert(names.Length == 0 && disabledViews.Length == 1);

            clientMetrics.EnableMetricsView("View");
            TestHelper.Assert(clientMetrics.GetMetricsView("View").ReturnValue["Connection"].Length != 0);
            (names, disabledViews) = clientMetrics.GetMetricsViewNames();
            TestHelper.Assert(names.Length == 1 && disabledViews.Length == 0);

            clientMetrics.DisableMetricsView("View");
            TestHelper.Assert(!clientMetrics.GetMetricsView("View").ReturnValue.ContainsKey("Connection"));
            (names, disabledViews) = clientMetrics.GetMetricsViewNames();
            TestHelper.Assert(names.Length == 0 && disabledViews.Length == 1);

            try
            {
                clientMetrics.EnableMetricsView("UnknownView");
            }
            catch (UnknownMetricsView)
            {
            }

            output.WriteLine("ok");

            output.Write("testing instrumentation observer delegate... ");
            output.Flush();

            TestHelper.Assert(obsv.ConnectionObserver!.GetTotal() > 0);
            TestHelper.Assert(obsv.ConnectionEstablishmentObserver!.GetTotal() > 0);
            if (!colocated)
            {
                TestHelper.Assert(obsv.EndpointLookupObserver!.GetTotal() > 0);
            }
            TestHelper.Assert(obsv.InvocationObserver!.ChildInvocationObserver!.GetTotal() > 0);

            TestHelper.Assert(obsv.InvocationObserver!.GetTotal() > 0);

            TestHelper.Assert(obsv.ConnectionObserver!.GetCurrent() > 0);
            TestHelper.Assert(obsv.ConnectionEstablishmentObserver!.GetCurrent() == 0);
            if (!colocated)
            {
                TestHelper.Assert(obsv.EndpointLookupObserver!.GetCurrent() == 0);
            }
            WaitForObserverCurrent(obsv.InvocationObserver!.ChildInvocationObserver!);
            TestHelper.Assert(obsv.InvocationObserver!.ChildInvocationObserver!.GetCurrent() == 0);

            WaitForObserverCurrent(obsv.InvocationObserver);
            TestHelper.Assert(obsv.InvocationObserver.GetCurrent() == 0);

            TestHelper.Assert(obsv.ConnectionObserver!.GetFailedCount() > 0);
            if (!colocated)
            {
                TestHelper.Assert(obsv.ConnectionEstablishmentObserver!.GetFailedCount() > 0);
                TestHelper.Assert(obsv.EndpointLookupObserver!.GetFailedCount() > 0);
            }
<<<<<<< HEAD
            TestHelper.Assert(obsv.InvocationObserver!.ChildInvocationObserver!.GetFailedCount() > 0);
            TestHelper.Assert(obsv.InvocationObserver.GetFailedCount() > 0);
=======
            else
            {
                TestHelper.Assert(obsv.DispatchObserver.GetFailedCount() > 0);
            }
>>>>>>> bfbd2748

            if (!colocated)
            {
                TestHelper.Assert(obsv.ConnectionObserver!.Received > 0 && obsv.ConnectionObserver!.Sent > 0);
<<<<<<< HEAD
                TestHelper.Assert(obsv.InvocationObserver!.ChildInvocationObserver!.ReplySize > 0);
            }
            TestHelper.Assert(obsv.InvocationObserver!.RetriedCount > 0);
            TestHelper.Assert(obsv.InvocationObserver.UserExceptionCount > 0);
=======
                TestHelper.Assert(obsv.InvocationObserver!.RetriedCount > 0);
                TestHelper.Assert(obsv.InvocationObserver!.RemoteObserver!.ReplySize > 0);
            }
            else
            {
                TestHelper.Assert(obsv.InvocationObserver!.CollocatedObserver!.ReplySize > 0);
                TestHelper.Assert(obsv.DispatchObserver.UserExceptionCount > 0);
            }
>>>>>>> bfbd2748

            if (colocated)
            {
                TestHelper.Assert(obsv.DispatchObserver!.GetTotal() > 0);
                WaitForObserverCurrent(obsv.DispatchObserver);
                TestHelper.Assert(obsv.DispatchObserver.GetCurrent() == 0);
                TestHelper.Assert(obsv.DispatchObserver!.GetFailedCount() > 0);
                TestHelper.Assert(obsv.DispatchObserver!.UserExceptionCount > 0);
            }

            output.WriteLine("ok");
            return metrics;
        }
    }
}<|MERGE_RESOLUTION|>--- conflicted
+++ resolved
@@ -524,15 +524,11 @@
                 sm2 = GetServerConnectionMetrics(serverMetrics, sm1.SentBytes + replySz)!;
 
                 // 2 additional bytes with ice2 and Encoding2: one for the sequence size and one for the frame size
-<<<<<<< HEAD
-                int sizeLengthIncrease = helper.Encoding == Encoding.V1_1 ? 4 : 2;
+                int sizeLengthIncrease = helper.Encoding == Encoding.V11 ? 4 : 2;
                 if (!ice1 && metrics.GetCachedConnection() is IPConnection)
                 {
                     sizeLengthIncrease += 1; // One additional byte for the Slic frame size
                 }
-=======
-                int sizeLengthIncrease = helper.Encoding == Encoding.V11 ? 4 : 2;
->>>>>>> bfbd2748
 
                 TestHelper.Assert(cm2.SentBytes - cm1.SentBytes == requestSz + bs.Length + sizeLengthIncrease);
                 TestHelper.Assert(cm2.ReceivedBytes - cm1.ReceivedBytes == replySz);
@@ -549,15 +545,11 @@
                 sm2 = GetServerConnectionMetrics(serverMetrics, sm1.SentBytes + replySz)!;
 
                 // 6 additional bytes with ice2 and Encoding2: 3 for the sequence size and 3 for the frame size
-<<<<<<< HEAD
-                sizeLengthIncrease = helper.Encoding == Encoding.V1_1 ? 4 : 6;
+                sizeLengthIncrease = helper.Encoding == Encoding.V11 ? 4 : 6;
                 if (!ice1 && metrics.GetCachedConnection() is IPConnection)
                 {
                     sizeLengthIncrease += 1921; // 1921 additional bytes for the Slic frame fragmentation.
                 }
-=======
-                sizeLengthIncrease = helper.Encoding == Encoding.V11 ? 4 : 6;
->>>>>>> bfbd2748
 
                 TestHelper.Assert((cm2.SentBytes - cm1.SentBytes) == (requestSz + bs.Length + sizeLengthIncrease));
                 TestHelper.Assert((cm2.ReceivedBytes - cm1.ReceivedBytes) == replySz);
@@ -623,12 +615,10 @@
                 CheckFailure(serverMetrics, "Connection", sm1.Id, "ZeroC.Ice.ConnectionLostException", 0, output);
             }
 
-<<<<<<< HEAD
             IMetricsPrx m = metrics.Clone(connectionId: "Con1");
             m.IcePing();
 
             TestAttribute(clientMetrics, clientProps, update, "Connection", "parent", "Communicator", output);
-            //testAttribute(clientMetrics, clientProps, update, "Connection", "id", "");
             TestAttribute(clientMetrics,
                           clientProps,
                           update,
@@ -650,32 +640,6 @@
             TestAttribute(clientMetrics, clientProps, update, "Connection", "connectionId", "Con1", output);
             if (!colocated)
             {
-=======
-                IMetricsPrx m = metrics.Clone(connectionId: "Con1");
-                m.IcePing();
-
-                TestAttribute(clientMetrics, clientProps, update, "Connection", "parent", "Communicator", output);
-                if (ice1)
-                {
-                    TestAttribute(clientMetrics, clientProps, update, "Connection", "endpoint",
-                                endpoint + " -t " + defaultTimeout, output);
-                }
-                else
-                {
-                    TestAttribute(clientMetrics, clientProps, update, "Connection", "endpoint",
-                                endpoint, output);
-                }
-
-                TestAttribute(clientMetrics, clientProps, update, "Connection", "endpointTransport", transportName, output);
-                TestAttribute(clientMetrics, clientProps, update, "Connection", "endpointIsDatagram", "False", output);
-                TestAttribute(clientMetrics, clientProps, update, "Connection", "endpointIsSecure", isSecure, output);
-                TestAttribute(clientMetrics, clientProps, update, "Connection", "endpointHost", host, output);
-                TestAttribute(clientMetrics, clientProps, update, "Connection", "endpointPort", port, output);
-
-                TestAttribute(clientMetrics, clientProps, update, "Connection", "incoming", "False", output);
-                TestAttribute(clientMetrics, clientProps, update, "Connection", "adapterName", "", output);
-                TestAttribute(clientMetrics, clientProps, update, "Connection", "connectionId", "Con1", output);
->>>>>>> bfbd2748
                 TestAttribute(clientMetrics, clientProps, update, "Connection", "localHost", host, output);
                 TestAttribute(clientMetrics, clientProps, update, "Connection", "remoteHost", host, output);
                 TestAttribute(clientMetrics, clientProps, update, "Connection", "remotePort", port, output);
@@ -960,7 +924,6 @@
 
             if (ice1)
             {
-<<<<<<< HEAD
                 TestAttribute(serverMetrics, serverProps, update, "Dispatch", "endpoint",
                             endpoint + " -t 60000", op, output);
             }
@@ -969,19 +932,6 @@
                 TestAttribute(serverMetrics, serverProps, update, "Dispatch", "endpoint",
                             endpoint, op, output);
             }
-            //testAttribute(serverMetrics, serverProps, update, "Dispatch", "connection", "", op);
-=======
-                if (ice1)
-                {
-                    TestAttribute(serverMetrics, serverProps, update, "Dispatch", "endpoint",
-                                endpoint + " -t 60000", op, output);
-                }
-                else
-                {
-                    TestAttribute(serverMetrics, serverProps, update, "Dispatch", "endpoint",
-                                endpoint, op, output);
-                }
->>>>>>> bfbd2748
 
             TestAttribute(serverMetrics, serverProps, update, "Dispatch", "endpointTransport", transportName, op, output);
             TestAttribute(serverMetrics, serverProps, update, "Dispatch", "endpointIsDatagram", "False", op, output);
@@ -997,12 +947,6 @@
                 TestAttribute(serverMetrics, serverProps, update, "Dispatch", "localHost", host, op, output);
                 TestAttribute(serverMetrics, serverProps, update, "Dispatch", "localPort", port, op, output);
                 TestAttribute(serverMetrics, serverProps, update, "Dispatch", "remoteHost", host, op, output);
-<<<<<<< HEAD
-                //testAttribute(serverMetrics, serverProps, update, "Dispatch", "remotePort", port, op, output);
-=======
-                TestAttribute(serverMetrics, serverProps, update, "Dispatch", "mcastHost", "", op, output);
-                TestAttribute(serverMetrics, serverProps, update, "Dispatch", "mcastPort", "", op, output);
->>>>>>> bfbd2748
             }
             TestAttribute(serverMetrics, serverProps, update, "Dispatch", "mcastHost", "", op, output);
             TestAttribute(serverMetrics, serverProps, update, "Dispatch", "mcastPort", "", op, output);
@@ -1341,34 +1285,16 @@
                 TestHelper.Assert(obsv.ConnectionEstablishmentObserver!.GetFailedCount() > 0);
                 TestHelper.Assert(obsv.EndpointLookupObserver!.GetFailedCount() > 0);
             }
-<<<<<<< HEAD
             TestHelper.Assert(obsv.InvocationObserver!.ChildInvocationObserver!.GetFailedCount() > 0);
             TestHelper.Assert(obsv.InvocationObserver.GetFailedCount() > 0);
-=======
-            else
-            {
-                TestHelper.Assert(obsv.DispatchObserver.GetFailedCount() > 0);
-            }
->>>>>>> bfbd2748
 
             if (!colocated)
             {
                 TestHelper.Assert(obsv.ConnectionObserver!.Received > 0 && obsv.ConnectionObserver!.Sent > 0);
-<<<<<<< HEAD
                 TestHelper.Assert(obsv.InvocationObserver!.ChildInvocationObserver!.ReplySize > 0);
             }
             TestHelper.Assert(obsv.InvocationObserver!.RetriedCount > 0);
             TestHelper.Assert(obsv.InvocationObserver.UserExceptionCount > 0);
-=======
-                TestHelper.Assert(obsv.InvocationObserver!.RetriedCount > 0);
-                TestHelper.Assert(obsv.InvocationObserver!.RemoteObserver!.ReplySize > 0);
-            }
-            else
-            {
-                TestHelper.Assert(obsv.InvocationObserver!.CollocatedObserver!.ReplySize > 0);
-                TestHelper.Assert(obsv.DispatchObserver.UserExceptionCount > 0);
-            }
->>>>>>> bfbd2748
 
             if (colocated)
             {
