//
// Copyright (c) ZeroC, Inc. All rights reserved.
//

using System;
using System.Collections.Generic;
using System.IO;
using System.Threading;
using ZeroC.IceMX;
using Test;

namespace ZeroC.Ice.Test.Metrics
{
    public class AllTests
    {
        public static ConnectionMetrics? GetServerConnectionMetrics(IMetricsAdminPrx metrics, long expected)
        {
            try
            {
                ConnectionMetrics? s;
                s = (ConnectionMetrics?)metrics.GetMetricsView("View").ReturnValue["Connection"][0];
                TestHelper.Assert(s != null);
                int nRetry = 30;
                while (s.SentBytes < expected && nRetry-- > 0)
                {
                    // On some platforms, it's necessary to wait a little before obtaining the server metrics
                    // to get an accurate sentBytes metric. The sentBytes metric is updated before the response
                    // to the operation is sent and getMetricsView can be dispatched before the metric is really
                    // updated.
                    Thread.Sleep(100);
                    s = (ConnectionMetrics?)metrics.GetMetricsView("View").ReturnValue["Connection"][0];
                    TestHelper.Assert(s != null);
                }
                TestHelper.Assert(s.SentBytes >= expected);
                return s;
            }
            catch (UnknownMetricsView)
            {
                TestHelper.Assert(false);
                return null;
            }
        }

        public static string GetPort(IPropertiesAdminPrx p, int port) =>
            TestHelper.GetTestPort(p.Communicator.GetProperties(), port).ToString();

        private static Dictionary<string, string> GetClientProps(
            IPropertiesAdminPrx p,
            Dictionary<string, string> orig,
            string m)
        {
            Dictionary<string, string> props = p.GetPropertiesForPrefix("IceMX.Metrics");
            foreach (string e in new List<string>(props.Keys))
            {
                props[e] = "";
            }
            foreach (KeyValuePair<string, string> e in orig)
            {
                props[e.Key] = e.Value;
            }
            string map = "";
            if (m.Length > 0)
            {
                map += "Map." + m + '.';
            }
            props[$"IceMX.Metrics.View.{map}Reject.parent"] = "Ice\\.Admin";
            props[$"IceMX.Metrics.View.{map}Accept.endpointPort"] = $"{GetPort(p, 0)}|{GetPort(p, 2)}";
            props[$"IceMX.Metrics.View.{map}Reject.identity"] = ".*/admin|controller";
            return props;
        }

        private static Dictionary<string, string> GetServerProps(
            IPropertiesAdminPrx p,
            Dictionary<string, string> orig,
            string m)
        {
            Dictionary<string, string> props = p.GetPropertiesForPrefix("IceMX.Metrics");
            foreach (string e in new List<string>(props.Keys))
            {
                props[e] = "";
            }
            foreach (KeyValuePair<string, string> e in orig)
            {
                props[e.Key] = e.Value;
            }
            string map = "";
            if (m.Length > 0)
            {
                map += "Map." + m + '.';
            }
            props[$"IceMX.Metrics.View.{map}Reject.parent"] = "Ice\\.Admin|Controller";
            props[$"IceMX.Metrics.View.{map}Accept.endpointPort"] = $"{GetPort(p, 0)}|{GetPort(p, 2)}";
            return props;
        }

        public class UpdateCallbackI
        {
            private readonly object _mutex = new object();
            private readonly IPropertiesAdminPrx _serverProps;
            private bool _updated;

            public UpdateCallbackI(IPropertiesAdminPrx serverProps)
            {
                _updated = false;
                _serverProps = serverProps;
            }

            public void WaitForUpdate()
            {
                lock (_mutex)
                {
                    while (!_updated)
                    {
                        Monitor.Wait(_mutex);
                    }
                }

                // Ensure that the previous updates were committed, the setProperties call returns before
                // notifying the callbacks so to ensure all the update callbacks have be notified we call
                // a second time, this will block until all the notifications from the first update have
                // completed.
                _serverProps.SetProperties(new Dictionary<string, string>());

                lock (_mutex)
                {
                    _updated = false;
                }
            }

            public void Updated()
            {
                lock (_mutex)
                {
                    _updated = true;
                    Monitor.Pulse(_mutex);
                }
            }
        }

        public static void WaitForCurrent(IMetricsAdminPrx metrics, string viewName, string map, int value)
        {
            while (true)
            {
                Dictionary<string, IceMX.Metrics?[]> view = metrics.GetMetricsView(viewName).ReturnValue;
                TestHelper.Assert(view.ContainsKey(map));
                bool ok = true;
                foreach (IceMX.Metrics? m in view[map])
                {
                    TestHelper.Assert(m != null);
                    if (m.Current != value)
                    {
                        ok = false;
                        break;
                    }
                }
                if (ok)
                {
                    break;
                }
                Thread.Sleep(50);
            }
        }

        public static void WaitForObserverCurrent(Observer observer)
        {
            for (int i = 0; i < 10; ++i)
            {
                if (observer.GetCurrent() > 0)
                {
                    Thread.Sleep(10);
                }
                else
                {
                    break;
                }
            }
        }

        public static void TestAttribute(
            IMetricsAdminPrx metrics,
            IPropertiesAdminPrx props,
            UpdateCallbackI update,
            string map,
            string attr,
            string value,
            Action func,
            TextWriter output)
        {
            var dict = new Dictionary<string, string>
            {
                { $"IceMX.Metrics.View.Map.{map}.GroupBy", attr }
            };

            if (props.Identity.Category.Equals("client"))
            {
                props.SetProperties(GetClientProps(props, dict, map));
                update.WaitForUpdate();
            }
            else
            {
                props.SetProperties(GetServerProps(props, dict, map));
                props.SetProperties(new Dictionary<string, string>());
            }

            func();
            Dictionary<string, IceMX.Metrics?[]> view = metrics.GetMetricsView("View").ReturnValue;
            if (!view.ContainsKey(map) || view[map].Length == 0)
            {
                if (value.Length > 0)
                {
                    output.WriteLine($"no map `{map}' for group by = `{attr}'");
                    TestHelper.Assert(false);
                }
            }
            else if (!view[map][0]!.Id.Equals(value))
            {
                output.WriteLine($"invalid attribute value: {attr} = `{value}' got `{view[map][0]!.Id}'");
                TestHelper.Assert(false);
            }

            dict.Clear();
            if (props.Identity.Category.Equals("client"))
            {
                props.SetProperties(GetClientProps(props, dict, map));
                update.WaitForUpdate();
            }
            else
            {
                props.SetProperties(GetServerProps(props, dict, map));
                props.SetProperties(new Dictionary<string, string>());
            }
        }

        public static void Connect(IObjectPrx proxy)
        {
            Connection? conn = proxy.GetCachedConnection();
            if (conn != null)
            {
                conn.Close(ConnectionClose.GracefullyWithWait);
            }

            try
            {
                proxy.IcePing();
            }
            catch
            {
            }

            conn = proxy.GetCachedConnection();
            if (conn != null)
            {
                conn.Close(ConnectionClose.GracefullyWithWait);
            }
        }

        public static void InvokeOp(IMetricsPrx proxy)
        {
            var ctx = new Dictionary<string, string>
            {
                { "entry1", "test" },
                { "entry2", "" }
            };
            proxy.Op(ctx);
        }

        public static void TestAttribute(
            IMetricsAdminPrx metrics,
            IPropertiesAdminPrx props,
            UpdateCallbackI update,
            string map,
            string attr,
            string value,
            TextWriter output) => TestAttribute(metrics, props, update, map, attr, value, () => { }, output);

        public static void UpdateProps(
            IPropertiesAdminPrx cprops,
            IPropertiesAdminPrx sprops,
            UpdateCallbackI callback,
            Dictionary<string, string> props,
            string map)
        {
            if (sprops.GetConnection() != null)
            {
                cprops.SetProperties(GetClientProps(cprops, props, map));
                sprops.SetProperties(GetServerProps(sprops, props, map));
            }
            else
            {
                Dictionary<string, string> clientProps = GetClientProps(cprops, props, map);
                Dictionary<string, string> serverProps = GetClientProps(sprops, props, map);
                foreach (KeyValuePair<string, string> p in clientProps)
                {
                    if (!serverProps.ContainsKey(p.Key))
                    {
                        serverProps.Add(p.Key, p.Value);
                    }
                }
                cprops.SetProperties(serverProps);
            }
            callback.WaitForUpdate();
        }

        public static void ClearView(IPropertiesAdminPrx cprops, IPropertiesAdminPrx sprops, UpdateCallbackI callback)
        {
            Dictionary<string, string> dict;

            dict = cprops.GetPropertiesForPrefix("IceMX.Metrics");
            dict["IceMX.Metrics.View.Disabled"] = "1";
            cprops.SetProperties(dict);

            dict = sprops.GetPropertiesForPrefix("IceMX.Metrics");
            dict["IceMX.Metrics.View.Disabled"] = "1";
            sprops.SetProperties(dict);

            callback.WaitForUpdate();

            dict = cprops.GetPropertiesForPrefix("IceMX.Metrics");
            dict["IceMX.Metrics.View.Disabled"] = "";
            cprops.SetProperties(dict);

            dict = sprops.GetPropertiesForPrefix("IceMX.Metrics");
            dict["IceMX.Metrics.View.Disabled"] = "";
            sprops.SetProperties(dict);

            callback.WaitForUpdate();
        }

        public static void CheckFailure(
            IMetricsAdminPrx m,
            string map,
            string id,
            string failure,
            int count,
            TextWriter output)
        {
            MetricsFailures f = m.GetMetricsFailures("View", map, id);
            if (!f.Failures.ContainsKey(failure))
            {
                output.WriteLine($"couldn't find failure `{failure}' for `{id}'");
                foreach (KeyValuePair<string, int> value in f.Failures)
                {
                    output.WriteLine($"{value.Key} = {value.Value}");
                }
                TestHelper.Assert(false);
            }
            if (count > 0 && f.Failures[failure] != count)
            {
                output.Write($"count for failure `{failure}' of `{id}' is different from expected: ");
                output.WriteLine(count + " != " + f.Failures[failure]);
                TestHelper.Assert(false);
            }
        }

        public static Dictionary<string, IceMX.Metrics> ToMap(IceMX.Metrics[] mmap)
        {
            var m = new Dictionary<string, IceMX.Metrics>();
            foreach (IceMX.Metrics e in mmap)
            {
                m.Add(e.Id, e);
            }
            return m;
        }

        public static IMetricsPrx Run(TestHelper helper, CommunicatorObserver obsv)
        {
            Communicator? communicator = helper.Communicator();
            TestHelper.Assert(communicator != null);
            bool ice1 = communicator.DefaultProtocol == Protocol.Ice1;
            string host = helper.GetTestHost();
            string port = helper.GetTestPort(0).ToString();
            string hostAndPort = host + ":" + port;
            string transport = helper.GetTestTransport();
            string defaultTimeout = "60000";
            string endpoint = ice1 ?
                $"{transport} -h {host} -p {port}" : $"ice+{transport}://{host}:{port}";

            IMetricsPrx metrics = ice1 ?
                IMetricsPrx.Parse($"metrics:{endpoint}", communicator) :
                IMetricsPrx.Parse($"{endpoint}/metrics", communicator);

            bool collocated = metrics.GetConnection() == null;
            TextWriter output = helper.GetWriter();
            output.Write("testing metrics admin facet checkedCast... ");
            output.Flush();
            IObjectPrx? admin = communicator.GetAdmin();
            TestHelper.Assert(admin != null);
            var clientProps =
                IPropertiesAdminPrx.CheckedCast(admin.Clone(facet: "Properties", IObjectPrx.Factory));
            var clientMetrics =
                IMetricsAdminPrx.CheckedCast(admin.Clone(facet: "Metrics", IObjectPrx.Factory));
            TestHelper.Assert(clientProps != null && clientMetrics != null);

            admin = metrics.GetAdmin();
            TestHelper.Assert(admin != null);
            var serverProps =
                IPropertiesAdminPrx.CheckedCast(admin.Clone(facet: "Properties", IObjectPrx.Factory));
            var serverMetrics =
                IMetricsAdminPrx.CheckedCast(admin.Clone(facet: "Metrics", IObjectPrx.Factory));
            TestHelper.Assert(serverProps != null && serverMetrics != null);

            var update = new UpdateCallbackI(serverProps);
            ((IPropertiesAdmin)communicator.FindAdminFacet("Properties")!).Updated += (_, u) => update.Updated();

            output.WriteLine("ok");

            var props = new Dictionary<string, string>();

            output.Write("testing group by none...");
            output.Flush();

            props.Add("IceMX.Metrics.View.GroupBy", "none");
            UpdateProps(clientProps, serverProps, update, props, "");
            Dictionary<string, IceMX.Metrics?[]> view = clientMetrics.GetMetricsView("View").ReturnValue;
            if (!collocated)
            {
                TestHelper.Assert(
                    view["Connection"].Length == 1 &&
                    view["Connection"][0]!.Current == 1 &&
                    view["Connection"][0]!.Total == 1);
            }
            output.WriteLine("ok");

            output.Write("testing group by id...");
            output.Flush();

            props["IceMX.Metrics.View.GroupBy"] = "id";
            UpdateProps(clientProps, serverProps, update, props, "");

            metrics.IcePing();
            metrics.IcePing();
            metrics.Clone(connectionId: "Con1").IcePing();
            metrics.Clone(connectionId: "Con1").IcePing();
            metrics.Clone(connectionId: "Con1").IcePing();

            WaitForCurrent(clientMetrics, "View", "Invocation", 0);
            WaitForCurrent(serverMetrics, "View", "Dispatch", 0);

            view = clientMetrics.GetMetricsView("View").ReturnValue;
            if (!collocated)
            {
                TestHelper.Assert(view["Connection"].Length == 2);
            }
            TestHelper.Assert(view["Invocation"].Length == 1);

            var invoke = (InvocationMetrics)view["Invocation"][0]!;

            TestHelper.Assert(invoke.Id.IndexOf("[ice_ping]") > 0 && invoke.Current == 0 && invoke.Total == 5);
            if (!collocated)
            {
                TestHelper.Assert(invoke.Remotes.Length == 2);
                TestHelper.Assert(invoke.Remotes[0]!.Total >= 2 && invoke.Remotes[1]!.Total >= 2);
                TestHelper.Assert((invoke.Remotes[0]!.Total + invoke.Remotes[1]!.Total) == 5);
            }
            else
            {
                TestHelper.Assert(invoke.Collocated.Length == 1);
                TestHelper.Assert(invoke.Collocated[0]!.Total == 5);
            }

            view = serverMetrics.GetMetricsView("View").ReturnValue;
            if (!collocated)
            {
                TestHelper.Assert(view["Connection"].Length == 2);
            }

            TestHelper.Assert(view["Dispatch"].Length == 1);
            TestHelper.Assert(view["Dispatch"][0]!.Current == 0 && view["Dispatch"][0]!.Total == 5);
            TestHelper.Assert(view["Dispatch"][0]!.Id.IndexOf("[ice_ping]") > 0);

            if (!collocated)
            {
                metrics.GetConnection()!.Close(ConnectionClose.GracefullyWithWait);
                metrics.Clone(connectionId: "Con1").GetConnection()!.Close(ConnectionClose.GracefullyWithWait);

                WaitForCurrent(clientMetrics, "View", "Connection", 0);
                WaitForCurrent(serverMetrics, "View", "Connection", 0);
            }

            ClearView(clientProps, serverProps, update);

            output.WriteLine("ok");

            string transportName = "";
            string isSecure = "";
            if (!collocated)
            {
                Endpoint connectionEndpoint = metrics.GetConnection()!.Endpoint;
                transportName = connectionEndpoint.Transport.ToString();
                isSecure = connectionEndpoint.IsSecure ? "True" : "False";
            }

            Dictionary<string, IceMX.Metrics> map;

            if (!collocated)
            {
                output.Write("testing connection metrics... ");
                output.Flush();

                props["IceMX.Metrics.View.Map.Connection.GroupBy"] = "none";
                UpdateProps(clientProps, serverProps, update, props, "Connection");

                TestHelper.Assert(clientMetrics.GetMetricsView("View").ReturnValue["Connection"].Length == 0);
                TestHelper.Assert(serverMetrics.GetMetricsView("View").ReturnValue["Connection"].Length == 0);

                metrics.IcePing();

                ConnectionMetrics cm1, sm1, cm2, sm2;
                cm1 = (ConnectionMetrics)clientMetrics.GetMetricsView("View").ReturnValue["Connection"][0]!;
                sm1 = GetServerConnectionMetrics(serverMetrics, 22)!;

                metrics.IcePing();

                cm2 = (ConnectionMetrics)clientMetrics.GetMetricsView("View").ReturnValue["Connection"][0]!;
                sm2 = GetServerConnectionMetrics(serverMetrics, 44)!;

                if (ice1)
                {
                    TestHelper.Assert(cm2.SentBytes - cm1.SentBytes == 45); // ice_ping request
                    TestHelper.Assert(cm2.ReceivedBytes - cm1.ReceivedBytes == 25); // ice_ping response
                    TestHelper.Assert(sm2.ReceivedBytes - sm1.ReceivedBytes == 45);
                    TestHelper.Assert(sm2.SentBytes - sm1.SentBytes == 25);
                }
                else
                {
<<<<<<< HEAD
                    // Currently we're saving 2 bytes in the encaps with the 2.0 encoding
                    TestHelper.Assert(cm2.SentBytes - cm1.SentBytes == 43); // ice_ping request
                    TestHelper.Assert(cm2.ReceivedBytes - cm1.ReceivedBytes == 23); // ice_ping response
                    TestHelper.Assert(sm2.ReceivedBytes - sm1.ReceivedBytes == 43);
                    TestHelper.Assert(sm2.SentBytes - sm1.SentBytes == 23);
=======
                    // Currently we're saving 3 bytes with the 2.0 encoding
                    TestHelper.Assert(cm2.SentBytes - cm1.SentBytes == 42); // ice_ping request
                    TestHelper.Assert(cm2.ReceivedBytes - cm1.ReceivedBytes == 22); // ice_ping response
                    TestHelper.Assert(sm2.ReceivedBytes - sm1.ReceivedBytes == 42);
                    TestHelper.Assert(sm2.SentBytes - sm1.SentBytes == 22);
>>>>>>> 2af39448
                }

                cm1 = cm2;
                sm1 = sm2;

                byte[] bs = Array.Empty<byte>();
                metrics.OpByteS(bs);

                cm2 = (ConnectionMetrics)clientMetrics.GetMetricsView("View").ReturnValue["Connection"][0]!;
                sm2 = GetServerConnectionMetrics(serverMetrics, sm1.SentBytes + cm2.ReceivedBytes - cm1.ReceivedBytes)!;
                long requestSz = cm2.SentBytes - cm1.SentBytes;
                long replySz = cm2.ReceivedBytes - cm1.ReceivedBytes;

                cm1 = cm2;
                sm1 = sm2;

                bs = new byte[456];
                metrics.OpByteS(bs);

                cm2 = (ConnectionMetrics)clientMetrics.GetMetricsView("View").ReturnValue["Connection"][0]!;
                sm2 = GetServerConnectionMetrics(serverMetrics, sm1.SentBytes + replySz)!;

                int sizeLengthIncrease = communicator.DefaultEncoding == Encoding.V1_1 ? 4 : 1;

                TestHelper.Assert(cm2.SentBytes - cm1.SentBytes == requestSz + bs.Length + sizeLengthIncrease);
                TestHelper.Assert(cm2.ReceivedBytes - cm1.ReceivedBytes == replySz);
                TestHelper.Assert(sm2.ReceivedBytes - sm1.ReceivedBytes == requestSz + bs.Length + sizeLengthIncrease);
                TestHelper.Assert(sm2.SentBytes - sm1.SentBytes == replySz);

                cm1 = cm2;
                sm1 = sm2;

                bs = new byte[1024 * 1024 * 10]; // Try with large amount of data which should be sent in several chunks
                metrics.OpByteS(bs);

                cm2 = (ConnectionMetrics)clientMetrics.GetMetricsView("View").ReturnValue["Connection"][0]!;
                sm2 = GetServerConnectionMetrics(serverMetrics, sm1.SentBytes + replySz)!;

                sizeLengthIncrease = communicator.DefaultEncoding == Encoding.V1_1 ? 4 : 3;

                TestHelper.Assert((cm2.SentBytes - cm1.SentBytes) == (requestSz + bs.Length + sizeLengthIncrease));
                TestHelper.Assert((cm2.ReceivedBytes - cm1.ReceivedBytes) == replySz);
                TestHelper.Assert((sm2.ReceivedBytes - sm1.ReceivedBytes) == (requestSz + bs.Length + sizeLengthIncrease));
                TestHelper.Assert((sm2.SentBytes - sm1.SentBytes) == replySz);

                props["IceMX.Metrics.View.Map.Connection.GroupBy"] = "state";
                UpdateProps(clientProps, serverProps, update, props, "Connection");

                map = ToMap(serverMetrics.GetMetricsView("View").ReturnValue["Connection"]!);

                TestHelper.Assert(map["active"].Current == 1);
                metrics.GetConnection()!.Close(ConnectionClose.GracefullyWithWait);

                map = ToMap(clientMetrics.GetMetricsView("View").ReturnValue["Connection"]!);
                // The connection might already be closed so it can be 0 or 1
                TestHelper.Assert(map["closing"].Current == 0 || map["closing"].Current == 1);

                props["IceMX.Metrics.View.Map.Connection.GroupBy"] = "none";
                UpdateProps(clientProps, serverProps, update, props, "Connection");
                metrics.GetConnection()!.Close(ConnectionClose.GracefullyWithWait);

                var controller = IControllerPrx.Parse(helper.GetTestProxy("controller", 1), communicator);
                var metricsWithHold = IMetricsPrx.Parse(helper.GetTestProxy("metrics", 2), communicator);

                metricsWithHold.GetConnection()!.Acm = new Acm(TimeSpan.FromMilliseconds(50),
                                                               AcmClose.OnInvocation,
                                                               AcmHeartbeat.Off);
                controller.Hold();
                metricsWithHold.IcePingAsync(); // Ensure the server stops reading
                try
                {
                    metricsWithHold.OpByteS(new byte[10000000]);
                    TestHelper.Assert(false);
                }
                catch (ConnectTimeoutException)
                {
                }
                controller.Resume();

                cm1 = (ConnectionMetrics)clientMetrics.GetMetricsView("View").ReturnValue["Connection"][0]!;
                while (true)
                {
                    sm1 = (ConnectionMetrics)serverMetrics.GetMetricsView("View").ReturnValue["Connection"][0]!;
                    if (sm1.Failures >= 2)
                    {
                        break;
                    }
                    Thread.Sleep(10);
                }
                TestHelper.Assert(cm1.Failures == 2 && sm1.Failures >= 2);

                CheckFailure(clientMetrics, "Connection", cm1.Id, "ZeroC.Ice.ConnectionTimeoutException", 1, output);
                CheckFailure(clientMetrics, "Connection", cm1.Id, "ZeroC.Ice.ConnectTimeoutException", 1, output);
                CheckFailure(serverMetrics, "Connection", sm1.Id, "ZeroC.Ice.ConnectionLostException", 0, output);

                IMetricsPrx m = metrics.Clone(connectionId: "Con1");
                m.IcePing();

                TestAttribute(clientMetrics, clientProps, update, "Connection", "parent", "Communicator", output);
                //testAttribute(clientMetrics, clientProps, update, "Connection", "id", "");
                if (ice1)
                {
                    TestAttribute(clientMetrics, clientProps, update, "Connection", "endpoint",
                                endpoint + " -t " + defaultTimeout, output);
                }
                else
                {
                    TestAttribute(clientMetrics, clientProps, update, "Connection", "endpoint",
                                endpoint, output);
                }

                TestAttribute(clientMetrics, clientProps, update, "Connection", "endpointTransport", transportName, output);
                TestAttribute(clientMetrics, clientProps, update, "Connection", "endpointIsDatagram", "False", output);
                TestAttribute(clientMetrics, clientProps, update, "Connection", "endpointIsSecure", isSecure, output);
                TestAttribute(clientMetrics, clientProps, update, "Connection", "endpointHost", host, output);
                TestAttribute(clientMetrics, clientProps, update, "Connection", "endpointPort", port, output);

                TestAttribute(clientMetrics, clientProps, update, "Connection", "incoming", "False", output);
                TestAttribute(clientMetrics, clientProps, update, "Connection", "adapterName", "", output);
                TestAttribute(clientMetrics, clientProps, update, "Connection", "connectionId", "Con1", output);
                TestAttribute(clientMetrics, clientProps, update, "Connection", "localHost", host, output);
                //testAttribute(clientMetrics, clientProps, update, "Connection", "localPort", "", output);
                TestAttribute(clientMetrics, clientProps, update, "Connection", "remoteHost", host, output);
                TestAttribute(clientMetrics, clientProps, update, "Connection", "remotePort", port, output);
                TestAttribute(clientMetrics, clientProps, update, "Connection", "mcastHost", "", output);
                TestAttribute(clientMetrics, clientProps, update, "Connection", "mcastPort", "", output);

                m.GetConnection()!.Close(ConnectionClose.GracefullyWithWait);

                WaitForCurrent(clientMetrics, "View", "Connection", 0);
                WaitForCurrent(serverMetrics, "View", "Connection", 0);

                output.WriteLine("ok");

                output.Write("testing connection establishment metrics... ");
                output.Flush();

                props["IceMX.Metrics.View.Map.ConnectionEstablishment.GroupBy"] = "id";
                UpdateProps(clientProps, serverProps, update, props, "ConnectionEstablishment");
                TestHelper.Assert(clientMetrics.GetMetricsView("View").ReturnValue["ConnectionEstablishment"].Length == 0);

                metrics.IcePing();

                TestHelper.Assert(clientMetrics.GetMetricsView("View").ReturnValue["ConnectionEstablishment"].Length == 1);
                IceMX.Metrics? m1;
                m1 = clientMetrics.GetMetricsView("View").ReturnValue["ConnectionEstablishment"][0]!;
                TestHelper.Assert(m1.Current == 0 && m1.Total == 1 && m1.Id.Equals(hostAndPort));

                metrics.GetConnection()!.Close(ConnectionClose.GracefullyWithWait);

                ClearView(clientProps, serverProps, update);
                TestHelper.Assert(clientMetrics.GetMetricsView("View").ReturnValue["ConnectionEstablishment"].Length == 0);

                controller.Hold();
                try
                {
                    IObjectPrx.Parse(helper.GetTestProxy("test", 2), communicator).IcePing();
                    TestHelper.Assert(false);
                }
                catch (ConnectTimeoutException)
                {
                }
                catch
                {
                    TestHelper.Assert(false);
                }
                controller.Resume();

                TestHelper.Assert(clientMetrics.GetMetricsView("View").ReturnValue["ConnectionEstablishment"].Length == 1);
                m1 = clientMetrics.GetMetricsView("View").ReturnValue["ConnectionEstablishment"][0]!;
                TestHelper.Assert(m1.Total == 2 && m1.Failures == 2);

                CheckFailure(clientMetrics, "ConnectionEstablishment", m1.Id, "ZeroC.Ice.ConnectTimeoutException", 2, output);

                Action c = () => Connect(metrics);
                TestAttribute(clientMetrics, clientProps, update, "ConnectionEstablishment", "parent", "Communicator", c, output);
                TestAttribute(clientMetrics, clientProps, update, "ConnectionEstablishment", "id", hostAndPort, c, output);
                if (ice1)
                {
                    TestAttribute(clientMetrics, clientProps, update, "ConnectionEstablishment", "endpoint",
                                endpoint + " -t " + defaultTimeout, c, output);
                }
                else
                {
                    TestAttribute(clientMetrics, clientProps, update, "ConnectionEstablishment", "endpoint",
                                endpoint, c, output);
                }

                TestAttribute(clientMetrics, clientProps, update, "ConnectionEstablishment", "endpointTransport", transportName, c, output);
                TestAttribute(clientMetrics, clientProps, update, "ConnectionEstablishment", "endpointIsDatagram", "False",
                            c, output);
                TestAttribute(clientMetrics, clientProps, update, "ConnectionEstablishment", "endpointIsSecure", isSecure,
                            c, output);
                TestAttribute(clientMetrics, clientProps, update, "ConnectionEstablishment", "endpointHost", host, c, output);
                TestAttribute(clientMetrics, clientProps, update, "ConnectionEstablishment", "endpointPort", port, c, output);

                output.WriteLine("ok");

                output.Write("testing endpoint lookup metrics... ");
                output.Flush();

                props["IceMX.Metrics.View.Map.ConnectionEstablishment.GroupBy"] = "id";
                UpdateProps(clientProps, serverProps, update, props, "EndpointLookup");
                TestHelper.Assert(clientMetrics.GetMetricsView("View").ReturnValue["EndpointLookup"].Length == 0);

                var prx = IObjectPrx.Parse(
                    ice1 ?
                        $"metrics:{transport} -h localhost -p {port}" :
                        $"ice+{transport}://localhost:{port}/metrics",
                    communicator);

                try
                {
                    prx.IcePing();
                    prx.GetConnection()!.Close(ConnectionClose.GracefullyWithWait);
                }
                catch
                {
                }

                TestHelper.Assert(clientMetrics.GetMetricsView("View").ReturnValue["EndpointLookup"].Length == 1);
                m1 = clientMetrics.GetMetricsView("View").ReturnValue["EndpointLookup"][0];
                TestHelper.Assert(m1 != null && m1.Current <= 1 && m1.Total == 1);

                bool dnsException = false;
                try
                {
                    if (ice1)
                    {
                        IObjectPrx.Parse($"test:tcp -h unknownfoo.zeroc.com -p {port} -t 500", communicator).IcePing();
                    }
                    else
                    {
                        IObjectPrx.Parse($"ice+tcp://unknownfoo.zeroc.com:{port}/test", communicator).IcePing();
                    }
                    TestHelper.Assert(false);
                }
                catch (DNSException)
                {
                    dnsException = true;
                }
                catch
                {
                    // Some DNS servers don't fail on unknown DNS names.
                    // TODO: what's the point of this test then?
                }
                TestHelper.Assert(clientMetrics.GetMetricsView("View").ReturnValue["EndpointLookup"].Length == 2);
                m1 = clientMetrics.GetMetricsView("View").ReturnValue["EndpointLookup"][0]!;

                if (ice1)
                {
                    if (!m1.Id.Equals($"tcp -h unknownfoo.zeroc.com -p {port} -t 500"))
                    {
                        m1 = clientMetrics.GetMetricsView("View").ReturnValue["EndpointLookup"][1]!;
                    }

                    TestHelper.Assert(m1.Id.Equals("tcp -h unknownfoo.zeroc.com -p " + port + " -t 500") && m1.Total == 2 &&
                        (!dnsException || m1.Failures == 2));
                    if (dnsException)
                    {
                        CheckFailure(clientMetrics, "EndpointLookup", m1.Id, "ZeroC.Ice.DNSException", 2, output);
                    }
                }
                // TODO: ice2 version

                c = () => Connect(prx);

                TestAttribute(clientMetrics, clientProps, update, "EndpointLookup", "parent", "Communicator", c, output);
                TestAttribute(clientMetrics, clientProps, update, "EndpointLookup", "id",
                            prx.GetConnection()!.Endpoint.ToString(), c, output);
                TestAttribute(clientMetrics, clientProps, update, "EndpointLookup", "endpoint",
                            prx.GetConnection()!.Endpoint.ToString(), c, output);

                TestAttribute(clientMetrics, clientProps, update, "EndpointLookup", "endpointTransport", transportName, c, output);
                TestAttribute(clientMetrics, clientProps, update, "EndpointLookup", "endpointIsDatagram", "False", c, output);
                TestAttribute(clientMetrics, clientProps, update, "EndpointLookup", "endpointIsSecure", isSecure, c, output);
                TestAttribute(clientMetrics, clientProps, update, "EndpointLookup", "endpointHost", "localhost", c, output);
                TestAttribute(clientMetrics, clientProps, update, "EndpointLookup", "endpointPort", port, c, output);

                output.WriteLine("ok");
            }
            output.Write("testing dispatch metrics... ");
            output.Flush();

            props["IceMX.Metrics.View.Map.Dispatch.GroupBy"] = "operation";
            UpdateProps(clientProps, serverProps, update, props, "Dispatch");
            TestHelper.Assert(serverMetrics.GetMetricsView("View").ReturnValue["Dispatch"].Length == 0);

            metrics.Op();
            int userExErrorMessageSize = 0;
            try
            {
                metrics.OpWithUserException();
                TestHelper.Assert(false);
            }
            catch (UserEx ex)
            {
                userExErrorMessageSize = ex.Message.Length;
            }
            try
            {
                metrics.OpWithRequestFailedException();
                TestHelper.Assert(false);
            }
            catch (DispatchException)
            {
            }
            try
            {
                metrics.OpWithLocalException();
                TestHelper.Assert(false);
            }
            catch (UnhandledException)
            {
            }
            try
            {
                metrics.OpWithUnknownException();
                TestHelper.Assert(false);
            }
            catch (UnhandledException)
            {
            }
            if (!collocated)
            {
                try
                {
                    metrics.Fail();
                    TestHelper.Assert(false);
                }
                catch (ConnectionLostException)
                {
                }
            }

            map = ToMap(serverMetrics.GetMetricsView("View").ReturnValue["Dispatch"]!);
            TestHelper.Assert(collocated ? map.Count == 5 : map.Count == 6);

<<<<<<< HEAD
            // TODO: temporary, currently we often save 3 bytes (on encaps size) with the ice2 protocol
            int protocolSizeAdjustment = communicator.DefaultProtocol == Protocol.Ice1 ? 0 : -2;
=======
            // TODO: temporary, currently we often save 3 bytes with the ice2 protocol
            int protocolSizeAdjustment = ice1 ? 0 : -3;
>>>>>>> 2af39448

            DispatchMetrics dm1;
            dm1 = (DispatchMetrics)map["op"];
            TestHelper.Assert(dm1.Current <= 1 && dm1.Total == 1 && dm1.Failures == 0 && dm1.UserException == 0);
            TestHelper.Assert(dm1.Size == (21 + protocolSizeAdjustment) && dm1.ReplySize == 7 + protocolSizeAdjustment);

            dm1 = (DispatchMetrics)map["opWithUserException"];
            TestHelper.Assert(dm1.Current <= 1 && dm1.Total == 1 && dm1.Failures == 0 && dm1.UserException == 1);

            // We assume the error message is encoded in ASCII (each character uses 1-byte when encoded in UTF-8).
            TestHelper.Assert(dm1.Size == (38 + protocolSizeAdjustment) &&
                dm1.ReplySize == (metrics.Encoding == Encoding.V1_1 ? 48 : 51 + userExErrorMessageSize));

            dm1 = (DispatchMetrics)map["opWithLocalException"];
            TestHelper.Assert(dm1.Current <= 1 && dm1.Total == 1 && dm1.Failures == 1 && dm1.UserException == 0);
            CheckFailure(serverMetrics, "Dispatch", dm1.Id, "ZeroC.Ice.InvalidConfigurationException", 1, output);

            // Reply contains the exception stack depending on the OS.
            TestHelper.Assert(dm1.Size == (39 + protocolSizeAdjustment) && dm1.ReplySize > 7);
            dm1 = (DispatchMetrics)map["opWithRequestFailedException"];
            TestHelper.Assert(dm1.Current <= 1 && dm1.Total == 1 && dm1.Failures == 0 && dm1.UserException == 1);
            if (ice1)
            {
                TestHelper.Assert(dm1.Size == (47 + protocolSizeAdjustment) && dm1.ReplySize == 40);
            }
            else
            {
                // We marshal the full ONE.
                TestHelper.Assert(dm1.Size == (47 + protocolSizeAdjustment) && dm1.ReplySize == 232);
            }

            dm1 = (DispatchMetrics)map["opWithUnknownException"];
            TestHelper.Assert(dm1.Current <= 1 && dm1.Total == 1 && dm1.Failures == 1 && dm1.UserException == 0);
            CheckFailure(serverMetrics, "Dispatch", dm1.Id, "System.ArgumentOutOfRangeException", 1, output);
            TestHelper.Assert(dm1.Size == (41 + protocolSizeAdjustment) && dm1.ReplySize > 7); // Reply contains the exception stack depending on the OS.

            Action op = () => InvokeOp(metrics);
            TestAttribute(serverMetrics, serverProps, update, "Dispatch", "parent", "TestAdapter", op, output);
            TestAttribute(serverMetrics, serverProps, update, "Dispatch", "id", "metrics [op]", op, output);

            if (!collocated)
            {
                if (ice1)
                {
                    TestAttribute(serverMetrics, serverProps, update, "Dispatch", "endpoint",
                                endpoint + " -t 60000", op, output);
                }
                else
                {
                    TestAttribute(serverMetrics, serverProps, update, "Dispatch", "endpoint",
                                endpoint, op, output);
                }
                //testAttribute(serverMetrics, serverProps, update, "Dispatch", "connection", "", op);

                TestAttribute(serverMetrics, serverProps, update, "Dispatch", "endpointTransport", transportName, op, output);
                TestAttribute(serverMetrics, serverProps, update, "Dispatch", "endpointIsDatagram", "False", op, output);
                TestAttribute(serverMetrics, serverProps, update, "Dispatch", "endpointIsSecure", isSecure, op, output);
                TestAttribute(serverMetrics, serverProps, update, "Dispatch", "endpointHost", host, op, output);
                TestAttribute(serverMetrics, serverProps, update, "Dispatch", "endpointPort", port, op, output);

                TestAttribute(serverMetrics, serverProps, update, "Dispatch", "incoming", "True", op, output);
                TestAttribute(serverMetrics, serverProps, update, "Dispatch", "adapterName", "TestAdapter", op, output);
                TestAttribute(serverMetrics, serverProps, update, "Dispatch", "connectionId", "", op, output);
                TestAttribute(serverMetrics, serverProps, update, "Dispatch", "localHost", host, op, output);
                TestAttribute(serverMetrics, serverProps, update, "Dispatch", "localPort", port, op, output);
                TestAttribute(serverMetrics, serverProps, update, "Dispatch", "remoteHost", host, op, output);
                //testAttribute(serverMetrics, serverProps, update, "Dispatch", "remotePort", port, op, output);
                TestAttribute(serverMetrics, serverProps, update, "Dispatch", "mcastHost", "", op, output);
                TestAttribute(serverMetrics, serverProps, update, "Dispatch", "mcastPort", "", op, output);
            }

            TestAttribute(serverMetrics, serverProps, update, "Dispatch", "operation", "op", op, output);
            TestAttribute(serverMetrics, serverProps, update, "Dispatch", "identity", "metrics", op, output);
            TestAttribute(serverMetrics, serverProps, update, "Dispatch", "facet", "", op, output);
            TestAttribute(serverMetrics, serverProps, update, "Dispatch", "mode", "twoway", op, output);

            TestAttribute(serverMetrics, serverProps, update, "Dispatch", "context.entry1", "test", op, output);
            TestAttribute(serverMetrics, serverProps, update, "Dispatch", "context.entry2", "", op, output);
            TestAttribute(serverMetrics, serverProps, update, "Dispatch", "context.entry3", "", op, output);

            output.WriteLine("ok");

            output.Write("testing invocation metrics... ");
            output.Flush();

            //
            // Tests for twoway
            //
            props["IceMX.Metrics.View.Map.Invocation.GroupBy"] = "operation";
            props["IceMX.Metrics.View.Map.Invocation.Map.Remote.GroupBy"] = "id";
            props["IceMX.Metrics.View.Map.Invocation.Map.Collocated.GroupBy"] = "id";
            UpdateProps(clientProps, serverProps, update, props, "Invocation");
            TestHelper.Assert(serverMetrics.GetMetricsView("View").ReturnValue["Invocation"].Length == 0);

            metrics.Op();
            metrics.OpAsync().Wait();

            try
            {
                metrics.OpWithUserException();
                TestHelper.Assert(false);
            }
            catch (UserEx)
            {
            }

            try
            {
                metrics.OpWithUserExceptionAsync().Wait();
                TestHelper.Assert(false);
            }
            catch (AggregateException ex)
            {
                TestHelper.Assert(ex.InnerException is UserEx);
            }

            try
            {
                metrics.OpWithRequestFailedException();
                TestHelper.Assert(false);
            }
            catch (DispatchException)
            {
            }

            try
            {
                metrics.OpWithRequestFailedExceptionAsync().Wait();
                TestHelper.Assert(false);
            }
            catch (AggregateException ex)
            {
                TestHelper.Assert(ex.InnerException is DispatchException);
            }

            try
            {
                metrics.OpWithLocalException();
                TestHelper.Assert(false);
            }
            catch (UnhandledException)
            {
            }
            try
            {
                metrics.OpWithLocalExceptionAsync().Wait();
                TestHelper.Assert(false);
            }
            catch (AggregateException ex)
            {
                TestHelper.Assert(ex.InnerException is UnhandledException);
            }

            try
            {
                metrics.OpWithUnknownException();
                TestHelper.Assert(false);
            }
            catch (UnhandledException)
            {
            }

            try
            {
                metrics.OpWithUnknownExceptionAsync().Wait();
                TestHelper.Assert(false);
            }
            catch (AggregateException ex)
            {
                TestHelper.Assert(ex.InnerException is UnhandledException);
            }

            if (!collocated)
            {
                try
                {
                    metrics.Fail();
                    TestHelper.Assert(false);
                }
                catch (ConnectionLostException)
                {
                }

                try
                {
                    metrics.FailAsync().Wait();
                    TestHelper.Assert(false);
                }
                catch (AggregateException ex)
                {
                    TestHelper.Assert(ex.InnerException is ConnectionLostException);
                }
            }

            map = ToMap(clientMetrics.GetMetricsView("View").ReturnValue["Invocation"]!);
            TestHelper.Assert(map.Count == (collocated ? 5 : 6));

            InvocationMetrics im1;
            ChildInvocationMetrics rim1;
            im1 = (InvocationMetrics)map["op"];
            TestHelper.Assert(im1.Current <= 1 && im1.Total == 2 && im1.Failures == 0 && im1.Retry == 0);
            TestHelper.Assert(collocated ? im1.Collocated.Length == 1 : im1.Remotes.Length == 1);
            rim1 = (ChildInvocationMetrics)(collocated ? im1.Collocated[0]! : im1.Remotes[0]!);
            TestHelper.Assert(rim1.Current == 0 && rim1.Total == 2 && rim1.Failures == 0);
            if (ice1)
            {
                TestHelper.Assert(rim1.Size == 42 && rim1.ReplySize == 14);
            }
            else
            {
                TestHelper.Assert(rim1.Size == 38 && rim1.ReplySize == 10);
            }

            if (ice1) // TODO: enable ice2
            {
<<<<<<< HEAD
                TestHelper.Assert(rim1.Size == 74 && rim1.ReplySize > 7);
            }
            CheckFailure(clientMetrics, "Invocation", im1.Id, "ZeroC.Ice.UnhandledException", 2, output);

            im1 = (InvocationMetrics)map["opWithRequestFailedException"];
            TestHelper.Assert(im1.Current <= 1 && im1.Total == 2 && im1.Failures == 2 && im1.Retry == 0);
            TestHelper.Assert(collocated ? im1.Collocated.Length == 1 : im1.Remotes.Length == 1);
            rim1 = (ChildInvocationMetrics)(collocated ? im1.Collocated[0]! : im1.Remotes[0]!);
            TestHelper.Assert(rim1.Current == 0 && rim1.Total == 2 && rim1.Failures == 0);
            if (communicator.DefaultProtocol == Protocol.Ice1)
            {
                TestHelper.Assert(rim1.Size == 94 && rim1.ReplySize == 80);
            }
            else
            {
                TestHelper.Assert(rim1.Size == 90 && rim1.ReplySize == 80);
            }
            CheckFailure(clientMetrics, "Invocation", im1.Id, "ZeroC.Ice.ObjectNotExistException", 2, output);

            im1 = (InvocationMetrics)map["opWithUnknownException"];
            TestHelper.Assert(im1.Current <= 1 && im1.Total == 2 && im1.Failures == 2 && im1.Retry == 0);
            TestHelper.Assert(collocated ? im1.Collocated.Length == 1 : im1.Remotes.Length == 1);
            rim1 = (ChildInvocationMetrics)(collocated ? im1.Collocated[0]! : im1.Remotes[0]!);
            TestHelper.Assert(rim1.Current == 0 && rim1.Total == 2 && rim1.Failures == 0);
            if (communicator.DefaultProtocol == Protocol.Ice1)
            {
                TestHelper.Assert(rim1.Size == 82 && rim1.ReplySize > 7);
            }
            else
            {
                TestHelper.Assert(rim1.Size == 78 && rim1.ReplySize > 7);
            }
            CheckFailure(clientMetrics, "Invocation", im1.Id, "ZeroC.Ice.UnhandledException", 2, output);
=======
                im1 = (InvocationMetrics)map["opWithUserException"];
                TestHelper.Assert(im1.Current <= 1 && im1.Total == 2 && im1.Failures == 0 && im1.Retry == 0);
                TestHelper.Assert(collocated ? im1.Collocated.Length == 1 : im1.Remotes.Length == 1);
                rim1 = (ChildInvocationMetrics)(collocated ? im1.Collocated[0]! : im1.Remotes[0]!);
                TestHelper.Assert(rim1.Current == 0 && rim1.Total == 2 && rim1.Failures == 0);
                //TestHelper.Assert(rim1.Size == 76 && rim1.ReplySize == 60);

                TestHelper.Assert(im1.UserException == 2);
                im1 = (InvocationMetrics)map["opWithLocalException"];
                TestHelper.Assert(im1.Current <= 1 && im1.Total == 2 && im1.Failures == 2 && im1.Retry == 0);
                TestHelper.Assert(collocated ? im1.Collocated.Length == 1 : im1.Remotes.Length == 1);
                rim1 = (ChildInvocationMetrics)(collocated ? im1.Collocated[0]! : im1.Remotes[0]!);
                TestHelper.Assert(rim1.Current == 0 && rim1.Total == 2 && rim1.Failures == 0);
                if (ice1)
                {
                    TestHelper.Assert(rim1.Size == 78 && rim1.ReplySize > 7);
                }
                else
                {
                    TestHelper.Assert(rim1.Size == 72 && rim1.ReplySize > 7);
                }
                CheckFailure(clientMetrics, "Invocation", im1.Id, "ZeroC.Ice.UnhandledException", 2, output);

                im1 = (InvocationMetrics)map["opWithRequestFailedException"];
                TestHelper.Assert(im1.Current <= 1 && im1.Total == 2 && im1.Failures == 2 && im1.Retry == 0);
                TestHelper.Assert(collocated ? im1.Collocated.Length == 1 : im1.Remotes.Length == 1);
                rim1 = (ChildInvocationMetrics)(collocated ? im1.Collocated[0]! : im1.Remotes[0]!);
                TestHelper.Assert(rim1.Current == 0 && rim1.Total == 2 && rim1.Failures == 0);
                if (ice1)
                {
                    TestHelper.Assert(rim1.Size == 94 && rim1.ReplySize == 80);
                }
                else
                {
                    TestHelper.Assert(rim1.Size == 88 && rim1.ReplySize == 80);
                }
                CheckFailure(clientMetrics, "Invocation", im1.Id, "ZeroC.Ice.ObjectNotExistException", 2, output);
>>>>>>> 2af39448

                im1 = (InvocationMetrics)map["opWithUnknownException"];
                TestHelper.Assert(im1.Current <= 1 && im1.Total == 2 && im1.Failures == 2 && im1.Retry == 0);
                TestHelper.Assert(collocated ? im1.Collocated.Length == 1 : im1.Remotes.Length == 1);
                rim1 = (ChildInvocationMetrics)(collocated ? im1.Collocated[0]! : im1.Remotes[0]!);
                TestHelper.Assert(rim1.Current == 0 && rim1.Total == 2 && rim1.Failures == 0);
                if (ice1)
                {
                    TestHelper.Assert(rim1.Size == 82 && rim1.ReplySize > 7);
                }
                else
                {
                    TestHelper.Assert(rim1.Size == 76 && rim1.ReplySize > 7);
                }
                CheckFailure(clientMetrics, "Invocation", im1.Id, "ZeroC.Ice.UnhandledException", 2, output);

                if (!collocated)
                {
                    im1 = (InvocationMetrics)map["fail"];
                    TestHelper.Assert(im1.Current <= 1 && im1.Total == 2 && im1.Failures == 2 && im1.Retry == 2 && im1.Remotes.Length == 1);
                    rim1 = (ChildInvocationMetrics)(collocated ? im1.Collocated[0]! : im1.Remotes[0]!);
                    TestHelper.Assert(rim1.Current == 0);
                    TestHelper.Assert(rim1.Total == 4);
                    TestHelper.Assert(rim1.Failures == 4);
                    CheckFailure(clientMetrics, "Invocation", im1.Id, "ZeroC.Ice.ConnectionLostException", 2, output);
                }
            }

            Encoding defaultEncoding = communicator.DefaultEncoding;
            string defaultProtocolName = communicator.DefaultProtocol.GetName();

            TestAttribute(clientMetrics, clientProps, update, "Invocation", "parent", "Communicator", op, output);
            if (ice1)
            {
                TestAttribute(clientMetrics, clientProps, update, "Invocation", "id",
                    $"metrics -t -e {defaultEncoding} [op]", op, output);
            }
            else
            {
                TestAttribute(clientMetrics, clientProps, update, "Invocation", "id", $"ice:metrics [op]", op, output);
            }

            TestAttribute(clientMetrics, clientProps, update, "Invocation", "operation", "op", op, output);
            TestAttribute(clientMetrics, clientProps, update, "Invocation", "identity", "metrics", op, output);
            TestAttribute(clientMetrics, clientProps, update, "Invocation", "facet", "", op, output);
            TestAttribute(clientMetrics, clientProps, update, "Invocation", "encoding", $"{defaultEncoding}", op, output);
            TestAttribute(clientMetrics, clientProps, update, "Invocation", "mode", "twoway", op, output);

            if (ice1)
            {
                TestAttribute(clientMetrics, clientProps, update, "Invocation", "proxy",
                    $"metrics -t -e {defaultEncoding}:{endpoint} -t {defaultTimeout}", op, output);
            }
            else
            {
                TestAttribute(clientMetrics, clientProps, update, "Invocation", "proxy", $"{endpoint}/metrics", op,
                    output);
            }

            TestAttribute(clientMetrics, clientProps, update, "Invocation", "context.entry1", "test", op, output);
            TestAttribute(clientMetrics, clientProps, update, "Invocation", "context.entry2", "", op, output);
            TestAttribute(clientMetrics, clientProps, update, "Invocation", "context.entry3", "", op, output);

            //
            // Oneway tests
            //
            ClearView(clientProps, serverProps, update);
            props["IceMX.Metrics.View.Map.Invocation.GroupBy"] = "operation";
            props["IceMX.Metrics.View.Map.Invocation.Map.Remote.GroupBy"] = "localPort";
            UpdateProps(clientProps, serverProps, update, props, "Invocation");

            IMetricsPrx metricsOneway = metrics.Clone(oneway: true);
            metricsOneway.Op();
            metricsOneway.OpAsync().Wait();

            map = ToMap(clientMetrics.GetMetricsView("View").ReturnValue["Invocation"]!);
            TestHelper.Assert(map.Count == 1);

            im1 = (InvocationMetrics)map["op"];
            TestHelper.Assert(im1.Current <= 1 && im1.Total == 2 && im1.Failures == 0 && im1.Retry == 0);
            TestHelper.Assert(collocated ? (im1.Collocated.Length == 1) : (im1.Remotes.Length == 1));
            rim1 = (ChildInvocationMetrics)(collocated ? im1.Collocated[0]! : im1.Remotes[0]!);
            TestHelper.Assert(rim1.Current <= 1 && rim1.Total == 2 && rim1.Failures == 0);
            if (ice1)
            {
                TestHelper.Assert(rim1.Size == 42 && rim1.ReplySize == 0);
            }
            else
            {
                TestHelper.Assert(rim1.Size == 38 && rim1.ReplySize == 0);
            }

            TestAttribute(clientMetrics, clientProps, update, "Invocation", "mode", "oneway",
                        () => InvokeOp(metricsOneway), output);
            output.WriteLine("ok");

            if (!collocated)
            {
                output.Write("testing metrics view enable/disable...");
                output.Flush();

                props["IceMX.Metrics.View.GroupBy"] = "none";
                props["IceMX.Metrics.View.Disabled"] = "0";
                UpdateProps(clientProps, serverProps, update, props, "Connection");
                TestHelper.Assert(clientMetrics.GetMetricsView("View").ReturnValue["Connection"].Length != 0);
                (string[] names, string[] disabledViews) = clientMetrics.GetMetricsViewNames();
                TestHelper.Assert(names.Length == 1 && disabledViews.Length == 0);

                props["IceMX.Metrics.View.Disabled"] = "1";
                UpdateProps(clientProps, serverProps, update, props, "Connection");
                TestHelper.Assert(!clientMetrics.GetMetricsView("View").ReturnValue.ContainsKey("Connection"));
                (names, disabledViews) = clientMetrics.GetMetricsViewNames();
                TestHelper.Assert(names.Length == 0 && disabledViews.Length == 1);

                clientMetrics.EnableMetricsView("View");
                TestHelper.Assert(clientMetrics.GetMetricsView("View").ReturnValue["Connection"].Length != 0);
                (names, disabledViews) = clientMetrics.GetMetricsViewNames();
                TestHelper.Assert(names.Length == 1 && disabledViews.Length == 0);

                clientMetrics.DisableMetricsView("View");
                TestHelper.Assert(!clientMetrics.GetMetricsView("View").ReturnValue.ContainsKey("Connection"));
                (names, disabledViews) = clientMetrics.GetMetricsViewNames();
                TestHelper.Assert(names.Length == 0 && disabledViews.Length == 1);

                try
                {
                    clientMetrics.EnableMetricsView("UnknownView");
                }
                catch (UnknownMetricsView)
                {
                }

                output.WriteLine("ok");
            }

            output.Write("testing instrumentation observer delegate... ");
            output.Flush();

            if (!collocated)
            {
                TestHelper.Assert(obsv.ConnectionObserver!.GetTotal() > 0);
                TestHelper.Assert(obsv.ConnectionEstablishmentObserver!.GetTotal() > 0);
                TestHelper.Assert(obsv.EndpointLookupObserver!.GetTotal() > 0);
                TestHelper.Assert(obsv.InvocationObserver!.RemoteObserver!.GetTotal() > 0);
            }
            else
            {
                TestHelper.Assert(obsv.InvocationObserver!.CollocatedObserver!.GetTotal() > 0);
            }

            TestHelper.Assert(obsv.DispatchObserver!.GetTotal() > 0);
            TestHelper.Assert(obsv.InvocationObserver!.GetTotal() > 0);

            if (!collocated)
            {
                TestHelper.Assert(obsv.ConnectionObserver!.GetCurrent() > 0);
                TestHelper.Assert(obsv.ConnectionEstablishmentObserver!.GetCurrent() == 0);
                TestHelper.Assert(obsv.EndpointLookupObserver!.GetCurrent() == 0);
                WaitForObserverCurrent(obsv.InvocationObserver!.RemoteObserver!);
                TestHelper.Assert(obsv.InvocationObserver!.RemoteObserver!.GetCurrent() == 0);
            }
            else
            {
                WaitForObserverCurrent(obsv.InvocationObserver!.CollocatedObserver!);
                TestHelper.Assert(obsv.InvocationObserver!.CollocatedObserver!.GetCurrent() == 0);
            }
            WaitForObserverCurrent(obsv.DispatchObserver);
            TestHelper.Assert(obsv.DispatchObserver.GetCurrent() == 0);
            WaitForObserverCurrent(obsv.InvocationObserver);
            TestHelper.Assert(obsv.InvocationObserver.GetCurrent() == 0);

            if (!collocated)
            {
                TestHelper.Assert(obsv.ConnectionObserver!.GetFailedCount() > 0);
                TestHelper.Assert(obsv.ConnectionEstablishmentObserver!.GetFailedCount() > 0);
                TestHelper.Assert(obsv.EndpointLookupObserver!.GetFailedCount() > 0);
                TestHelper.Assert(obsv.InvocationObserver!.RemoteObserver!.GetFailedCount() > 0);
            }
            //TestHelper.Assert(obsv.dispatchObserver.getFailedCount() > 0);

            if (ice1) // TODO: ice2
            {
                TestHelper.Assert(obsv.InvocationObserver.GetFailedCount() > 0);
            }

            if (!collocated)
            {
                TestHelper.Assert(obsv.ConnectionObserver!.Received > 0 && obsv.ConnectionObserver!.Sent > 0);
                TestHelper.Assert(obsv.InvocationObserver!.RetriedCount > 0);
                TestHelper.Assert(obsv.InvocationObserver!.RemoteObserver!.ReplySize > 0);
            }
            else
            {
                TestHelper.Assert(obsv.InvocationObserver!.CollocatedObserver!.ReplySize > 0);
            }
            //TestHelper.Assert(obsv.dispatchObserver.userExceptionCount > 0);

            if (ice1) // TODO: ice2
            {
                TestHelper.Assert(obsv.InvocationObserver.UserExceptionCount > 0);
            }

            output.WriteLine("ok");
            return metrics;
        }
    }
}<|MERGE_RESOLUTION|>--- conflicted
+++ resolved
@@ -523,19 +523,11 @@
                 }
                 else
                 {
-<<<<<<< HEAD
-                    // Currently we're saving 2 bytes in the encaps with the 2.0 encoding
+                    // Currently we're saving 2 bytes with the 2.0 encoding
                     TestHelper.Assert(cm2.SentBytes - cm1.SentBytes == 43); // ice_ping request
                     TestHelper.Assert(cm2.ReceivedBytes - cm1.ReceivedBytes == 23); // ice_ping response
                     TestHelper.Assert(sm2.ReceivedBytes - sm1.ReceivedBytes == 43);
                     TestHelper.Assert(sm2.SentBytes - sm1.SentBytes == 23);
-=======
-                    // Currently we're saving 3 bytes with the 2.0 encoding
-                    TestHelper.Assert(cm2.SentBytes - cm1.SentBytes == 42); // ice_ping request
-                    TestHelper.Assert(cm2.ReceivedBytes - cm1.ReceivedBytes == 22); // ice_ping response
-                    TestHelper.Assert(sm2.ReceivedBytes - sm1.ReceivedBytes == 42);
-                    TestHelper.Assert(sm2.SentBytes - sm1.SentBytes == 22);
->>>>>>> 2af39448
                 }
 
                 cm1 = cm2;
@@ -874,13 +866,8 @@
             map = ToMap(serverMetrics.GetMetricsView("View").ReturnValue["Dispatch"]!);
             TestHelper.Assert(collocated ? map.Count == 5 : map.Count == 6);
 
-<<<<<<< HEAD
-            // TODO: temporary, currently we often save 3 bytes (on encaps size) with the ice2 protocol
+            // TODO: temporary, currently we often save 2 bytes with the ice2 protocol
             int protocolSizeAdjustment = communicator.DefaultProtocol == Protocol.Ice1 ? 0 : -2;
-=======
-            // TODO: temporary, currently we often save 3 bytes with the ice2 protocol
-            int protocolSizeAdjustment = ice1 ? 0 : -3;
->>>>>>> 2af39448
 
             DispatchMetrics dm1;
             dm1 = (DispatchMetrics)map["op"];
@@ -1096,41 +1083,6 @@
 
             if (ice1) // TODO: enable ice2
             {
-<<<<<<< HEAD
-                TestHelper.Assert(rim1.Size == 74 && rim1.ReplySize > 7);
-            }
-            CheckFailure(clientMetrics, "Invocation", im1.Id, "ZeroC.Ice.UnhandledException", 2, output);
-
-            im1 = (InvocationMetrics)map["opWithRequestFailedException"];
-            TestHelper.Assert(im1.Current <= 1 && im1.Total == 2 && im1.Failures == 2 && im1.Retry == 0);
-            TestHelper.Assert(collocated ? im1.Collocated.Length == 1 : im1.Remotes.Length == 1);
-            rim1 = (ChildInvocationMetrics)(collocated ? im1.Collocated[0]! : im1.Remotes[0]!);
-            TestHelper.Assert(rim1.Current == 0 && rim1.Total == 2 && rim1.Failures == 0);
-            if (communicator.DefaultProtocol == Protocol.Ice1)
-            {
-                TestHelper.Assert(rim1.Size == 94 && rim1.ReplySize == 80);
-            }
-            else
-            {
-                TestHelper.Assert(rim1.Size == 90 && rim1.ReplySize == 80);
-            }
-            CheckFailure(clientMetrics, "Invocation", im1.Id, "ZeroC.Ice.ObjectNotExistException", 2, output);
-
-            im1 = (InvocationMetrics)map["opWithUnknownException"];
-            TestHelper.Assert(im1.Current <= 1 && im1.Total == 2 && im1.Failures == 2 && im1.Retry == 0);
-            TestHelper.Assert(collocated ? im1.Collocated.Length == 1 : im1.Remotes.Length == 1);
-            rim1 = (ChildInvocationMetrics)(collocated ? im1.Collocated[0]! : im1.Remotes[0]!);
-            TestHelper.Assert(rim1.Current == 0 && rim1.Total == 2 && rim1.Failures == 0);
-            if (communicator.DefaultProtocol == Protocol.Ice1)
-            {
-                TestHelper.Assert(rim1.Size == 82 && rim1.ReplySize > 7);
-            }
-            else
-            {
-                TestHelper.Assert(rim1.Size == 78 && rim1.ReplySize > 7);
-            }
-            CheckFailure(clientMetrics, "Invocation", im1.Id, "ZeroC.Ice.UnhandledException", 2, output);
-=======
                 im1 = (InvocationMetrics)map["opWithUserException"];
                 TestHelper.Assert(im1.Current <= 1 && im1.Total == 2 && im1.Failures == 0 && im1.Retry == 0);
                 TestHelper.Assert(collocated ? im1.Collocated.Length == 1 : im1.Remotes.Length == 1);
@@ -1168,7 +1120,6 @@
                     TestHelper.Assert(rim1.Size == 88 && rim1.ReplySize == 80);
                 }
                 CheckFailure(clientMetrics, "Invocation", im1.Id, "ZeroC.Ice.ObjectNotExistException", 2, output);
->>>>>>> 2af39448
 
                 im1 = (InvocationMetrics)map["opWithUnknownException"];
                 TestHelper.Assert(im1.Current <= 1 && im1.Total == 2 && im1.Failures == 2 && im1.Retry == 0);
