# Ice for .NET

[Getting started] | [Examples] | [NuGet package] | [Documentation] | [Building from source]

The [Ice framework] provides everything you need to build networked applications, including RPC, pub/sub, server deployment, and more.

Ice for .NET is the C# / .NET implementation of Ice.

## Sample Code

```slice
#pragma once

module Demo
{
    interface Hello
    {
        void sayHello();
    }
}
```

```csharp
// Client application
using(var communicator = Ice.Util.initialize(ref args))
var hello = HelloPrxHelper.checkedCast(
    communicator.stringToProxy("hello:default -h localhost -p 10000"));
hello.sayHello();
```

```csharp
// Server application
<<<<<<< HEAD
 using(var communicator = Ice.Util.initialize(ref args))
=======
using(var communicator = Ice.Util.initialize(ref args))
>>>>>>> 6b2cf329

// Shut down the communicator on Ctrl+C or Ctrl+Break.
Console.CancelKeyPress += (sender, eventArgs) =>
{
    eventArgs.Cancel = true;
    communicator.shutdown();
};

<<<<<<< HEAD
var adapter = communicator.createObjectAdapterWithEndpoints("Hello", "default -h localhost -p 10000");
=======
var adapter = communicator.createObjectAdapterWithEndpoints(
    "Hello",
    "default -h localhost -p 10000");
>>>>>>> 6b2cf329
adapter.add(new Printer(), Ice.Util.stringToIdentity("hello"));
adapter.activate();
communicator.waitForShutdown();

public class Printer : HelloDisp_
{
    /// <summary>Prints a message to the standard output.</summary>
    public override void sayHello(Ice.Current current)
    {
        Console.WriteLine("Hello World!");
    }
}
```

[Getting started]: https://doc.zeroc.com/ice/3.7/hello-world-application/writing-an-ice-application-with-c-sharp
[Examples]: https://github.com/zeroc-ice/ice-demos/tree/3.7/csharp
[NuGet package]: https://www.nuget.org/packages/zeroc.ice.net
[Documentation]: https://doc.zeroc.com/ice/3.7
[Building from source]: https://github.com/zeroc-ice/ice/blob/3.7/csharp/BUILDING.md
[Ice framework]: https://github.com/zeroc-ice/ice<|MERGE_RESOLUTION|>--- conflicted
+++ resolved
@@ -30,11 +30,7 @@
 
 ```csharp
 // Server application
-<<<<<<< HEAD
- using(var communicator = Ice.Util.initialize(ref args))
-=======
 using(var communicator = Ice.Util.initialize(ref args))
->>>>>>> 6b2cf329
 
 // Shut down the communicator on Ctrl+C or Ctrl+Break.
 Console.CancelKeyPress += (sender, eventArgs) =>
@@ -43,13 +39,9 @@
     communicator.shutdown();
 };
 
-<<<<<<< HEAD
-var adapter = communicator.createObjectAdapterWithEndpoints("Hello", "default -h localhost -p 10000");
-=======
 var adapter = communicator.createObjectAdapterWithEndpoints(
     "Hello",
     "default -h localhost -p 10000");
->>>>>>> 6b2cf329
 adapter.add(new Printer(), Ice.Util.stringToIdentity("hello"));
 adapter.activate();
 communicator.waitForShutdown();
