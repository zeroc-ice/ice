// Copyright (c) ZeroC, Inc. All rights reserved.

using System;

namespace ZeroC.Ice
{
    /// <summary>This exception reports incorrect or missing Ice configuration.</summary>
    public class InvalidConfigurationException : Exception
    {
        /// <summary>Constructs a new instance of the <see cref="InvalidConfigurationException"/> class with a
        /// specified error message.</summary>
        /// <param name="message">The message that describes the error.</param>
        public InvalidConfigurationException(string message)
            : base(message)
        {
        }

        /// <summary>Constructs a new instance of the <see cref="InvalidConfigurationException"/> class with a
        /// specified error message and a reference to the inner exception that is the cause of this exception.
        /// </summary>
        /// <param name="message">The message that describes the error.</param>
        /// <param name="innerException">The exception that is the cause of the current exception.</param>
        public InvalidConfigurationException(string message, Exception innerException)
            : base(message, innerException)
        {
        }
    }

    /// <summary>This exception provides context for an exception thrown while attempting to load a class or create a
    /// class instance at runtime.</summary>
    public class LoadException : Exception
    {
        /// <summary>Constructs a new instance of the <see cref="LoadException"/> class with a specified error message.
        /// </summary>
        /// <param name="message">The message that describes the error.</param>
        public LoadException(string message)
            : base(message)
        {
        }

        /// <summary>Constructs a new instance of the <see cref="LoadException"/> class with a specified error message
        /// and a reference to the inner exception that is the cause of this exception.</summary>
        /// <param name="message">The message that describes the error.</param>
        /// <param name="innerException">The exception that is the cause of the current exception.</param>
        public LoadException(string message, Exception innerException)
            : base(message, innerException)
        {
        }
    }

    /// <summary>This exception reports an attempt to use a destroyed communicator.</summary>
    public class CommunicatorDisposedException : ObjectDisposedException
    {
        /// <summary>Constructs a new instance of the <see cref="CommunicatorDisposedException"/> class.</summary>
        public CommunicatorDisposedException()
            : base("")
        {
        }

        /// <summary>Constructs a new instance of the <see cref="CommunicatorDisposedException"/> class with a
        /// reference to the inner exception that is the cause of this exception.</summary>
        /// <param name="innerException">The exception that is the cause of the current exception.</param>
        public CommunicatorDisposedException(Exception innerException)
            : base("", innerException)
        {
        }
    }

    /// <summary>This exception reports that a proxy's endpoints could not be resolved.</summary>
    public class NoEndpointException : Exception
    {
        /// <summary>Constructs a new instance of the <see cref="NoEndpointException"/> class.</summary>
        public NoEndpointException()
        {
        }

        /// <summary>Constructs a new instance of the <see cref="NoEndpointException"/> class.</summary>
        /// <param name="stringifiedProxy">The stringified proxy that was the cause of this exception.</param>
        public NoEndpointException(string stringifiedProxy)
            : base($"could not find the endpoints for proxy `{stringifiedProxy}'")
        {
        }
    }

    /// <summary>This exception reports an error from the transport layer.</summary>
    public class TransportException : Exception
    {
        /// <summary>Constructs a new instance of the <see cref="TransportException"/> class. A plain
        /// TransportException should have a custom message or an inner exception (or both).</summary>
        protected TransportException()
        {
        }

        /// <summary>Constructs a new instance of the <see cref="TransportException"/> class with a specified error
        /// message.</summary>
        /// <param name="message">The message that describes the error.</param>
        public TransportException(string message)
            : base(message)
        {
        }

        /// <summary>Constructs a new instance of the <see cref="TransportException"/> class with a reference to the
        /// inner exception that is the cause of this exception.</summary>
        /// <param name="innerException">The exception that is the cause of the current exception.</param>
        public TransportException(Exception innerException)
            : base("", innerException)
        {
        }

        /// <summary>Constructs a new instance of the <see cref="LoadException"/> class with a specified error message
        /// and a reference to the inner exception that is the cause of this exception.</summary>
        /// <param name="message">The message that describes the error.</param>
        /// <param name="innerException">The exception that is the cause of the current exception.</param>
        public TransportException(string message, Exception innerException)
            : base(message, innerException)
        {
        }
    }

    /// <summary>This exception reports a failed attempt to establish a connection.</summary>
    public class ConnectFailedException : TransportException
    {
        /// <summary>Constructs a new instance of the <see cref="ConnectFailedException"/> class.</summary>
        public ConnectFailedException()
        {
        }

        /// <summary>Constructs a new instance of the <see cref="ConnectFailedException"/> class with a reference to
        /// the inner exception that is the cause of this exception.</summary>
        /// <param name="innerException">The exception that is the cause of the current exception.</param>
        public ConnectFailedException(Exception innerException)
            : base(innerException)
        {
        }
    }

    /// <summary>This exception indicates a connection establishment timeout condition.</summary>
    public class ConnectTimeoutException : ConnectFailedException
    {
        /// <summary>Constructs a new instance of the <see cref="ConnectTimeoutException"/> class.</summary>
        public ConnectTimeoutException()
        {
        }
    }

    /// <summary>This exception reports a connection refused error.</summary>
    public class ConnectionRefusedException : ConnectFailedException
    {
        /// <summary>Constructs a new instance of the <see cref="ConnectionRefusedException"/> class.</summary>
        public ConnectionRefusedException()
        {
        }

        /// <summary>Constructs a new instance of the <see cref="ConnectionRefusedException"/> class with a reference
        /// to the inner exception that is the cause of this exception.</summary>
        /// <param name="innerException">The exception that is the cause of the current exception.</param>
        public ConnectionRefusedException(Exception innerException)
            : base(innerException)
        {
        }
    }

    /// <summary>This exception reports that a previously established connection was lost.</summary>
    public class ConnectionLostException : TransportException
    {
        /// <summary>Constructs a new instance of the <see cref="ConnectionLostException"/> class.</summary>
        public ConnectionLostException()
        {
        }

        /// <summary>Constructs a new instance of the <see cref="ConnectionLostException"/> class with a reference to
        /// the inner exception that is the cause of this exception.</summary>
        /// <param name="innerException">The exception that is the cause of the current exception.</param>
        public ConnectionLostException(Exception innerException)
            : base(innerException)
        {
        }
    }

    /// <summary>This exception reports that a previously established connection timed out.</summary>
    public class ConnectionTimeoutException : TransportException
    {
        /// <summary>Constructs a new instance of the <see cref="ConnectionTimeoutException"/> class.</summary>
        public ConnectionTimeoutException()
        {
        }
    }

    /// <summary>This exception indicates that a previous established connection was closed.</summary>
    public class ConnectionClosedException : TransportException
    {
        /// <summary>Constructs a new instance of the <see cref="ConnectionClosedException"/> class.</summary>
        protected ConnectionClosedException()
        {
        }

        /// <summary>Constructs a new instance of the <see cref="ConnectionClosedException"/> class with a specified
        /// error message.</summary>
        /// <param name="message">The message that describes the error.</param>
        protected ConnectionClosedException(string message)
            : base(message)
        {
        }
    }

    /// <summary>This exception indicates that the connection was gracefully shut down by the server. A request
    /// that failed with this exception was not executed by the server. In most cases you will not get this
    /// exception because the client automatically retries the invocation in case the server shuts down the connection.
    /// However, if upon retry the server shuts down the connection again, and the retry limit is reached, this
    /// exception is propagated to the application code.</summary>
    public class ConnectionClosedByPeerException : ConnectionClosedException
    {
        /// <summary>Constructs a new instance of the <see cref="ConnectionClosedByPeerException"/> class with a
        /// specified error message.</summary>
        /// <param name="message">The message that describes the error.</param>
        public ConnectionClosedByPeerException(string message)
            : base(message)
        {
        }
    }

    /// <summary>This exception indicates the application (client) closed the connection with Connection.Close.
    /// </summary>
    public class ConnectionClosedLocallyException : ConnectionClosedException
    {
        /// <summary>Constructs a new instance of the <see cref="ConnectionClosedLocallyException"/> class with a
        /// specified error message.</summary>
        /// <param name="message">The message that describes the error.</param>
        public ConnectionClosedLocallyException(string message)
            : base(message)
        {
        }
    }

    /// <summary>This exception indicates the connection was closed by ACM because it was idle. </summary>
    public class ConnectionIdleException : TransportException
    {
        /// <summary>Constructs a new instance of the <see cref="ConnectionIdleException"/> class.</summary>
        public ConnectionIdleException()
        {
        }
    }

    /// <summary>This exception reports a DNS error.</summary>
    public class DNSException : TransportException
    {
        /// <summary>Constructs a new instance of the <see cref="DNSException"/> class.</summary>
        /// <param name="host">The hostname that was the cause of the current exception.</param>
        public DNSException(string host)
            : base($"failed to resolve hostname `{host}'")
        {
        }

        /// <summary>Constructs a new instance of <see cref="DNSException"/> with a reference to the inner
        /// exception that is the cause of this exception.</summary>
        /// <param name="host">The hostname that was the cause of the current exception.</param>
        /// <param name="innerException">The exception that is the cause of the current exception.</param>
        public DNSException(string host, Exception innerException)
            : base($"failed to resolve hostname `{host}'", innerException)
        {
        }
    }

    /// <summary>This exception reports that a datagram exceeds the configured send or receive buffer size, or exceeds
    /// the maximum payload size of a UDP packet (65507 bytes).</summary>
    // TODO: eliminate this exception
    public class DatagramLimitException : TransportException
    {
        /// <summary>Constructs a new instance of the <see cref="DatagramLimitException"/> class with a specified
        /// error message.</summary>
        /// <param name="message">The message that describes the error.</param>
        public DatagramLimitException(string message)
            : base(message)
        {
        }
    }

    /// <summary>This exception reports that data (bytes) received by Ice are not in an expected format.</summary>
    public class InvalidDataException : Exception
    {
        /// <summary>Constructs a new instance of the <see cref="InvalidDataException"/> class with a specified error message.
        /// </summary>
        /// <param name="message">The message that describes the error.</param>
        public InvalidDataException(string message)
            : base(message)
        {
        }

        /// <summary>Constructs a new instance of the <see cref="InvalidDataException"/> class with a specified error
        /// message and a reference to the inner exception that is the cause of this exception.</summary>
        /// <param name="message">The message that describes the error.</param>
        /// <param name="innerException">The exception that is the cause of the current exception.</param>
        public InvalidDataException(string message, Exception innerException)
            : base(message, innerException)
        {
        }
    }
<<<<<<< HEAD
=======

    /// <summary>This exception indicates that an attempt was made to send a request using an
    /// <see cref="IRequestHandler"/> that is no longer valid.</summary>
    public class InvalidRequestHandlerException : Exception
    {
        /// <summary>Constructs a new instance of the <see cref="InvalidRequestHandlerException"/> class with a reference to the inner
        /// exception that is the cause of this exception.</summary>
        /// <param name="innerException">The exception that is the cause of the current exception.</param>
        internal InvalidRequestHandlerException(Exception innerException)
            : base("", innerException)
        {
        }
    }
>>>>>>> d2759d71
}<|MERGE_RESOLUTION|>--- conflicted
+++ resolved
@@ -53,7 +53,7 @@
     {
         /// <summary>Constructs a new instance of the <see cref="CommunicatorDisposedException"/> class.</summary>
         public CommunicatorDisposedException()
-            : base("")
+            : base($"{typeof(Communicator).FullName}")
         {
         }
 
@@ -61,7 +61,7 @@
         /// reference to the inner exception that is the cause of this exception.</summary>
         /// <param name="innerException">The exception that is the cause of the current exception.</param>
         public CommunicatorDisposedException(Exception innerException)
-            : base("", innerException)
+            : base($"{typeof(Communicator).FullName}", innerException)
         {
         }
     }
@@ -295,20 +295,4 @@
         {
         }
     }
-<<<<<<< HEAD
-=======
-
-    /// <summary>This exception indicates that an attempt was made to send a request using an
-    /// <see cref="IRequestHandler"/> that is no longer valid.</summary>
-    public class InvalidRequestHandlerException : Exception
-    {
-        /// <summary>Constructs a new instance of the <see cref="InvalidRequestHandlerException"/> class with a reference to the inner
-        /// exception that is the cause of this exception.</summary>
-        /// <param name="innerException">The exception that is the cause of the current exception.</param>
-        internal InvalidRequestHandlerException(Exception innerException)
-            : base("", innerException)
-        {
-        }
-    }
->>>>>>> d2759d71
 }