--- conflicted
+++ resolved
@@ -51,7 +51,8 @@
                     return option switch
                     {
                         "compress" => HasCompressionFlag ? "true" : null,
-                        "timeout" => Timeout > -1 ? Timeout.ToString(CultureInfo.InvariantCulture) : null,
+                        "timeout" => Timeout != DefaultTimeout ?
+                            Timeout.TotalMilliseconds.ToString(CultureInfo.InvariantCulture) : null,
                         _ => null,
                     };
                 }
@@ -68,20 +69,16 @@
         /// <summary>The Ice protocol of this endpoint.</summary>
         public Protocol Protocol { get; }
 
-<<<<<<< HEAD
-        /// <summary>The timeout for the endpoint in milliseconds. 0 means non-blocking, -1 means no timeout. Applies
-        /// only to ice1.</summary>
-        public virtual int Timeout => -1;
-=======
         /// <summary>The legacy timeout for the endpoint. This timeout is no longer used since Ice 4.0.</summary>
-        public abstract TimeSpan Timeout { get; }
->>>>>>> d56bdf18
+        public virtual TimeSpan Timeout => DefaultTimeout;
 
         /// <summary>The <see cref="ZeroC.Ice.Transport"></see> of this endpoint.</summary>
         public abstract Transport Transport { get; }
 
         /// <summary>The name of the endpoint's transport in lowercase.</summary>
         public virtual string TransportName => Transport.ToString().ToLowerInvariant();
+
+        protected static readonly TimeSpan DefaultTimeout = TimeSpan.FromSeconds(60);
 
         public static bool operator ==(Endpoint? lhs, Endpoint? rhs)
         {
