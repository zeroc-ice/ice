--- conflicted
+++ resolved
@@ -49,7 +49,7 @@
         {
         }
 
-        protected bool SignalCompletion(T result, bool runContinuationAsynchronously = false)
+        protected void SignalCompletion(T result, bool runContinuationAsynchronously = false)
         {
             // If the source isn't already signaled, signal completion by setting the result. Otherwise if it's
             // already signaled, it's because the stream got aborted and the exception is set on the source.
@@ -57,19 +57,11 @@
             {
                 _source.RunContinuationsAsynchronously = runContinuationAsynchronously;
                 _source.SetResult(result);
-<<<<<<< HEAD
-                return true;
-=======
->>>>>>> bb885e3c
             }
             else
             {
                 // The stream is already signaled because it got aborted.
-<<<<<<< HEAD
-                return false;
-=======
                 throw new InvalidOperationException("the stream is already signaled");
->>>>>>> bb885e3c
             }
         }
 
@@ -89,18 +81,11 @@
         {
             Debug.Assert(token == _source.Version);
 
-<<<<<<< HEAD
-            T result = _source.GetResult(token);
-
-            // Only reset the source if it succeeded. Once the stream got aborted with an exception, we no longer
-            // reset the the source.
-=======
             // Get the result. This will throw if the stream has been aborted. In this case, we let the
             // exception go through and don't reset the source.
             T result = _source.GetResult(token);
 
             // Reset the source to allow the stream to be signaled again.
->>>>>>> bb885e3c
             Debug.Assert(_signaled == 1);
             _source.Reset();
             _signaled = 0;
