// Copyright (c) ZeroC, Inc. All rights reserved.

using System;
using System.Collections.Generic;
using System.Collections.Immutable;
using System.Diagnostics;
using System.Linq;
using System.Text;
using System.Threading;
using System.Threading.Tasks;

namespace ZeroC.Ice
{
    /// <summary>Reference is an Ice-internal but publicly visible class. Each Ice proxy has a single Reference.
    /// Reference represents the untyped implementation of a proxy. Multiples proxies that point to the same Ice object
    /// and share the same proxy options can share the same Reference object, even if these proxies have different
    /// types.</summary>
    public sealed class Reference : IEquatable<Reference>
    {
        internal string AdapterId => Location.Count == 0 ? "" : Location[0];
        internal Communicator Communicator { get; }
        internal string ConnectionId { get; }
        internal IReadOnlyDictionary<string, string> Context { get; }
        internal Encoding Encoding { get; }
        internal EndpointSelectionType EndpointSelection { get; }
        internal IReadOnlyList<Endpoint> Endpoints { get; }
        internal string Facet { get; }
        internal Identity Identity { get; }

        // For ice1 proxies, all the enumerators are meaningful. For other proxies, only the Twoway and Oneway
        // enumerators are used.
        internal InvocationMode InvocationMode { get; }

        internal TimeSpan InvocationTimeout { get; }
        internal bool IsConnectionCached;
        internal bool IsFixed { get; }
        internal bool IsIndirect => !IsFixed && Endpoints.Count == 0;
        public bool IsOneway => InvocationMode != InvocationMode.Twoway;
        internal bool IsWellKnown => !IsFixed && Endpoints.Count == 0 && Location.Count == 0;
        internal IReadOnlyList<string> Location { get; }
        internal TimeSpan LocatorCacheTimeout { get; }

        internal LocatorInfo? LocatorInfo { get; }
        internal bool PreferNonSecure { get; }
        internal Protocol Protocol { get; }
        internal RouterInfo? RouterInfo { get; }
        private int _hashCode;
        private volatile Connection? _connection; // readonly when IsFixed is true

        /// <summary>The equality operator == returns true if its operands are equal, false otherwise.</summary>
        /// <param name="lhs">The left hand side operand.</param>
        /// <param name="rhs">The right hand side operand.</param>
        /// <returns><c>true</c> if the operands are equal, otherwise <c>false</c>.</returns>
        public static bool operator ==(Reference? lhs, Reference? rhs)
        {
            if (ReferenceEquals(lhs, rhs))
            {
                return true;
            }

            if (lhs is null || rhs is null)
            {
                return false;
            }
            return rhs.Equals(lhs);
        }

        /// <summary>The inequality operator != returns true if its operands are not equal, false otherwise.</summary>
        /// <param name="lhs">The left hand side operand.</param>
        /// <param name="rhs">The right hand side operand.</param>
        /// <returns><c>true</c> if the operands are not equal, otherwise <c>false</c>.</returns>
        public static bool operator !=(Reference? lhs, Reference? rhs) => !(lhs == rhs);

        /// <summary>Creates a reference from a string and a communicator. This an Ice-internal publicly visible static
        /// method.</summary>
        public static Reference Parse(string s, Communicator communicator, string? propertyPrefix = null)
        {
            string proxyString = s.Trim();
            if (proxyString.Length == 0)
            {
                throw new FormatException("empty string is invalid");
            }

            Encoding encoding;
            IReadOnlyList<Endpoint> endpoints;
            string facet;
            Identity identity;
            InvocationMode invocationMode = InvocationMode.Twoway;
            TimeSpan? invocationTimeout = null;
            IReadOnlyList<string> location;
            Protocol protocol;

            if (UriParser.IsProxyUri(proxyString))
            {
                List<string> path;
                UriParser.ProxyOptions proxyOptions;
                (endpoints, path, proxyOptions, facet) = UriParser.ParseProxy(proxyString, communicator);

                protocol = proxyOptions.Protocol ?? Protocol.Ice2;
                Debug.Assert(protocol != Protocol.Ice1); // the URI parsing rejects ice1

                encoding = proxyOptions.Encoding ?? Encoding.V20;

                switch (path.Count)
                {
                    case 0:
                        // TODO: should we add a default identity "Default" or "Root" or "Main"?
                        throw new FormatException($"missing identity in proxy `{proxyString}'");
                    case 1:
                        identity = new Identity(category: "", name: path[0]);
                        location = ImmutableArray<string>.Empty;
                        break;
                    case 2:
                        identity = new Identity(category: path[0], name: path[1]);
                        location = ImmutableArray<string>.Empty;
                        break;
                    default:
                        identity = new Identity(category: path[^2], name: path[^1]);
                        path.RemoveRange(path.Count - 2, 2);
                        location = path;
                        break;
                }

                if (identity.Name.Length == 0)
                {
                    throw new FormatException($"invalid identity with empty name in proxy `{proxyString}'");
                }
                if (location.Any(segment => segment.Length == 0))
                {
                    throw new FormatException($"invalid location with empty segment in proxy `{proxyString}'");
                }

                invocationTimeout = proxyOptions.InvocationTimeout;
            }
            else
            {
                protocol = Protocol.Ice1;
                string location0;

                (identity, facet, invocationMode, encoding, location0, endpoints) =
                    Ice1Parser.ParseProxy(proxyString, communicator);

                // 0 or 1 segment
                location = location0.Length > 0 ? ImmutableArray.Create(location0) : ImmutableArray<string>.Empty;
            }

            bool? cacheConnection = null;
            IReadOnlyDictionary<string, string>? context = null;
            EndpointSelectionType? endpointSelection = null;
            TimeSpan? locatorCacheTimeout = null;
            LocatorInfo? locatorInfo = null;
            bool? preferNonSecure = null;
            RouterInfo? routerInfo = null;

            // Override the defaults with the proxy properties if a property prefix is defined.
            if (propertyPrefix != null && propertyPrefix.Length > 0)
            {
                // Warn about unknown properties.
                if (communicator.WarnUnknownProperties)
                {
                    communicator.CheckForUnknownProperties(propertyPrefix);
                }

                cacheConnection = communicator.GetPropertyAsBool($"{propertyPrefix}.ConnectionCached");

                string property = $"{propertyPrefix}.Context.";
                context = communicator.GetProperties(forPrefix: property).
                    ToDictionary(e => e.Key.Substring(property.Length), e => e.Value);
                if (context.Count == 0)
                {
                    context = null;
                }

                property = $"{propertyPrefix}.EndpointSelection";
                try
                {
                    endpointSelection =
                        communicator.GetProperty(property) is string endpointSelectionStr ?
                            Enum.Parse<EndpointSelectionType>(endpointSelectionStr) : (EndpointSelectionType?)null;
                }
                catch (FormatException ex)
                {
                    throw new InvalidConfigurationException($"cannot parse property `{property}'", ex);
                }

                if (invocationTimeout == null)
                {
                    property = $"{propertyPrefix}.InvocationTimeout";
                    invocationTimeout = communicator.GetPropertyAsTimeSpan(property);
                    if (invocationTimeout == TimeSpan.Zero)
                    {
                        throw new InvalidConfigurationException($"0 is not a valid value for property `{property}'");
                    }
                }

                locatorInfo = communicator.GetLocatorInfo(
                    communicator.GetPropertyAsProxy($"{propertyPrefix}.Locator", ILocatorPrx.Factory), encoding);

                locatorCacheTimeout = communicator.GetPropertyAsTimeSpan($"{propertyPrefix}.LocatorCacheTimeout");
                preferNonSecure = communicator.GetPropertyAsBool($"{propertyPrefix}.PreferNonSecure");

                property = $"{propertyPrefix}.Router";
                if (communicator.GetPropertyAsProxy(property, IRouterPrx.Factory) is IRouterPrx router)
                {
                    if (propertyPrefix.EndsWith(".Router", StringComparison.Ordinal))
                    {
                        throw new InvalidConfigurationException(
                            $"`{property}={communicator.GetProperty(property)}': cannot set a router on a router");
                    }
                    routerInfo = communicator.GetRouterInfo(router);
                }
            }

            return new Reference(cacheConnection: cacheConnection ?? true,
                                 communicator: communicator,
                                 connectionId: "",
                                 context: context ?? communicator.DefaultContext,
                                 encoding: encoding,
                                 endpointSelection: endpointSelection ?? communicator.DefaultEndpointSelection,
                                 endpoints: endpoints,
                                 facet: facet,
                                 identity: identity,
                                 invocationMode: invocationMode,
                                 invocationTimeout: invocationTimeout ?? communicator.DefaultInvocationTimeout,
                                 location: location,
                                 locatorCacheTimeout: locatorCacheTimeout ?? communicator.DefaultLocatorCacheTimeout,
                                 locatorInfo:
                                    locatorInfo ?? communicator.GetLocatorInfo(communicator.DefaultLocator, encoding),
                                 preferNonSecure: preferNonSecure ?? communicator.DefaultPreferNonSecure,
                                 protocol: protocol,
                                 routerInfo: routerInfo ?? communicator.GetRouterInfo(communicator.DefaultRouter));
        }

        /// <inheritdoc/>
        public override bool Equals(object? obj) => Equals(obj as Reference);

        /// <inheritdoc/>
        public bool Equals(Reference? other)
        {
            if (other == null)
            {
                return false;
            }
            if (ReferenceEquals(this, other))
            {
                return true;
            }

            if (_hashCode != 0 && other._hashCode != 0 && _hashCode != other._hashCode)
            {
                return false;
            }

            if (IsFixed)
            {
                // Compare properties and fields specific to fixed references
                if (_connection != other._connection)
                {
                    return false;
                }
            }
            else
            {
                // Compare properties specific to routable references
                if (ConnectionId != other.ConnectionId)
                {
                    return false;
                }
                if (EndpointSelection != other.EndpointSelection)
                {
                    return false;
                }
                if (!Endpoints.SequenceEqual(other.Endpoints))
                {
                    return false;
                }
                if (IsConnectionCached != other.IsConnectionCached)
                {
                    return false;
                }
                if (!Location.SequenceEqual(other.Location))
                {
                    return false;
                }
                if (LocatorCacheTimeout != other.LocatorCacheTimeout)
                {
                    return false;
                }
                if (LocatorInfo != other.LocatorInfo)
                {
                    return false;
                }
                if (PreferNonSecure != other.PreferNonSecure)
                {
                    return false;
                }
                if (RouterInfo != other.RouterInfo)
                {
                    return false;
                }
            }

            // Compare common properties
            if (!Context.DictionaryEqual(other.Context))
            {
                return false;
            }
            if (Encoding != other.Encoding)
            {
                return false;
            }
            if (Facet != other.Facet)
            {
                return false;
            }
            if (Identity != other.Identity)
            {
                return false;
            }
            if (InvocationMode != other.InvocationMode)
            {
                return false;
            }
            if (InvocationTimeout != other.InvocationTimeout)
            {
                return false;
            }
            if (IsFixed != other.IsFixed)
            {
                return false;
            }
            if (Protocol != other.Protocol)
            {
                return false;
            }

            return true;
        }

        /// <inheritdoc/>
        public override int GetHashCode()
        {
            if (_hashCode != 0)
            {
                // Already computed, return cached value:
                return _hashCode;
            }
            else
            {
                // Lazy initialization of _hashCode to a value other than 0. Reading/writing _hashCode is atomic.
                var hash = new HashCode();

                // common properties
                hash.Add(Context.GetDictionaryHashCode());
                hash.Add(Encoding);
                hash.Add(Facet);
                hash.Add(Identity);
                hash.Add(InvocationMode);
                hash.Add(InvocationTimeout);
                hash.Add(Protocol);

                if (IsFixed)
                {
                    hash.Add(_connection);
                }
                else
                {
                    hash.Add(ConnectionId);
                    foreach (Endpoint e in Endpoints)
                    {
                        hash.Add(e);
                    }
                    hash.Add(IsConnectionCached);
                    hash.Add(EndpointSelection);
                    foreach (string s in Location)
                    {
                        hash.Add(s);
                    }
                    hash.Add(LocatorCacheTimeout);
                    if (LocatorInfo != null)
                    {
                        hash.Add(LocatorInfo);
                    }
                    hash.Add(PreferNonSecure);
                    if (RouterInfo != null)
                    {
                        hash.Add(RouterInfo);
                    }
                }

                int hashCode = hash.ToHashCode();
                if (hashCode == 0)
                {
                    // 0 means uninitialized so we switch to 1
                    hashCode = 1;
                }
                _hashCode = hashCode;
                return _hashCode;
            }
        }

        /// <summary>Converts the reference into a string. The format of this string depends on the protocol: for ice1,
        /// this method uses the ice1 format, which can be customized by Communicator.ToStringMode. For ice2 and
        /// greater, this method uses the URI format.</summary>
        public override string ToString()
        {
            if (Protocol == Protocol.Ice1)
            {
                var sb = new StringBuilder();

                // If the encoded identity string contains characters which the reference parser uses as separators,
                // then we enclose the identity string in quotes.
                string id = Identity.ToString(Communicator.ToStringMode);
                if (StringUtil.FindFirstOf(id, " :@") != -1)
                {
                    sb.Append('"');
                    sb.Append(id);
                    sb.Append('"');
                }
                else
                {
                    sb.Append(id);
                }

                if (Facet.Length > 0)
                {
                    // If the encoded facet string contains characters which the reference parser uses as separators,
                    // then we enclose the facet string in quotes.
                    sb.Append(" -f ");
                    string fs = StringUtil.EscapeString(Facet, Communicator.ToStringMode);
                    if (StringUtil.FindFirstOf(fs, " :@") != -1)
                    {
                        sb.Append('"');
                        sb.Append(fs);
                        sb.Append('"');
                    }
                    else
                    {
                        sb.Append(fs);
                    }
                }

                switch (InvocationMode)
                {
                    case InvocationMode.Twoway:
                        sb.Append(" -t");
                        break;
                    case InvocationMode.Oneway:
                        sb.Append(" -o");
                        break;
                    case InvocationMode.BatchOneway:
                        sb.Append(" -O");
                        break;
                    case InvocationMode.Datagram:
                        sb.Append(" -d");
                        break;
                    case InvocationMode.BatchDatagram:
                        sb.Append(" -D");
                        break;
                }

                // Always print the encoding version to ensure a stringified proxy will convert back to a proxy with the
                // same encoding with StringToProxy. (Only needed for backwards compatibility).
                sb.Append(" -e ");
                sb.Append(Encoding.ToString());

                if (Location.Count > 0)
                {
                    Debug.Assert(Location.Count == 1); // at most 1 segment with ice1

                    sb.Append(" @ ");

                    // If the encoded adapter id string contains characters which the reference parser uses as
                    // separators, then we enclose the adapter id string in quotes.
                    string a = StringUtil.EscapeString(Location[0], Communicator.ToStringMode);
                    if (StringUtil.FindFirstOf(a, " :@") != -1)
                    {
                        sb.Append('"');
                        sb.Append(a);
                        sb.Append('"');
                    }
                    else
                    {
                        sb.Append(a);
                    }
                }
                else
                {
                    foreach (Endpoint e in Endpoints)
                    {
                        sb.Append(':');
                        sb.Append(e);
                    }
                }
                return sb.ToString();
            }
            else // >= ice2, use URI format
            {
                string path;
                if (Location.Count > 0)
                {
                    var pathBuilder = new StringBuilder();
                    foreach (string s in Location)
                    {
                        pathBuilder.Append(Uri.EscapeDataString(s));
                        pathBuilder.Append('/');
                    }
                    if (Identity.Category.Length == 0)
                    {
                        pathBuilder.Append('/');
                    }
                    pathBuilder.Append(Identity); // Identity.ToString() escapes the string
                    path = pathBuilder.ToString();
                }
                else
                {
                    path = Identity.ToString();
                }

                var sb = new StringBuilder();
                bool firstOption = true;

                if (Endpoints.Count > 0)
                {
                    // direct proxy using ice+transport scheme
                    Endpoint mainEndpoint = Endpoints[0];
                    sb.AppendEndpoint(mainEndpoint, path);
                    firstOption = !mainEndpoint.HasOptions;
                }
                else
                {
                    sb.Append("ice:");
                    sb.Append(path);
                }

                if (Protocol != Protocol.Ice2) // i.e. > ice2
                {
                    StartQueryOption(sb, ref firstOption);
                    sb.Append("protocol=");
                    sb.Append(Protocol.GetName());
                }

                if (Encoding != Ice2Definitions.Encoding) // possible but quite unlikely
                {
                    StartQueryOption(sb, ref firstOption);
                    sb.Append("encoding=");
                    sb.Append(Encoding);
                }

                StartQueryOption(sb, ref firstOption);
                sb.Append("invocation-timeout=");
                sb.Append(TimeSpanExtensions.ToPropertyString(InvocationTimeout));

                if (Endpoints.Count > 1)
                {
                    Transport mainTransport = Endpoints[0].Transport;
                    StartQueryOption(sb, ref firstOption);
                    sb.Append("alt-endpoint=");
                    for (int i = 1; i < Endpoints.Count; ++i)
                    {
                        if (i > 1)
                        {
                            sb.Append(',');
                        }
                        sb.AppendEndpoint(Endpoints[i], "", mainTransport != Endpoints[i].Transport, '$');
                    }
                }

                if (Facet.Length > 0)
                {
                    sb.Append('#');
                    sb.Append(Uri.EscapeDataString(Facet));
                }

                return sb.ToString();
            }

            static void StartQueryOption(StringBuilder sb, ref bool firstOption)
            {
                if (firstOption)
                {
                    sb.Append('?');
                    firstOption = false;
                }
                else
                {
                    sb.Append('&');
                }
            }
        }

        /// <summary>Reads a reference from the input stream.</summary>
        /// <param name="istr">The input stream to read from.</param>
        /// <returns>The reference read from the stream (can be null).</returns>
        internal static Reference? Read(InputStream istr)
        {
            if (istr.Encoding == Encoding.V11)
            {
                var identity = new Identity(istr);
                if (identity.Name.Length == 0)
                {
                    return null;
                }

                var proxyData = new ProxyData11(istr);

                if (proxyData.FacetPath.Length > 1)
                {
                    throw new InvalidDataException(
                        $"received proxy with {proxyData.FacetPath.Length} elements in its facet path");
                }

                if ((byte)proxyData.Protocol == 0)
                {
                    throw new InvalidDataException("received proxy with protocol set to 0");
                }

                if (proxyData.Protocol != Protocol.Ice1 && proxyData.InvocationMode != InvocationMode.Twoway)
                {
                    throw new InvalidDataException(
                        $"received proxy for protocol {proxyData.Protocol.GetName()} with invocation mode set");
                }

                if (proxyData.ProtocolMinor != 0)
                {
                    throw new InvalidDataException(
                        $"received proxy with invalid protocolMinor value: {proxyData.ProtocolMinor}");
                }

                // The min size for an Endpoint with the 1.1 encoding is: transport (short = 2 bytes) + encapsulation
                // header (6 bytes), for a total of 8 bytes.
                Endpoint[] endpoints =
                    istr.ReadArray(minElementSize: 8, istr => istr.ReadEndpoint(proxyData.Protocol));

                string location0 = endpoints.Length == 0 ? istr.ReadString() : "";

                return new Reference(istr.Communicator!,
                                     proxyData.Encoding,
                                     endpoints,
                                     proxyData.FacetPath.Length == 1 ? proxyData.FacetPath[0] : "",
                                     identity,
                                     proxyData.InvocationMode,
                                     location: location0.Length > 0 ?
                                        ImmutableArray.Create(location0) : ImmutableArray<string>.Empty,
                                     proxyData.Protocol);
            }
            else
            {
                Debug.Assert(istr.Encoding == Encoding.V20);

                ProxyKind proxyKind = istr.ReadProxyKind();
                if (proxyKind == ProxyKind.Null)
                {
                    return null;
                }

                var proxyData = new ProxyData20(istr);

                if (proxyData.Identity.Name.Length == 0)
                {
                    throw new InvalidDataException(
                        $"received non-null proxy with empty identity name");
                }

                Protocol protocol = proxyData.Protocol ?? Protocol.Ice2;

                if (proxyData.InvocationMode != null && protocol != Protocol.Ice1)
                {
                    throw new InvalidDataException(
                        $"received proxy for protocol {protocol.GetName()} with invocation mode set");
                }

                // The min size for an Endpoint with the 2.0 encoding is: transport (short = 2 bytes) + host name
                // (min 2 bytes as it cannot be empty) + port number (ushort, 2 bytes) + options (1 byte for empty
                // sequence), for a total of 7 bytes.
                IReadOnlyList<Endpoint> endpoints = proxyKind == ProxyKind.Direct ?
                    istr.ReadArray(minElementSize: 7, istr => istr.ReadEndpoint(protocol)) :
                    ImmutableArray<Endpoint>.Empty;

                return new Reference(istr.Communicator!,
                                     proxyData.Encoding ?? Encoding.V20,
                                     endpoints,
                                     proxyData.Facet ?? "",
                                     proxyData.Identity,
                                     proxyData.InvocationMode ?? InvocationMode.Twoway,
                                     (IReadOnlyList<string>?)proxyData.Location ?? ImmutableArray<string>.Empty,
                                     protocol);
            }
        }

        // Helper constructor for routable references, not bound to a connection. Uses the communicator's defaults.
        internal Reference(
            Communicator communicator,
            Encoding encoding,
            IReadOnlyList<Endpoint> endpoints, // already a copy provided by Ice
            string facet,
            Identity identity,
            InvocationMode invocationMode,
            IReadOnlyList<string> location, // already a copy provided by Ice
            Protocol protocol)
            : this(cacheConnection: true,
                   communicator: communicator,
                   connectionId: "",
                   context: communicator.DefaultContext,
                   encoding: encoding,
                   endpointSelection: communicator.DefaultEndpointSelection,
                   endpoints: endpoints,
                   facet: facet,
                   identity: identity,
                   invocationMode: invocationMode,
                   invocationTimeout: communicator.DefaultInvocationTimeout,
                   location: location,
                   locatorCacheTimeout: communicator.DefaultLocatorCacheTimeout,
                   locatorInfo: communicator.GetLocatorInfo(communicator.DefaultLocator, encoding),
                   preferNonSecure: communicator.DefaultPreferNonSecure,
                   protocol: protocol,
                   routerInfo: communicator.GetRouterInfo(communicator.DefaultRouter))
        {
        }

        // Helper constructor for fixed references. Uses the communicator's defaults.
        internal Reference(Communicator communicator, Connection fixedConnection, Identity identity)
            : this(communicator: communicator,
                   context: communicator.DefaultContext,
                   encoding: fixedConnection.Protocol.GetEncoding(),
                   facet: "",
                   fixedConnection: fixedConnection,
                   identity: identity,
<<<<<<< HEAD
                   invocationMode: fixedConnection.Endpoint.IsDatagram ?
                       InvocationMode.Datagram : InvocationMode.Twoway,
                   invocationTimeout: communicator.DefaultInvocationTimeout)
=======
                   invocationMode: (fixedConnection.Endpoint?.IsDatagram ?? false) ?
                       InvocationMode.Datagram : InvocationMode.Twoway)
>>>>>>> 607ee8af
        {
        }

        internal void ClearConnection(Connection connection)
        {
            Debug.Assert(!IsFixed);
            Interlocked.CompareExchange(ref _connection, null, connection);
        }

        internal Reference Clone(
            bool? cacheConnection = null,
            bool clearLocator = false,
            bool clearRouter = false,
            string? connectionId = null,
            IReadOnlyDictionary<string, string>? context = null, // can be provided by app
            Encoding? encoding = null,
            EndpointSelectionType? endpointSelection = null,
            IEnumerable<Endpoint>? endpoints = null, // from app
            string? facet = null,
            Connection? fixedConnection = null,
            Identity? identity = null,
            string? identityAndFacet = null,
            InvocationMode? invocationMode = null,
            TimeSpan? invocationTimeout = null,
            IEnumerable<string>? location = null, // from app
            ILocatorPrx? locator = null,
            TimeSpan? locatorCacheTimeout = null,
            bool? oneway = null,
            bool? preferNonSecure = null,
            IRouterPrx? router = null)
        {
            // Check for incompatible arguments
            if (locator != null && clearLocator)
            {
                throw new ArgumentException($"cannot set both {nameof(locator)} and {nameof(clearLocator)}");
            }
            if (router != null && clearRouter)
            {
                throw new ArgumentException($"cannot set both {nameof(router)} and {nameof(clearRouter)}");
            }
            if (invocationMode != null)
            {
                if (oneway != null)
                {
                    throw new ArgumentException($"cannot set both {nameof(oneway)} and {nameof(invocationMode)}");
                }
                if (Protocol != Protocol.Ice1)
                {
                    // This way, we won't get an invalid invocationMode when protocol > ice1.
                    throw new ArgumentException(
                        $"{nameof(invocationMode)} applies only to ice1 proxies",
                        nameof(invocationMode));
                }
            }

            if (invocationTimeout != null && invocationTimeout.Value == TimeSpan.Zero)
            {
                throw new ArgumentException("0 is not a valid value for invocationTimeout", nameof(invocationTimeout));
            }

            if (identityAndFacet != null && facet != null)
            {
                throw new ArgumentException($"cannot set both {nameof(facet)} and {nameof(identityAndFacet)}");
            }

            if (identityAndFacet != null && identity != null)
            {
                throw new ArgumentException($"cannot set both {nameof(identity)} and {nameof(identityAndFacet)}");
            }

            if (oneway != null)
            {
                invocationMode = oneway.Value ? InvocationMode.Oneway : InvocationMode.Twoway;
            }
            if (identityAndFacet != null)
            {
                (identity, facet) = UriParser.ParseIdentityAndFacet(identityAndFacet);
            }

            if (IsFixed || fixedConnection != null)
            {
                // Note that Clone does not allow to clear the fixedConnection

                // Make sure that all arguments incompatible with fixed references are null
                if (cacheConnection != null)
                {
                    throw new ArgumentException("cannot change the connection caching configuration of a fixed proxy",
                        nameof(cacheConnection));
                }
                if (connectionId != null)
                {
                    throw new ArgumentException("cannot change the connection ID of a fixed proxy",
                        nameof(connectionId));
                }
                if (endpointSelection != null)
                {
                    throw new ArgumentException("cannot change the endpoint selection policy of a fixed proxy",
                        nameof(endpointSelection));
                }
                if (endpoints != null)
                {
                    throw new ArgumentException("cannot change the endpoints of a fixed proxy", nameof(endpoints));
                }
                if (location != null)
                {
                    throw new ArgumentException("cannot change the location of a fixed proxy", nameof(location));
                }
                if (locator != null)
                {
                    throw new ArgumentException("cannot change the locator of a fixed proxy", nameof(locator));
                }
                else if (clearLocator)
                {
                    throw new ArgumentException("cannot change the locator of a fixed proxy", nameof(clearLocator));
                }
                if (locatorCacheTimeout != null)
                {
                    throw new ArgumentException("cannot change the locator cache timeout of a fixed proxy",
                        nameof(locatorCacheTimeout));
                }
                if (preferNonSecure != null)
                {
                    throw new ArgumentException("cannot change the prefer non-secure configuration of a fixed proxy",
                        nameof(preferNonSecure));
                }
                if (router != null)
                {
                    throw new ArgumentException("cannot change the router of a fixed proxy", nameof(router));
                }
                else if (clearRouter)
                {
                    throw new ArgumentException("cannot change the router of a fixed proxy", nameof(clearRouter));
                }

                var clone = new Reference(Communicator,
                                          context?.ToImmutableDictionary() ?? Context,
                                          encoding ?? Encoding,
                                          facet ?? Facet,
                                          (fixedConnection ?? _connection)!,
                                          identity ?? Identity,
                                          invocationMode ?? InvocationMode,
                                          invocationTimeout ?? InvocationTimeout);
                return clone == this ? this : clone;
            }
            else
            {
                // Routable reference
                if (endpoints?.FirstOrDefault(endpoint => endpoint.Protocol != Protocol) is Endpoint endpoint)
                {
                    throw new ArgumentException($"the protocol of endpoint `{endpoint}' is not {Protocol}",
                                                nameof(endpoints));
                }

                if (location != null && location.Any(segment => segment.Length == 0))
                {
                    throw new ArgumentException($"invalid location `{location}' with an empty segment",
                                                nameof(location));
                }

                if (locator != null && clearLocator)
                {
                    throw new ArgumentException($"cannot set both {nameof(locator)} and {nameof(clearLocator)}");
                }
                if (router != null && clearRouter)
                {
                    throw new ArgumentException($"cannot set both {nameof(router)} and {nameof(clearRouter)}");
                }

                if (locatorCacheTimeout != null &&
                    locatorCacheTimeout < TimeSpan.Zero && locatorCacheTimeout != Timeout.InfiniteTimeSpan)
                {
                    throw new ArgumentException(
                        $"invalid {nameof(locatorCacheTimeout)}: {locatorCacheTimeout}", nameof(locatorCacheTimeout));
                }

                IReadOnlyList<Endpoint>? newEndpoints = endpoints?.ToImmutableArray();
                IReadOnlyList<string>? newLocation = location?.ToImmutableArray();

                if (Protocol == Protocol.Ice1)
                {
                    if (newLocation?.Count > 0 && newEndpoints?.Count > 0)
                    {
                        throw new ArgumentException(
                            @$"cannot set both a non-empty {nameof(location)} and a non-empty {
                                nameof(endpoints)} on an ice1 proxy",
                            nameof(location));
                    }

                    if (newLocation?.Count > 0)
                    {
                        if (newLocation.Count > 1)
                        {
                            throw new ArgumentException(
                                $"{nameof(location)} is limited to a single segment for ice1 proxies",
                                nameof(location));
                        }
                        newEndpoints = ImmutableArray<Endpoint>.Empty; // make sure the clone's endpoints are empty
                    }
                    else if (newEndpoints?.Count > 0)
                    {
                        newLocation = ImmutableArray<string>.Empty; // make sure the clone's location is empty
                    }
                }

                LocatorInfo? locatorInfo = LocatorInfo;
                if (locator != null)
                {
                    locatorInfo = Communicator.GetLocatorInfo(locator, encoding ?? locator.Encoding);
                }
                else if (clearLocator)
                {
                    locatorInfo = null;
                }

                RouterInfo? routerInfo = RouterInfo;
                if (router != null)
                {
                    routerInfo = Communicator.GetRouterInfo(router);
                }
                else if (clearRouter)
                {
                    routerInfo = null;
                }

                var clone = new Reference(cacheConnection ?? IsConnectionCached,
                                          Communicator,
                                          connectionId ?? ConnectionId,
                                          context?.ToImmutableDictionary() ?? Context,
                                          encoding ?? Encoding,
                                          endpointSelection ?? EndpointSelection,
                                          newEndpoints ?? Endpoints,
                                          facet ?? Facet,
                                          identity ?? Identity,
                                          invocationMode ?? InvocationMode,
                                          invocationTimeout ?? InvocationTimeout,
                                          newLocation ?? Location,
                                          locatorCacheTimeout ?? LocatorCacheTimeout,
                                          locatorInfo, // no fallback otherwise breaks clearLocator
                                          preferNonSecure ?? PreferNonSecure,
                                          Protocol,
                                          routerInfo); // no fallback otherwise breaks clearRouter

                return clone == this ? this : clone;
            }
        }

        internal Connection? GetCachedConnection() => _connection;

        internal async ValueTask<Connection> GetConnectionAsync(
            IReadOnlyList<IConnector> excludedConnectors,
            CancellationToken cancel)
        {
            Connection? connection = _connection;

            // If the cached connection is no longer active, clear it and get a new connection.
            if (!IsFixed && connection != null && !connection.IsActive)
            {
                ClearConnection(connection);
                connection = null;
            }

            if (connection == null)
            {
                Debug.Assert(!IsFixed);

                IReadOnlyList<Endpoint> endpoints = ImmutableArray<Endpoint>.Empty;

                // If the invocation mode is not datagram, we first check if the target is colocated and if that's the
                // case we use the colocated endpoint.
                if (InvocationMode != InvocationMode.Datagram)
                {
                    Endpoint? endpoint = Communicator.GetColocatedEndpoint(this);
                    if (endpoint != null)
                    {
                        endpoints = new Endpoint[] { endpoint };
                    }
                }

                if (endpoints.Count == 0 && RouterInfo != null)
                {
                    // Get the router client endpoints if a router is configured
                    endpoints = await RouterInfo.GetClientEndpointsAsync(cancel).ConfigureAwait(false);
                }

                bool cached = false;
                if (endpoints.Count == 0)
                {
                    // Get the proxy's endpoint or query the locator to get endpoints
                    if (Endpoints.Count > 0)
                    {
                        endpoints = Endpoints;
                    }
                    else if (LocatorInfo != null)
                    {
                        (endpoints, cached) = await LocatorInfo.GetEndpointsAsync(this,
                                                                                  LocatorCacheTimeout,
                                                                                  cancel).ConfigureAwait(false);
                    }
                }

                if (endpoints.Count == 0)
                {
                    throw new NoEndpointException(ToString());
                }

                // Apply overrides and filter endpoints
                IEnumerable<Endpoint> filteredEndpoints = endpoints.Where(endpoint =>
                {
                    // Filter out opaque endpoints
                    if (endpoint is OpaqueEndpoint || endpoint is UniversalEndpoint)
                    {
                        return false;
                    }

                    // Filter out based on InvocationMode and IsDatagram
                    switch (InvocationMode)
                    {
                        case InvocationMode.Twoway:
                        case InvocationMode.Oneway:
                        case InvocationMode.BatchOneway:
                            if (endpoint.IsDatagram)
                            {
                                return false;
                            }
                            break;

                        case InvocationMode.Datagram:
                        case InvocationMode.BatchDatagram:
                            if (!endpoint.IsDatagram)
                            {
                                return false;
                            }
                            break;

                        default:
                            Debug.Assert(false);
                            return false;
                    }

                    // If PreferNonSecure is false, filter out all non-secure endpoints
                    return PreferNonSecure || endpoint.IsSecure;
                });

                if (EndpointSelection == EndpointSelectionType.Random)
                {
                    // Shuffle the filtered endpoints using _rand
                    filteredEndpoints = filteredEndpoints.Shuffle();
                }

                if (PreferNonSecure)
                {
                    // It's just a preference: we can fallback to secure endpoints.
                    filteredEndpoints = filteredEndpoints.OrderBy(endpoint => endpoint.IsSecure);
                }

                endpoints = filteredEndpoints.ToArray();
                if (endpoints.Count == 0)
                {
                    throw new NoEndpointException(ToString());
                }

                // Finally, create the connection.
                try
                {
                    OutgoingConnectionFactory factory = Communicator.OutgoingConnectionFactory;
                    if (IsConnectionCached)
                    {
                        // Get an existing connection or create one if there's no existing connection to one of
                        // the given endpoints.
                        connection = await factory.CreateAsync(endpoints,
                                                               false,
                                                               EndpointSelection,
                                                               ConnectionId,
                                                               excludedConnectors,
                                                               cancel).ConfigureAwait(false);
                    }
                    else
                    {
                        // Go through the list of endpoints and try to create the connection until it succeeds. This
                        // is different from just calling create() with all the endpoints since this might create a
                        // new connection even if there's an existing connection for one of the endpoints.
                        Endpoint lastEndpoint = endpoints[endpoints.Count - 1];
                        foreach (Endpoint endpoint in endpoints)
                        {
                            try
                            {
                                connection = await factory.CreateAsync(ImmutableArray.Create(endpoint),
                                                                       endpoint != lastEndpoint,
                                                                       EndpointSelection,
                                                                       ConnectionId,
                                                                       excludedConnectors,
                                                                       cancel).ConfigureAwait(false);
                                break;
                            }
                            catch (Exception)
                            {
                                if (endpoint == lastEndpoint)
                                {
                                    throw;
                                }
                            }
                        }
                    }
                    Debug.Assert(connection != null);

                    if (RouterInfo != null)
                    {
                        await RouterInfo.AddProxyAsync(IObjectPrx.Factory(this));

                        // Set the object adapter for this router (if any) on the new connection, so that callbacks from
                        // the router can be received over this new connection.
                        if (RouterInfo.Adapter != null)
                        {
                            connection.Adapter = RouterInfo.Adapter;
                        }
                    }
                }
                catch (Exception ex)
                {
                    if (LocatorInfo != null && IsIndirect)
                    {
                        LocatorInfo.ClearCache(this);
                    }

                    if (cached)
                    {
                        TraceLevels traceLevels = Communicator.TraceLevels;
                        if (traceLevels.Retry >= 2)
                        {
                            Communicator.Logger.Trace(traceLevels.RetryCategory,
                                                      "connection to cached endpoints failed\n" +
                                                      $"removing endpoints from cache and trying again\n{ex}");
                        }
                        return await GetConnectionAsync(excludedConnectors, cancel);
                    }
                    throw;
                }

                if (IsConnectionCached)
                {
                    _connection = connection;
                }
            }
            return connection;
        }

        internal Dictionary<string, string> ToProperty(string prefix)
        {
            if (IsFixed)
            {
                throw new NotSupportedException("cannot convert a fixed proxy to a property dictionary");
            }

            var properties = new Dictionary<string, string>
            {
                [prefix] = ToString(),
                [$"{prefix}.ConnectionCached"] = IsConnectionCached ? "1" : "0",
                [$"{prefix}.EndpointSelection"] = EndpointSelection.ToString(),
                [$"{prefix}.LocatorCacheTimeout"] = LocatorCacheTimeout.ToPropertyString(),
                [$"{prefix}.PreferNonSecure"] = PreferNonSecure ? "1" : "0"
            };

            if (Protocol == Protocol.Ice1)
            {
                // For Ice2 the invocation timeout is included in the URI
                properties[$"{prefix}.InvocationTimeout"] = TimeSpanExtensions.ToPropertyString(InvocationTimeout);
            }

            if (RouterInfo != null)
            {
                Dictionary<string, string> routerProperties =
                    RouterInfo.Router.ToProperty(prefix + ".Router");
                foreach (KeyValuePair<string, string> entry in routerProperties)
                {
                    properties[entry.Key] = entry.Value;
                }
            }
            if (LocatorInfo != null)
            {
                Dictionary<string, string> locatorProperties =
                    LocatorInfo.Locator.ToProperty(prefix + ".Locator");
                foreach (KeyValuePair<string, string> entry in locatorProperties)
                {
                    properties[entry.Key] = entry.Value;
                }
            }

            return properties;
        }

        // Marshal the non-null reference.
        internal void Write(OutputStream ostr)
        {
            if (IsFixed)
            {
                // TODO: should be true only for the 1.1 encoding once we add Fixed support in the 2.0 encoding
                throw new NotSupportedException("cannot marshal a fixed proxy");
            }

            if (ostr.Encoding == Encoding.V11)
            {
                Identity.IceWrite(ostr);
                ostr.WriteProxyData11(Facet, InvocationMode, Protocol, Encoding);
                ostr.WriteSequence(Endpoints, (ostr, endpoint) => ostr.WriteEndpoint(endpoint));

                if (Endpoints.Count == 0)
                {
                    // If Location holds more than 1 segment, the extra segments are not marshaled.
                    ostr.WriteString(Location.Count == 0 ? "" : Location[0]);
                }
            }
            else
            {
                Debug.Assert(ostr.Encoding == Encoding.V20);

                ostr.Write(Endpoints.Count > 0 ? ProxyKind.Direct : ProxyKind.Indirect);
                ostr.WriteProxyData20(Identity, Protocol, Encoding, Location, InvocationMode, Facet);

                if (Endpoints.Count > 0)
                {
                    ostr.WriteSequence(Endpoints, (ostr, endpoint) => ostr.WriteEndpoint(endpoint));
                }
            }
        }

        // Constructor for routable references, not bound to a connection
        private Reference(
            bool cacheConnection,
            Communicator communicator,
            string connectionId,
            IReadOnlyDictionary<string, string> context, // already a copy provided by Ice
            Encoding encoding,
            EndpointSelectionType endpointSelection,
            IReadOnlyList<Endpoint> endpoints, // already a copy provided by Ice
            string facet,
            Identity identity,
            InvocationMode invocationMode,
            TimeSpan invocationTimeout,
            IReadOnlyList<string> location, // already a copy provided by Ice
            TimeSpan locatorCacheTimeout,
            LocatorInfo? locatorInfo,
            bool preferNonSecure,
            Protocol protocol,
            RouterInfo? routerInfo)
        {
            Communicator = communicator;
            ConnectionId = connectionId;
            Context = context;
            Encoding = encoding;
            EndpointSelection = endpointSelection;
            Endpoints = endpoints;
            Facet = facet;
            Identity = identity;
            InvocationMode = invocationMode;
            InvocationTimeout = invocationTimeout;
            IsConnectionCached = cacheConnection;
            Location = location;
            LocatorCacheTimeout = locatorCacheTimeout;
            LocatorInfo = locatorInfo;
            PreferNonSecure = preferNonSecure;
            Protocol = protocol;
            RouterInfo = routerInfo;

            if (Protocol == Protocol.Ice1)
            {
                Debug.Assert(location.Count <= 1);
                Debug.Assert(location.Count == 0 || endpoints.Count == 0);
            }
            else
            {
                Debug.Assert((byte)InvocationMode <= (byte)InvocationMode.Oneway);
            }

            Debug.Assert(location.Count == 0 || location[0].Length > 0); // first segment cannot be empty
            Debug.Assert(!Endpoints.Any(endpoint => endpoint.Protocol != Protocol));
            Debug.Assert(invocationTimeout != TimeSpan.Zero);
        }

        // Constructor for fixed references.
        private Reference(
            Communicator communicator,
            IReadOnlyDictionary<string, string> context, // already a copy provided by Ice
            Encoding encoding,
            string facet,
            Connection fixedConnection,
            Identity identity,
            InvocationMode invocationMode,
            TimeSpan invocationTimeout)
        {
            Communicator = communicator;
            ConnectionId = "";
            Context = context;
            Encoding = encoding;
            EndpointSelection = EndpointSelectionType.Random;
            Endpoints = Array.Empty<Endpoint>();
            Facet = facet;
            Identity = identity;
            InvocationMode = invocationMode;
            InvocationTimeout = invocationTimeout;
            IsConnectionCached = false;
            IsFixed = true;
            Location = ImmutableArray<string>.Empty;
            LocatorCacheTimeout = TimeSpan.Zero;
            LocatorInfo = null;
            PreferNonSecure = false;
            Protocol = fixedConnection.Protocol;
            RouterInfo = null;

            _connection = fixedConnection;
            _connection.ThrowException(); // Throw in case our connection is already destroyed.

            if (Protocol == Protocol.Ice1)
            {
                if (InvocationMode == InvocationMode.Datagram)
                {
                    if (!(_connection.Endpoint as Endpoint)!.IsDatagram)
                    {
                        throw new ArgumentException(
                            "a fixed datagram proxy requires a datagram connection",
                            nameof(fixedConnection));
                    }
                }
                else if (InvocationMode == InvocationMode.BatchOneway || InvocationMode == InvocationMode.BatchDatagram)
                {
                    throw new NotSupportedException("batch invocation modes are not supported for fixed proxies");
                }
            }
            else
            {
                Debug.Assert((byte)InvocationMode <= (byte)InvocationMode.Oneway);
            }
            Debug.Assert(invocationTimeout != TimeSpan.Zero);
        }
    }
}<|MERGE_RESOLUTION|>--- conflicted
+++ resolved
@@ -726,14 +726,9 @@
                    facet: "",
                    fixedConnection: fixedConnection,
                    identity: identity,
-<<<<<<< HEAD
-                   invocationMode: fixedConnection.Endpoint.IsDatagram ?
+                   invocationMode: (fixedConnection.Endpoint?.IsDatagram ?? false) ?
                        InvocationMode.Datagram : InvocationMode.Twoway,
                    invocationTimeout: communicator.DefaultInvocationTimeout)
-=======
-                   invocationMode: (fixedConnection.Endpoint?.IsDatagram ?? false) ?
-                       InvocationMode.Datagram : InvocationMode.Twoway)
->>>>>>> 607ee8af
         {
         }
 
