--- conflicted
+++ resolved
@@ -20,7 +20,6 @@
     internal sealed class OpaqueEndpoint : Endpoint
     {
         public override bool HasCompressionFlag => false;
-<<<<<<< HEAD
 
         public override string Host { get; } = "";
 
@@ -51,11 +50,6 @@
 
         public override ushort Port { get; }
 
-=======
-        public override bool IsDatagram => false;
-        public override bool IsSecure => false;
-        public override TimeSpan Timeout => System.Threading.Timeout.InfiniteTimeSpan;
->>>>>>> d56bdf18
         public override Transport Transport { get; }
         public override string TransportName => Protocol == Protocol.Ice1 ? "opaque" : base.TransportName;
 
