--- conflicted
+++ resolved
@@ -110,13 +110,8 @@
         public override Endpoint NewConnectionId(string id) => this;
         public override Endpoint NewCompressionFlag(bool compress) => this;
 
-<<<<<<< HEAD
-        public override ValueTask<IEnumerable<IConnector>> ConnectorsAsync(Ice.EndpointSelectionType endSel) =>
+        public override ValueTask<IEnumerable<IConnector>> ConnectorsAsync(EndpointSelectionType endSel) =>
             new ValueTask<IEnumerable<IConnector>>(new List<IConnector>());
-=======
-        public override void ConnectorsAsync(EndpointSelectionType endSel, IEndpointConnectors callback) =>
-            callback.Connectors(new List<IConnector>());
->>>>>>> 50fd8e5b
 
         public override IEnumerable<Endpoint> ExpandHost(out Endpoint? publishedEndpoint)
         {
