//
// Copyright (c) ZeroC, Inc. All rights reserved.
//

using System;
using System.Collections.Generic;
using System.Diagnostics;

namespace ZeroC.Ice
{
    /// <summary>Represents a response protocol frame sent by the application.</summary>
    public sealed class OutgoingResponseFrame : OutgoingFrame
    {
        public override Encoding Encoding { get; }

        /// <summary>The result type; see <see cref="ZeroC.Ice.ResultType"/>.</summary>
        public ResultType ResultType => Data[0][0] == 0 ? ResultType.Success : ResultType.Failure;

        // When a response frame contains an encapsulation, it always start at position 1 of the first segment,
        // and the first segment has always at least 2 bytes.
        private static readonly OutputStream.Position EncapsulationStart = new OutputStream.Position(0, 1);

        private readonly ArraySegment<byte> _defaultBinaryContext;

        /// <summary>Creates a new outgoing response frame with a void return value.</summary>
        /// <param name="current">The Current object for the corresponding incoming request.</param>
        /// <returns>A new OutgoingResponseFrame.</returns>
        public static OutgoingResponseFrame WithVoidReturnValue(Current current)
        {
                var data = new List<ArraySegment<byte>>();
                var ostr = new OutputStream(current.Protocol.GetEncoding(), data);
                ostr.WriteByte((byte)ResultType.Success);
                _ = ostr.WriteEmptyEncapsulation(current.Encoding);
                return new OutgoingResponseFrame(current.Protocol, current.Encoding, data, ostr.Tail);
        }

        /// <summary>Creates a new outgoing response frame with a return value.</summary>
        /// <param name="current">The Current object for the corresponding incoming request.</param>
        /// <param name="compress">True if the response should be compressed, false otherwise.</param>
        /// <param name="format">The format type used to marshal classes and exceptions, when this parameter is null
        /// the communicator's default format is used.</param>
        /// <param name="value">The return value to marshal.</param>
        /// <param name="writer">A delegate that must write the value to the frame.</param>
        /// <returns>A new OutgoingResponseFrame.</returns>
        public static OutgoingResponseFrame WithReturnValue<T>(
            Current current,
            bool compress,
            FormatType format,
            T value,
            OutputStreamWriter<T> writer)
        {
            (OutgoingResponseFrame response, OutputStream ostr) = PrepareReturnValue(current, compress, format);
            writer(ostr, value);
            response.PayloadEnd = ostr.Finish();
            if (compress && current.Encoding == Encoding.V2_0)
            {
                response.CompressPayload();
            }
            return response;
        }

        /// <summary>Creates a new outgoing response frame with a return value.</summary>
        /// <param name="current">The Current object for the corresponding incoming request.</param>
        /// <param name="compress">True if the response should be compressed, false otherwise.</param>
        /// <param name="format">The format type used to marshal classes and exceptions, when this parameter is null
        /// the communicator's default format is used.</param>
        /// <param name="value">The return value to marshal, when the response frame contains multiple return
        /// values they must be passed in a tuple.</param>
        /// <param name="writer">A delegate that must write the value to the frame.</param>
        /// <returns>A new OutgoingResponseFrame.</returns>
        public static OutgoingResponseFrame WithReturnValue<T>(
            Current current,
            bool compress,
            FormatType format,
            in T value,
            OutputStreamValueWriter<T> writer)
            where T : struct
        {
            (OutgoingResponseFrame response, OutputStream ostr) = PrepareReturnValue(current, compress, format);
            writer(ostr, value);
            response.PayloadEnd = ostr.Finish();
            if (compress && current.Encoding == Encoding.V2_0)
            {
                response.CompressPayload();
            }
            return response;
        }

        /// <summary>Creates a new outgoing response frame from the given incoming response frame.</summary>
        /// <param name="request">The incoming request for which this constructor creates an outgoing response frame.
        /// </param>
        /// <param name="response">The incoming response for which this constructor creates an outgoing response frame.
        /// </param>
        /// <param name="forwardBinaryContext">When true (the default), the new frame uses the incoming response frame's
        /// binary context as a fallback - all the entries in this binary context are added before the frame is sent,
        /// except for entries previously added by dispatch interceptors.</param>
        public OutgoingResponseFrame(
            IncomingRequestFrame request,
            IncomingResponseFrame response,
            bool forwardBinaryContext = true)
            : this(request.Protocol, response.Encoding)
        {
            if (Protocol == response.Protocol)
            {
                if (Protocol == Protocol.Ice1)
                {
                    Data.Add(response.Data);
                    PayloadEnd = new OutputStream.Position(0, response.Data.Count);
                }
                else
                {
                    // i.e. result type and encapsulation but not the binary context
                    Data.Add(response.Payload);
                    PayloadEnd = new OutputStream.Position(0, response.Payload.Count);

                    if (forwardBinaryContext)
                    {
                        _defaultBinaryContext = response.Data.Slice(response.Payload.Count); // can be empty
                    }
                }
            }
            else
            {
                int sizeLength = response.Protocol == Protocol.Ice1 ? 4 : response.Payload[1].ReadSizeLength20();

                // Create a small buffer to hold the result type or reply status plus the encapsulation header.
                Debug.Assert(Data.Count == 0);
                byte[] buffer = new byte[8];
                Data.Add(buffer);

                if (response.ResultType == ResultType.Failure && Encoding == Encoding.V1_1)
                {
                    // When the response carries a failure encoded with 1.1, we need to perform a small adjustment
                    // between ice1 and ice2 response frames.
                    // ice1: [failure reply status][encapsulation or special exception]
                    // ice2: [failure][encapsulation with reply status + encapsulation bytes or special exception]
                    // There is no such adjustment with other encoding, or when the response does not carry a failure.

                    if (Protocol == Protocol.Ice1)
                    {
                        Debug.Assert(response.Protocol == Protocol.Ice2);

                        // Read the reply status byte immediately after the encapsulation header; + 2 corresponds to the
                        // encoding in the header.
                        byte b = response.Payload[1 + sizeLength + 2];
                        ReplyStatus replyStatus = b >= 1 && b <= 7 ? (ReplyStatus)b :
                            throw new InvalidDataException(
                                $"received ice2 response frame with invalid reply status `{b}'");

                        buffer[0] = b;
                        if (replyStatus == ReplyStatus.UserException)
                        {
                            OutputStream.Position tail =
                                OutputStream.WriteEncapsulationHeader(Data,
                                                                      EncapsulationStart,
                                                                      Ice1Definitions.Encoding,
                                                                      response.Payload.Count - 1 - sizeLength - 1,
                                                                      Encoding);
                            Debug.Assert(tail.Segment == 0);
                            Data[0] = Data[0].Slice(0, tail.Offset);
                        }
                        else
                        {
                            // TODO: this code is currently unreachable because the application never gets an incoming
                            // response frame carrying a system exception - this system exception is always thrown.
                            Debug.Assert(false);

                            Data[0] = Data[0].Slice(0, 1);
                        }
                        // 1 for the result type in the response, then sizeLength + 2 to skip the encapsulation header,
                        // then + 1 to skip the reply status byte
                        Data.Add(response.Payload.Slice(1 + sizeLength + 2 + 1));
<<<<<<< HEAD
                        if (replyStatus == ReplyStatus.UserException)
                        {
                            PayloadEnd = new OutputStream.Position(1, Data[1].Count);
                        }
=======
>>>>>>> a34d1fa2
                    }
                    else
                    {
                        Debug.Assert(response.Protocol == Protocol.Ice1);
                        buffer[0] = (byte)ResultType.Failure;
                        var replyStatus = (ReplyStatus)response.Payload[0];
                        if (replyStatus == ReplyStatus.UserException)
                        {
                            OutputStream.Position tail =
                                OutputStream.WriteEncapsulationHeader(Data,
                                                                      EncapsulationStart,
                                                                      Ice2Definitions.Encoding,
                                                                      response.Payload.Count - 1 - sizeLength + 1,
                                                                      Encoding);
                            buffer[tail.Offset++] = (byte)replyStatus;
                            Data[0] = Data[0].Slice(0, tail.Offset);
                            Data.Add(response.Payload.Slice(1 + sizeLength + 2));
                        }
                        else
                        {
                            // TODO: this code is currently unreachable because the application never gets an incoming
                            // response frame carrying a system exception - this system exception is always thrown.
                            Debug.Assert(false);

                            OutputStream.Position tail =
                                OutputStream.WriteEncapsulationHeader(Data,
                                                                      EncapsulationStart,
                                                                      Ice2Definitions.Encoding,
                                                                      response.Payload.Count,
                                                                      Encoding);
                            buffer[tail.Offset++] = (byte)replyStatus;
                            Data[0] = Data[0].Slice(0, tail.Offset);
                            Data.Add(response.Payload);
                        }
<<<<<<< HEAD
                        PayloadEnd = new OutputStream.Position(1, Data[1].Count);
=======
>>>>>>> a34d1fa2
                    }
                }
                else
                {
                    buffer[0] = (byte)response.ResultType;
                    OutputStream.Position tail =
                                OutputStream.WriteEncapsulationHeader(Data,
                                                                      EncapsulationStart,
                                                                      Protocol.GetEncoding(),
                                                                      response.Payload.Count - 1 - sizeLength,
                                                                      Encoding);
                    Data[0] = Data[0].Slice(0, tail.Offset);
                    Data.Add(response.Payload.Slice(1 + sizeLength + 2));
<<<<<<< HEAD
                    PayloadEnd = new OutputStream.Position(1, Data[1].Count);
=======
>>>>>>> a34d1fa2
                }

                // There is never a binary context in this case.
                Debug.Assert(Data.Count == 2);
                _payloadEnd = new OutputStream.Position(1, Data[1].Count);
            }

            Size = Data.GetByteCount();
            IsSealed = Protocol == Protocol.Ice1;
        }

        /// <summary>Creates a response frame that represents a failure and contains an exception.</summary>
        /// <param name="request">The incoming request for which this constructor creates a response.</param>
        /// <param name="exception">The exception to store into the frame's payload.</param>
        public OutgoingResponseFrame(IncomingRequestFrame request, RemoteException exception)
            : this(request.Protocol, request.Encoding)
        {
            ReplyStatus replyStatus = ReplyStatus.UserException;
            if (Encoding == Encoding.V1_1)
            {
                replyStatus = exception switch
                {
                    ObjectNotExistException _ => ReplyStatus.ObjectNotExistException,
                    OperationNotExistException _ => ReplyStatus.OperationNotExistException,
                    UnhandledException _ => ReplyStatus.UnknownLocalException,
                    _ => ReplyStatus.UserException
                };
            }

            bool hasEncapsulation;
            OutputStream ostr;
            if (Protocol == Protocol.Ice2 || replyStatus == ReplyStatus.UserException)
            {
                // Write ResultType.Failure or ReplyStatus.UserException (both have the same value, 1) followed by an
                // encapsulation.
                byte[] buffer = new byte[256];
                buffer[0] = (byte)ResultType.Failure;
                Data.Add(buffer);

                ostr = new OutputStream(Protocol.GetEncoding(),
                                        Data,
                                        EncapsulationStart,
                                        Encoding,
                                        FormatType.Sliced);

                if (Protocol == Protocol.Ice2 && Encoding == Encoding.V1_1)
                {
                    // The first byte of the encapsulation data is the actual ReplyStatus
                    ostr.WriteByte((byte)replyStatus);
                }
                hasEncapsulation = true;
            }
            else
            {
                Debug.Assert(Protocol == Protocol.Ice1 && (byte)replyStatus > (byte)ReplyStatus.UserException);
                ostr = new OutputStream(Ice1Definitions.Encoding, Data); // not an encapsulation
                ostr.WriteByte((byte)replyStatus);
                hasEncapsulation = false;
            }

            if (Encoding == Encoding.V1_1)
            {
                switch (replyStatus)
                {
                    case ReplyStatus.ObjectNotExistException:
                    case ReplyStatus.OperationNotExistException:
                        var dispatchException = (DispatchException)exception;
                        dispatchException.Identity.IceWrite(ostr);
                        ostr.WriteFacet(dispatchException.Facet);
                        ostr.WriteString(dispatchException.Operation);
                        break;

                    case ReplyStatus.UnknownLocalException:
                        ostr.WriteString(exception.Message);
                        break;

                    default:
                        ostr.WriteException(exception);
                        break;
                }
            }
            else
            {
                ostr.WriteException(exception);
            }

            PayloadEnd = ostr.Finish();
            if (!hasEncapsulation)
            {
                Data[^1] = Data[^1].Slice(0, PayloadEnd.Offset);
                Size = Data.GetByteCount();
                IsSealed = true;
            }
        }

        internal OutgoingResponseFrame(
            Protocol protocol,
            Encoding encoding,
            List<ArraySegment<byte>> data,
            OutputStream.Position encapsulationEnd)
            : this(protocol, encoding, data: data) => PayloadEnd = encapsulationEnd;

        private protected override ArraySegment<byte> GetDefaultBinaryContext() => _defaultBinaryContext;

        private static (OutgoingResponseFrame ResponseFrame, OutputStream Ostr) PrepareReturnValue(
            Current current,
            bool compress,
            FormatType format)
        {
            var response = new OutgoingResponseFrame(current.Protocol,
                                                     current.Encoding,
                                                     compress,
                                                     current.Communicator.CompressionLevel,
                                                     current.Communicator.CompressionMinSize);

            // Write result type Success or reply status OK (both have the same value, 0) followed by an encapsulation.
            byte[] buffer = new byte[256];
            buffer[0] = (byte)ResultType.Success;
            response.Data.Add(buffer);
            var ostr = new OutputStream(response.Protocol.GetEncoding(),
                                        response.Data,
                                        EncapsulationStart,
                                        response.Encoding,
                                        format);
            return (response, ostr);
        }

        private OutgoingResponseFrame(
            Protocol protocol,
            Encoding encoding,
            bool compress = false,
            CompressionLevel compressionLevel = CompressionLevel.Fastest,
            int compressionMinSize = 100,
            List<ArraySegment<byte>>? data = null)
            : base(protocol,
                   compress,
                   compressionLevel,
                   compressionMinSize,
                   data ?? new List<ArraySegment<byte>>())
        {
            Encoding = encoding;
            Size = Data?.GetByteCount() ?? 0;
<<<<<<< HEAD
            PayloadStart = default;
=======

            // A response encapsulation (when there is one) always start at position 1. We assume the first segment
            // in Data has more than one byte.
            _encapsulationStart = new OutputStream.Position(0, 1);
>>>>>>> a34d1fa2
        }
    }
}<|MERGE_RESOLUTION|>--- conflicted
+++ resolved
@@ -170,13 +170,6 @@
                         // 1 for the result type in the response, then sizeLength + 2 to skip the encapsulation header,
                         // then + 1 to skip the reply status byte
                         Data.Add(response.Payload.Slice(1 + sizeLength + 2 + 1));
-<<<<<<< HEAD
-                        if (replyStatus == ReplyStatus.UserException)
-                        {
-                            PayloadEnd = new OutputStream.Position(1, Data[1].Count);
-                        }
-=======
->>>>>>> a34d1fa2
                     }
                     else
                     {
@@ -211,10 +204,6 @@
                             Data[0] = Data[0].Slice(0, tail.Offset);
                             Data.Add(response.Payload);
                         }
-<<<<<<< HEAD
-                        PayloadEnd = new OutputStream.Position(1, Data[1].Count);
-=======
->>>>>>> a34d1fa2
                     }
                 }
                 else
@@ -228,15 +217,11 @@
                                                                       Encoding);
                     Data[0] = Data[0].Slice(0, tail.Offset);
                     Data.Add(response.Payload.Slice(1 + sizeLength + 2));
-<<<<<<< HEAD
-                    PayloadEnd = new OutputStream.Position(1, Data[1].Count);
-=======
->>>>>>> a34d1fa2
                 }
 
                 // There is never a binary context in this case.
                 Debug.Assert(Data.Count == 2);
-                _payloadEnd = new OutputStream.Position(1, Data[1].Count);
+                PayloadEnd = new OutputStream.Position(1, Data[1].Count);
             }
 
             Size = Data.GetByteCount();
@@ -374,14 +359,7 @@
         {
             Encoding = encoding;
             Size = Data?.GetByteCount() ?? 0;
-<<<<<<< HEAD
             PayloadStart = default;
-=======
-
-            // A response encapsulation (when there is one) always start at position 1. We assume the first segment
-            // in Data has more than one byte.
-            _encapsulationStart = new OutputStream.Position(0, 1);
->>>>>>> a34d1fa2
         }
     }
 }