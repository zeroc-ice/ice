//
// Copyright (c) ZeroC, Inc. All rights reserved.
//

using IceInternal;
using System;
using System.Collections.Generic;
using System.ComponentModel;
using System.Diagnostics;
using System.Runtime.Serialization;
using System.Threading;
using System.Threading.Tasks;

namespace Ice
{
    public enum InvocationMode : byte
    {
        Twoway,
        Oneway,
        BatchOneway,
        Datagram,
        BatchDatagram,
        Last = BatchDatagram
    }

    public delegate T ProxyFactory<T>(Reference reference) where T : IObjectPrx;

    /// <summary>
    /// Base interface of all object proxies.
    /// </summary>
    public interface IObjectPrx : IEquatable<IObjectPrx>
    {
        public Reference IceReference { get; }

        public static readonly InputStreamReader<IObjectPrx?> IceReader = (istr) => istr.ReadProxy(Factory);
        public static readonly OutputStreamWriter<IObjectPrx?> IceWriter = (ostr, value) => ostr.WriteProxy(value);

        public IRequestHandler? RequestHandler { get; set; }

        public IObjectPrx Clone(Reference reference);

        /// <summary>
        /// Returns the communicator that created this proxy.
        /// </summary>
        /// <returns>The communicator that created this proxy.</returns>
        public Communicator Communicator => IceReference.GetCommunicator();

        /// <summary>
        /// Convert a proxy to a set of proxy properties.
        /// </summary>
        /// <param name="property">
        /// The base property name.
        /// </param>
        /// <returns>The property set.</returns>
        public Dictionary<string, string> ToProperty(string property) => IceReference.ToProperty(property);

        /// <summary>Tests whether the target object implements a specific Slice interface.</summary>
        /// <param name="id">The type ID of the Slice interface to test against.</param>
        /// <param name="context">The context dictionary for the invocation.</param>
        /// <returns>True if the target object implements the Slice interface identified by id</returns>.
        public bool IceIsA(string id, IReadOnlyDictionary<string, string>? context = null)
        {
            var request = IceI_IceIsACreateRequest(id, context);
            var response = IceInvoke(request, oneway: false);
            return IceI_IsAReadResponse(response);
        }

        /// <summary>
        /// Tests whether this object supports a specific Slice interface.
        /// </summary>
        /// <param name="id">The type ID of the Slice interface to test against.</param>
        /// <param name="context">The context dictionary for the invocation.</param>
        /// <param name="progress">Sent progress provider.</param>
        /// <param name="cancel">A cancellation token that receives the cancellation requests.</param>
        /// <returns>The task object representing the asynchronous operation.</returns>
        public Task<bool> IceIsAAsync(string id,
                                      IReadOnlyDictionary<string, string>? context = null,
                                      IProgress<bool>? progress = null,
                                      CancellationToken cancel = default)
        {
            var request = IceI_IceIsACreateRequest(id, context);
            var task = IceInvokeAsync(request, oneway: false, progress, cancel);
            return ReadResponseAsync(task);

            static async Task<bool> ReadResponseAsync(Task<IncomingResponseFrame> task)
                => IceI_IsAReadResponse(await task.ConfigureAwait(false));
        }

        private OutgoingRequestFrame IceI_IceIsACreateRequest(string id, IReadOnlyDictionary<string, string>? context)
        {
<<<<<<< HEAD
            var request = new OutgoingRequestFrame(this, "ice_isA", idempotent: true, context);
            request.StartParameters();
            request.WriteString(id);
            request.EndParameters();
            return request;
        }
=======
            var request = OutgoingRequestFrame.WithParameters(this, "ice_isA", idempotent: true, null, context,
                id, OutputStream.IceWriterFromString);
            return AwaitResponseAsync(IceInvokeAsync(request, oneway: false, progress, cancel, synchronous));
>>>>>>> 7a20a490

        private static bool IceI_IsAReadResponse(IncomingResponseFrame incomingResponseFrame)
        {
            var inputStream = incomingResponseFrame.ReadReturnValue();
            bool returnValue = inputStream.ReadBool();
            inputStream.EndEncapsulation(); // TODO: need a better name, like maybe Done()
            return returnValue;
        }

        /// <summary>
        /// Tests whether the target object of this proxy can be reached.
        /// </summary>
        /// <param name="context">The context dictionary for the invocation.</param>
        public void IcePing(IReadOnlyDictionary<string, string>? context = null)
        {
            var request = IceI_IcePingCreateRequest(context);
            var response = IceInvoke(request, IsOneway);

            if (!IsOneway)
            {
                IceI_IcePingReadResponse(response);
            }
        }

        /// <summary>
        /// Tests whether the target object of this proxy can be reached.
        /// </summary>
        /// <param name="context">The context dictionary for the invocation.</param>
        /// <param name="progress">Sent progress provider.</param>
        /// <param name="cancel">A cancellation token that receives the cancellation requests.</param>
        /// <returns>The task object representing the asynchronous operation.</returns>
        public Task IcePingAsync(IReadOnlyDictionary<string, string>? context = null,
                                 IProgress<bool>? progress = null,
                                 CancellationToken cancel = default)
        {
<<<<<<< HEAD
            var request = IceI_IcePingCreateRequest(context);
            var task = IceInvokeAsync(request, IsOneway, progress, cancel);
            return IsOneway ? task : ReadResponseAsync(task);
=======
            var request = OutgoingRequestFrame.WithNoParameter(this, "ice_ping", idempotent: true, context);
            var task = IceInvokeAsync(request, oneway: IsOneway, progress, cancel, synchronous);
            return IsOneway ? task : AwaitResponseAsync(task);
>>>>>>> 7a20a490

            static async Task ReadResponseAsync(Task<IncomingResponseFrame> task)
                => IceI_IcePingReadResponse(await task.ConfigureAwait(false));
        }

        private OutgoingRequestFrame IceI_IcePingCreateRequest(IReadOnlyDictionary<string, string>? context)
            => OutgoingRequestFrame.Empty(this, "ice_ping", idempotent: true, context);

        private static void IceI_IcePingReadResponse(IncomingResponseFrame incomingResponseFrame)
            => incomingResponseFrame.ReadVoidReturnValue();

        /// <summary>
        /// Returns the Slice type IDs of the interfaces supported by the target object of this proxy.
        /// </summary>
        /// <param name="context">The context dictionary for the invocation.</param>
        /// <returns>The Slice type IDs of the interfaces supported by the target object, in base-to-derived
        /// order. The first element of the returned array is always ::Ice::IObject.</returns>
        public string[] IceIds(IReadOnlyDictionary<string, string>? context = null)
        {
            var request = IceI_IceIdsCreateRequest(context);
            var response = IceInvoke(request, oneway: false);
            return IceI_IceIdsReadResponse(response);
        }

        /// <summary>
        /// Returns the Slice type IDs of the interfaces supported by the target object of this proxy.
        /// </summary>
        /// <param name="context">The context dictionary for the invocation.</param>
        /// <param name="progress">Sent progress provider.</param>
        /// <param name="cancel">A cancellation token that receives the cancellation requests.</param>
        /// <returns>The task object representing the asynchronous operation.</returns>
        public Task<string[]> IceIdsAsync(IReadOnlyDictionary<string, string>? context = null,
                                          IProgress<bool>? progress = null,
                                          CancellationToken cancel = default)
        {
<<<<<<< HEAD
            var request = IceI_IceIdsCreateRequest(context);
            var task = IceInvokeAsync(request, oneway: false, progress, cancel);
            return ReadResponseAsync(task);
=======
            var request = OutgoingRequestFrame.WithNoParameter(this, "ice_ids", idempotent: true, context);
            return AwaitResponseAsync(IceInvokeAsync(request, oneway: false, progress, cancel, synchronous));
>>>>>>> 7a20a490

            static async Task<string[]> ReadResponseAsync(Task<IncomingResponseFrame> task)
                => IceI_IceIdsReadResponse(await task.ConfigureAwait(false));
        }

        private OutgoingRequestFrame IceI_IceIdsCreateRequest(IReadOnlyDictionary<string, string>? context)
            => OutgoingRequestFrame.Empty(this, "ice_ids", idempotent: true, context);

        private static string[] IceI_IceIdsReadResponse(IncomingResponseFrame incomingResponsFrame)
        {
            InputStream inputStream = incomingResponsFrame.ReadReturnValue();
            string[] returnValue = inputStream.ReadStringArray();
            inputStream.EndEncapsulation(); // TODO: need a better name, like maybe Done()
            return returnValue;
        }

        /// <summary>
        /// Returns the Slice type ID of the most-derived interface supported by the target object of this proxy.
        /// </summary>
        /// <returns>The Slice type ID of the most-derived interface.</returns>
        public string IceId(IReadOnlyDictionary<string, string>? context = null)
        {
            var request = IceI_IceIdCreateRequest(context);
            var response = IceInvoke(request, oneway: false);
            return IceI_IceIdReadResponse(response);
        }

        /// <summary>
        /// Returns the Slice type ID of the most-derived interface supported by the target object of this proxy.
        /// </summary>
        /// <param name="context">The context dictionary for the invocation.</param>
        /// <param name="progress">Sent progress provider.</param>
        /// <param name="cancel">A cancellation token that receives the cancellation requests.</param>
        /// <returns>The task object representing the asynchronous operation.</returns>
        public Task<string> IceIdAsync(IReadOnlyDictionary<string, string>? context = null,
                                       IProgress<bool>? progress = null,
                                       CancellationToken cancel = new CancellationToken())
        {
<<<<<<< HEAD
            var request = IceI_IceIdCreateRequest(context);
            var task = IceInvokeAsync(request, oneway: false, progress, cancel);
            return ReadResponseAsync(task);
=======
            var request = OutgoingRequestFrame.WithNoParameter(this, "ice_id", idempotent: true, context);
            return AwaitResponseAsync(IceInvokeAsync(request, oneway: false, progress, cancel, synchronous));
>>>>>>> 7a20a490

            static async Task<string> ReadResponseAsync(Task<IncomingResponseFrame> task)
                => IceI_IceIdReadResponse(await task.ConfigureAwait(false));
        }

        private OutgoingRequestFrame IceI_IceIdCreateRequest(IReadOnlyDictionary<string, string>? context)
            => OutgoingRequestFrame.Empty(this, "ice_id", idempotent: true, context);

        private static string IceI_IceIdReadResponse(IncomingResponseFrame response)
        {
            InputStream inputStream = response.ReadReturnValue();
            string returnValue = inputStream.ReadString();
            inputStream.EndEncapsulation();
            return returnValue;
        }

        /// <summary>
        /// Returns the identity embedded in this proxy.
        /// <returns>The identity of the target object.</returns>
        /// </summary>
        public Identity Identity => IceReference.GetIdentity();

        /// <summary>Returns the context of this proxy.</summary>
        public IReadOnlyDictionary<string, string> Context => IceReference.GetContext();

        /// <summary>
        /// Returns the facet for this proxy.
        /// </summary>
        /// <returns>The facet for this proxy. If the proxy uses the default facet, the return value is the
        /// empty string.</returns>
        public string Facet => IceReference.GetFacet();

        /// <summary>
        /// Returns the adapter ID for this proxy.
        /// </summary>
        /// <returns>The adapter ID. If the proxy does not have an adapter ID, the return value is the
        /// empty string.</returns>
        public string AdapterId => IceReference.GetAdapterId();

        /// <summary>
        /// Returns the endpoints used by this proxy.
        /// </summary>
        /// <returns>The endpoints used by this proxy.</returns>
        public IEndpoint[] Endpoints => (IEndpoint[])IceReference.GetEndpoints().Clone();

        /// <summary>
        /// Returns the locator cache timeout of this proxy.
        /// </summary>
        /// <returns>The locator cache timeout value (in seconds).</returns>
        public int LocatorCacheTimeout => IceReference.GetLocatorCacheTimeout();

        /// <summary>
        /// Returns the invocation timeout of this proxy.
        /// </summary>
        /// <returns>The invocation timeout value (in seconds).</returns>
        public int InvocationTimeout => IceReference.GetInvocationTimeout();

        /// <summary>
        /// Returns whether this proxy caches connections.
        /// </summary>
        /// <returns>True if this proxy caches connections; false, otherwise.</returns>
        public bool IsConnectionCached => IceReference.GetCacheConnection();

        /// <summary>
        /// Returns how this proxy selects endpoints (randomly or ordered).
        /// </summary>
        /// <returns>The endpoint selection policy.</returns>
        public EndpointSelectionType EndpointSelection => IceReference.GetEndpointSelection();

        /// <summary>
        /// Returns whether this proxy communicates only via secure endpoints.
        /// </summary>
        /// <returns>True if this proxy communicates only vi secure endpoints; false, otherwise.</returns>
        public bool IsSecure => IceReference.GetSecure();

        /// <summary>Returns the encoding version used to marshal requests parameters.</summary>
        /// <returns>The encoding version.</returns>
        public Encoding Encoding => IceReference.GetEncoding();

        /// <summary>
        /// Returns whether this proxy prefers secure endpoints.
        /// </summary>
        /// <returns>True if the proxy always attempts to invoke via secure endpoints before it
        /// attempts to use insecure endpoints; false, otherwise.</returns>
        public bool IsPreferSecure => IceReference.GetPreferSecure();

        /// <summary>
        /// Returns the router for this proxy.
        /// </summary>
        /// <returns>The router for the proxy. If no router is configured for the proxy, the return value
        /// is null.</returns>
        public IRouterPrx? Router => IceReference.GetRouterInfo()?.Router;

        /// <summary>
        /// Returns the locator for this proxy.
        /// </summary>
        /// <returns>The locator for this proxy. If no locator is configured, the return value is null.</returns>
        public ILocatorPrx? Locator => IceReference.GetLocatorInfo()?.Locator;

        /// <summary>
        /// Returns whether this proxy uses collocation optimization.
        /// </summary>
        /// <returns>True if the proxy uses collocation optimization; false, otherwise.</returns>
        public bool IsCollocationOptimized => IceReference.GetCollocationOptimized();

        /// <summary>Returns whether or not an operation invoked on this proxy returns a response.</summary>
        /// <returns>True if invoking an operation on this proxy does not return a response. This corresponds to
        /// several <see cref="InvocationMode"/> enumerators, such as Oneway and Datagram. Otherwise,
        /// returns false.</returns>
        public bool IsOneway => IceReference.GetMode() != InvocationMode.Twoway;

        public InvocationMode InvocationMode => IceReference.GetMode();

        /// <summary>
        /// Obtains the compression override setting of this proxy.
        /// </summary>
        /// <returns>The compression override setting. If no optional value is present, no override is
        /// set. Otherwise, true if compression is enabled, false otherwise.</returns>
        public bool? Compress => IceReference.GetCompress();

        /// <summary>
        /// Obtains the timeout override of this proxy.
        /// </summary>
        /// <returns>The timeout override. If no optional value is present, no override is set. Otherwise,
        /// returns the timeout override value.</returns>
        public int? ConnectionTimeout => IceReference.GetTimeout();

        /// <summary>
        /// Returns the connection id of this proxy.
        /// </summary>
        /// <returns>The connection id.</returns>
        public string ConnectionId => IceReference.GetConnectionId();

        /// <summary>
        /// Returns whether this proxy is a fixed proxy.
        /// </summary>
        /// <returns>True if this is a fixed proxy, false otherwise.
        /// </returns>
        public bool IsFixed => IceReference is FixedReference;

        [EditorBrowsable(EditorBrowsableState.Never)]
        protected internal IncomingResponseFrame IceInvoke(OutgoingRequestFrame request, bool oneway)
        {
            try
            {
                var completed = new InvokeTaskCompletionCallback(null, default);
                new OutgoingAsync(this, completed, request, oneway: oneway).Invoke(request.Operation, request.Context,
                                                                                   synchronous: true);
                return completed.Task.Result;
            }
            catch (AggregateException ex)
            {
                throw ex.InnerException;
            }

        }

        [EditorBrowsable(EditorBrowsableState.Never)]
        protected internal Task<IncomingResponseFrame> IceInvokeAsync(OutgoingRequestFrame request,
                                                                      bool oneway,
                                                                      IProgress<bool>? progress,
                                                                      CancellationToken cancel)
        {
            var completed = new InvokeTaskCompletionCallback(progress, cancel);
            new OutgoingAsync(this, completed, request, oneway: oneway).Invoke(request.Operation, request.Context,
                                                                               synchronous: false);
            return completed.Task;
        }

        [EditorBrowsable(EditorBrowsableState.Never)]
        public void IceWrite(OutputStream os)
        {
            IceReference.GetIdentity().IceWrite(os);
            IceReference.StreamWrite(os);
        }

        public TaskScheduler Scheduler => IceReference.GetThreadPool();

        public static bool Equals(IObjectPrx? lhs, IObjectPrx? rhs)
        {
            if (ReferenceEquals(lhs, rhs))
            {
                return true;
            }

            if (lhs is null || rhs is null)
            {
                return false;
            }

            return lhs.IceReference.Equals(rhs.IceReference);
        }

        public static readonly ProxyFactory<IObjectPrx> Factory = (reference) => new ObjectPrx(reference);

        public static IObjectPrx Parse(string s, Communicator communicator) =>
            new ObjectPrx(communicator.CreateReference(s));

        public static bool TryParse(string s, Communicator communicator, out IObjectPrx? prx)
        {
            try
            {
                prx = new ObjectPrx(communicator.CreateReference(s));
            }
            catch (System.Exception)
            {
                prx = null;
                return false;
            }
            return true;
        }

        [EditorBrowsable(EditorBrowsableState.Never)]
        public int IceHandleException(System.Exception ex, IRequestHandler? handler, bool idempotent, bool sent,
                                      ref int cnt)
        {
            IceUpdateRequestHandler(handler, null); // Clear the request handler

            // We only retry after failing with a RequestFailedException or a local exception.
            //
            // A CloseConnectionException indicates graceful server shutdown, and is therefore always repeatable without
            // violating "at-most-once". That's because by sending a close connection message, the server guarantees
            // that all outstanding requests can safely be repeated.
            //
            // An ObjectNotExistException can always be retried as well without violating "at-most-once" (see the
            // implementation of the checkRetryAfterException method of the ProxyFactory class for the reasons why it
            // can be useful).
            //
            // If the request was not sent or the operation is idempotent it can also always be retried if the retry
            // count isn't reached.
            //
            // TODO: revisit retry logic
            if (ex is ObjectNotExistException || ex is CloseConnectionException || !sent || idempotent)
            {
                try
                {
                    return IceReference.GetCommunicator().CheckRetryAfterException(ex, IceReference, ref cnt);
                }
                catch (CommunicatorDestroyedException)
                {
                    // The communicator is already destroyed, so we cannot retry.
                    throw ex;
                }
            }
            else
            {
                throw ex; // Retry could break at-most-once semantics, don't retry.
            }
        }

        [EditorBrowsable(EditorBrowsableState.Never)]
        public IRequestHandler IceGetRequestHandler()
        {
            if (IceReference.GetCacheConnection())
            {
                lock (this)
                {
                    if (RequestHandler != null)
                    {
                        return RequestHandler;
                    }
                }
            }
            return IceReference.GetRequestHandler(this);
        }

        [EditorBrowsable(EditorBrowsableState.Never)]
        public IRequestHandler
        IceSetRequestHandler(IRequestHandler handler)
        {
            if (IceReference.GetCacheConnection())
            {
                lock (this)
                {
                    if (RequestHandler == null)
                    {
                        RequestHandler = handler;
                    }
                    return RequestHandler;
                }
            }
            return handler;
        }

        [EditorBrowsable(EditorBrowsableState.Never)]
        public void IceUpdateRequestHandler(IRequestHandler? previous, IRequestHandler? handler)
        {
            if (IceReference.GetCacheConnection() && previous != null)
            {
                lock (this)
                {
                    if (RequestHandler != null && RequestHandler != handler)
                    {
                        //
                        // Update the request handler only if "previous" is the same
                        // as the current request handler. This is called after
                        // connection binding by the connect request handler. We only
                        // replace the request handler if the current handler is the
                        // connect request handler.
                        //
                        RequestHandler = RequestHandler.Update(previous, handler);
                    }
                }
            }
        }

        // Temporary helper class for IceInvokeAsync
        private class InvokeTaskCompletionCallback : TaskCompletionCallback<IncomingResponseFrame>
        {
            internal InvokeTaskCompletionCallback(IProgress<bool>? progress, CancellationToken cancellationToken) :
                base(progress, cancellationToken)
            {
            }

            public override void HandleInvokeSent(bool sentSynchronously, bool done, bool alreadySent,
                                              OutgoingAsyncBase og)
            {
                if (Progress != null && !alreadySent)
                {
                    Progress.Report(sentSynchronously);
                }
                if (done)
                {
                    SetResult(new IncomingResponseFrame(ReplyStatus.OK, og.GetIs()));
                }
            }

            public override void HandleInvokeResponse(bool ok, OutgoingAsyncBase og) =>
                SetResult(new IncomingResponseFrame(ok ? ReplyStatus.OK : ReplyStatus.UserException, og.GetIs()));
        }
    }

    // The base class for all proxies. It's a publically visible Ice-internal class. Applications should
    // not use it directly.
    [Serializable]
    [EditorBrowsable(EditorBrowsableState.Never)]
    public class ObjectPrx : IObjectPrx, ISerializable
    {
        public Reference IceReference { get; private set; }
        public IRequestHandler? RequestHandler { get; set; }

        public virtual IObjectPrx Clone(Reference reference) => new ObjectPrx(reference);

        public ObjectPrx(Reference reference, IRequestHandler? requestHandler = null)
        {
            IceReference = reference ?? throw new ArgumentNullException(nameof(reference));
            RequestHandler = requestHandler;
        }

        protected ObjectPrx(SerializationInfo info, StreamingContext context)
        {
            if (!(context.Context is Communicator communicator))
            {
                throw new ArgumentException("cannot deserialize proxy: Ice.Communicator not found in StreamingContext",
                    nameof(context));
            }
            IceReference = communicator.CreateReference(info.GetString("proxy"), null);
        }

        public virtual void GetObjectData(SerializationInfo info, StreamingContext context) =>
            info.AddValue("proxy", ToString());

        /// <summary>Returns the stringified form of this proxy.</summary>
        /// <returns>The stringified proxy.</returns>
        public override string ToString()
        {
            Debug.Assert(IceReference != null);
            return IceReference.ToString();
        }

        /// <summary>Returns a hash code for this proxy.</summary>
        /// <returns>The hash code.</returns>
        public override int GetHashCode() => IceReference.GetHashCode();

        /// <summary>Returns whether this proxy equals the given object. Two proxies are equal if they are equal in all
        /// respects, that is, if their object identity, endpoints timeout settings, and so on are all equal.</summary>
        /// <param name="other">The object to compare this proxy with.</param>
        /// <returns>True if this proxy is equal to other; otherwise, false.</returns>
        public override bool Equals(object? other) => Equals(other as IObjectPrx);

        /// <summary>Returns whether this proxy equals the given proxy. Two proxies are equal if they are equal in all
        /// respects, that is, if their object identity, endpoints timeout settings, and so on are all equal.</summary>
        /// <param name="other">The proxy to compare this proxy with.</param>
        /// <returns>True if this proxy is equal to other; otherwise, false.</returns>
        public bool Equals(IObjectPrx? other) => other != null && IceReference.Equals(other.IceReference);
    }
}<|MERGE_RESOLUTION|>--- conflicted
+++ resolved
@@ -88,18 +88,9 @@
 
         private OutgoingRequestFrame IceI_IceIsACreateRequest(string id, IReadOnlyDictionary<string, string>? context)
         {
-<<<<<<< HEAD
-            var request = new OutgoingRequestFrame(this, "ice_isA", idempotent: true, context);
-            request.StartParameters();
-            request.WriteString(id);
-            request.EndParameters();
-            return request;
-        }
-=======
             var request = OutgoingRequestFrame.WithParameters(this, "ice_isA", idempotent: true, null, context,
                 id, OutputStream.IceWriterFromString);
             return AwaitResponseAsync(IceInvokeAsync(request, oneway: false, progress, cancel, synchronous));
->>>>>>> 7a20a490
 
         private static bool IceI_IsAReadResponse(IncomingResponseFrame incomingResponseFrame)
         {
@@ -135,15 +126,9 @@
                                  IProgress<bool>? progress = null,
                                  CancellationToken cancel = default)
         {
-<<<<<<< HEAD
-            var request = IceI_IcePingCreateRequest(context);
-            var task = IceInvokeAsync(request, IsOneway, progress, cancel);
-            return IsOneway ? task : ReadResponseAsync(task);
-=======
             var request = OutgoingRequestFrame.WithNoParameter(this, "ice_ping", idempotent: true, context);
             var task = IceInvokeAsync(request, oneway: IsOneway, progress, cancel, synchronous);
             return IsOneway ? task : AwaitResponseAsync(task);
->>>>>>> 7a20a490
 
             static async Task ReadResponseAsync(Task<IncomingResponseFrame> task)
                 => IceI_IcePingReadResponse(await task.ConfigureAwait(false));
@@ -179,14 +164,8 @@
                                           IProgress<bool>? progress = null,
                                           CancellationToken cancel = default)
         {
-<<<<<<< HEAD
-            var request = IceI_IceIdsCreateRequest(context);
-            var task = IceInvokeAsync(request, oneway: false, progress, cancel);
-            return ReadResponseAsync(task);
-=======
             var request = OutgoingRequestFrame.WithNoParameter(this, "ice_ids", idempotent: true, context);
             return AwaitResponseAsync(IceInvokeAsync(request, oneway: false, progress, cancel, synchronous));
->>>>>>> 7a20a490
 
             static async Task<string[]> ReadResponseAsync(Task<IncomingResponseFrame> task)
                 => IceI_IceIdsReadResponse(await task.ConfigureAwait(false));
@@ -225,14 +204,8 @@
                                        IProgress<bool>? progress = null,
                                        CancellationToken cancel = new CancellationToken())
         {
-<<<<<<< HEAD
-            var request = IceI_IceIdCreateRequest(context);
-            var task = IceInvokeAsync(request, oneway: false, progress, cancel);
-            return ReadResponseAsync(task);
-=======
             var request = OutgoingRequestFrame.WithNoParameter(this, "ice_id", idempotent: true, context);
             return AwaitResponseAsync(IceInvokeAsync(request, oneway: false, progress, cancel, synchronous));
->>>>>>> 7a20a490
 
             static async Task<string> ReadResponseAsync(Task<IncomingResponseFrame> task)
                 => IceI_IceIdReadResponse(await task.ConfigureAwait(false));
