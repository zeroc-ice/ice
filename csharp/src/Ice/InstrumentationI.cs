--- conflicted
+++ resolved
@@ -255,7 +255,7 @@
             {
                 Add("parent", obj => (obj as ConnectionHelper)?._parent);
                 Add("id", obj => (obj as ConnectionHelper)?.Id);
-<<<<<<< HEAD
+
                 Add("state", obj => (obj as ConnectionHelper)?._connectionState.ToString().ToLowerInvariant());
                 Add("incoming", obj => (obj as ConnectionHelper)?._connection.IsIncoming);
                 Add("adapterName", obj => (obj as ConnectionHelper)?._connection.Adapter?.Name);
@@ -278,30 +278,6 @@
 
                 Add("mcastPort", obj =>
                     ((obj as ConnectionHelper)?._connection as UdpConnection)?.McastAddress?.Port);
-
-                Add("endpoint", obj => (obj as ConnectionHelper)?._connection.Endpoint);
-                Add("endpointType", obj => (obj as ConnectionHelper)?._connection.Endpoint?.Type);
-                Add("endpointIsDatagram", obj => (obj as ConnectionHelper)?._connection.Endpoint?.IsDatagram);
-                Add("endpointIsSecure", obj => (obj as ConnectionHelper)?._connection.Endpoint?.IsSecure);
-                Add("endpointTimeout", obj => (obj as ConnectionHelper)?._connection.Endpoint?.Timeout);
-                Add("endpointCompress", obj => (obj as ConnectionHelper)?._connection.Endpoint?.HasCompressionFlag);
-                Add("endpointHost", obj => ((obj as ConnectionHelper)?._connection.Endpoint as IPEndpoint)?.Host);
-                Add("endpointPort", obj => ((obj as ConnectionHelper)?._connection.Endpoint as IPEndpoint)?.Port);
-=======
-                Add("state", obj => (obj as ConnectionHelper)?._state.ToString().ToLowerInvariant());
-                Add("incoming", obj => (obj as ConnectionHelper)?._connectionInfo.Incoming);
-                Add("adapterName", obj => (obj as ConnectionHelper)?._connectionInfo.AdapterName);
-                Add("connectionId", obj => (obj as ConnectionHelper)?._connectionInfo.ConnectionId);
-
-                Add("localHost", obj => (obj as ConnectionHelper)?.IPConnectionInfo?.LocalAddress);
-                Add("localPort", obj => (obj as ConnectionHelper)?.IPConnectionInfo?.LocalPort);
-                Add("remoteHost", obj => (obj as ConnectionHelper)?.IPConnectionInfo?.RemoteAddress);
-                Add("remotePort", obj => (obj as ConnectionHelper)?.IPConnectionInfo?.RemotePort);
-
-                Add("mcastHost",
-                    obj => ((obj as ConnectionHelper)?._connectionInfo as UDPConnectionInfo)?.McastAddress);
-                Add("mcastPort",
-                    obj => ((obj as ConnectionHelper)?._connectionInfo as UDPConnectionInfo)?.McastPort);
 
                 Add("endpoint", obj => (obj as ConnectionHelper)?._endpoint);
                 Add("endpointTransport", obj => (obj as ConnectionHelper)?._endpoint?.Transport);
@@ -311,7 +287,6 @@
                 Add("endpointCompress", obj => (obj as ConnectionHelper)?._endpoint?.HasCompressionFlag);
                 Add("endpointHost", obj => ((obj as ConnectionHelper)?._endpoint as IPEndpoint)?.Host);
                 Add("endpointPort", obj => ((obj as ConnectionHelper)?._endpoint as IPEndpoint)?.Port);
->>>>>>> 40ec85b1
             }
         }
     }
@@ -388,8 +363,6 @@
             {
                 Add("parent", obj => (obj as DispatchHelper)?._parent);
                 Add("id", obj => (obj as DispatchHelper)?.Id);
-
-<<<<<<< HEAD
                 Add("incoming", obj => (obj as DispatchHelper)?.Connection.IsIncoming);
                 Add("adapterName", obj => (obj as DispatchHelper)?.Connection.Adapter?.Name);
                 Add("connectionId", obj => (obj as DispatchHelper)?.Connection.Endpoint.ConnectionId);
@@ -411,29 +384,6 @@
 
                 Add("mcastPort", obj =>
                     ((obj as DispatchHelper)?.Connection as UdpConnection)?.McastAddress?.Port);
-
-                Add("endpoint", obj => (obj as DispatchHelper)?.Connection.Endpoint);
-                Add("endpointType", obj => (obj as DispatchHelper)?.Connection.Endpoint.Type);
-                Add("endpointIsDatagram", obj => (obj as DispatchHelper)?.Connection.Endpoint.IsDatagram);
-                Add("endpointIsSecure", obj => (obj as DispatchHelper)?.Connection.Endpoint.IsSecure);
-                Add("endpointTimeout", obj => (obj as DispatchHelper)?.Connection.Endpoint.Timeout);
-                Add("endpointCompress", obj => (obj as DispatchHelper)?.Connection.Endpoint.HasCompressionFlag);
-                Add("endpointHost", obj => ((obj as DispatchHelper)?.Connection.Endpoint as IPEndpoint)?.Host);
-                Add("endpointPort", obj => ((obj as DispatchHelper)?.Connection.Endpoint as IPEndpoint)?.Port);
-=======
-                Add("incoming", obj => (obj as DispatchHelper)?.ConnectionInfo?.Incoming);
-                Add("adapterName", obj => (obj as DispatchHelper)?.ConnectionInfo?.AdapterName);
-                Add("connectionId", obj => (obj as DispatchHelper)?.ConnectionInfo?.ConnectionId);
-
-                Add("localHost", obj => (obj as DispatchHelper)?.IPConnectionInfo?.LocalAddress);
-                Add("localPort", obj => (obj as DispatchHelper)?.IPConnectionInfo?.LocalPort);
-                Add("remoteHost", obj => (obj as DispatchHelper)?.IPConnectionInfo?.RemoteAddress);
-                Add("remotePort", obj => (obj as DispatchHelper)?.IPConnectionInfo?.RemotePort);
-
-                Add("mcastHost",
-                    obj => ((obj as DispatchHelper)?.ConnectionInfo as UDPConnectionInfo)?.McastAddress);
-                Add("mcastPort",
-                    obj => ((obj as DispatchHelper)?.ConnectionInfo as UDPConnectionInfo)?.McastPort);
 
                 Add("endpoint", obj => (obj as DispatchHelper)?.Endpoint);
                 Add("endpointTransport", obj => (obj as DispatchHelper)?.Endpoint?.Transport);
@@ -443,7 +393,6 @@
                 Add("endpointCompress", obj => (obj as DispatchHelper)?.Endpoint?.HasCompressionFlag);
                 Add("endpointHost", obj => ((obj as DispatchHelper)?.Endpoint as IPEndpoint)?.Host);
                 Add("endpointPort", obj => ((obj as DispatchHelper)?.Endpoint as IPEndpoint)?.Port);
->>>>>>> 40ec85b1
 
                 Add("operation", obj => (obj as DispatchHelper)?._current.Operation);
                 Add("identity", obj => (obj as DispatchHelper)?.Identity);
@@ -725,7 +674,7 @@
                 Add("parent", obj => (obj as RemoteInvocationHelper)?._parent);
                 Add("id", obj => (obj as RemoteInvocationHelper)?.Id);
                 Add("requestId", obj => (obj as RemoteInvocationHelper)?._requestId);
-<<<<<<< HEAD
+
                 Add("incoming", obj => (obj as RemoteInvocationHelper)?._connection.IsIncoming);
                 Add("adapterName", obj => (obj as RemoteInvocationHelper)?._connection.Adapter?.Name);
                 Add("connectionId", obj => (obj as RemoteInvocationHelper)?._connection.Endpoint.ConnectionId);
@@ -748,28 +697,6 @@
                 Add("mcastPort", obj =>
                     ((obj as RemoteInvocationHelper)?._connection as UdpConnection)?.McastAddress?.Port);
 
-                Add("endpoint", obj => (obj as RemoteInvocationHelper)?._connection.Endpoint);
-                Add("endpointType", obj => (obj as RemoteInvocationHelper)?._connection.Endpoint.Type);
-                Add("endpointIsDatagram", obj => (obj as RemoteInvocationHelper)?._connection.Endpoint.IsDatagram);
-                Add("endpointIsSecure", obj => (obj as RemoteInvocationHelper)?._connection.Endpoint.IsSecure);
-                Add("endpointTimeout", obj => (obj as RemoteInvocationHelper)?._connection.Endpoint.Timeout);
-                Add("endpointCompress", obj => (obj as RemoteInvocationHelper)?._connection.Endpoint.HasCompressionFlag);
-                Add("endpointHost", obj => ((obj as RemoteInvocationHelper)?._connection.Endpoint as IPEndpoint)?.Host);
-                Add("endpointPort", obj => ((obj as RemoteInvocationHelper)?._connection.Endpoint as IPEndpoint)?.Port);
-=======
-                Add("incoming", obj => (obj as RemoteInvocationHelper)?._connectionInfo.Incoming);
-                Add("adapterName", obj => (obj as RemoteInvocationHelper)?._connectionInfo.AdapterName);
-                Add("connectionId", obj => (obj as RemoteInvocationHelper)?._connectionInfo.ConnectionId);
-
-                Add("localHost", obj => (obj as RemoteInvocationHelper)?.IPConnectionInfo?.LocalAddress);
-                Add("localPort", obj => (obj as RemoteInvocationHelper)?.IPConnectionInfo?.LocalPort);
-                Add("remoteHost", obj => (obj as RemoteInvocationHelper)?.IPConnectionInfo?.RemoteAddress);
-                Add("remotePort", obj => (obj as RemoteInvocationHelper)?.IPConnectionInfo?.RemotePort);
-
-                Add("mcastHost",
-                    obj => ((obj as RemoteInvocationHelper)?._connectionInfo as UDPConnectionInfo)?.McastAddress);
-                Add("mcastPort",
-                    obj => ((obj as RemoteInvocationHelper)?._connectionInfo as UDPConnectionInfo)?.McastPort);
                 Add("endpoint", obj => (obj as RemoteInvocationHelper)?._endpoint);
                 Add("endpointTransport", obj => (obj as RemoteInvocationHelper)?._endpoint?.Transport);
                 Add("endpointIsDatagram", obj => (obj as RemoteInvocationHelper)?._endpoint?.IsDatagram);
@@ -778,7 +705,6 @@
                 Add("endpointCompress", obj => (obj as RemoteInvocationHelper)?._endpoint?.HasCompressionFlag);
                 Add("endpointHost", obj => ((obj as RemoteInvocationHelper)?._endpoint as IPEndpoint)?.Host);
                 Add("endpointPort", obj => ((obj as RemoteInvocationHelper)?._endpoint as IPEndpoint)?.Port);
->>>>>>> 40ec85b1
             }
         }
     }
