// Copyright (c) ZeroC, Inc. All rights reserved.

using System;
using System.Collections.Concurrent;
using System.Collections.Generic;
using System.Diagnostics;
using System.Threading;
using System.Threading.Tasks;

namespace ZeroC.Ice
{
    /// <summary>The SocketStream class for the colocated transport.</summary>
    internal class ColocatedStream : SignaledSocketStream<(object, bool)>
    {
        protected override bool ReceivedEndOfStream => _receivedEndOfStream;

        private ConcurrentQueue<ArraySegment<byte>>? _receivedData;
        private bool _receivedEndOfStream;
        private ArraySegment<byte> _receiveSegment;
        private readonly ColocatedSocket _socket;

        protected override void Dispose(bool disposing)
        {
            base.Dispose(disposing);

            if (disposing)
            {
                _socket.ReleaseFlowControlCredit(this);
            }
        }

        protected override async ValueTask<int> ReceiveAsync(Memory<byte> buffer, CancellationToken cancel)
        {
            int received = 0;
            while (buffer.Length > 0)
            {
                if (_receiveSegment.Count > 0 || (_receivedData?.TryDequeue(out _receiveSegment) ?? false))
                {
                    if (_receiveSegment.Count == 0)
                    {
                        _receivedEndOfStream = true;
                        return received;
                    }
                    else if (buffer.Length < _receiveSegment.Count)
                    {
                        _receiveSegment[0..buffer.Length].AsMemory().CopyTo(buffer);
                        received += buffer.Length;
                        _receiveSegment = _receiveSegment[buffer.Length..];
                        buffer = buffer[buffer.Length..];
                    }
                    else
                    {
                        _receiveSegment.AsMemory().CopyTo(buffer);
                        received += _receiveSegment.Count;
                        _receiveSegment = new ArraySegment<byte>();
                        buffer = buffer[_receiveSegment.Count..];
                    }
                }
                else
                {
                    await WaitSignalAsync(cancel).ConfigureAwait(false);
                }
            }
            return received;
        }

        protected override ValueTask ResetAsync(long errorCode) =>
            // A null frame indicates a stream reset.
            // TODO: Provide the error code?
            _socket.SendFrameAsync(this, frame: null, fin: true, CancellationToken.None);

        protected override ValueTask SendAsync(IList<ArraySegment<byte>> buffer, bool fin, CancellationToken cancel) =>
            _socket.SendFrameAsync(this, frame: new List<ArraySegment<byte>>(buffer), fin: fin, cancel);

        /// <summary>Constructor for incoming colocated stream</summary>
        internal ColocatedStream(ColocatedSocket socket, long streamId)
            : base(socket, streamId) => _socket = socket;

        /// <summary>Constructor for outgoing colocated stream</summary>
        internal ColocatedStream(ColocatedSocket socket, bool bidirectional, bool control)
            : base(socket, bidirectional, control) => _socket = socket;

        internal void ReceivedFrame(object frame, bool fin)
        {
            if (_receivedData != null)
            {
                Debug.Assert(frame is List<ArraySegment<byte>>);
                var data = (List<ArraySegment<byte>>)frame;
                Debug.Assert(data.Count == 1);
                _receivedData.Enqueue(data[0]);
                if (fin)
                {
                    _receivedData.Enqueue(ArraySegment<byte>.Empty);
                }
            }
            else if (frame is OutgoingFrame && !fin)
            {
                // If it's a request or response and the stream is not finished, create a concurrent queue to
                // keep track of additional data frames.
                _receivedData = new ConcurrentQueue<ArraySegment<byte>>();
            }

            // Run the continuation asynchronously if it's a response to ensure we don't end up calling user
            // code which could end up blocking the AcceptStreamAsync task.
            if (!IsSignaled)
            {
<<<<<<< HEAD
                // Run the continuation asynchronously if it's a response to ensure we don't end up calling user
                // code which could end up blocking the AcceptStreamAsync task.
                SignalCompletion((frame, fin), runContinuationAsynchronously: frame is IncomingResponseFrame);
=======
                SignalCompletion((frame, fin), runContinuationAsynchronously: frame is OutgoingResponseFrame);
>>>>>>> 2cc68d1a
            }
        }

        internal override async ValueTask<IncomingRequestFrame> ReceiveRequestFrameAsync(CancellationToken cancel)
        {
            (object frameObject, bool fin) = await WaitSignalAsync(cancel).ConfigureAwait(false);
            Debug.Assert(frameObject is IncomingRequestFrame);
            var frame = (IncomingRequestFrame)frameObject;

            if (fin)
            {
                _receivedEndOfStream = true;
            }
            else
            {
                frame.SocketStream = this;
                Interlocked.Increment(ref UseCount);
            }
            return frame;
        }

        internal override async ValueTask<IncomingResponseFrame> ReceiveResponseFrameAsync(CancellationToken cancel)
        {
            object frameObject;
            bool fin;

            try
            {
                (frameObject, fin) = await WaitSignalAsync(cancel).ConfigureAwait(false);
            }
            catch (OperationCanceledException)
            {
                if (_socket.Endpoint.Protocol != Protocol.Ice1)
                {
                    await ResetAsync((long)StreamResetErrorCode.RequestCanceled).ConfigureAwait(false);
                }
                throw;
            }

            Debug.Assert(frameObject is IncomingResponseFrame);
            var frame = (IncomingResponseFrame)frameObject;

            if (fin)
            {
                _receivedEndOfStream = true;
            }
            else
            {
                frame.SocketStream = this;
                Interlocked.Increment(ref UseCount);
            }

            return frame;
        }

        private protected override async ValueTask<ArraySegment<byte>> ReceiveFrameAsync(
            byte expectedFrameType,
            CancellationToken cancel)
        {
            (object frame, bool fin) = await WaitSignalAsync(cancel).ConfigureAwait(false);
            if (fin)
            {
                _receivedEndOfStream = true;
            }

            if (frame is List<ArraySegment<byte>> data)
            {
                // Initialize or GoAway frame.
                if (_socket.Endpoint.Protocol == Protocol.Ice1)
                {
                    Debug.Assert(expectedFrameType == data[0][8]);
                    return ArraySegment<byte>.Empty;
                }
                else
                {
                    Debug.Assert(expectedFrameType == data[0][0]);
                    (int size, int sizeLength) = data[0][1..].AsReadOnlySpan().ReadSize20();
                    return data[0].Slice(1 + sizeLength, size);
                }
            }
            else
            {
                Debug.Assert(false);
                throw new InvalidDataException("unexpected frame");
            }
        }

        private protected override async ValueTask SendFrameAsync(OutgoingFrame frame, CancellationToken cancel)
        {
<<<<<<< HEAD
            await _socket.SendFrameAsync(this, frame.ToIncoming(), fin: frame.StreamDataWriter == null, cancel).
                ConfigureAwait(false);
=======
            bool fin = frame.StreamDataWriter == null;
            await _socket.SendFrameAsync(this, frame, fin, cancel).ConfigureAwait(false);
>>>>>>> 2cc68d1a

            if (_socket.Endpoint.Communicator.TraceLevels.Protocol >= 1)
            {
                TraceFrame(frame);
            }
        }
<<<<<<< HEAD

        private object ReceiveStreamable()
        {
            object frame;
            if (_streamable != null)
            {
                _receivedEndOfStream = true;
                frame = _streamable;
            }
            else
            {
                (frame, _receivedEndOfStream) = WaitSignalAsync().AsTask().Result;
                Debug.Assert(_receivedEndOfStream);
            }
            TryDispose();
            return frame;
        }
=======
>>>>>>> 2cc68d1a
    }
}<|MERGE_RESOLUTION|>--- conflicted
+++ resolved
@@ -93,7 +93,7 @@
                     _receivedData.Enqueue(ArraySegment<byte>.Empty);
                 }
             }
-            else if (frame is OutgoingFrame && !fin)
+            else if (frame is IncomingFrame && !fin)
             {
                 // If it's a request or response and the stream is not finished, create a concurrent queue to
                 // keep track of additional data frames.
@@ -104,13 +104,7 @@
             // code which could end up blocking the AcceptStreamAsync task.
             if (!IsSignaled)
             {
-<<<<<<< HEAD
-                // Run the continuation asynchronously if it's a response to ensure we don't end up calling user
-                // code which could end up blocking the AcceptStreamAsync task.
                 SignalCompletion((frame, fin), runContinuationAsynchronously: frame is IncomingResponseFrame);
-=======
-                SignalCompletion((frame, fin), runContinuationAsynchronously: frame is OutgoingResponseFrame);
->>>>>>> 2cc68d1a
             }
         }
 
@@ -200,38 +194,13 @@
 
         private protected override async ValueTask SendFrameAsync(OutgoingFrame frame, CancellationToken cancel)
         {
-<<<<<<< HEAD
             await _socket.SendFrameAsync(this, frame.ToIncoming(), fin: frame.StreamDataWriter == null, cancel).
                 ConfigureAwait(false);
-=======
-            bool fin = frame.StreamDataWriter == null;
-            await _socket.SendFrameAsync(this, frame, fin, cancel).ConfigureAwait(false);
->>>>>>> 2cc68d1a
 
             if (_socket.Endpoint.Communicator.TraceLevels.Protocol >= 1)
             {
                 TraceFrame(frame);
             }
         }
-<<<<<<< HEAD
-
-        private object ReceiveStreamable()
-        {
-            object frame;
-            if (_streamable != null)
-            {
-                _receivedEndOfStream = true;
-                frame = _streamable;
-            }
-            else
-            {
-                (frame, _receivedEndOfStream) = WaitSignalAsync().AsTask().Result;
-                Debug.Assert(_receivedEndOfStream);
-            }
-            TryDispose();
-            return frame;
-        }
-=======
->>>>>>> 2cc68d1a
     }
 }