--- conflicted
+++ resolved
@@ -181,22 +181,7 @@
             // such connections, so that callbacks from the router can be received over such connections.
             foreach (Endpoint endpoint in endpoints)
             {
-<<<<<<< HEAD
-                if (_destroyTask != null)
-                {
-                    throw new CommunicatorDisposedException();
-                }
-
-                //
-                // Search for connections to the router's client proxy
-                // endpoints, and update the object adapter for such
-                // connections, so that callbacks from the router can be
-                // received over such connections.
-                //
-                for (int i = 0; i < endpoints.Count; ++i)
-=======
                 try
->>>>>>> d56bdf18
                 {
                     foreach (IConnector connector in
                         endpoint.ConnectorsAsync(EndpointSelectionType.Ordered).AsTask().Result)
@@ -205,7 +190,7 @@
                         {
                             if (_destroyTask != null)
                             {
-                                throw new CommunicatorDestroyedException();
+                                throw new CommunicatorDisposedException();
                             }
 
                             if (_connectionsByConnector.TryGetValue((connector, routerInfo.Router.ConnectionId),
@@ -368,7 +353,7 @@
                 {
                     if (_destroyTask != null)
                     {
-                        throw new CommunicatorDestroyedException();
+                        throw new CommunicatorDisposedException();
                     }
 
                     // Search for pending connects for the set of connectors which weren't already tried.
@@ -748,8 +733,8 @@
             }
 
             // Wait for all the connections to be closed
-            IEnumerable<Task> tasks = _connections.Select(connection =>
-                connection.GracefulCloseAsync(
+            IEnumerable<Task> tasks = _connections.Select(
+                connection => connection.GracefulCloseAsync(
                     new ObjectDisposedException($"{typeof(ObjectAdapter).FullName}:{_adapter.Name}")));
             await Task.WhenAll(tasks).ConfigureAwait(false);
 
