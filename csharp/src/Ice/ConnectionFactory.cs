//
// Copyright (c) ZeroC, Inc. All rights reserved.
//

using System;
using System.Collections.Generic;
using System.Diagnostics;
using System.Linq;
using System.Threading;
using System.Threading.Tasks;

using ZeroC.Ice.Instrumentation;

namespace ZeroC.Ice
{
    public interface IConnectionFactory
    {
        IAcmMonitor AcmMonitor { get; }

        void Remove(Connection connection);
    }

    internal sealed class OutgoingConnectionFactory : IConnectionFactory
    {
        private readonly Communicator _communicator;
        private readonly MultiDictionary<(IConnector, string), Connection> _connectionsByConnector =
            new MultiDictionary<(IConnector, string), Connection>();
        private readonly MultiDictionary<(Endpoint, string), Connection> _connectionsByEndpoint =
            new MultiDictionary<(Endpoint, string), Connection>();
        private Task? _destroyTask = null;
        private readonly object _mutex = new object();
        private readonly Dictionary<(IConnector, string), Task<Connection>> _pending =
            new Dictionary<(IConnector, string), Task<Connection>>();

        public IAcmMonitor AcmMonitor { get; }

        public void Remove(Connection connection)
        {
            lock (_mutex)
            {
                _connectionsByConnector.Remove((connection.Connector, connection.ConnectionId), connection);
                foreach (Endpoint endpoint in connection.Endpoints)
                {
                    _connectionsByEndpoint.Remove((endpoint, connection.ConnectionId), connection);
                }
            }
        }

        internal OutgoingConnectionFactory(Communicator communicator)
        {
            _communicator = communicator;
            AcmMonitor = new ConnectionFactoryAcmMonitor(communicator, communicator.ClientAcm);
        }

        internal async ValueTask<Connection> CreateAsync(
            IReadOnlyList<Endpoint> endpoints,
            bool hasMore,
            EndpointSelectionType selType,
            string connectionId)
        {
            Debug.Assert(endpoints.Count > 0);

            lock (_mutex)
            {
                if (_destroyTask != null)
                {
                    throw new CommunicatorDisposedException();
                }

                // Try to find a connection to one of the given endpoints. Ignore the endpoint compression flag to
                // lookup for the connection.
                foreach (Endpoint endpoint in endpoints)
                {
                    if (_connectionsByEndpoint.TryGetValue((endpoint, connectionId),
                                                            out ICollection<Connection>? connectionList))
                    {
                        foreach (Connection connection in connectionList)
                        {
                            if (connection.Active) // Don't return destroyed or un-validated connections
                            {
                                return connection;
                            }
                        }
                    }
                }
            }

            // For each endpoint, obtain the set of connectors. This might block if DNS lookups are required to
            // resolve an endpoint hostname into connector addresses.
            var connectors = new List<(IConnector, Endpoint, string)>();
            foreach (Endpoint endpoint in endpoints)
            {
                try
                {
                    foreach (IConnector connector in await endpoint.ConnectorsAsync(selType).ConfigureAwait(false))
                    {
                        connectors.Add((connector, endpoint, connectionId));
                    }
                }
                catch (CommunicatorDisposedException)
                {
                    throw; // No need to continue
                }
                catch (Exception ex)
                {
                    bool last = endpoint == endpoints[endpoints.Count - 1];

                    TraceLevels traceLevels = _communicator.TraceLevels;
                    if (traceLevels.Network >= 2)
                    {
                        _communicator.Logger.Trace(traceLevels.NetworkCategory, last ?
                            $"couldn't resolve endpoint host and no more endpoints to try\n{ex}" :
                            $"couldn't resolve endpoint host, trying next endpoint\n{ex}");
                    }

                    if (connectors.Count == 0 && last)
                    {
                        // If this was the last endpoint and we didn't manage to get a single connector, we're done.
                        throw;
                    }
                }
            }

            lock (_mutex)
            {
                if (_destroyTask != null)
                {
                    throw new CommunicatorDisposedException();
                }

                // Try to find a connection matching one of the connector.
                foreach ((IConnector connector, Endpoint _, string _) in connectors)
                {
                    ValueTuple<IConnector, string> key = (connector, connectionId);
                    if (!_pending.ContainsKey(key) &&
                        _connectionsByConnector.TryGetValue(key, out ICollection<Connection>? connectionList))
                    {
                        foreach (Connection connection in connectionList)
                        {
                            if (connection.Active) // Don't return destroyed or un-validated connections
                            {
                                return connection;
                            }
                        }
                    }
                }
            }

            // Wait for connection establishment to one or some of the connectors to complete.
            return await WaitForConnectOrConnectAsync(connectors, hasMore).ConfigureAwait(false);
        }

        internal Task DestroyAsync()
        {
            lock (_mutex)
            {
                _destroyTask ??= PerformDestroyAsync();
            }
            return _destroyTask;

            async Task PerformDestroyAsync()
            {
                // Wait for connections to be closed.
                IEnumerable<Task> tasks =
                    _connectionsByConnector.Values.SelectMany(connections => connections).Select(connection =>
                        connection.GracefulCloseAsync(new CommunicatorDestroyedException()));
                await Task.WhenAll(tasks).ConfigureAwait(false);

#if DEBUG
                // Ensure all the connections are removed
                Debug.Assert(_connectionsByConnector.Count == 0);
                Debug.Assert(_connectionsByEndpoint.Count == 0);
#endif
            }
        }

        internal void RemoveAdapter(ObjectAdapter adapter)
        {
            lock (_mutex)
            {
                if (_destroyTask != null)
                {
                    return;
                }

                foreach (ICollection<Connection> connectionList in _connectionsByConnector.Values)
                {
                    foreach (Connection connection in connectionList)
                    {
                        connection.ClearAdapter(adapter);
                    }
                }
            }
        }

        internal void SetRouterInfo(RouterInfo routerInfo)
        {
            ObjectAdapter? adapter = routerInfo.Adapter;
            IReadOnlyList<Endpoint> endpoints;
            try
            {
                ValueTask<IReadOnlyList<Endpoint>> task = routerInfo.GetClientEndpointsAsync();
                endpoints = task.IsCompleted ? task.Result : task.AsTask().Result;
            }
            catch (AggregateException ex)
            {
                Debug.Assert(ex.InnerException != null);
                throw ExceptionUtil.Throw(ex.InnerException);
            }

            // Search for connections to the router's client proxy endpoints, and update the object adapter for
            // such connections, so that callbacks from the router can be received over such connections.
            foreach (Endpoint endpoint in endpoints)
            {
                try
                {
                    foreach (IConnector connector in
                        endpoint.ConnectorsAsync(EndpointSelectionType.Ordered).AsTask().Result)
                    {
                        lock (_mutex)
                        {
                            if (_destroyTask != null)
                            {
                                throw new CommunicatorDisposedException();
                            }

                            if (_connectionsByConnector.TryGetValue((connector, routerInfo.Router.ConnectionId),
                                out ICollection<Connection>? connections))
                            {
                                foreach (Connection connection in connections)
                                {
                                    connection.Adapter = adapter;
                                }
                            }
                        }
                    }
                }
                catch
                {
                    // Ignore
                }
            }
        }

        internal void UpdateConnectionObservers()
        {
            lock (_mutex)
            {
                foreach (ICollection<Connection> connections in _connectionsByConnector.Values)
                {
                    foreach (Connection c in connections)
                    {
                        c.UpdateObserver();
                    }
                }
            }
        }

        private async Task<Connection> ConnectAsync(
            IReadOnlyList<(IConnector Connector, Endpoint Endpoint, string ConnectionId)> connectors,
            bool hasMore)
        {
            Debug.Assert(connectors.Count > 0);

            foreach ((IConnector connector, Endpoint endpoint, string connectionId) in connectors)
            {
                IObserver? observer = _communicator.Observer?.GetConnectionEstablishmentObserver(endpoint,
                                                                                                 connector.ToString()!);
                try
                {
                    observer?.Attach();

                    if (_communicator.TraceLevels.Network >= 2)
                    {
                        _communicator.Logger.Trace(_communicator.TraceLevels.NetworkCategory,
                            $"trying to establish {endpoint.TransportName} connection to {connector}");
                    }

                    Connection connection;
                    lock (_mutex)
                    {
                        if (_destroyTask != null)
                        {
                            throw new CommunicatorDisposedException();
                        }

                        connection = connector.Connect().CreateConnection(this,
                                                                          endpoint,
                                                                          connector,
                                                                          connectionId,
                                                                          null);

                        _connectionsByConnector.Add((connector, connectionId), connection);
                        _connectionsByEndpoint.Add((endpoint, connectionId), connection);
                    }

                    await connection.StartAsync().ConfigureAwait(false);
                    return connection;
                }
                catch (CommunicatorDisposedException ex)
                {
                    observer?.Failed(ex.GetType().FullName ?? "System.Exception");
                    throw; // No need to continue
                }
                catch (Exception ex)
                {
                    observer?.Failed(ex.GetType().FullName ?? "System.Exception");

                    bool last = hasMore || connector == connectors[connectors.Count - 1].Connector;

                    TraceLevels traceLevels = _communicator.TraceLevels;
                    if (traceLevels.Network >= 2)
                    {
                        _communicator.Logger.Trace(traceLevels.NetworkCategory,
                            $"failed to establish {endpoint.TransportName} connection to {connector} " +
                            (last ? $"and no more endpoints to try\n{ex}" : $"trying next endpoint\n{ex}"));
                    }

                    if (last)
                    {
                        // If it's the last connector to try and we couldn't establish the connection, we're done.
                        throw;
                    }
                }
                finally
                {
                    lock (_mutex)
                    {
                        foreach ((IConnector connectorToRemove, Endpoint _, string connectionIdToRemove) in connectors)
                        {
                            _pending.Remove((connectorToRemove, connectionIdToRemove));
                        }
                    }
                    observer?.Detach();
                }
            }

            // The loop either raised an exception on the last connector or returned if the connection establishment
            // succeeded.
            Debug.Assert(false);
            return null!;
        }

<<<<<<< HEAD
=======
        private async Task PerformDestroyAsync()
        {
            // Wait for connections to be closed.
            IEnumerable<Task> tasks =
                _connectionsByConnector.Values.SelectMany(connections => connections).Select(connection =>
                    connection.GracefulCloseAsync(new CommunicatorDisposedException()));
            await Task.WhenAll(tasks).ConfigureAwait(false);

#if DEBUG
            // Ensure all the connections are finished and reapable at this point.
            foreach (Connection connection in _monitor.SwapReapedConnections())
            {
                _connectionsByConnector.Remove((connection.Connector, connection.ConnectionId), connection);
                foreach (Endpoint endpoint in connection.Endpoints)
                {
                    _connectionsByEndpoint.Remove((endpoint, connection.ConnectionId), connection);
                }
            }
            Debug.Assert(_connectionsByConnector.Count == 0);
            Debug.Assert(_connectionsByEndpoint.Count == 0);
#endif

            _monitor.Destroy();
        }

>>>>>>> eabc916c
        private async Task<Connection> WaitForConnectOrConnectAsync(
            IReadOnlyList<(IConnector, Endpoint, string)> connectors,
            bool hasMore)
        {
            var remaining = new List<(IConnector, Endpoint, string)>(connectors);
            while (true)
            {
                var connectTasks = new List<Task<Connection>>();
                var tried = new List<(IConnector, Endpoint, string)>();
                lock (_mutex)
                {
                    if (_destroyTask != null)
                    {
                        throw new CommunicatorDisposedException();
                    }

                    // Search for pending connects for the set of connectors which weren't already tried.
                    foreach ((IConnector connector, Endpoint endpoint, string connectionId) in remaining)
                    {
                        if (_pending.TryGetValue((connector, connectionId), out Task<Connection>? task))
                        {
                            connectTasks.Add(task);
                            tried.Add((connector, endpoint, connectionId));
                        }
                    }

                    // We didn't find pending connects for the remaining connectors so we can try to establish
                    // a connection to them.
                    if (tried.Count == 0)
                    {
                        Task<Connection> connectTask = ConnectAsync(remaining, hasMore);
                        if (connectTask.IsCompleted)
                        {
                            try
                            {
                                return connectTask.Result;
                            }
                            catch (AggregateException ex)
                            {
                                Debug.Assert(ex.InnerException != null);
                                throw ExceptionUtil.Throw(ex.InnerException);
                            }
                        }

                        foreach ((IConnector connector, Endpoint endpoint, string connectionId) in remaining)
                        {
                            // Use TryAdd in case there are duplicate (connector, endpoint) pairs.
                            _pending.TryAdd((connector, connectionId), connectTask);
                            tried.Add((connector, endpoint, connectionId));
                        }
                        connectTasks.Add(connectTask);
                    }
                }

                // Wait for the first successful connection establishment
                Task<Connection> completedTask;
                do
                {
                    completedTask = await Task.WhenAny(connectTasks).ConfigureAwait(false);
                    if (completedTask.IsCompletedSuccessfully)
                    {
                        Connection connection = completedTask.Result;
                        foreach ((IConnector connector, Endpoint endpoint, string connectionId) in connectors)
                        {
                            // If the connection was established for another endpoint but to the same connector,
                            // we ensure to also associate the connection with this endpoint.
                            if (connection.Connector.Equals(connector) && !connection.Endpoints.Contains(endpoint))
                            {
                                connection.Endpoints.Add(endpoint);
                                _connectionsByEndpoint.Add((endpoint, connectionId), connection);
                            }
                        }
                        return connection;
                    }
                    connectTasks.Remove(completedTask);
                }
                while (connectTasks.Count > 0);

                // Remove the connectors we tried from the set of remaining connectors
                remaining.RemoveAll(t => tried.Contains(t));

                // If there are no more connectors to try, we failed to establish a connection and we raise the
                // failure.
                if (remaining.Count == 0)
                {
                    return await completedTask.ConfigureAwait(false);
                }
            }
        }

        private class MultiDictionary<TKey, TValue> : Dictionary<TKey, ICollection<TValue>> where TKey : notnull
        {
            public void Add(TKey key, TValue value)
            {
                if (!TryGetValue(key, out ICollection<TValue>? list))
                {
                    list = new List<TValue>();
                    Add(key, list);
                }
                list.Add(value);
            }

            public void Remove(TKey key, TValue value)
            {
                ICollection<TValue> list = this[key];
                list.Remove(value);
                if (list.Count == 0)
                {
                    Remove(key);
                }
            }
        }
    }

    internal sealed class IncomingConnectionFactory : IConnectionFactory
    {
        private readonly IAcceptor? _acceptor;
        private readonly ObjectAdapter _adapter;
        private readonly Communicator _communicator;
        private readonly HashSet<Connection> _connections = new HashSet<Connection>();
        private Task? _destroyTask = null;
        private readonly Endpoint _endpoint;
        private readonly object _mutex = new object();
        private readonly Endpoint? _publishedEndpoint;
        private readonly ITransceiver? _transceiver;
        private readonly bool _warn;

        public IAcmMonitor AcmMonitor { get; }

        public void Remove(Connection connection)
        {
            lock (_mutex)
            {
                _connections.Remove(connection);
            }
        }

        public override string ToString()
        {
            if (_transceiver != null)
            {
                return _transceiver.ToString()!;
            }
            else
            {
                return _acceptor!.ToString();
            }
        }

        internal IncomingConnectionFactory(
            ObjectAdapter adapter,
            Endpoint endpoint,
            Endpoint? publish,
            Acm acm)
        {
            _communicator = adapter.Communicator;
            _endpoint = endpoint;
            _publishedEndpoint = publish;
            _adapter = adapter;
            _warn = _communicator.GetPropertyAsBool("Ice.Warn.Connections") ?? false;
            AcmMonitor = new ConnectionFactoryAcmMonitor(_communicator, acm);

            try
            {
                _transceiver = _endpoint.GetTransceiver();
                if (_transceiver != null)
                {
                    if (_communicator.TraceLevels.Network >= 2)
                    {
                        _communicator.Logger.Trace(_communicator.TraceLevels.NetworkCategory,
                            $"attempting to bind to {_endpoint.TransportName} socket\n{_transceiver}");
                    }
                    _endpoint = _transceiver.Bind();

                    Connection connection = _transceiver.CreateConnection(this, _endpoint, null, "", _adapter);
                    connection.Acm = Acm.Disabled; // Don't enable ACM for this connection
                    _ = connection.StartAsync();
                    _connections.Add(connection);
                }
                else
                {
                    _acceptor = _endpoint.GetAcceptor(_adapter!.Name);

                    if (_communicator.TraceLevels.Network >= 2)
                    {
                        _communicator.Logger.Trace(_communicator.TraceLevels.NetworkCategory,
                            $"attempting to bind to {_endpoint.TransportName} socket {_acceptor}");
                    }
                    _endpoint = _acceptor!.Listen();

                    if (_communicator.TraceLevels.Network >= 1)
                    {
                        _communicator.Logger.Trace(_communicator.TraceLevels.NetworkCategory,
                            $"listening for {_endpoint.TransportName} connections\n{_acceptor!.ToDetailedString()}");
                    }
                }
            }
            catch (Exception)
            {
                //
                // Clean up.
                //
                try
                {
                    _transceiver?.Close();
                    _acceptor?.Close();
                }
                catch
                {
                    // Ignore
                }

                _connections.Clear();

                throw;
            }
        }

        internal void Activate()
        {
            lock (_mutex)
            {
                Debug.Assert(_destroyTask == null);
                if (_acceptor != null)
                {
                    if (_communicator.TraceLevels.Network >= 1)
                    {
                        _communicator.Logger.Trace(_communicator.TraceLevels.NetworkCategory,
                            $"accepting {_endpoint.TransportName} connections at {_acceptor}");
                    }

                    // Start the asynchronous operation from the thread pool to prevent eventually accepting
                    // synchronously new connections from this thread.
                    if (_adapter.TaskScheduler != null)
                    {
                        Task.Factory.StartNew(AcceptAsync, default, TaskCreationOptions.None, _adapter.TaskScheduler);
                    }
                    else
                    {
                        Task.Run(AcceptAsync);
                    }
                }
            }
        }

        internal Task DestroyAsync()
        {
            lock (_mutex)
            {
                _destroyTask ??= PerformDestroyAsync();
            }
            return _destroyTask;

            async Task PerformDestroyAsync()
            {
                // Close the acceptor
                if (_acceptor != null)
                {
                    if (_communicator.TraceLevels.Network >= 1)
                    {
                        _communicator.Logger.Trace(_communicator.TraceLevels.NetworkCategory,
                            $"stopping to accept {_endpoint.TransportName} connections at {_acceptor}");
                    }

                    _acceptor.Close();
                }

                // Wait for all the connections to be closed
                IEnumerable<Task> tasks = _connections.Select(
                    connection => connection.GracefulCloseAsync(new ObjectAdapterDeactivatedException(_adapter.Name)));
                await Task.WhenAll(tasks).ConfigureAwait(false);
            }
        }

        internal Endpoint Endpoint()
        {
            if (_publishedEndpoint != null)
            {
                return _publishedEndpoint;
            }
            return _endpoint;
        }
        internal bool IsLocal(Endpoint endpoint)
        {
            if (_publishedEndpoint != null && endpoint.IsLocal(_publishedEndpoint))
            {
                return true;
            }
            return endpoint.IsLocal(_endpoint);
        }

        internal void UpdateConnectionObservers()
        {
            lock (_mutex)
            {
                foreach (Connection connection in _connections)
                {
                    connection.UpdateObserver();
                }
            }
        }

        private async ValueTask AcceptAsync()
        {
            while (true)
            {
                ITransceiver transceiver;
                try
                {
                    // We don't use ConfigureAwait(false) on purpose. We want to ensure continuations execute on the
                    // object adapter scheduler if an adapter scheduler is set.
                    transceiver = await _acceptor!.AcceptAsync();
                }
                catch (Exception ex)
                {
                    // If Accept failed because the acceptor has been closed, just return, we're done. Otherwise
                    // we print an error and wait for one second to avoid running in a tight loop in case the
                    // failures occurs immediately again. Failures here are unexpected and could be considered
                    // fatal.
                    lock (_mutex)
                    {
                        if (_destroyTask != null)
                        {
                            return;
                        }
                    }
                    _communicator.Logger.Error($"failed to accept connection:\n{ex}\n{_acceptor}");
                    await Task.Delay(TimeSpan.FromSeconds(1));
                    continue;
                }

                Connection connection;
                lock (_mutex)
                {
                    Debug.Assert(transceiver != null);
                    if (_destroyTask != null)
                    {
                        try
                        {
                            transceiver.Close();
                        }
                        catch
                        {
                        }
                        return;
                    }

                    if (_communicator.TraceLevels.Network >= 2)
                    {
                        _communicator.Logger.Trace(_communicator.TraceLevels.NetworkCategory,
                            $"trying to accept {_endpoint.TransportName} connection\n{transceiver}");
                    }

                    try
                    {
                        connection = transceiver.CreateConnection(this, _endpoint, null, "", _adapter);
                    }
                    catch (Exception ex)
                    {
                        try
                        {
                            transceiver.Close();
                        }
                        catch
                        {
                            // Ignore
                        }

                        if (_warn)
                        {
                            _communicator.Logger.Warning($"connection exception:\n{ex}\n{_acceptor}");
                        }
                        continue;
                    }

                    _connections.Add(connection);
                }

                Debug.Assert(connection != null);
                try
                {
                    // We don't wait for the connection to be activated. This could take a while for some transports
                    // such as TLS based transports where the handshake requires few round trips between the client
                    // and server.
                    _ = connection.StartAsync();
                }
                catch (ObjectDisposedException)
                {
                    // Ignore
                }
                catch (Exception ex)
                {
                    if (_communicator.TraceLevels.Network >= 2)
                    {
                        _communicator.Logger.Trace(_communicator.TraceLevels.NetworkCategory,
                            $"failed to accept {_endpoint.TransportName} connection\n{connection}\n{ex}");
                    }
                }
            }
        }
<<<<<<< HEAD
=======

        private async Task PerformDestroyAsync()
        {
            // Close the acceptor
            if (_acceptor != null)
            {
                if (_communicator.TraceLevels.Network >= 1)
                {
                    _communicator.Logger.Trace(_communicator.TraceLevels.NetworkCategory,
                        $"stopping to accept {_endpoint.TransportName} connections at {_acceptor}");
                }

                _acceptor.Close();
            }

            // Wait for all the connections to be closed
            IEnumerable<Task> tasks = _connections.Select(
                connection => connection.GracefulCloseAsync(
                    new ObjectDisposedException($"{typeof(ObjectAdapter).FullName}:{_adapter.Name}")));
            await Task.WhenAll(tasks).ConfigureAwait(false);

            _monitor.Destroy();
        }
>>>>>>> eabc916c
    }
}<|MERGE_RESOLUTION|>--- conflicted
+++ resolved
@@ -22,6 +22,8 @@
 
     internal sealed class OutgoingConnectionFactory : IConnectionFactory
     {
+        public IAcmMonitor AcmMonitor { get; }
+
         private readonly Communicator _communicator;
         private readonly MultiDictionary<(IConnector, string), Connection> _connectionsByConnector =
             new MultiDictionary<(IConnector, string), Connection>();
@@ -32,8 +34,6 @@
         private readonly Dictionary<(IConnector, string), Task<Connection>> _pending =
             new Dictionary<(IConnector, string), Task<Connection>>();
 
-        public IAcmMonitor AcmMonitor { get; }
-
         public void Remove(Connection connection)
         {
             lock (_mutex)
@@ -163,7 +163,7 @@
                 // Wait for connections to be closed.
                 IEnumerable<Task> tasks =
                     _connectionsByConnector.Values.SelectMany(connections => connections).Select(connection =>
-                        connection.GracefulCloseAsync(new CommunicatorDestroyedException()));
+                        connection.GracefulCloseAsync(new CommunicatorDisposedException()));
                 await Task.WhenAll(tasks).ConfigureAwait(false);
 
 #if DEBUG
@@ -341,34 +341,6 @@
             return null!;
         }
 
-<<<<<<< HEAD
-=======
-        private async Task PerformDestroyAsync()
-        {
-            // Wait for connections to be closed.
-            IEnumerable<Task> tasks =
-                _connectionsByConnector.Values.SelectMany(connections => connections).Select(connection =>
-                    connection.GracefulCloseAsync(new CommunicatorDisposedException()));
-            await Task.WhenAll(tasks).ConfigureAwait(false);
-
-#if DEBUG
-            // Ensure all the connections are finished and reapable at this point.
-            foreach (Connection connection in _monitor.SwapReapedConnections())
-            {
-                _connectionsByConnector.Remove((connection.Connector, connection.ConnectionId), connection);
-                foreach (Endpoint endpoint in connection.Endpoints)
-                {
-                    _connectionsByEndpoint.Remove((endpoint, connection.ConnectionId), connection);
-                }
-            }
-            Debug.Assert(_connectionsByConnector.Count == 0);
-            Debug.Assert(_connectionsByEndpoint.Count == 0);
-#endif
-
-            _monitor.Destroy();
-        }
-
->>>>>>> eabc916c
         private async Task<Connection> WaitForConnectOrConnectAsync(
             IReadOnlyList<(IConnector, Endpoint, string)> connectors,
             bool hasMore)
@@ -485,6 +457,8 @@
 
     internal sealed class IncomingConnectionFactory : IConnectionFactory
     {
+        public IAcmMonitor AcmMonitor { get; }
+
         private readonly IAcceptor? _acceptor;
         private readonly ObjectAdapter _adapter;
         private readonly Communicator _communicator;
@@ -496,8 +470,6 @@
         private readonly ITransceiver? _transceiver;
         private readonly bool _warn;
 
-        public IAcmMonitor AcmMonitor { get; }
-
         public void Remove(Connection connection)
         {
             lock (_mutex)
@@ -638,7 +610,8 @@
 
                 // Wait for all the connections to be closed
                 IEnumerable<Task> tasks = _connections.Select(
-                    connection => connection.GracefulCloseAsync(new ObjectAdapterDeactivatedException(_adapter.Name)));
+                    connection => connection.GracefulCloseAsync(
+                        new ObjectDisposedException($"{typeof(ObjectAdapter).FullName}:{_adapter.Name}")));
                 await Task.WhenAll(tasks).ConfigureAwait(false);
             }
         }
@@ -769,31 +742,5 @@
                 }
             }
         }
-<<<<<<< HEAD
-=======
-
-        private async Task PerformDestroyAsync()
-        {
-            // Close the acceptor
-            if (_acceptor != null)
-            {
-                if (_communicator.TraceLevels.Network >= 1)
-                {
-                    _communicator.Logger.Trace(_communicator.TraceLevels.NetworkCategory,
-                        $"stopping to accept {_endpoint.TransportName} connections at {_acceptor}");
-                }
-
-                _acceptor.Close();
-            }
-
-            // Wait for all the connections to be closed
-            IEnumerable<Task> tasks = _connections.Select(
-                connection => connection.GracefulCloseAsync(
-                    new ObjectDisposedException($"{typeof(ObjectAdapter).FullName}:{_adapter.Name}")));
-            await Task.WhenAll(tasks).ConfigureAwait(false);
-
-            _monitor.Destroy();
-        }
->>>>>>> eabc916c
     }
 }