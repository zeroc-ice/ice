//
// Copyright (c) ZeroC, Inc. All rights reserved.
//

using IceInternal;
using System;
using System.Collections.Generic;
using System.Diagnostics;
using System.Threading;
using System.Threading.Tasks;

namespace Ice
{
    public sealed class LocatorInfo
    {
        public interface IGetEndpointsCallback
        {
            void SetEndpoints(IReadOnlyList<Endpoint> endpoints, bool cached);
            void SetException(Exception ex);
        }

        private class RequestCallback
        {
            private readonly Reference _ref;
            private readonly int _ttl;
            private readonly IGetEndpointsCallback? _callback;

            public RequestCallback(Reference reference, int ttl, IGetEndpointsCallback? cb)
            {
                _ref = reference;
                _ttl = ttl;
                _callback = cb;
            }

            public void Response(LocatorInfo locatorInfo, IObjectPrx? proxy)
            {
                IReadOnlyList<Endpoint>? endpoints = null;
                if (proxy != null)
                {
                    Reference r = proxy.IceReference;
                    if (_ref.IsWellKnown && _ref.Encoding != r.Encoding)
                    {
                        // If a well-known proxy and the returned proxy encoding don't match we're done:
                        // there's no compatible endpoint we can use.
                    }
                    else if (!r.IsIndirect)
                    {
                        endpoints = r.Endpoints;
                    }
                    else if (_ref.IsWellKnown && !r.IsWellKnown)
                    {
                        //
                        // We're resolving the endpoints of a well-known object and the proxy returned
                        // by the locator is an indirect proxy. We now need to resolve the endpoints
                        // of this indirect proxy.
                        //
                        if (_ref.Communicator.TraceLevels.Location >= 1)
                        {
                            locatorInfo.Trace("retrieved adapter for well-known object from locator, " +
                                              "adding to locator cache", _ref, r);
                        }
                        locatorInfo.GetEndpoints(r, _ref, _ttl, _callback);
                        return;
                    }
                }

                if (_ref.Communicator.TraceLevels.Location >= 1)
                {
                    locatorInfo.GetEndpointsTrace(_ref, endpoints, false);
                }
                if (_callback != null)
                {
                    _callback.SetEndpoints(endpoints ?? Array.Empty<Endpoint>(), false);
                }
            }

            public void Exception(Exception ex)
            {
                Communicator communicator = _ref.Communicator;
                if (communicator.TraceLevels.Location > 0)
                {
                    if (ex is AdapterNotFoundException)
                    {
                        communicator.Logger.Trace(communicator.TraceLevels.LocationCat,
                            $"adapter not found\nadapter = {_ref.AdapterId}");
                    }
                    else if (ex is ObjectNotFoundException)
                    {
                        communicator.Logger.Trace(communicator.TraceLevels.LocationCat,
                            $"object not found\nobject = {_ref.Identity.ToString(communicator.ToStringMode)}");
                    }
                    else
                    {
                        var s = new System.Text.StringBuilder();
                        s.Append("could not contact the locator to retrieve endpoints\n");
                        if (_ref.AdapterId.Length > 0)
                        {
                            s.Append($"adapter = {_ref.AdapterId}\n");
                        }
                        else
                        {
                            s.Append($"well-known proxy = {_ref}\n");
                        }
                        s.Append($"reason = {ex}");
                        communicator.Logger.Trace(communicator.TraceLevels.LocationCat, s.ToString());
                    }
                }
                _callback?.SetException(ex);
            }
        }

        private abstract class Request
        {
            protected readonly LocatorInfo LocatorInfo;
            protected readonly Reference Ref;

            private readonly List<RequestCallback> _callbacks = new List<RequestCallback>();
            private Exception? _exception;
            private IObjectPrx? _proxy;
            private bool _response;
            private bool _sent;
            private readonly List<Reference> _wellKnownRefs = new List<Reference>();

            internal Request(LocatorInfo locatorInfo, Reference reference)
            {
                LocatorInfo = locatorInfo;
                Ref = reference;
                _sent = false;
                _response = false;
            }

            internal void AddCallback(Reference reference, Reference? wellKnownRef, int ttl, IGetEndpointsCallback? cb)
            {
                var callback = new RequestCallback(reference, ttl, cb);
                lock (this)
                {
                    if (!_response && _exception == null)
                    {
                        _callbacks.Add(callback);
                        if (wellKnownRef != null)
                        {
                            // This request is to resolve the endpoints of a cached well-known object ref
                            _wellKnownRefs.Add(wellKnownRef);
                        }
                        if (!_sent)
                        {
                            _sent = true;
                            Send();
                        }
                        return;
                    }
                }

                if (_response)
                {
                    callback.Response(LocatorInfo, _proxy);
                }
                else
                {
                    Debug.Assert(_exception != null);
                    callback.Exception(_exception);
                }
            }

            internal void Response(IObjectPrx? proxy)
            {
                lock (this)
                {
                    LocatorInfo.FinishRequest(Ref, _wellKnownRefs, proxy, false);
                    _response = true;
                    _proxy = proxy;
                    Monitor.PulseAll(this);
                }
                foreach (RequestCallback callback in _callbacks)
                {
                    callback.Response(LocatorInfo, proxy);
                }
            }

            internal void Exception(System.Exception ex)
            {
                lock (this)
                {
                    LocatorInfo.FinishRequest(Ref, _wellKnownRefs, null, ex is RemoteException);
                    _exception = ex;
                    Monitor.PulseAll(this);
                }
                foreach (RequestCallback callback in _callbacks)
                {
                    callback.Exception(ex);
                }
            }

            protected internal abstract void Send();
        }

        private class ObjectRequest : Request
        {
            internal ObjectRequest(LocatorInfo locatorInfo, Reference reference) : base(locatorInfo, reference)
            {
            }

            protected internal override void
            Send()
            {
                try
                {
                    LocatorInfo.Locator.FindObjectByIdAsync(Ref.Identity).ContinueWith(
                        (Task<IObjectPrx?> p) =>
                        {
                            try
                            {
                                Response(p.Result);
                            }
                            catch (AggregateException ex)
                            {
                                Exception(ex.InnerException!);
                            }
                        },
                        TaskScheduler.Default);
                }
                catch (Exception ex)
                {
                    Exception(ex);
                }
            }
        }

        private class AdapterRequest : Request
        {
            internal AdapterRequest(LocatorInfo locatorInfo, Reference reference) : base(locatorInfo, reference)
            {
            }

            protected internal override void
            Send()
            {
                try
                {
                    LocatorInfo.Locator.FindAdapterByIdAsync(Ref.AdapterId).ContinueWith(
                        (Task<IObjectPrx?> p) =>
                        {
                            try
                            {
                                Response(p.Result);
                            }
                            catch (AggregateException ex)
                            {
                                Exception(ex.InnerException!);
                            }
                        },
                        TaskScheduler.Default);
                }
                catch (System.Exception ex)
                {
                    Exception(ex);
                }
            }
        }

        internal LocatorInfo(ILocatorPrx locator, LocatorTable table, bool background)
        {
            Locator = locator;
            _table = table;
            _background = background;
        }

        internal void Destroy()
        {
            lock (this)
            {
                _locatorRegistry = null;
                _table.Clear();
            }
        }

        public override bool Equals(object? obj)
        {
            if (ReferenceEquals(this, obj))
            {
                return true;
            }

            return !(obj is LocatorInfo rhs) ? false : Locator.Equals(rhs.Locator);
        }

        public override int GetHashCode() => Locator.GetHashCode();

        // No synchronization necessary, _locator is immutable.
        internal ILocatorPrx Locator { get; }

        internal ILocatorRegistryPrx? GetLocatorRegistry()
        {
            lock (this)
            {
                if (_locatorRegistry != null)
                {
                    return _locatorRegistry;
                }
            }

            //
            // Do not make locator calls from within sync.
            //
            ILocatorRegistryPrx? locatorRegistry = Locator.GetRegistry();
            if (locatorRegistry == null)
            {
                return null;
            }

            lock (this)
            {
                //
                // The locator registry can't be located. We use ordered
                // endpoint selection in case the locator returned a proxy
                // with some endpoints which are preferred to be tried first.
                //
                _locatorRegistry = locatorRegistry.Clone(clearLocator: true,
                    endpointSelection: EndpointSelectionType.Ordered);
                return _locatorRegistry;
            }
        }

        internal void GetEndpoints(Reference reference, int ttl, IGetEndpointsCallback callback) =>
            GetEndpoints(reference, null, ttl, callback);

        internal void
        GetEndpoints(Reference reference, Reference? wellKnownRef, int ttl, IGetEndpointsCallback? callback)
        {
            Debug.Assert(reference.IsIndirect);
            IReadOnlyList<Endpoint>? endpoints = null;
            bool cached;
            if (!reference.IsWellKnown)
            {
                endpoints = _table.GetAdapterEndpoints(reference.AdapterId, ttl, out cached);
                if (!cached)
                {
                    if (_background && endpoints != null)
                    {
                        GetAdapterRequest(reference).AddCallback(reference, wellKnownRef, ttl, null);
                    }
                    else
                    {
                        GetAdapterRequest(reference).AddCallback(reference, wellKnownRef, ttl, callback);
                        return;
                    }
                }
            }
            else
            {
                Reference? r = _table.GetObjectReference(reference.Identity, ttl, out cached);
                if (!cached)
                {
                    if (_background && r != null)
                    {
                        GetObjectRequest(reference).AddCallback(reference, null, ttl, null);
                    }
                    else
                    {
                        GetObjectRequest(reference).AddCallback(reference, null, ttl, callback);
                        return;
                    }
                }

                Debug.Assert(r != null);
                if (!r.IsIndirect)
                {
                    endpoints = r.Endpoints;
                }
                else if (!r.IsWellKnown)
                {
                    if (reference.Communicator.TraceLevels.Location >= 1)
                    {
                        Trace("found adapter for well-known object in locator cache", reference, r);
                    }
                    GetEndpoints(r, reference, ttl, callback);
                    return;
                }
            }

            Debug.Assert(endpoints != null);
            if (reference.Communicator.TraceLevels.Location >= 1)
            {
                GetEndpointsTrace(reference, endpoints, true);
            }
            if (callback != null)
            {
                callback.SetEndpoints(endpoints, true);
            }
        }

        internal void ClearCache(Reference rf)
        {
            Debug.Assert(rf.IsIndirect);
            if (!rf.IsWellKnown)
            {
                IReadOnlyList<Endpoint>? endpoints = _table.RemoveAdapterEndpoints(rf.AdapterId);

                if (endpoints != null && rf.Communicator.TraceLevels.Location >= 2)
                {
                    Trace("removed endpoints for adapter from locator cache", rf, endpoints);
                }
            }
            else
            {
                Reference? r = _table.RemoveObjectReference(rf.Identity);
                if (r != null)
                {
                    if (!r.IsIndirect)
                    {
                        if (rf.Communicator.TraceLevels.Location >= 2)
                        {
                            Trace("removed endpoints for well-known object from locator cache", rf, r.Endpoints);
                        }
                    }
                    else if (!r.IsWellKnown)
                    {
                        if (rf.Communicator.TraceLevels.Location >= 2)
                        {
                            Trace("removed adapter for well-known object from locator cache", rf, r);
                        }
                        ClearCache(r);
                    }
                }
            }
        }

        private void Trace(string msg, Reference r, IReadOnlyList<Endpoint> endpoints)
        {
            var s = new System.Text.StringBuilder();
            s.Append(msg + "\n");
            if (r.AdapterId.Length > 0)
            {
                s.Append("adapter = " + r.AdapterId + "\n");
            }
            else
            {
                s.Append("well-known proxy = " + r.ToString() + "\n");
            }

            s.Append("endpoints = ");
            s.Append(string.Join(":", endpoints));
            r.Communicator.Logger.Trace(r.Communicator.TraceLevels.LocationCat, s.ToString());
        }

        private void Trace(string msg, Reference r, Reference resolved)
        {
            Debug.Assert(r.IsWellKnown);

            var s = new System.Text.StringBuilder();
            s.Append(msg);
            s.Append("\n");
            s.Append("well-known proxy = ");
            s.Append(r.ToString());
            s.Append("\n");
            s.Append("adapter = ");
            s.Append(resolved.AdapterId);

            r.Communicator.Logger.Trace(r.Communicator.TraceLevels.LocationCat, s.ToString());
        }

        private void GetEndpointsTrace(Reference reference, IReadOnlyList<Endpoint>? endpoints, bool cached)
        {
            if (endpoints != null && endpoints.Count > 0)
            {
                if (cached)
                {
                    if (reference.IsWellKnown)
                    {
                        Trace("found endpoints for well-known proxy in locator cache", reference, endpoints);
                    }
                    else
                    {
                        Trace("found endpoints for adapter in locator cache", reference, endpoints);
                    }
                }
                else
                {
                    if (reference.IsWellKnown)
                    {
                        Trace("retrieved endpoints for well-known proxy from locator, adding to locator cache",
                              reference, endpoints);
                    }
                    else
                    {
                        Trace("retrieved endpoints for adapter from locator, adding to locator cache",
                              reference, endpoints);
                    }
                }
            }
            else
            {
                Communicator communicator = reference.Communicator;
                var s = new System.Text.StringBuilder();
                s.Append("no endpoints configured for ");
                if (reference.AdapterId.Length > 0)
                {
                    s.Append("adapter\n");
                    s.Append("adapter = " + reference.AdapterId);
                }
                else
                {
                    s.Append("well-known object\n");
                    s.Append("well-known proxy = " + reference.ToString());
                }
                communicator.Logger.Trace(communicator.TraceLevels.LocationCat, s.ToString());
            }
        }

        private Request GetAdapterRequest(Reference reference)
        {
            if (reference.Communicator.TraceLevels.Location >= 1)
            {
                Communicator communicator = reference.Communicator;
                var s = new System.Text.StringBuilder();
                s.Append("searching for adapter by id\nadapter = ");
                s.Append(reference.AdapterId);
                communicator.Logger.Trace(communicator.TraceLevels.LocationCat, s.ToString());
            }

            lock (this)
            {
                if (_adapterRequests.TryGetValue(reference.AdapterId, out Request? request))
                {
                    return request;
                }

                request = new AdapterRequest(this, reference);
                _adapterRequests.Add(reference.AdapterId, request);
                return request;
            }
        }

        private Request GetObjectRequest(Reference reference)
        {
            if (reference.Communicator.TraceLevels.Location >= 1)
            {
                Communicator communicator = reference.Communicator;
                var s = new System.Text.StringBuilder();
                s.Append("searching for well-known object\nwell-known proxy = ");
                s.Append(reference.ToString());
                communicator.Logger.Trace(communicator.TraceLevels.LocationCat, s.ToString());
            }

            lock (this)
            {
                if (_objectRequests.TryGetValue(reference.Identity, out Request? request))
                {
                    return request;
                }

                request = new ObjectRequest(this, reference);
                _objectRequests.Add(reference.Identity, request);
                return request;
            }
        }

        private void
        FinishRequest(Reference reference, List<Reference> wellKnownRefs, IObjectPrx? proxy, bool notRegistered)
        {
            if (proxy == null || proxy.IceReference.IsIndirect)
            {
                //
                // Remove the cached references of well-known objects for which we tried
                // to resolved the endpoints if these endpoints are empty.
                //
                foreach (Reference r in wellKnownRefs)
                {
                    _table.RemoveObjectReference(r.Identity);
                }
            }

            if (!reference.IsWellKnown)
            {
                if (proxy != null && !proxy.IceReference.IsIndirect)
                {
                    // Cache the adapter endpoints.
                    _table.AddAdapterEndpoints(reference.AdapterId, proxy.IceReference.Endpoints);
                }
                else if (notRegistered) // If the adapter isn't registered anymore, remove it from the cache.
                {
                    _table.RemoveAdapterEndpoints(reference.AdapterId);
                }

                lock (this)
                {
                    Debug.Assert(_adapterRequests.ContainsKey(reference.AdapterId));
                    _adapterRequests.Remove(reference.AdapterId);
                }
            }
            else
            {
                if (proxy != null && !proxy.IceReference.IsWellKnown)
                {
                    // Cache the well-known object reference.
                    _table.AddObjectReference(reference.Identity, proxy.IceReference);
                }
                else if (notRegistered) // If the well-known object isn't registered anymore, remove it from the cache.
                {
                    _table.RemoveObjectReference(reference.Identity);
                }

                lock (this)
                {
                    Debug.Assert(_objectRequests.ContainsKey(reference.Identity));
                    _objectRequests.Remove(reference.Identity);
                }
            }
        }

        private ILocatorRegistryPrx? _locatorRegistry;
        private readonly LocatorTable _table;
        private readonly bool _background;

        private readonly Dictionary<string, Request> _adapterRequests = new Dictionary<string, Request>();
        private readonly Dictionary<Identity, Request> _objectRequests = new Dictionary<Identity, Request>();
    }

    public sealed partial class Communicator
    {
        private readonly struct LocatorKey : IEquatable<LocatorKey>
        {
            public LocatorKey(ILocatorPrx prx)
            {
                _id = prx.Identity;
                _encoding = prx.Encoding;
            }

            public bool Equals(LocatorKey other) => _id.Equals(other._id) && _encoding.Equals(other._encoding);

            public override bool Equals(object? obj) => (obj is LocatorKey other) && Equals(other);

            public override int GetHashCode() => HashCode.Combine(_id, _encoding);

            private readonly Identity _id;
            private readonly Encoding _encoding;
        }

        // Returns locator info for a given locator. Automatically creates
        // the locator info if it doesn't exist yet.
        internal LocatorInfo GetLocatorInfo(ILocatorPrx loc)
        {
<<<<<<< HEAD
            //
=======
>>>>>>> d0c802a1
            // The locator can't be located.
            ILocatorPrx locator = loc.Clone(clearLocator: true);

            // TODO: reap unused locator info objects?
            lock (_locatorInfoMap)
            {
                if (!_locatorInfoMap.TryGetValue(locator, out LocatorInfo? info))
                {
                    // Rely on locator identity for the adapter table. We want to
                    // have only one table per locator (not one per locator
                    // proxy).
                    var key = new LocatorKey(locator);
                    if (!_locatorTableMap.TryGetValue(key, out LocatorTable? table))
                    {
                        table = new LocatorTable();
                        _locatorTableMap[key] = table;
                    }

                    info = new LocatorInfo(locator, table, _backgroundLocatorCacheUpdates);
                    _locatorInfoMap[locator] = info;
                }

                return info;
            }
        }

        private readonly Dictionary<ILocatorPrx, LocatorInfo> _locatorInfoMap = new Dictionary<ILocatorPrx, LocatorInfo>();
        private readonly Dictionary<LocatorKey, LocatorTable> _locatorTableMap = new Dictionary<LocatorKey, LocatorTable>();
        private readonly bool _backgroundLocatorCacheUpdates;
    }

    internal sealed class LocatorTable
    {
        internal void Clear()
        {
            lock (this)
            {
                _adapterEndpointsTable.Clear();
                _objectTable.Clear();
            }
        }

        internal IReadOnlyList<Endpoint>? GetAdapterEndpoints(string adapter, int ttl, out bool cached)
        {
            if (ttl == 0) // Locator cache disabled.
            {
                cached = false;
                return null;
            }

            lock (this)
            {
                if (_adapterEndpointsTable.TryGetValue(adapter,
                    out (long Time, IReadOnlyList<Endpoint> Endpoints) entry))
                {
                    cached = CheckTTL(entry.Time, ttl);
                    return entry.Endpoints;

                }
                cached = false;
                return null;
            }
        }

        internal void AddAdapterEndpoints(string adapter, IReadOnlyList<Endpoint> endpoints)
        {
            lock (this)
            {
                _adapterEndpointsTable[adapter] = (Time.CurrentMonotonicTimeMillis(), endpoints);
            }
        }

        internal IReadOnlyList<Endpoint>? RemoveAdapterEndpoints(string adapter)
        {
            lock (this)
            {
                if (_adapterEndpointsTable.TryGetValue(adapter,
                    out (long Time, IReadOnlyList<Endpoint> Endpoints) entry))
                {
                    _adapterEndpointsTable.Remove(adapter);
                    return entry.Endpoints;
                }
                return null;
            }
        }

        internal Reference? GetObjectReference(Identity id, int ttl, out bool cached)
        {
            if (ttl == 0) // Locator cache disabled.
            {
                cached = false;
                return null;
            }

            lock (this)
            {
                if (_objectTable.TryGetValue(id, out (long Time, Reference Reference) entry))
                {
                    cached = CheckTTL(entry.Time, ttl);
                    return entry.Reference;
                }
                cached = false;
                return null;
            }
        }

        internal void AddObjectReference(Identity id, Reference reference)
        {
            lock (this)
            {
                _objectTable[id] = (Time.CurrentMonotonicTimeMillis(), reference);
            }
        }

        internal Reference? RemoveObjectReference(Identity id)
        {
            lock (this)
            {
                if (_objectTable.TryGetValue(id, out (long Time, Reference Reference) entry))
                {
                    _objectTable.Remove(id);
                    return entry.Reference;
                }
                return null;
            }
        }

        private bool CheckTTL(long time, int ttl)
        {
            Debug.Assert(ttl != 0);
            if (ttl < 0) // TTL = infinite
            {
                return true;
            }
            else
            {
                return Time.CurrentMonotonicTimeMillis() - time <= ((long)ttl * 1000);
            }
        }

        private readonly struct TableEntry<T>
        {
            public TableEntry(long time, T value)
            {
                Time = time;
                Value = value;
            }

            public readonly long Time;
            public readonly T Value;
        }

        private readonly Dictionary<string, (long Time, IReadOnlyList<Endpoint> Endpoints)> _adapterEndpointsTable =
            new Dictionary<string, (long Time, IReadOnlyList<Endpoint> Endpoints)>();
        private readonly Dictionary<Identity, (long Time, Reference Reference)> _objectTable =
            new Dictionary<Identity, (long Time, Reference Reference)>();
    }

}<|MERGE_RESOLUTION|>--- conflicted
+++ resolved
@@ -640,10 +640,6 @@
         // the locator info if it doesn't exist yet.
         internal LocatorInfo GetLocatorInfo(ILocatorPrx loc)
         {
-<<<<<<< HEAD
-            //
-=======
->>>>>>> d0c802a1
             // The locator can't be located.
             ILocatorPrx locator = loc.Clone(clearLocator: true);
 
