--- conflicted
+++ resolved
@@ -231,6 +231,7 @@
                 return ((int)size, sizeLength);
             }
         }
+        internal static int ReadSizeLength20(this byte b) => b.ReadVarLongLength();
 
         internal static (long Value, int ValueLength) ReadVarLong(this ReadOnlySpan<byte> buffer)
         {
@@ -242,8 +243,10 @@
                 _ => BitConverter.ToInt64(buffer) >> 2
             };
 
-            return (value, 1 << (buffer[0] & 0x03));
-        }
+            return (value, buffer[0].ReadVarLongLength());
+        }
+
+        internal static int ReadVarLongLength(this byte b) => 1 << (b & 0x03);
 
         internal static (ulong Value, int ValueLength) ReadVarULong(this ReadOnlySpan<byte> buffer)
         {
@@ -255,7 +258,7 @@
                 _ => BitConverter.ToUInt64(buffer) >> 2
             };
 
-            return (value, 1 << (buffer[0] & 0x03));
+            return (value, buffer[0].ReadVarLongLength());
         }
 
         internal static void WriteInt(this Span<byte> buffer, int value) => MemoryMarshal.Write(buffer, ref value);
@@ -269,11 +272,7 @@
         {
             if (value < EncodingDefinitions.VarLongMinValue || value > EncodingDefinitions.VarLongMaxValue)
             {
-<<<<<<< HEAD
                 throw new ArgumentOutOfRangeException($"varlong value `{value}' is out of range", nameof(value));
-=======
-                return ((int)size, buffer[0].ReadSizeLength20());
->>>>>>> 4125aaa7
             }
 
             int encodedSize = (value << 2) switch
@@ -292,10 +291,5 @@
             data.Slice(0, 1 << encodedSize).CopyTo(buffer);
             return 1 << encodedSize;
         }
-
-<<<<<<< HEAD
-=======
-        internal static int ReadSizeLength20(this byte b) => 1 << (b & 0x03);
->>>>>>> 4125aaa7
     }
 }