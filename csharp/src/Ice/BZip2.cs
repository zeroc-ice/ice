--- conflicted
+++ resolved
@@ -397,11 +397,7 @@
 
                 if (rc != BzRunOk)
                 {
-<<<<<<< HEAD
-                    throw new CompressionException($"Bzip2 compress run failed {GetBZ2Error(rc)}");
-=======
-                    throw new Ice.MarshalException($"bzip2 compresssion failed: {GetBZ2Error(rc)}");
->>>>>>> 9a8149ca
+                    throw new MarshalException($"bzip2 compression failed: {GetBZ2Error(rc)}");
                 }
 
                 do
@@ -412,11 +408,7 @@
 
                 if (rc != BzStreamEnd)
                 {
-<<<<<<< HEAD
-                    throw new CompressionException($"Bzip2 compress finish failed {GetBZ2Error(rc)}");
-=======
-                    throw new Ice.MarshalException($"bzip2 compresssion failed: {GetBZ2Error(rc)}");
->>>>>>> 9a8149ca
+                    throw new MarshalException($"bzip2 compression failed: {GetBZ2Error(rc)}");
                 }
 
                 int compressedLen = compressed.Length - (int)bzStream.AvailOut;
@@ -469,21 +461,13 @@
             int uncompressedSize = Ice.InputStream.ReadInt(compressed.Buffer.Slice(headerSize, 4).Span);
             if (uncompressedSize <= headerSize)
             {
-<<<<<<< HEAD
-                throw new IllegalMessageSizeException("compressed size <= header size");
+                throw new InvalidDataException(
+                    $"received compressed ice1 frame with a decompressed size of only {uncompressedSize} bytes");
             }
             if (uncompressedSize > messageSizeMax)
             {
-                IceInternal.Ex.ThrowMemoryLimitException(uncompressedSize, messageSizeMax);
-=======
-                throw new Ice.InvalidDataException(
-                    $"received compressed ice1 frame with a decompressed size of only {uncompressedSize} bytes");
-            }
-            if (uncompressedSize > messageSizeMax)
-            {
-                throw new Ice.InvalidDataException(
+                throw new InvalidDataException(
                     $"uncompressed size of {uncompressedSize} bytes is greater than Ice.MessageSizeMax value");
->>>>>>> 9a8149ca
             }
 
             // TODO this is not optimal we copy the compressed data to feed Bzip2 with a single array,
