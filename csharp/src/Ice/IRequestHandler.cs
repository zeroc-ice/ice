--- conflicted
+++ resolved
@@ -7,6 +7,7 @@
 using System.Threading.Tasks;
 
 using ZeroC.Ice.Instrumentation;
+
 
 namespace ZeroC.Ice
 {
@@ -24,15 +25,10 @@
         /// <param name="bidirectional">Indicates if the request should create a bi-directional stream.</param>
         /// <param name="observer">The invocation observer.</param>
         /// <param name="cancel">The cancellation token to cancel the sending of the request</param>
-<<<<<<< HEAD
-        /// <returns>The stream to receive the response or stream additional data.</returns>
-        ValueTask<Stream> SendRequestAsync(
-=======
         /// <returns>A task if the request is a twoway request or null if it's a oneway request. The returned task can
         /// be used to wait for the receipt of the response.</returns>
-        Task<IncomingResponseFrame> SendRequestAsync(
->>>>>>> 0f552281
-            OutgoingRequestFrame frame,
+        Task<Stream> SendRequestAsync(
+        OutgoingRequestFrame frame,
             bool bidirectional,
             IInvocationObserver? observer,
             CancellationToken cancel);
