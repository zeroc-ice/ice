//
// Copyright (c) ZeroC, Inc. All rights reserved.
//

using System.Collections.Generic;

namespace ZeroC.Ice.Instrumentation
{
    /// <summary>The state of a connection</summary>
    public enum ConnectionState : byte
    {
        Validating = 0,
        Active,
        Closing,
        Closed
    }

    public interface IChildInvocationObserver : IObserver
    {
        /// <summary>Reply notification.</summary>
        /// <param name="size">The size of the reply in bytes.</param>
        void Reply(int size);
    }

    public partial interface ICollocatedObserver : IChildInvocationObserver
    {
    }

<<<<<<< HEAD
    public interface IInvocationObserver : IObserver
    {
        void Retried();
        void RemoteException();

        /// <summary>Get a remote observer for this invocation.</summary>
        /// <param name="connection">The connection.</param>
        /// <param name="endpoint">The connection endpoint.</param>
        /// <param name="requestId">The invocation request ID.</param>
        /// <param name="size">The size of the invocation in bytes.</param>
        /// <returns>The observer to instrument the remote invocation.</returns>
        IRemoteObserver? GetRemoteObserver(Connection connection, Endpoint endpoint, int requestId, int size);

        /// <summary>Get a collocated observer for this invocation.</summary>
        /// <param name="adapter">The object adapter hosting the collocated Ice object.</param>
        /// <param name="requestId">The ID of the invocation.</param>
        /// <param name="size">The size of the invocation in bytes.</param>
        /// <returns>The observer to instrument the collocated invocation.</returns>
        ICollocatedObserver? GetCollocatedObserver(ObjectAdapter adapter, int requestId, int size);
    }

    public interface IObserverUpdater
    {
        /// <summary>Update the connection observers associated with each Ice connection from the communicator and its
        /// object adapters. When called, this method goes through all the connections and for each connection
        /// CommunicatorObserver.GetConnectionObserver is called. The implementation of GetConnectionObserver has the
        /// possibility to return an updated observer if necessary.</summary>
        void UpdateConnectionObservers();
    }

=======
>>>>>>> a28af61f
    public interface ICommunicatorObserver
    {
        /// <summary>This method should return an observer for the given endpoint information and connector.
        /// The Ice run-time calls this method for each connection establishment attempt.</summary>
        /// <param name="endpoint">The endpoint.</param>
        /// <param name="connector">The description of the connector. For IP transports, this is typically the IP
        /// address to connect to.</param>
        /// <returns>The observer to instrument the connection establishment.</returns>
        IObserver? GetConnectionEstablishmentObserver(Endpoint endpoint, string connector);

        /// <summary>This method should return a connection observer for the given connection. The Ice run-time calls
        /// this method for each new connection and for all the Ice communicator connections when
        /// ObserverUpdater.UpdateConnectionObservers is called.</summary>
        /// <param name="connection">The connection.</param>
        /// <param name="endpoint">The connection endpoint.</param>
        /// <param name="connectionState">The state of the connection.</param>
        /// <param name="oldObserver">The old connection observer if one is already set or a null reference otherwise.
        /// </param>
        /// <returns>The connection observer to instrument the connection.</returns>
        IConnectionObserver? GetConnectionObserver(
            Connection connection,
            Endpoint endpoint,
            ConnectionState connectionState,
            IConnectionObserver? oldObserver);

        /// <summary>This method should return a dispatch observer for the given dispatch. The Ice run-time calls this
        /// method each time it receives an incoming invocation to be dispatched for an Ice object.</summary>
        /// <param name="current">The current object as provided to the Ice servant dispatching the invocation.</param>
        /// <param name="size">The size of the dispatch.</param>
        /// <returns>The dispatch observer to instrument the dispatch.</returns>
        IDispatchObserver? GetDispatchObserver(Current current, int size);

        /// <summary>This method should return an observer for the given endpoint information. The Ice run-time calls
        /// this method to resolve an endpoint and obtain the list of connectors. For IP endpoints, this typically
        /// involves doing a DNS lookup to obtain the IP addresses associated with the DNS name.</summary>
        /// <param name="endpoint">The endpoint.</param>
        /// <returns>The observer to instrument the endpoint lookup.</returns>
        IObserver? GetEndpointLookupObserver(Endpoint endpoint);

        /// <summary>This method should return an invocation observer for the given invocation. The Ice run-time calls
        /// this method for each invocation on a proxy.</summary>
        /// <param name="prx">The proxy used for the invocation.</param>
        /// <param name="operation">The name of the invocation.</param>
        /// <param name="contex">The context specified by the user.</param>
        /// <returns>The invocation observer to instrument the invocation.</returns>
        IInvocationObserver? GetInvocationObserver(
            IObjectPrx prx,
            string operation,
            IReadOnlyDictionary<string, string> contex);

        /// <summary>The Ice run-time calls this method when the communicator is initialized. The add-in implementing
        /// this interface can use this object to get the Ice run-time to re-obtain observers for observed objects.
        /// </summary>
        /// <param name="updater">The observer updater object.</param>
        void SetObserverUpdater(IObserverUpdater? updater);
    }

    public interface IConnectionObserver : IObserver
    {

        /// <summary>Notification of received bytes over the connection.</summary>
        /// <param name="num">The number of bytes received.</param>
        void ReceivedBytes(int num);

        /// <summary>Notification of sent bytes over the connection.</summary>
        /// <param name="num">The number of bytes sent.</param>
        void SentBytes(int num);
    }

    public interface IDispatchObserver : IObserver
    {
        /// <summary>Remote exception notification.</summary>
        void RemoteException();

        /// <summary>Reply notification.</summary>
        /// <param name="size">The size of the reply in bytes.</param>
        void Reply(int size);
    }

    public interface IInvocationObserver : IObserver
    {
        /// <summary>Get a collocated observer for this invocation.</summary>
        /// <param name="adapter">The object adapter hosting the collocated Ice object.</param>
        /// <param name="requestId">The ID of the invocation.</param>
        /// <param name="size">The size of the invocation in bytes.</param>
        /// <returns>The observer to instrument the collocated invocation.</returns>
        ICollocatedObserver? GetCollocatedObserver(ObjectAdapter adapter, int requestId, int size);

        /// <summary>Get a remote observer for this invocation.</summary>
        /// <param name="connectionInfo">The connection information.</param>
        /// <param name="endpoint">The connection endpoint.</param>
        /// <param name="requestId">The invocation request ID.</param>
        /// <param name="size">The size of the invocation in bytes.</param>
        /// <returns>The observer to instrument the remote invocation.</returns>
        IRemoteObserver? GetRemoteObserver(ConnectionInfo connectionInfo, Endpoint endpoint, int requestId, int size);

        /// <summary>Remote exception notification.</summary>
        void RemoteException();

        /// <summary>Retry notification.</summary>
        void Retried();
    }

    public interface IObserver
    {
        /// <summary>This method is called when the instrumented object is created or when the observer is attached to
        /// an existing object.</summary>
        void Attach();

        /// <summary>This method is called when the instrumented object is destroyed and as a result the observer
        /// detached from the object.</summary>
        void Detach();

        /// <summary>Notification of a failure.</summary>
        /// <param name="exceptionName">The name of the exception.</param>
        void Failed(string exceptionName);
    }

    public interface IObserverUpdater
    {
        /// <summary>Update the connection observers associated with each Ice connection from the communicator and its
        /// object adapters. When called, this method goes through all the connections and for each connection
        /// CommunicatorObserver.GetConnectionObserver is called. The implementation of GetConnectionObserver has the
        /// possibility to return an updated observer if necessary.</summary>
        void UpdateConnectionObservers();
    }

    public interface IRemoteObserver : IChildInvocationObserver
    {
    }
}<|MERGE_RESOLUTION|>--- conflicted
+++ resolved
@@ -26,39 +26,6 @@
     {
     }
 
-<<<<<<< HEAD
-    public interface IInvocationObserver : IObserver
-    {
-        void Retried();
-        void RemoteException();
-
-        /// <summary>Get a remote observer for this invocation.</summary>
-        /// <param name="connection">The connection.</param>
-        /// <param name="endpoint">The connection endpoint.</param>
-        /// <param name="requestId">The invocation request ID.</param>
-        /// <param name="size">The size of the invocation in bytes.</param>
-        /// <returns>The observer to instrument the remote invocation.</returns>
-        IRemoteObserver? GetRemoteObserver(Connection connection, Endpoint endpoint, int requestId, int size);
-
-        /// <summary>Get a collocated observer for this invocation.</summary>
-        /// <param name="adapter">The object adapter hosting the collocated Ice object.</param>
-        /// <param name="requestId">The ID of the invocation.</param>
-        /// <param name="size">The size of the invocation in bytes.</param>
-        /// <returns>The observer to instrument the collocated invocation.</returns>
-        ICollocatedObserver? GetCollocatedObserver(ObjectAdapter adapter, int requestId, int size);
-    }
-
-    public interface IObserverUpdater
-    {
-        /// <summary>Update the connection observers associated with each Ice connection from the communicator and its
-        /// object adapters. When called, this method goes through all the connections and for each connection
-        /// CommunicatorObserver.GetConnectionObserver is called. The implementation of GetConnectionObserver has the
-        /// possibility to return an updated observer if necessary.</summary>
-        void UpdateConnectionObservers();
-    }
-
-=======
->>>>>>> a28af61f
     public interface ICommunicatorObserver
     {
         /// <summary>This method should return an observer for the given endpoint information and connector.
@@ -72,14 +39,14 @@
         /// <summary>This method should return a connection observer for the given connection. The Ice run-time calls
         /// this method for each new connection and for all the Ice communicator connections when
         /// ObserverUpdater.UpdateConnectionObservers is called.</summary>
-        /// <param name="connection">The connection.</param>
+        /// <param name="connectionInfo">The connection information.</param>
         /// <param name="endpoint">The connection endpoint.</param>
         /// <param name="connectionState">The state of the connection.</param>
         /// <param name="oldObserver">The old connection observer if one is already set or a null reference otherwise.
         /// </param>
         /// <returns>The connection observer to instrument the connection.</returns>
         IConnectionObserver? GetConnectionObserver(
-            Connection connection,
+            ConnectionInfo connectionInfo,
             Endpoint endpoint,
             ConnectionState connectionState,
             IConnectionObserver? oldObserver);
