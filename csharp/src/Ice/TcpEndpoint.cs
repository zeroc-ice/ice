--- conflicted
+++ resolved
@@ -117,26 +117,6 @@
             }
         }
 
-<<<<<<< HEAD
-=======
-        public override Connection CreateConnection(
-             IConnectionManager manager,
-             ITransceiver transceiver,
-             IConnector? connector,
-             string connectionId,
-             ObjectAdapter? adapter) =>
-             new TcpConnection(manager,
-                               this,
-                               transceiver,
-                               Protocol == Protocol.Ice1 ?
-                                 (BinaryConnection)new Ice1BinaryConnection(transceiver!, this, adapter) :
-                                 new SlicBinaryConnection(transceiver!, this, adapter),
-                               connector,
-                               connectionId,
-                               adapter);
-        public override (ITransceiver, Endpoint) GetTransceiver() => throw new InvalidOperationException();
-
->>>>>>> bfbd2748
         // Constructor for unmarshaling
         internal TcpEndpoint(
             InputStream istr,
