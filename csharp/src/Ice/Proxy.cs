// Copyright (c) ZeroC, Inc. All rights reserved.

using System;
using System.Collections.Generic;
using System.Collections.Immutable;
using System.Diagnostics;
using System.Text;
using System.Threading;
using System.Threading.Tasks;

using ZeroC.Ice.Instrumentation;

namespace ZeroC.Ice
{
    /// <summary>Factory function that creates a proxy from a reference.</summary>
    /// <typeparam name="T">The proxy type.</typeparam>
    /// <param name="reference">The underlying reference.</param>
    /// <returns>The new proxy.</returns>
    public delegate T ProxyFactory<T>(Reference reference) where T : IObjectPrx;

    /// <summary>Proxy provides extension methods for IObjectPrx.</summary>
    public static class Proxy
    {
        /// <summary>Tests whether this proxy points to a remote object derived from T. If so it returns a proxy of
        /// type T otherwise returns null.</summary>
        /// <param name="prx">The source proxy.</param>
        /// <param name="factory">The proxy factory used to manufacture the returned proxy.</param>
        /// <param name="context">The request context used for the remote
        /// <see cref="IObjectPrx.IceIsA(string, IReadOnlyDictionary{string, string}?, CancellationToken)"/>
        /// invocation.</param>
        /// <returns>A new proxy manufactured by the proxy factory (see factory parameter).</returns>
        public static T? CheckedCast<T>(
            this IObjectPrx prx,
            ProxyFactory<T> factory,
            IReadOnlyDictionary<string, string>? context = null) where T : class, IObjectPrx =>
            prx.IceIsA(typeof(T).GetIceTypeId()!, context) ? factory(prx.IceReference) : null;

        /// <summary>Creates a clone of this proxy, with a new identity and optionally other options. The clone
        /// is identical to this proxy except for its identity and other options set through parameters.</summary>
        /// <param name="prx">The source proxy.</param>
        /// <param name="factory">The proxy factory used to manufacture the clone.</param>
        /// <param name="cacheConnection">Determines whether or not the clone caches its connection (optional).</param>
        /// <param name="clearLocator">When set to true, the clone does not have an associated locator proxy (optional).
        /// </param>
        /// <param name="clearRouter">When set to true, the clone does not have an associated router proxy (optional).
        /// </param>
        /// <param name="connectionId">The connection ID of the clone (optional).</param>
        /// <param name="context">The context of the clone (optional).</param>
        /// <param name="encoding">The encoding of the clone (optional).</param>
        /// <param name="endpointSelection">The encoding selection policy of the clone (optional).</param>
        /// <param name="endpoints">The endpoints of the clone (optional).</param>
        /// <param name="facet">The facet of the clone (optional).</param>
        /// <param name="fixedConnection">The connection of the clone (optional). When specified, the clone is a fixed
        /// proxy. You can clone a non-fixed proxy into a fixed proxy but not vice-versa.</param>
        /// <param name="identity">The identity of the clone.</param>
        /// <param name="identityAndFacet">A relative URI string [category/]identity[#facet].</param>
        /// <param name="invocationMode">The invocation mode of the clone (optional). Applies only to ice1 proxies.
        /// </param>
        /// <param name="invocationTimeout">The invocation timeout of the clone (optional).</param>
        /// <param name="location">The location of the clone (optional).</param>
        /// <param name="locator">The locator proxy of the clone (optional).</param>
        /// <param name="locatorCacheTimeout">The locator cache timeout of the clone (optional).</param>
        /// <param name="oneway">Determines whether the clone is oneway or twoway (optional).</param>
        /// <param name="preferNonSecure">Determines whether the clone prefers non-secure connections over secure
        /// connections (optional).</param>
        /// <param name="router">The router proxy of the clone (optional).</param>
        /// <returns>A new proxy manufactured by the proxy factory (see factory parameter).</returns>
        public static T Clone<T>(
            this IObjectPrx prx,
            ProxyFactory<T> factory,
            bool? cacheConnection = null,
            bool clearLocator = false,
            bool clearRouter = false,
            string? connectionId = null,
            IReadOnlyDictionary<string, string>? context = null,
            Encoding? encoding = null,
            EndpointSelectionType? endpointSelection = null,
            IEnumerable<Endpoint>? endpoints = null,
            string? facet = null,
            Connection? fixedConnection = null,
            Identity? identity = null,
            string? identityAndFacet = null,
            InvocationMode? invocationMode = null,
            TimeSpan? invocationTimeout = null,
            IEnumerable<string>? location = null,
            ILocatorPrx? locator = null,
            TimeSpan? locatorCacheTimeout = null,
            bool? oneway = null,
            bool? preferNonSecure = null,
            IRouterPrx? router = null) where T : class, IObjectPrx =>
            factory(prx.IceReference.Clone(cacheConnection,
                                           clearLocator,
                                           clearRouter,
                                           connectionId,
                                           context,
                                           encoding,
                                           endpointSelection,
                                           endpoints,
                                           facet,
                                           fixedConnection,
                                           identity,
                                           identityAndFacet,
                                           invocationMode,
                                           invocationTimeout,
                                           location,
                                           locator,
                                           locatorCacheTimeout,
                                           oneway,
                                           preferNonSecure,
                                           router));

        /// <summary>Creates a clone of this proxy. The clone is identical to this proxy except for options set
        /// through parameters. This method returns this proxy instead of a new proxy in the event none of the options
        /// specified through the parameters change this proxy's options.</summary>
        /// <param name="prx">The source proxy.</param>
        /// <param name="cacheConnection">Determines whether or not the clone caches its connection (optional).</param>
        /// <param name="clearLocator">When set to true, the clone does not have an associated locator proxy (optional).
        /// </param>
        /// <param name="clearRouter">When set to true, the clone does not have an associated router proxy (optional).
        /// </param>
        /// <param name="connectionId">The connection ID of the clone (optional).</param>
        /// <param name="context">The context of the clone (optional).</param>
        /// <param name="encoding">The encoding of the clone (optional).</param>
        /// <param name="endpointSelection">The encoding selection policy of the clone (optional).</param>
        /// <param name="endpoints">The endpoints of the clone (optional).</param>
        /// <param name="fixedConnection">The connection of the clone (optional). When specified, the clone is a fixed
        /// proxy. You can clone a non-fixed proxy into a fixed proxy but not vice-versa.</param>
        /// <param name="invocationMode">The invocation mode of the clone (optional). Applies only to ice1 proxies.
        /// </param>
        /// <param name="invocationTimeout">The invocation timeout of the clone (optional).</param>
        /// <param name="location">The location of the clone (optional).</param>
        /// <param name="locator">The locator proxy of the clone (optional).</param>
        /// <param name="locatorCacheTimeout">The locator cache timeout of the clone (optional).</param>
        /// <param name="oneway">Determines whether the clone is oneway or twoway (optional).</param>
        /// <param name="preferNonSecure">Determines whether the clone prefers non-secure connections over secure
        /// connections (optional).</param>
        /// <param name="router">The router proxy of the clone (optional).</param>
        /// <returns>A new proxy with the same type as this proxy.</returns>
        public static T Clone<T>(
            this T prx,
            bool? cacheConnection = null,
            bool clearLocator = false,
            bool clearRouter = false,
            string? connectionId = null,
            IReadOnlyDictionary<string, string>? context = null,
            Encoding? encoding = null,
            EndpointSelectionType? endpointSelection = null,
            IEnumerable<Endpoint>? endpoints = null,
            Connection? fixedConnection = null,
            InvocationMode? invocationMode = null,
            TimeSpan? invocationTimeout = null,
            IEnumerable<string>? location = null,
            ILocatorPrx? locator = null,
            TimeSpan? locatorCacheTimeout = null,
            bool? oneway = null,
            bool? preferNonSecure = null,
            IRouterPrx? router = null) where T : IObjectPrx
        {
            Reference clone = prx.IceReference.Clone(cacheConnection,
                                                     clearLocator,
                                                     clearRouter,
                                                     connectionId,
                                                     context,
                                                     encoding,
                                                     endpointSelection,
                                                     endpoints,
                                                     facet: null,
                                                     fixedConnection,
                                                     identity: null,
                                                     identityAndFacet: null,
                                                     invocationMode,
                                                     invocationTimeout,
                                                     location,
                                                     locator,
                                                     locatorCacheTimeout,
                                                     oneway,
                                                     preferNonSecure,
                                                     router);

            // Reference.Clone never returns a new reference == to itself.
            return ReferenceEquals(clone, prx.IceReference) ? prx : (T)prx.Clone(clone);
        }

        /// <summary>Returns the cached Connection for this proxy. If the proxy does not yet have an established
        /// connection, it does not attempt to create a connection.</summary>
        /// <returns>The cached Connection for this proxy (null if the proxy does not have
        /// an established connection).</returns>
        public static Connection? GetCachedConnection(this IObjectPrx prx) => prx.IceReference.GetCachedConnection();

        /// <summary>Returns the Connection for this proxy. If the proxy does not yet have an established connection,
        /// it first attempts to create a connection.</summary>
        /// <returns>The Connection for this proxy or null if colocation optimization is used.</returns>
        public static Connection GetConnection(this IObjectPrx prx)
        {
            try
            {
                ValueTask<Connection> task = prx.GetConnectionAsync(cancel: default);
                return task.IsCompleted ? task.Result : task.AsTask().Result;
            }
            catch (AggregateException ex)
            {
                Debug.Assert(ex.InnerException != null);
                throw ExceptionUtil.Throw(ex.InnerException);
            }
        }

        /// <summary>Returns the Connection for this proxy. If the proxy does not yet have an established connection,
        /// it first attempts to create a connection.</summary>
        /// <returns>The Connection for this proxy or null if colocation optimization is used.</returns>
        public static ValueTask<Connection> GetConnectionAsync(
            this IObjectPrx prx,
            CancellationToken cancel = default) =>
            prx.IceReference.GetConnectionAsync(ImmutableList<IConnector>.Empty, cancel);

        /// <summary>Sends a request synchronously.</summary>
        /// <param name="proxy">The proxy for the target Ice object.</param>
        /// <param name="request">The <see cref="OutgoingRequestFrame"/> for this invocation. Usually this request
        /// frame should have been created using the same proxy, however some differences are acceptable, for example
        /// proxy can have different endpoints.</param>
        /// <param name="oneway">When true, the request is sent as a oneway request. When false, it is sent as a
        /// twoway request.</param>
        /// <returns>The response frame.</returns>
        public static IncomingResponseFrame Invoke(
            this IObjectPrx proxy,
            OutgoingRequestFrame request,
            bool oneway = false)
        {
            try
            {
                return InvokeWithInterceptorsAsync(proxy, request, oneway, synchronous: true).Result;
            }
            catch (AggregateException ex)
            {
                Debug.Assert(ex.InnerException != null);
                throw ExceptionUtil.Throw(ex.InnerException);
            }
        }

        /// <summary>Sends a request asynchronously.</summary>
        /// <param name="proxy">The proxy for the target Ice object.</param>
        /// <param name="request">The <see cref="OutgoingRequestFrame"/> for this invocation. Usually this request
        /// frame should have been created using the same proxy, however some differences are acceptable, for example
        /// proxy can have different endpoints.</param>
        /// <param name="oneway">When true, the request is sent as a oneway request. When false, it is sent as a
        /// two-way request.</param>
        /// <param name="progress">Sent progress provider.</param>
        /// <returns>A task holding the response frame.</returns>
        public static Task<IncomingResponseFrame> InvokeAsync(
            this IObjectPrx proxy,
            OutgoingRequestFrame request,
            bool oneway = false,
            IProgress<bool>? progress = null) =>
                InvokeWithInterceptorsAsync(proxy, request, oneway, synchronous: false, progress);

        /// <summary>Forwards an incoming request to another Ice object represented by the <paramref name="proxy"/>
        /// parameter.</summary>
        /// <remarks>When the incoming request frame's protocol and proxy's protocol are different, this method
        /// automatically bridges between these two protocols. When proxy's protocol is ice1, the resulting outgoing
        /// request frame is never compressed.</remarks>
        /// <param name="proxy">The proxy for the target Ice object.</param>
        /// <param name="oneway">When true, the request is sent as a oneway request. When false, it is sent as a
        /// two-way request.</param>
        /// <param name="request">The incoming request frame to forward to proxy's target.</param>
        /// <param name="progress">Sent progress provider.</param>
        /// <param name="cancel">A cancellation token that receives the cancellation requests.</param>
        /// <returns>A task holding the response frame.</returns>
        public static async ValueTask<OutgoingResponseFrame> ForwardAsync(
            this IObjectPrx proxy,
            bool oneway,
            IncomingRequestFrame request,
            IProgress<bool>? progress = null,
            CancellationToken cancel = default)
        {
            var forwardedRequest = new OutgoingRequestFrame(proxy, request, cancel: cancel);
            IncomingResponseFrame response =
                await proxy.InvokeAsync(forwardedRequest, oneway, progress).ConfigureAwait(false);
            return new OutgoingResponseFrame(request, response);
        }

        private static Task<IncomingResponseFrame> InvokeAsync(
            this IObjectPrx proxy,
            OutgoingRequestFrame request,
            bool oneway,
            bool synchronous,
            IProgress<bool>? progress,
            CancellationToken cancel)
        {
            request.Finish();
            InvocationMode mode = proxy.IceReference.InvocationMode;
            switch (mode)
            {
                case InvocationMode.BatchOneway:
                case InvocationMode.BatchDatagram:
                    Debug.Assert(false); // not implemented
                    return default;
                case InvocationMode.Datagram when !oneway:
                    throw new InvalidOperationException("cannot make two-way call on a datagram proxy");
                default:
                    return InvokeAsync();
            }

            async Task<IncomingResponseFrame> InvokeAsync()
            {
                Reference reference = proxy.IceReference;

                IInvocationObserver? observer = ObserverHelper.GetInvocationObserver(proxy,
                                                                                     request.Operation,
                                                                                     request.Context);
                int retryCount = 0;
                // If the request size is greater than Ice.RetryRequestSizeMax or the size of the request
                // would increase the buffer retry size beyond Ice.RetryBufferSizeMax we release the request
                // after it was sent to avoid holding too much memory and we wont retry in case of a failure.
                int requestSize = request.Size;
                bool releaseRequestAfterSent =
                    requestSize > reference.Communicator.RetryRequestSizeMax ||
                    !reference.Communicator.IncRetryBufferSize(requestSize);
                try
                {
                    IncomingResponseFrame? response = null;
                    Exception? lastException = null;
                    List<IConnector>? excludedConnectors = null;
                    while (true)
                    {
                        Connection? connection = null;
                        bool sent = false;
                        RetryPolicy retryPolicy = RetryPolicy.NoRetry;
                        IChildInvocationObserver? childObserver = null;
                        try
                        {
                            // Get the connection, this will eventually establish a connection if needed.
                            connection = await reference.GetConnectionAsync(
                                excludedConnectors ?? (IReadOnlyList<IConnector>)ImmutableList<IConnector>.Empty,
                                cancel).ConfigureAwait(false);

                            cancel.ThrowIfCancellationRequested();

                            // Create the outgoing stream.
                            using TransceiverStream stream = connection.CreateStream(!oneway);

                            childObserver = observer?.GetChildInvocationObserver(connection, request.Size);
                            childObserver?.Attach();

                            // TODO: support for streaming data, fin should be false if there's data to stream.
                            bool fin = true;

                            // Send the request and wait for the sending to complete.
                            await stream.SendRequestFrameAsync(request, fin, cancel).ConfigureAwait(false);

                            // The request is sent, notify the progress callback.
                            // TODO: Get rid of the sentSynchronously parameter which is always false now?
                            if (progress != null)
                            {
                                progress.Report(false);
                                progress = null; // Only call the progress callback once (TODO: revisit this?)
                            }
                            if (releaseRequestAfterSent)
                            {
                                // TODO release the request
                            }
                            sent = true;
                            lastException = null;

                            if (oneway)
                            {
                                return IncomingResponseFrame.WithVoidReturnValue(request.Protocol, request.Encoding);
                            }

                            // TODO: the synchronous boolean is no longer used. It was used to allow the reception
                            // of the response frame to be ran synchronously from the IO thread. Supporting this
                            // might still be possible depending on the underlying transport but it would be quite
                            // complex. So get rid of the synchronous boolean and simplify the proxy generated code?

                            // Wait for the reception of the response.
                            (response, fin) = await stream.ReceiveResponseFrameAsync(cancel).ConfigureAwait(false);

                            if (childObserver != null)
                            {
                                // Detach now to not count as a remote failure the 1.1 system exception which might
                                // be raised below.
                                childObserver.Reply(response.Size);
                                childObserver.Detach();
                                childObserver = null;
                            }

                            if (!fin)
                            {
                                // TODO: handle received stream data.
                            }

                            // If success, just return the response!
                            if (response.ResultType == ResultType.Success)
                            {
                                return response;
                            }

                            // Read the retry policy and check if it's an Ice1 exception
                            observer?.RemoteException();
                            if (response.ReadIce1SystemException(proxy.Communicator) is Exception systemException &&
                                systemException is ObjectNotExistException one)
                            {
                                // 1.1 System exceptions
                                lastException = systemException;
                                if (reference.RouterInfo != null && one.Origin!.Value.Operation == "ice_add_proxy")
                                {
                                    // If we have a router, an ObjectNotExistException with an operation name
                                    // "ice_add_proxy" indicates to the client that the router isn't aware of the proxy
                                    // (for example, because it was evicted by the router). In this case, we must
                                    // *always* retry, so that the missing proxy is added to the router.
                                    reference.RouterInfo.ClearCache(reference);
                                    retryPolicy = RetryPolicy.AfterDelay(TimeSpan.Zero);
                                }
                                else if (reference.IsIndirect)
                                {
                                    if (reference.IsWellKnown)
                                    {
                                        reference.LocatorInfo?.ClearCache(reference);
                                    }
                                    retryPolicy = RetryPolicy.AfterDelay(TimeSpan.Zero);
                                }
                            }
                            else if (response.BinaryContext.TryGetValue((int)BinaryContext.RetryPolicy,
                                                                        out ReadOnlyMemory<byte> value))
                            {
                                retryPolicy = value.Read(istr => new RetryPolicy(istr));
                            }
                        }
                        catch (NoEndpointException ex)
                        {
                            // The reference has no endpoints or the previous retry policy asked to retry on a
                            // different replica but no more replicas are available (in this case, we rethrow
                            // the remote exception instead of the NoEndpointException).
                            lastException = response == null ? ex : null;
                            childObserver?.Failed(ex.GetType().FullName ?? "System.Exception");
                        }
                        catch (TransportException ex)
                        {
                            var closedException = ex as ConnectionClosedException;
                            if (connection != null && closedException == null)
                            {
                                reference.Communicator.OutgoingConnectionFactory.AddHintFailure(connection.Connector);
                            }

                            lastException = ex;
                            childObserver?.Failed(ex.GetType().FullName ?? "System.Exception");

                            // Retry transport exceptions if the request is idempotent, was not sent or if the
                            // connection was gracefully closed by the peer (in which case it's safe to retry).
                            if ((closedException?.IsClosedByPeer ?? false) || request.IsIdempotent || !sent)
                            {
                                retryPolicy = RetryPolicy.AfterDelay(TimeSpan.Zero);
                            }
                        }
                        catch (Exception ex)
                        {
                            lastException = ex;
                            childObserver?.Failed(ex.GetType().FullName ?? "System.Exception");
                        }
                        finally
                        {
                            childObserver?.Detach();
                        }

                        if (sent && releaseRequestAfterSent)
                        {
<<<<<<< HEAD
                            if (reference.Communicator.TraceLevels.Retry >= 1)
                            {
                                TraceRetry("cannot retry request because " +
                                           (requestSize > reference.Communicator.RetryRequestSizeMax ?
                                               $"the request size `{requestSize}' exceeds Ice.RetryRequestSizeMax" :
                                               "the retry buffer size would exceed Ice.RetryBufferSizeMax"),
                                           retryCount,
                                           retryPolicy,
                                           lastException);
                            }
                            break; // We cannot retry, get out of the loop
                        }
                        else if (retryPolicy.Retryable == Retryable.No)
                        {
                            if (reference.Communicator.TraceLevels.Retry >= 1)
=======
                            Debug.Assert(response!.ResultType == ResultType.Failure);
                            Debug.Assert(!releaseRequestAfterSent);
                            Debug.Assert(retryPolicy == RetryPolicy.NoRetry);

                            observer?.RemoteException();
                            if (response.Encoding == Encoding.V11)
                            {
                                retryPolicy = Ice1Definitions.GetRetryPolicy(response, reference);
                            }
                            else if (response.BinaryContext.TryGetValue((int)BinaryContext.RetryPolicy,
                                                                         out ReadOnlyMemory<byte> value))
>>>>>>> 68397c8f
                            {
                                TraceRetry($"cannot retry request because the exception can't be retried",
                                           retryCount,
                                           retryPolicy,
                                           lastException);
                            }
                            break; // We cannot retry, get out of the loop
                        }
                        else if (++retryCount == reference.Communicator.RetryMaxAttempts)
                        {
                            if (reference.Communicator.TraceLevels.Retry >= 1)
                            {
                                TraceRetry("cannot retry request because the maximum retry count has been reached",
                                           retryCount,
                                           retryPolicy,
                                           lastException);
                            }
                            break; // We cannot retry, get out of the loop
                        }
                        else
                        {
                            Debug.Assert(retryCount < reference.Communicator.RetryMaxAttempts);
                            if (retryPolicy.Retryable == Retryable.OtherReplica)
                            {
                                excludedConnectors ??= new List<IConnector>();
                                excludedConnectors.Add(connection!.Connector);
                                if (reference.Communicator.TraceLevels.Retry >= 1)
                                {
                                    reference.Communicator.Logger.Trace(
                                        reference.Communicator.TraceLevels.RetryCategory,
                                        $"excluding connector\n{connection.Connector}");
                                }
                            }

                            if (reference.IsConnectionCached && connection != null)
                            {
                                reference.ClearConnection(connection);
                            }

                            if (reference.Communicator.TraceLevels.Retry >= 1)
                            {
                                TraceRetry("retrying request because of exception",
                                           retryCount,
                                           retryPolicy,
                                           lastException);
                            }

                            if (retryPolicy.Retryable == Retryable.AfterDelay && retryPolicy.Delay != TimeSpan.Zero)
                            {
                                // The delay task can be canceled either by the user code using the provided
                                // cancellation token or if the communicator is destroyed.
                                using var tokenSource = CancellationTokenSource.CreateLinkedTokenSource(
                                    cancel,
                                    proxy.Communicator.CancellationToken);
                                await Task.Delay(retryPolicy.Delay, tokenSource.Token).ConfigureAwait(false);
                            }

                            observer?.Retried();
                        }
                    }

                    // No more retries or can't retry, throw the exception and return the remote exception
                    if (lastException != null)
                    {
                        observer?.Failed(lastException.GetType().FullName ?? "System.Exception");
                        throw ExceptionUtil.Throw(lastException);
                    }
                    else
                    {
                        observer?.Failed("System.Exception"); // TODO cleanup observer logic
                        Debug.Assert(response != null && response.ResultType == ResultType.Failure);
                        return response;
                    }
                }
                finally
                {
                    if (!releaseRequestAfterSent)
                    {
                        reference.Communicator.DecRetryBufferSize(requestSize);
                    }
                    // TODO release the request memory if not already done after sent.
                    // TODO: Use IDisposable for observers, this will allow using "using".
                    observer?.Detach();
                }
            }

            void TraceRetry(string message, int retryCount, RetryPolicy policy, Exception? exception = null)
            {
                var sb = new StringBuilder();
                sb.Append(message);
                sb.Append("\nproxy = ");
                sb.Append(proxy);
                sb.Append("\noperation = ");
                sb.Append(request.Operation);
                sb.Append("\nretry count = ");
                sb.Append(retryCount);
                sb.Append('/');
                sb.Append(proxy.IceReference.Communicator.RetryMaxAttempts);
                sb.Append("\nretry policy = ");
                sb.Append(policy);
                if (exception != null)
                {
                    sb.Append("\nexception = ");
                    sb.Append(exception);
                }
                else
                {
                    sb.Append("\nexception = remote exception");
                }
                proxy.IceReference.Communicator.Logger.Trace(proxy.IceReference.Communicator.TraceLevels.RetryCategory,
                                                             sb.ToString());
            }
        }

        private static Task<IncomingResponseFrame> InvokeWithInterceptorsAsync(
            this IObjectPrx proxy,
            OutgoingRequestFrame request,
            bool oneway,
            bool synchronous,
            IProgress<bool>? progress = null)
        {
            return InvokeWithInterceptorsAsync(proxy,
                                               request,
                                               oneway,
                                               synchronous,
                                               0,
                                               progress,
                                               request.CancellationToken);

            static Task<IncomingResponseFrame> InvokeWithInterceptorsAsync(
                IObjectPrx proxy,
                OutgoingRequestFrame request,
                bool oneway,
                bool synchronous,
                int i,
                IProgress<bool>? progress,
                CancellationToken cancel)
            {
                cancel.ThrowIfCancellationRequested();
                if (i < proxy.Communicator.InvocationInterceptors.Count)
                {
                    InvocationInterceptor interceptor = proxy.Communicator.InvocationInterceptors[i++];
                    return interceptor(
                        proxy,
                        request,
                        (target, request, cancel) =>
                            InvokeWithInterceptorsAsync(target, request, oneway, synchronous, i, progress, cancel),
                        cancel);
                }
                else
                {
                    return proxy.InvokeAsync(request, oneway, synchronous, progress, cancel);
                }
            }
        }
    }
}<|MERGE_RESOLUTION|>--- conflicted
+++ resolved
@@ -393,30 +393,11 @@
                                 return response;
                             }
 
-                            // Read the retry policy and check if it's an Ice1 exception
+                            // Get the retry policy.
                             observer?.RemoteException();
-                            if (response.ReadIce1SystemException(proxy.Communicator) is Exception systemException &&
-                                systemException is ObjectNotExistException one)
-                            {
-                                // 1.1 System exceptions
-                                lastException = systemException;
-                                if (reference.RouterInfo != null && one.Origin!.Value.Operation == "ice_add_proxy")
-                                {
-                                    // If we have a router, an ObjectNotExistException with an operation name
-                                    // "ice_add_proxy" indicates to the client that the router isn't aware of the proxy
-                                    // (for example, because it was evicted by the router). In this case, we must
-                                    // *always* retry, so that the missing proxy is added to the router.
-                                    reference.RouterInfo.ClearCache(reference);
-                                    retryPolicy = RetryPolicy.AfterDelay(TimeSpan.Zero);
-                                }
-                                else if (reference.IsIndirect)
-                                {
-                                    if (reference.IsWellKnown)
-                                    {
-                                        reference.LocatorInfo?.ClearCache(reference);
-                                    }
-                                    retryPolicy = RetryPolicy.AfterDelay(TimeSpan.Zero);
-                                }
+                            if (response.Encoding == Encoding.V11)
+                            {
+                                retryPolicy = Ice1Definitions.GetRetryPolicy(response, reference);
                             }
                             else if (response.BinaryContext.TryGetValue((int)BinaryContext.RetryPolicy,
                                                                         out ReadOnlyMemory<byte> value))
@@ -462,7 +443,6 @@
 
                         if (sent && releaseRequestAfterSent)
                         {
-<<<<<<< HEAD
                             if (reference.Communicator.TraceLevels.Retry >= 1)
                             {
                                 TraceRetry("cannot retry request because " +
@@ -478,19 +458,6 @@
                         else if (retryPolicy.Retryable == Retryable.No)
                         {
                             if (reference.Communicator.TraceLevels.Retry >= 1)
-=======
-                            Debug.Assert(response!.ResultType == ResultType.Failure);
-                            Debug.Assert(!releaseRequestAfterSent);
-                            Debug.Assert(retryPolicy == RetryPolicy.NoRetry);
-
-                            observer?.RemoteException();
-                            if (response.Encoding == Encoding.V11)
-                            {
-                                retryPolicy = Ice1Definitions.GetRetryPolicy(response, reference);
-                            }
-                            else if (response.BinaryContext.TryGetValue((int)BinaryContext.RetryPolicy,
-                                                                         out ReadOnlyMemory<byte> value))
->>>>>>> 68397c8f
                             {
                                 TraceRetry($"cannot retry request because the exception can't be retried",
                                            retryCount,
