// Copyright (c) ZeroC, Inc. All rights reserved.

using System;
using System.Collections.Generic;
using System.Collections.Immutable;
using System.Diagnostics;
using System.Linq;
using System.Text;
using System.Threading;
using System.Threading.Tasks;

using ZeroC.Ice.Instrumentation;

namespace ZeroC.Ice
{
    /// <summary>Factory function that creates a proxy from a reference.</summary>
    /// <typeparam name="T">The proxy type.</typeparam>
    /// <param name="reference">The underlying reference.</param>
    /// <returns>The new proxy.</returns>
    public delegate T ProxyFactory<T>(Reference reference) where T : IObjectPrx;

    /// <summary>Proxy provides extension methods for IObjectPrx.</summary>
    public static class Proxy
    {
        /// <summary>Tests whether this proxy points to a remote object derived from T. If so it returns a proxy of
        /// type T otherwise returns null.</summary>
        /// <param name="prx">The source proxy.</param>
        /// <param name="factory">The proxy factory used to manufacture the returned proxy.</param>
        /// <param name="context">The request context used for the remote
        /// <see cref="IObjectPrx.IceIsA(string, IReadOnlyDictionary{string, string}?, CancellationToken)"/>
        /// invocation.</param>
        /// <returns>A new proxy manufactured by the proxy factory (see factory parameter).</returns>
        public static T? CheckedCast<T>(
            this IObjectPrx prx,
            ProxyFactory<T> factory,
            IReadOnlyDictionary<string, string>? context = null) where T : class, IObjectPrx =>
            prx.IceIsA(typeof(T).GetIceTypeId()!, context) ? factory(prx.IceReference) : null;

        /// <summary>Creates a clone of this proxy, with a new identity and optionally other options. The clone
        /// is identical to this proxy except for its identity and other options set through parameters.</summary>
        /// <param name="prx">The source proxy.</param>
        /// <param name="factory">The proxy factory used to manufacture the clone.</param>
        /// <param name="cacheConnection">Determines whether or not the clone caches its connection (optional).</param>
        /// <param name="clearLocator">When set to true, the clone does not have an associated locator proxy (optional).
        /// </param>
        /// <param name="clearRouter">When set to true, the clone does not have an associated router proxy (optional).
        /// </param>
        /// <param name="connectionId">The connection ID of the clone (optional).</param>
        /// <param name="context">The context of the clone (optional).</param>
        /// <param name="encoding">The encoding of the clone (optional).</param>
        /// <param name="endpoints">The endpoints of the clone (optional).</param>
        /// <param name="facet">The facet of the clone (optional).</param>
        /// <param name="fixedConnection">The connection of the clone (optional). When specified, the clone is a fixed
        /// proxy. You can clone a non-fixed proxy into a fixed proxy but not vice-versa.</param>
        /// <param name="identity">The identity of the clone.</param>
        /// <param name="identityAndFacet">A relative URI string [category/]identity[#facet].</param>
        /// <param name="invocationMode">The invocation mode of the clone (optional). Applies only to ice1 proxies.
        /// </param>
        /// <param name="invocationTimeout">The invocation timeout of the clone (optional).</param>
        /// <param name="location">The location of the clone (optional).</param>
        /// <param name="locator">The locator proxy of the clone (optional).</param>
        /// <param name="locatorCacheTimeout">The locator cache timeout of the clone (optional).</param>
        /// <param name="oneway">Determines whether the clone is oneway or twoway (optional).</param>
        /// <param name="preferNonSecure">Determines whether the clone prefers non-secure connections over secure
        /// connections (optional).</param>
        /// <param name="router">The router proxy of the clone (optional).</param>
        /// <returns>A new proxy manufactured by the proxy factory (see factory parameter).</returns>
        public static T Clone<T>(
            this IObjectPrx prx,
            ProxyFactory<T> factory,
            bool? cacheConnection = null,
            bool clearLocator = false,
            bool clearRouter = false,
            string? connectionId = null,
            IReadOnlyDictionary<string, string>? context = null,
            Encoding? encoding = null,
            IEnumerable<Endpoint>? endpoints = null,
            string? facet = null,
            Connection? fixedConnection = null,
            Identity? identity = null,
            string? identityAndFacet = null,
            InvocationMode? invocationMode = null,
            TimeSpan? invocationTimeout = null,
            IEnumerable<string>? location = null,
            ILocatorPrx? locator = null,
            TimeSpan? locatorCacheTimeout = null,
            bool? oneway = null,
            bool? preferNonSecure = null,
            IRouterPrx? router = null) where T : class, IObjectPrx =>
            factory(prx.IceReference.Clone(cacheConnection,
                                           clearLocator,
                                           clearRouter,
                                           connectionId,
                                           context,
                                           encoding,
                                           endpoints,
                                           facet,
                                           fixedConnection,
                                           identity,
                                           identityAndFacet,
                                           invocationMode,
                                           invocationTimeout,
                                           location,
                                           locator,
                                           locatorCacheTimeout,
                                           oneway,
                                           preferNonSecure,
                                           router));

        /// <summary>Creates a clone of this proxy. The clone is identical to this proxy except for options set
        /// through parameters. This method returns this proxy instead of a new proxy in the event none of the options
        /// specified through the parameters change this proxy's options.</summary>
        /// <param name="prx">The source proxy.</param>
        /// <param name="cacheConnection">Determines whether or not the clone caches its connection (optional).</param>
        /// <param name="clearLocator">When set to true, the clone does not have an associated locator proxy (optional).
        /// </param>
        /// <param name="clearRouter">When set to true, the clone does not have an associated router proxy (optional).
        /// </param>
        /// <param name="connectionId">The connection ID of the clone (optional).</param>
        /// <param name="context">The context of the clone (optional).</param>
        /// <param name="encoding">The encoding of the clone (optional).</param>
        /// <param name="endpoints">The endpoints of the clone (optional).</param>
        /// <param name="fixedConnection">The connection of the clone (optional). When specified, the clone is a fixed
        /// proxy. You can clone a non-fixed proxy into a fixed proxy but not vice-versa.</param>
        /// <param name="invocationMode">The invocation mode of the clone (optional). Applies only to ice1 proxies.
        /// </param>
        /// <param name="invocationTimeout">The invocation timeout of the clone (optional).</param>
        /// <param name="location">The location of the clone (optional).</param>
        /// <param name="locator">The locator proxy of the clone (optional).</param>
        /// <param name="locatorCacheTimeout">The locator cache timeout of the clone (optional).</param>
        /// <param name="oneway">Determines whether the clone is oneway or twoway (optional).</param>
        /// <param name="preferNonSecure">Determines whether the clone prefers non-secure connections over secure
        /// connections (optional).</param>
        /// <param name="router">The router proxy of the clone (optional).</param>
        /// <returns>A new proxy with the same type as this proxy.</returns>
        public static T Clone<T>(
            this T prx,
            bool? cacheConnection = null,
            bool clearLocator = false,
            bool clearRouter = false,
            string? connectionId = null,
            IReadOnlyDictionary<string, string>? context = null,
            Encoding? encoding = null,
            IEnumerable<Endpoint>? endpoints = null,
            Connection? fixedConnection = null,
            InvocationMode? invocationMode = null,
            TimeSpan? invocationTimeout = null,
            IEnumerable<string>? location = null,
            ILocatorPrx? locator = null,
            TimeSpan? locatorCacheTimeout = null,
            bool? oneway = null,
            bool? preferNonSecure = null,
            IRouterPrx? router = null) where T : IObjectPrx
        {
            Reference clone = prx.IceReference.Clone(cacheConnection,
                                                     clearLocator,
                                                     clearRouter,
                                                     connectionId,
                                                     context,
                                                     encoding,
                                                     endpoints,
                                                     facet: null,
                                                     fixedConnection,
                                                     identity: null,
                                                     identityAndFacet: null,
                                                     invocationMode,
                                                     invocationTimeout,
                                                     location,
                                                     locator,
                                                     locatorCacheTimeout,
                                                     oneway,
                                                     preferNonSecure,
                                                     router);

            // Reference.Clone never returns a new reference == to itself.
            return ReferenceEquals(clone, prx.IceReference) ? prx : (T)prx.Clone(clone);
        }

        /// <summary>Returns the cached Connection for this proxy. If the proxy does not yet have an established
        /// connection, it does not attempt to create a connection.</summary>
        /// <returns>The cached Connection for this proxy (null if the proxy does not have
        /// an established connection).</returns>
        public static Connection? GetCachedConnection(this IObjectPrx prx) => prx.IceReference.GetCachedConnection();

        /// <summary>Returns the Connection for this proxy. If the proxy does not yet have an established connection,
        /// it first attempts to create a connection.</summary>
        /// <returns>The Connection for this proxy or null if colocation optimization is used.</returns>
        public static Connection GetConnection(this IObjectPrx prx)
        {
            try
            {
                ValueTask<Connection> task = prx.GetConnectionAsync(cancel: default);
                return task.IsCompleted ? task.Result : task.AsTask().Result;
            }
            catch (AggregateException ex)
            {
                Debug.Assert(ex.InnerException != null);
                throw ExceptionUtil.Throw(ex.InnerException);
            }
        }

        /// <summary>Returns the Connection for this proxy. If the proxy does not yet have an established connection,
        /// it first attempts to create a connection.</summary>
        /// <returns>The Connection for this proxy or null if colocation optimization is used.</returns>
        public static ValueTask<Connection> GetConnectionAsync(
            this IObjectPrx prx,
            CancellationToken cancel = default) =>
            prx.IceReference.GetConnectionAsync(ImmutableList<IConnector>.Empty, cancel);

        /// <summary>Forwards an incoming request to another Ice object represented by the <paramref name="proxy"/>
        /// parameter.</summary>
        /// <remarks>When the incoming request frame's protocol and proxy's protocol are different, this method
        /// automatically bridges between these two protocols. When proxy's protocol is ice1, the resulting outgoing
        /// request frame is never compressed.</remarks>
        /// <param name="proxy">The proxy for the target Ice object.</param>
        /// <param name="oneway">When true, the request is sent as a oneway request. When false, it is sent as a
        /// two-way request.</param>
        /// <param name="request">The incoming request frame to forward to proxy's target.</param>
        /// <param name="progress">Sent progress provider.</param>
        /// <param name="cancel">A cancellation token that receives the cancellation requests.</param>
        /// <returns>A task holding the response frame.</returns>
        public static async ValueTask<OutgoingResponseFrame> ForwardAsync(
            this IObjectPrx proxy,
            bool oneway,
            IncomingRequestFrame request,
            IProgress<bool>? progress = null,
            CancellationToken cancel = default)
        {
            var forwardedRequest = new OutgoingRequestFrame(proxy, request, cancel: cancel);
            IncomingResponseFrame response =
                await proxy.InvokeAsync(forwardedRequest, oneway, progress).ConfigureAwait(false);
            return new OutgoingResponseFrame(request, response);
        }

        public static Task<IncomingResponseFrame> InvokeAsync(
            this IObjectPrx proxy,
            OutgoingRequestFrame request,
            bool oneway = false,
            IProgress<bool>? progress = null)
        {
<<<<<<< HEAD
            switch (proxy.IceReference.InvocationMode)
=======
            request.Finish();
            InvocationMode mode = proxy.InvocationMode;
            switch (mode)
>>>>>>> 3bba3135
            {
                case InvocationMode.BatchOneway:
                case InvocationMode.BatchDatagram:
                    Debug.Assert(false); // not implemented
                    return default;
                case InvocationMode.Datagram when !oneway:
                    throw new InvalidOperationException("cannot make two-way call on a datagram proxy");
                default:
                    return InvokeWithInterceptorsAsync(proxy,
                                                       request,
                                                       oneway,
                                                       0,
                                                       progress,
                                                       request.CancellationToken);
            }

            Task<IncomingResponseFrame> InvokeWithInterceptorsAsync(
                IObjectPrx proxy,
                OutgoingRequestFrame request,
                bool oneway,
                int i,
                IProgress<bool>? progress,
                CancellationToken cancel)
            {
                cancel.ThrowIfCancellationRequested();
                if (i < proxy.Communicator.InvocationInterceptors.Count)
                {
                    // Call the next interceptor in the chain
                    InvocationInterceptor interceptor = proxy.Communicator.InvocationInterceptors[i++];
                    return interceptor(
                        proxy,
                        request,
                        (target, request, cancel) =>
                            InvokeWithInterceptorsAsync(target, request, oneway, i, progress, cancel),
                        cancel);
                }
                else
                {
                    // After we went down the interceptor chain make the invocation.
                    return PerformInvokeAsync(request, oneway, progress, cancel);
                }
            }

            async Task<IncomingResponseFrame> PerformInvokeAsync(
                OutgoingRequestFrame request,
                bool oneway,
                IProgress<bool>? progress,
                CancellationToken cancel)
            {
                request.Finish();
                Reference reference = proxy.IceReference;

                IInvocationObserver? observer = ObserverHelper.GetInvocationObserver(proxy,
                                                                                     request.Operation,
                                                                                     request.Context);
                int attempt = 1;
                // If the request size is greater than Ice.RetryRequestSizeMax or the size of the request
                // would increase the buffer retry size beyond Ice.RetryBufferSizeMax we release the request
                // after it was sent to avoid holding too much memory and we wont retry in case of a failure.
                int requestSize = request.Size;
                bool releaseRequestAfterSent =
                    requestSize > reference.Communicator.RetryRequestSizeMax ||
                    !reference.Communicator.IncRetryBufferSize(requestSize);
                try
                {
                    IncomingResponseFrame? response = null;
                    Exception? lastException = null;
                    List<IConnector>? excludedConnectors = null;
                    while (true)
                    {
                        Connection? connection = null;
                        bool sent = false;
                        RetryPolicy retryPolicy = RetryPolicy.NoRetry;
                        IChildInvocationObserver? childObserver = null;
                        try
                        {
                            // Get the connection, this will eventually establish a connection if needed.
                            connection = await reference.GetConnectionAsync(
                                excludedConnectors ?? (IReadOnlyList<IConnector>)ImmutableList<IConnector>.Empty,
                                cancel).ConfigureAwait(false);

                            cancel.ThrowIfCancellationRequested();

                            // Create the outgoing stream.
                            using TransceiverStream stream = connection.CreateStream(!oneway);

                            childObserver = observer?.GetChildInvocationObserver(connection, request.Size);
                            childObserver?.Attach();

                            // TODO: support for streaming data, fin should be false if there's data to stream.
                            bool fin = true;

                            // Send the request and wait for the sending to complete.
                            await stream.SendRequestFrameAsync(request, fin, cancel).ConfigureAwait(false);

                            // The request is sent, notify the progress callback.
                            // TODO: Get rid of the sentSynchronously parameter which is always false now?
                            if (progress != null)
                            {
                                progress.Report(false);
                                progress = null; // Only call the progress callback once (TODO: revisit this?)
                            }
                            if (releaseRequestAfterSent)
                            {
                                // TODO release the request
                            }
                            sent = true;
                            lastException = null;

                            if (oneway)
                            {
                                return IncomingResponseFrame.WithVoidReturnValue(request.Protocol, request.Encoding);
                            }

                            // TODO: the synchronous boolean is no longer used. It was used to allow the reception
                            // of the response frame to be ran synchronously from the IO thread. Supporting this
                            // might still be possible depending on the underlying transport but it would be quite
                            // complex. So get rid of the synchronous boolean and simplify the proxy generated code?

                            // Wait for the reception of the response.
                            (response, fin) = await stream.ReceiveResponseFrameAsync(cancel).ConfigureAwait(false);

                            if (childObserver != null)
                            {
                                // Detach now to not count as a remote failure the 1.1 system exception which might
                                // be raised below.
                                childObserver.Reply(response.Size);
                                childObserver.Detach();
                                childObserver = null;
                            }

                            if (!fin)
                            {
                                // TODO: handle received stream data.
                            }

                            // If success, just return the response!
                            if (response.ResultType == ResultType.Success)
                            {
                                return response;
                            }

                            // Get the retry policy.
                            observer?.RemoteException();
                            if (response.Encoding == Encoding.V11)
                            {
                                retryPolicy = Ice1Definitions.GetRetryPolicy(response, reference);
                            }
                            else if (response.BinaryContext.TryGetValue((int)BinaryContext.RetryPolicy,
                                                                        out ReadOnlyMemory<byte> value))
                            {
                                retryPolicy = value.Read(istr => new RetryPolicy(istr));
                            }
                        }
                        catch (NoEndpointException ex)
                        {
                            // The reference has no endpoints or the previous retry policy asked to retry on a
                            // different replica but no more replicas are available (in this case, we rethrow
                            // the remote exception instead of the NoEndpointException).
                            lastException = response == null ? ex : null;
                            childObserver?.Failed(ex.GetType().FullName ?? "System.Exception");
                        }
                        catch (TransportException ex)
                        {
                            var closedException = ex as ConnectionClosedException;
                            if (connection != null && closedException == null)
                            {
                                reference.Communicator.OutgoingConnectionFactory.AddHintFailure(connection.Connector);
                            }

                            lastException = ex;
                            childObserver?.Failed(ex.GetType().FullName ?? "System.Exception");

                            // Retry transport exceptions if the request is idempotent, was not sent or if the
                            // connection was gracefully closed by the peer (in which case it's safe to retry).
                            if ((closedException?.IsClosedByPeer ?? false) || request.IsIdempotent || !sent)
                            {
                                retryPolicy = RetryPolicy.AfterDelay(TimeSpan.Zero);
                            }
                        }
                        catch (Exception ex)
                        {
                            lastException = ex;
                            childObserver?.Failed(ex.GetType().FullName ?? "System.Exception");
                        }
                        finally
                        {
                            childObserver?.Detach();
                        }

                        if (sent && releaseRequestAfterSent)
                        {
                            if (reference.Communicator.TraceLevels.Retry >= 1)
                            {
                                TraceRetry("request failed with retryable exception but the request is not retryable " +
                                           "because\n" + (requestSize > reference.Communicator.RetryRequestSizeMax ?
                                           "the request size exceeds Ice.RetryRequestSizeMax, " :
                                           "the retry buffer size would exceed Ice.RetryBufferSizeMax, ") +
                                           "passing exception through to the application",
                                           attempt,
                                           retryPolicy,
                                           lastException);
                            }
                            break; // We cannot retry, get out of the loop
                        }
                        else if (retryPolicy == RetryPolicy.NoRetry)
                        {
                            break; // We cannot retry, get out of the loop
                        }
                        else if (++attempt > reference.Communicator.RetryMaxAttempts)
                        {
                            if (reference.Communicator.TraceLevels.Retry >= 1)
                            {
                                TraceRetry("request failed with retryable exception but it was the final attempt,\n" +
                                           "passing exception through to the application",
                                           attempt,
                                           retryPolicy,
                                           lastException);
                            }
                            break; // We cannot retry, get out of the loop
                        }
                        else
                        {
                            Debug.Assert(attempt <= reference.Communicator.RetryMaxAttempts &&
                                         retryPolicy != RetryPolicy.NoRetry);
                            if (retryPolicy == RetryPolicy.OtherReplica)
                            {
                                excludedConnectors ??= new List<IConnector>();
                                excludedConnectors.Add(connection!.Connector);
                                if (reference.Communicator.TraceLevels.Retry >= 1)
                                {
                                    reference.Communicator.Logger.Trace(
                                        TraceLevels.RetryCategory,
                                        $"excluding connector\n{connection.Connector}");
                                }
                            }

                            if (reference.IsConnectionCached && connection != null)
                            {
                                reference.ClearConnection(connection);
                            }

                            if (reference.Communicator.TraceLevels.Retry >= 1)
                            {
                                TraceRetry("retrying request because of retryable exception",
                                           attempt,
                                           retryPolicy,
                                           lastException);
                            }

                            if (retryPolicy.Retryable == Retryable.AfterDelay && retryPolicy.Delay != TimeSpan.Zero)
                            {
                                // The delay task can be canceled either by the user code using the provided
                                // cancellation token or if the communicator is destroyed.
                                using var tokenSource = CancellationTokenSource.CreateLinkedTokenSource(
                                    cancel,
                                    proxy.Communicator.CancellationToken);
                                await Task.Delay(retryPolicy.Delay, tokenSource.Token).ConfigureAwait(false);
                            }

                            observer?.Retried();
                        }
                    }

                    // No more retries or can't retry, throw the exception and return the remote exception
                    if (lastException != null)
                    {
                        observer?.Failed(lastException.GetType().FullName ?? "System.Exception");
                        throw ExceptionUtil.Throw(lastException);
                    }
                    else
                    {
                        observer?.Failed("System.Exception"); // TODO cleanup observer logic
                        Debug.Assert(response != null && response.ResultType == ResultType.Failure);
                        return response;
                    }
                }
                finally
                {
                    if (!releaseRequestAfterSent)
                    {
                        reference.Communicator.DecRetryBufferSize(requestSize);
                    }
                    // TODO release the request memory if not already done after sent.
                    // TODO: Use IDisposable for observers, this will allow using "using".
                    observer?.Detach();
                }
            }

            void TraceRetry(string message, int attempt, RetryPolicy policy, Exception? exception = null)
            {
                var sb = new StringBuilder();
                sb.Append(message);
                sb.Append("\nproxy = ");
                sb.Append(proxy);
                sb.Append("\noperation = ");
                sb.Append(request.Operation);
                if (attempt <= proxy.Communicator.RetryMaxAttempts)
                {
                    sb.Append("\nrequest attempt = ");
                    sb.Append(attempt);
                    sb.Append('/');
                    sb.Append(proxy.Communicator.RetryMaxAttempts);
                }
                sb.Append("\nretry policy = ");
                sb.Append(policy);
                if (exception != null)
                {
                    sb.Append("\nexception = ");
                    sb.Append(exception);
                }
                else
                {
                    sb.Append("\nexception = remote exception");
                }
                proxy.Communicator.Logger.Trace(TraceLevels.RetryCategory, sb.ToString());
            }
        }

        /// <summary>Produces a string representation of a location.</summary>
        /// <param name="location">The location.</param>
        /// <returns>The location as a percent-escaped string with segments separated by '/'.</returns>
        public static string ToLocationString(this IEnumerable<string> location) =>
            string.Join('/', location.Select(s => Uri.EscapeDataString(s)));
    }
}<|MERGE_RESOLUTION|>--- conflicted
+++ resolved
@@ -238,13 +238,7 @@
             bool oneway = false,
             IProgress<bool>? progress = null)
         {
-<<<<<<< HEAD
-            switch (proxy.IceReference.InvocationMode)
-=======
-            request.Finish();
-            InvocationMode mode = proxy.InvocationMode;
-            switch (mode)
->>>>>>> 3bba3135
+            switch (proxy.InvocationMode)
             {
                 case InvocationMode.BatchOneway:
                 case InvocationMode.BatchDatagram:
