//
// Copyright (c) ZeroC, Inc. All rights reserved.
//

using System;
using System.Collections.Generic;
using System.ComponentModel;
using System.Diagnostics;
using System.Runtime.Serialization;
using System.Threading;
using System.Threading.Tasks;
using IceInternal;

namespace Ice
{
    public enum InvocationMode : byte
    {
        Twoway,
        Oneway,
        BatchOneway,
        Datagram,
        BatchDatagram,
        Last = BatchDatagram
    }

    public delegate T ProxyFactory<T>(Reference reference) where T : IObjectPrx;

    /// <summary>
    /// Base interface of all object proxies.
    /// </summary>
    public interface IObjectPrx : IEquatable<IObjectPrx>
    {
        public Reference IceReference { get; }

        public static readonly InputStreamReader<IObjectPrx?> IceReader = (istr) => istr.ReadProxy(Factory);
        public static readonly OutputStreamWriter<IObjectPrx?> IceWriter = (ostr, value) => ostr.WriteProxy(value);

        public IRequestHandler? RequestHandler { get; set; }

        public IObjectPrx Clone(Reference reference);

        /// <summary>
        /// Returns the communicator that created this proxy.
        /// </summary>
        /// <returns>The communicator that created this proxy.</returns>
        public Communicator Communicator => IceReference.GetCommunicator();

        /// <summary>
        /// Convert a proxy to a set of proxy properties.
        /// </summary>
        /// <param name="property">
        /// The base property name.
        /// </param>
        /// <returns>The property set.</returns>
        public Dictionary<string, string> ToProperty(string property) => IceReference.ToProperty(property);

        /// <summary>Tests whether the target object implements a specific Slice interface.</summary>
        /// <param name="id">The type ID of the Slice interface to test against.</param>
        /// <param name="context">The context dictionary for the invocation.</param>
        /// <returns>True if the target object implements the Slice interface identified by id</returns>.
        public bool IceIsA(string id, Dictionary<string, string>? context = null)
        {
            try
            {
                return IceI_ice_isAAsync(id, context, null, CancellationToken.None, true).Result;
            }
            catch (AggregateException ex)
            {
                throw ex.InnerException;
            }
        }

        /// <summary>
        /// Tests whether this object supports a specific Slice interface.
        /// </summary>
        /// <param name="id">The type ID of the Slice interface to test against.</param>
        /// <param name="context">The context dictionary for the invocation.</param>
        /// <param name="progress">Sent progress provider.</param>
        /// <param name="cancel">A cancellation token that receives the cancellation requests.</param>
        /// <returns>The task object representing the asynchronous operation.</returns>
        public Task<bool> IceIsAAsync(string id,
                                      Dictionary<string, string>? context = null,
                                      IProgress<bool>? progress = null,
                                      CancellationToken cancel = new CancellationToken()) =>
            IceI_ice_isAAsync(id, context, progress, cancel, false);

        private Task<bool>
        IceI_ice_isAAsync(string id, Dictionary<string, string>? context, IProgress<bool>? progress, CancellationToken cancel,
                          bool synchronous)
        {
            IceCheckTwowayOnly("ice_isA");
            var completed = new OperationTaskCompletionCallback<bool>(progress, cancel);
            IceI_ice_isA(id, context, completed, synchronous);
            return completed.Task;
        }

        private void IceI_ice_isA(string id, Dictionary<string, string>? context,
                                  IOutgoingAsyncCompletionCallback completed,
                                  bool synchronous)
        {
            IceCheckAsyncTwowayOnly("ice_isA");
            var os = new OutgoingAsyncT<bool>(this, completed);
<<<<<<< HEAD
            os.Invoke("ice_isA", OperationMode.Nonmutating, null, context, synchronous,
                write: (OutputStream os) =>
                {
                    os.WriteString(id);
                },
=======
            os.Invoke("ice_isA", idempotent: true, null, context, synchronous,
                write: (OutputStream os) => os.WriteString(id),
>>>>>>> bce219e9
                read: (InputStream iss) => iss.ReadBool());
        }

        /// <summary>
        /// Tests whether the target object of this proxy can be reached.
        /// </summary>
        /// <param name="context">The context dictionary for the invocation.</param>
        public void IcePing(Dictionary<string, string>? context = null)
        {
            try
            {
                IceI_IcePingAsync(context, null, CancellationToken.None, true).Wait();
            }
            catch (AggregateException ex)
            {
                throw ex.InnerException;
            }
        }

        /// <summary>
        /// Tests whether the target object of this proxy can be reached.
        /// </summary>
        /// <param name="context">The context dictionary for the invocation.</param>
        /// <param name="progress">Sent progress provider.</param>
        /// <param name="cancel">A cancellation token that receives the cancellation requests.</param>
        /// <returns>The task object representing the asynchronous operation.</returns>
        public Task IcePingAsync(Dictionary<string, string>? context = null,
                                 IProgress<bool>? progress = null,
                                 CancellationToken cancel = new CancellationToken()) => IceI_IcePingAsync(context, progress, cancel, false);

        private Task
        IceI_IcePingAsync(Dictionary<string, string>? context, IProgress<bool>? progress, CancellationToken cancel, bool synchronous)
        {
            var completed = new OperationTaskCompletionCallback<object>(progress, cancel);
            IceI_IcePing(context, completed, synchronous);
            return completed.Task;
        }

        private void IceI_IcePing(Dictionary<string, string>? context, IOutgoingAsyncCompletionCallback completed, bool synchronous)
        {
            var os = new OutgoingAsyncT<object>(this, completed);
            os.Invoke("ice_ping", idempotent: true, null, context, synchronous);
        }

        /// <summary>
        /// Returns the Slice type IDs of the interfaces supported by the target object of this proxy.
        /// </summary>
        /// <param name="context">The context dictionary for the invocation.</param>
        /// <returns>The Slice type IDs of the interfaces supported by the target object, in base-to-derived
        /// order. The first element of the returned array is always ::Ice::IObject.</returns>
        public string[] IceIds(Dictionary<string, string>? context = null)
        {
            try
            {
                return IceI_ice_idsAsync(context, null, CancellationToken.None, true).Result;
            }
            catch (AggregateException ex)
            {
                throw ex.InnerException;
            }
        }

        /// <summary>
        /// Returns the Slice type IDs of the interfaces supported by the target object of this proxy.
        /// </summary>
        /// <param name="context">The context dictionary for the invocation.</param>
        /// <param name="progress">Sent progress provider.</param>
        /// <param name="cancel">A cancellation token that receives the cancellation requests.</param>
        /// <returns>The task object representing the asynchronous operation.</returns>
        public Task<string[]>
        IceIdsAsync(Dictionary<string, string>? context = null,
                    IProgress<bool>? progress = null,
                    CancellationToken cancel = new CancellationToken()) => IceI_ice_idsAsync(context, progress, cancel, false);

        private Task<string[]> IceI_ice_idsAsync(Dictionary<string, string>? context,
                                                 IProgress<bool>? progress,
                                                 CancellationToken cancel,
                                                 bool synchronous)
        {
            IceCheckTwowayOnly("ice_ids");
            var completed = new OperationTaskCompletionCallback<string[]>(progress, cancel);
            IceI_ice_ids(context, completed, synchronous);
            return completed.Task;
        }

        private void IceI_ice_ids(Dictionary<string, string>? context, IOutgoingAsyncCompletionCallback completed, bool synchronous)
        {
            IceCheckAsyncTwowayOnly("ice_ids");
            new OutgoingAsyncT<string[]>(this, completed).Invoke("ice_ids",
                                                         idempotent: true,
                                                         null,
                                                         context,
                                                         synchronous,
                                                         read: (InputStream iss) => iss.ReadStringArray());
        }

        /// <summary>
        /// Returns the Slice type ID of the most-derived interface supported by the target object of this proxy.
        /// </summary>
        /// <returns>The Slice type ID of the most-derived interface.</returns>
        public string IceId(Dictionary<string, string>? context = null)
        {
            try
            {
                return IceI_ice_idAsync(context, null, CancellationToken.None, true).Result;
            }
            catch (AggregateException ex)
            {
                throw ex.InnerException;
            }
        }

        /// <summary>
        /// Returns the Slice type ID of the most-derived interface supported by the target object of this proxy.
        /// </summary>
        /// <param name="context">The context dictionary for the invocation.</param>
        /// <param name="progress">Sent progress provider.</param>
        /// <param name="cancel">A cancellation token that receives the cancellation requests.</param>
        /// <returns>The task object representing the asynchronous operation.</returns>
        public Task<string> IceIdAsync(Dictionary<string, string>? context = null,
                                       IProgress<bool>? progress = null,
                                       CancellationToken cancel = new CancellationToken()) =>
            IceI_ice_idAsync(context, progress, cancel, false);

        private Task<string>
        IceI_ice_idAsync(Dictionary<string, string>? context, IProgress<bool>? progress, CancellationToken cancel, bool synchronous)
        {
            IceCheckTwowayOnly("ice_id");
            var completed = new OperationTaskCompletionCallback<string>(progress, cancel);
            IceI_ice_id(context, completed, synchronous);
            return completed.Task;
        }

        private void IceI_ice_id(Dictionary<string, string>? context,
                                 IOutgoingAsyncCompletionCallback completed,
                                 bool synchronous)
        {
            var os = new OutgoingAsyncT<string>(this, completed);
            os.Invoke("ice_id", idempotent: true, null, context, synchronous,
                      read: (InputStream iss) => iss.ReadString());
        }

        /// <summary>
        /// Returns the identity embedded in this proxy.
        /// <returns>The identity of the target object.</returns>
        /// </summary>
        public Identity Identity => IceReference.GetIdentity();

        /// <summary>
        /// Returns the per-proxy context for this proxy.
        /// </summary>
        /// <returns>The per-proxy context. If the proxy does not have a per-proxy (implicit) context, the return value
        /// is null.</returns>
        public Dictionary<string, string>? Context
        {
            get
            {
                Dictionary<string, string> context = IceReference.GetContext();
                if (context == null)
                {
                    return null;
                }
                else
                {
                    return new Dictionary<string, string>(context);
                }
            }
        }

        /// <summary>
        /// Returns the facet for this proxy.
        /// </summary>
        /// <returns>The facet for this proxy. If the proxy uses the default facet, the return value is the
        /// empty string.</returns>
        public string Facet => IceReference.GetFacet();

        /// <summary>
        /// Returns the adapter ID for this proxy.
        /// </summary>
        /// <returns>The adapter ID. If the proxy does not have an adapter ID, the return value is the
        /// empty string.</returns>
        public string AdapterId => IceReference.GetAdapterId();

        /// <summary>
        /// Returns the endpoints used by this proxy.
        /// </summary>
        /// <returns>The endpoints used by this proxy.</returns>
        public IEndpoint[] Endpoints => (IEndpoint[])IceReference.GetEndpoints().Clone();

        /// <summary>
        /// Returns the locator cache timeout of this proxy.
        /// </summary>
        /// <returns>The locator cache timeout value (in seconds).</returns>
        public int LocatorCacheTimeout => IceReference.GetLocatorCacheTimeout();

        /// <summary>
        /// Returns the invocation timeout of this proxy.
        /// </summary>
        /// <returns>The invocation timeout value (in seconds).</returns>
        public int InvocationTimeout => IceReference.GetInvocationTimeout();

        /// <summary>
        /// Returns whether this proxy caches connections.
        /// </summary>
        /// <returns>True if this proxy caches connections; false, otherwise.</returns>
        public bool IsConnectionCached => IceReference.GetCacheConnection();

        /// <summary>
        /// Returns how this proxy selects endpoints (randomly or ordered).
        /// </summary>
        /// <returns>The endpoint selection policy.</returns>
        public EndpointSelectionType EndpointSelection => IceReference.GetEndpointSelection();

        /// <summary>
        /// Returns whether this proxy communicates only via secure endpoints.
        /// </summary>
        /// <returns>True if this proxy communicates only vi secure endpoints; false, otherwise.</returns>
        public bool IsSecure => IceReference.GetSecure();

        /// <summary>Returns the encoding version used to marshal requests parameters.</summary>
        /// <returns>The encoding version.</returns>
        public EncodingVersion EncodingVersion => IceReference.GetEncoding();

        /// <summary>
        /// Returns whether this proxy prefers secure endpoints.
        /// </summary>
        /// <returns>True if the proxy always attempts to invoke via secure endpoints before it
        /// attempts to use insecure endpoints; false, otherwise.</returns>
        public bool IsPreferSecure => IceReference.GetPreferSecure();

        /// <summary>
        /// Returns the router for this proxy.
        /// </summary>
        /// <returns>The router for the proxy. If no router is configured for the proxy, the return value
        /// is null.</returns>
        public IRouterPrx? Router => IceReference.GetRouterInfo()?.Router;

        /// <summary>
        /// Returns the locator for this proxy.
        /// </summary>
        /// <returns>The locator for this proxy. If no locator is configured, the return value is null.</returns>
        public ILocatorPrx? Locator => IceReference.GetLocatorInfo()?.Locator;

        /// <summary>
        /// Returns whether this proxy uses collocation optimization.
        /// </summary>
        /// <returns>True if the proxy uses collocation optimization; false, otherwise.</returns>
        public bool IsCollocationOptimized => IceReference.GetCollocationOptimized();

        /// <summary>Returns whether or not an operation invoked on this proxy returns a response.</summary>
        /// <returns>True if invoking an operation on this proxy does not return a response. This corresponds to
        /// several <see cref="InvocationMode"/> enumerators, such as Oneway and Datagram. Otherwise,
        /// returns false.</returns>
        public bool IsOneway => IceReference.GetMode() != InvocationMode.Twoway;

        public InvocationMode InvocationMode => IceReference.GetMode();

        /// <summary>
        /// Obtains the compression override setting of this proxy.
        /// </summary>
        /// <returns>The compression override setting. If no optional value is present, no override is
        /// set. Otherwise, true if compression is enabled, false otherwise.</returns>
        public bool? Compress => IceReference.GetCompress();

        /// <summary>
        /// Obtains the timeout override of this proxy.
        /// </summary>
        /// <returns>The timeout override. If no optional value is present, no override is set. Otherwise,
        /// returns the timeout override value.</returns>
        public int? ConnectionTimeout => IceReference.GetTimeout();

        /// <summary>
        /// Returns the connection id of this proxy.
        /// </summary>
        /// <returns>The connection id.</returns>
        public string ConnectionId => IceReference.GetConnectionId();

        /// <summary>
        /// Returns whether this proxy is a fixed proxy.
        /// </summary>
        /// <returns>True if this is a fixed proxy, false otherwise.
        /// </returns>
        public bool IsFixed => IceReference is FixedReference;

        [EditorBrowsable(EditorBrowsableState.Never)]
        public void IceWrite(OutputStream os)
        {
            IceReference.GetIdentity().IceWrite(os);
            IceReference.StreamWrite(os);
        }

        public TaskScheduler Scheduler => IceReference.GetThreadPool();

        public static bool Equals(IObjectPrx? lhs, IObjectPrx? rhs)
        {
            if (ReferenceEquals(lhs, rhs))
            {
                return true;
            }

            if (lhs is null || rhs is null)
            {
                return false;
            }

            return lhs.IceReference.Equals(rhs.IceReference);
        }

        public static readonly ProxyFactory<IObjectPrx> Factory = (reference) => new ObjectPrx(reference);

        public static IObjectPrx Parse(string s, Communicator communicator) =>
            new ObjectPrx(communicator.CreateReference(s));

        public static bool TryParse(string s, Communicator communicator, out IObjectPrx? prx)
        {
            try
            {
                prx = new ObjectPrx(communicator.CreateReference(s));
            }
            catch (System.Exception)
            {
                prx = null;
                return false;
            }
            return true;
        }

        [EditorBrowsable(EditorBrowsableState.Never)]
        public void IceCheckTwowayOnly(string name)
        {
            //
            // No mutex lock necessary, there is nothing mutable in this
            // operation.
            //

            if (IsOneway)
            {
                throw new TwowayOnlyException(name);
            }
        }

        [EditorBrowsable(EditorBrowsableState.Never)]
        public void IceCheckAsyncTwowayOnly(string name)
        {
            //
            // No mutex lock necessary, there is nothing mutable in this
            // operation.
            //

            if (IsOneway)
            {
                throw new ArgumentException($"`{name}' can only be called with a twoway proxy");
            }
        }

        [EditorBrowsable(EditorBrowsableState.Never)]
        public int IceHandleException(Exception ex, IRequestHandler? handler, bool idempotent, bool sent,
                                      ref int cnt)
        {
            IceUpdateRequestHandler(handler, null); // Clear the request handler

            //
            // We only retry local exception, system exceptions aren't retried.
            //
            // A CloseConnectionException indicates graceful server shutdown, and is therefore
            // always repeatable without violating "at-most-once". That's because by sending a
            // close connection message, the server guarantees that all outstanding requests
            // can safely be repeated.
            //
            // An ObjectNotExistException can always be retried as well without violating
            // "at-most-once" (see the implementation of the checkRetryAfterException method
            //  of the ProxyFactory class for the reasons why it can be useful).
            //
            // If the request didn't get sent or if it's non-mutating or idempotent it can
            // also always be retried if the retry count isn't reached.
            //
            if (ex is LocalException && (!sent ||
                                        idempotent ||
                                        ex is CloseConnectionException ||
                                        ex is ObjectNotExistException))
            {
                try
                {
                    return IceReference.GetCommunicator().CheckRetryAfterException((LocalException)ex, IceReference,
                        ref cnt);
                }
                catch (CommunicatorDestroyedException)
                {
                    //
                    // The communicator is already destroyed, so we cannot retry.
                    //
                    throw ex;
                }
            }
            else
            {
                throw ex; // Retry could break at-most-once semantics, don't retry.
            }
        }

        [EditorBrowsable(EditorBrowsableState.Never)]
        public IRequestHandler IceGetRequestHandler()
        {
            if (IceReference.GetCacheConnection())
            {
                lock (this)
                {
                    if (RequestHandler != null)
                    {
                        return RequestHandler;
                    }
                }
            }
            return IceReference.GetRequestHandler(this);
        }

        [EditorBrowsable(EditorBrowsableState.Never)]
        public IRequestHandler
        IceSetRequestHandler(IRequestHandler handler)
        {
            if (IceReference.GetCacheConnection())
            {
                lock (this)
                {
                    if (RequestHandler == null)
                    {
                        RequestHandler = handler;
                    }
                    return RequestHandler;
                }
            }
            return handler;
        }

        [EditorBrowsable(EditorBrowsableState.Never)]
        public void IceUpdateRequestHandler(IRequestHandler? previous, IRequestHandler? handler)
        {
            if (IceReference.GetCacheConnection() && previous != null)
            {
                lock (this)
                {
                    if (RequestHandler != null && RequestHandler != handler)
                    {
                        //
                        // Update the request handler only if "previous" is the same
                        // as the current request handler. This is called after
                        // connection binding by the connect request handler. We only
                        // replace the request handler if the current handler is the
                        // connect request handler.
                        //
                        RequestHandler = RequestHandler.Update(previous, handler);
                    }
                }
            }
        }
    }

    /// <summary>
    /// Represent the result of the ice_invokeAsync operation
    /// </summary>
    public struct Object_Ice_invokeResult
    {
        public Object_Ice_invokeResult(bool returnValue, byte[]? outEncaps)
        {
            ReturnValue = returnValue;
            OutEncaps = outEncaps;
        }

        /// <summary>
        /// If the operation completed successfully, the return value
        /// is true. If the operation raises a user exception,
        /// the return value is false; in this case, outEncaps
        /// contains the encoded user exception.
        /// </summary>
        public bool ReturnValue;

        /// <summary>
        /// The encoded out-paramaters and return value for the operation.
        /// The return value follows any out-parameters. If returnValue is
        /// false it contains the encoded user exception.
        /// </summary>
        public byte[]? OutEncaps;
    };

    internal class InvokeOutgoingAsyncT : OutgoingAsync
    {
        public InvokeOutgoingAsyncT(IObjectPrx prx,
                                    IOutgoingAsyncCompletionCallback completionCallback,
                                    OutputStream? os = null,
                                    InputStream? iss = null) : base(prx, completionCallback, os, iss)
        {
        }

        public void Invoke(string operation, bool idempotent, byte[] inParams,
                           Dictionary<string, string>? context, bool synchronous)
        {
            try
            {
                Debug.Assert(Os != null);
                Prepare(operation, idempotent, context);
                if (inParams == null || inParams.Length == 0)
                {
                    Os.WriteEmptyEncapsulation(Encoding);
                }
                else
                {
                    Os.WriteEncapsulation(inParams);
                }
                Invoke(synchronous);
            }
            catch (Exception ex)
            {
                Abort(ex);
            }
        }

        public Object_Ice_invokeResult
        GetResult(bool ok)
        {
            var ret = new Object_Ice_invokeResult();
            if (Proxy.IceReference.GetMode() == InvocationMode.Twoway)
            {
                ret.OutEncaps = Is!.ReadEncapsulation(out EncodingVersion _);
            }
            else
            {
                ret.OutEncaps = null;
            }
            ret.ReturnValue = ok;
            return ret;
        }
    }

    internal class InvokeTaskCompletionCallback : TaskCompletionCallback<Object_Ice_invokeResult>
    {
        public InvokeTaskCompletionCallback(IProgress<bool>? progress, CancellationToken cancellationToken) :
            base(progress, cancellationToken)
        {
        }

        public override void HandleInvokeSent(bool sentSynchronously, bool done, bool alreadySent,
                                              OutgoingAsyncBase og)
        {
            if (Progress != null && !alreadySent)
            {
                Progress.Report(sentSynchronously);
            }
            if (done)
            {
                SetResult(new Object_Ice_invokeResult(true, null));
            }
        }

        public override void HandleInvokeResponse(bool ok, OutgoingAsyncBase og) =>
            SetResult(((InvokeOutgoingAsyncT)og).GetResult(ok));
    }

    /// <summary>
    /// Base class of all object proxies.
    /// </summary>
    [Serializable]
    public class ObjectPrx : IObjectPrx, ISerializable
    {
        public Reference IceReference { get; private set; }
        public IRequestHandler? RequestHandler { get; set; }

        public virtual IObjectPrx Clone(Reference reference) => new ObjectPrx(reference);

        public ObjectPrx(Reference reference, IRequestHandler? requestHandler = null)
        {
            IceReference = reference ?? throw new ArgumentNullException(nameof(reference));
            RequestHandler = requestHandler;
        }

        protected ObjectPrx(SerializationInfo info, StreamingContext context)
        {
            if (!(context.Context is Communicator communicator))
            {
                throw new ArgumentException("Cannot deserialize proxy: Ice.Communicator not found in StreamingContext");
            }
            IceReference = communicator.CreateReference(info.GetString("proxy"), null);
        }

        public virtual void GetObjectData(SerializationInfo info, StreamingContext context) =>
            info.AddValue("proxy", ToString());

        /// <summary>
        /// Returns the stringified form of this proxy.
        /// </summary>
        /// <returns>The stringified proxy.</returns>
        public override string ToString()
        {
            Debug.Assert(IceReference != null);
            return IceReference.ToString();
        }

        /// <summary>
        /// Returns a hash code for this proxy.
        /// </summary>
        /// <returns>The hash code.</returns>
        public override int GetHashCode() => IceReference.GetHashCode();

        /// <summary>
        /// Returns whether this proxy equals the passed object. Two proxies are equal if they are equal in all
        /// respects, that is, if their object identity, endpoints timeout settings, and so on are all equal.
        /// </summary>
        /// <param name="other">The object to compare this proxy with.</param>
        /// <returns>True if this proxy is equal to r; false, otherwise.</returns>
        public override bool Equals(object? other) => Equals(other as IObjectPrx);

        /// <summary>
        /// Returns whether this proxy equals the passed object. Two proxies are equal if they are equal in all
        /// respects, that is, if their object identity, endpoints timeout settings, and so on are all equal.
        /// </summary>
        /// <param name="other">The object to compare this proxy with.</param>
        /// <returns>True if this proxy is equal to r; false, otherwise.</returns>
        public bool Equals(IObjectPrx? other) => other != null && IceReference.Equals(other.IceReference);
    }

    public static class Proxy
    {
        public static IObjectPrx Clone(this IObjectPrx prx,
                                       Identity id,
                                       string? adapterId = null,
                                       bool clearLocator = false,
                                       bool clearRouter = false,
                                       bool? collocationOptimized = null,
                                       bool? compress = null,
                                       bool? connectionCached = null,
                                       string? connectionId = null,
                                       int? connectionTimeout = null,
                                       Dictionary<string, string>? context = null,
                                       EncodingVersion? encodingVersion = null,
                                       EndpointSelectionType? endpointSelectionType = null,
                                       IEndpoint[]? endpoints = null,
                                       Connection? fixedConnection = null,
                                       InvocationMode? invocationMode = null,
                                       int? invocationTimeout = null,
                                       ILocatorPrx? locator = null,
                                       int? locatorCacheTimeout = null,
                                       bool? oneway = null,
                                       bool? preferSecure = null,
                                       IRouterPrx? router = null,
                                       bool? secure = null)
        {
            Reference reference = prx.IceReference.Clone(
                id,
                null,
                adapterId,
                clearLocator,
                clearRouter,
                collocationOptimized,
                compress,
                connectionCached,
                connectionId,
                connectionTimeout,
                context,
                encodingVersion,
                endpointSelectionType,
                endpoints,
                fixedConnection,
                invocationMode,
                invocationTimeout,
                locator,
                locatorCacheTimeout,
                oneway,
                preferSecure,
                router,
                secure);
            return reference.Equals(prx.IceReference) ? prx : prx.Clone(reference);
        }

        public static IObjectPrx Clone(this IObjectPrx prx,
                                       string facet,
                                       string? adapterId = null,
                                       bool clearLocator = false,
                                       bool clearRouter = false,
                                       bool? collocationOptimized = null,
                                       bool? compress = null,
                                       bool? connectionCached = null,
                                       string? connectionId = null,
                                       int? connectionTimeout = null,
                                       Dictionary<string, string>? context = null,
                                       EncodingVersion? encodingVersion = null,
                                       EndpointSelectionType? endpointSelectionType = null,
                                       IEndpoint[]? endpoints = null,
                                       Connection? fixedConnection = null,
                                       InvocationMode? invocationMode = null,
                                       int? invocationTimeout = null,
                                       ILocatorPrx? locator = null,
                                       int? locatorCacheTimeout = null,
                                       bool? oneway = null,
                                       bool? preferSecure = null,
                                       IRouterPrx? router = null,
                                       bool? secure = null)
        {
            Reference reference = prx.IceReference.Clone(
                null,
                facet,
                adapterId,
                clearLocator,
                clearRouter,
                collocationOptimized,
                compress,
                connectionCached,
                connectionId,
                connectionTimeout,
                context,
                encodingVersion,
                endpointSelectionType,
                endpoints,
                fixedConnection,
                invocationMode,
                invocationTimeout,
                locator,
                locatorCacheTimeout,
                oneway,
                preferSecure,
                router,
                secure);
            return reference.Equals(prx.IceReference) ? prx : prx.Clone(reference);
        }

        public static Prx Clone<Prx>(this Prx prx,
                                     string? adapterId = null,
                                     bool clearLocator = false,
                                     bool clearRouter = false,
                                     bool? collocationOptimized = null,
                                     bool? compress = null,
                                     bool? connectionCached = null,
                                     string? connectionId = null,
                                     int? connectionTimeout = null,
                                     Dictionary<string, string>? context = null,
                                     EncodingVersion? encodingVersion = null,
                                     EndpointSelectionType? endpointSelectionType = null,
                                     IEndpoint[]? endpoints = null,
                                     Connection? fixedConnection = null,
                                     InvocationMode? invocationMode = null,
                                     int? invocationTimeout = null,
                                     ILocatorPrx? locator = null,
                                     int? locatorCacheTimeout = null,
                                     bool? oneway = null,
                                     bool? preferSecure = null,
                                     IRouterPrx? router = null,
                                     bool? secure = null) where Prx : IObjectPrx
        {
            Reference reference = prx.IceReference.Clone(
                null,
                null,
                adapterId,
                clearLocator,
                clearRouter,
                collocationOptimized,
                compress,
                connectionCached,
                connectionId,
                connectionTimeout,
                context,
                encodingVersion,
                endpointSelectionType,
                endpoints,
                fixedConnection,
                invocationMode,
                invocationTimeout,
                locator,
                locatorCacheTimeout,
                oneway,
                preferSecure,
                router,
                secure);
            return reference.Equals(prx.IceReference) ? prx : (Prx)prx.Clone(reference);
        }

        public class GetConnectionTaskCompletionCallback : TaskCompletionCallback<Connection>
        {
            public GetConnectionTaskCompletionCallback(IProgress<bool>? progress = null,
                                                       CancellationToken cancellationToken = new CancellationToken()) :
                base(progress, cancellationToken)
            {
            }

            public override void HandleInvokeResponse(bool ok, OutgoingAsyncBase og) =>
                SetResult(((ProxyGetConnection)og).GetConnection()!);
        }

        /// <summary>
        /// Returns the Connection for this proxy. If the proxy does not yet have an established connection,
        /// it first attempts to create a connection.
        /// </summary>
        /// <returns>The Connection for this proxy.</returns>
        /// <exception name="CollocationOptimizationException">If the proxy uses collocation optimization and denotes a
        /// collocated object.</exception>
        public static Connection GetConnection(this IObjectPrx prx)
        {
            try
            {
                var completed = new GetConnectionTaskCompletionCallback();
                IceI_getConnection(prx, completed, true);
                return completed.Task.Result;
            }
            catch (AggregateException ex)
            {
                throw ex.InnerException;
            }
        }

        public static Task<Connection> GetConnectionAsync(this IObjectPrx prx,
                                                          IProgress<bool>? progress = null,
                                                          CancellationToken cancel = new CancellationToken())
        {
            var completed = new GetConnectionTaskCompletionCallback(progress, cancel);
            IceI_getConnection(prx, completed, false);
            return completed.Task;
        }

        private static void IceI_getConnection(IObjectPrx prx, IOutgoingAsyncCompletionCallback completed, bool synchronous)
        {
            var outgoing = new ProxyGetConnection(prx, completed);
            try
            {
                outgoing.Invoke("ice_getConnection", synchronous);
            }
            catch (Exception ex)
            {
                outgoing.Abort(ex);
            }
        }

        /// <summary>
        /// Returns the cached Connection for this proxy. If the proxy does not yet have an established
        /// connection, it does not attempt to create a connection.
        /// </summary>
        /// <returns>The cached Connection for this proxy (null if the proxy does not have
        /// an established connection).</returns>
        /// <exception name="CollocationOptimizationException">If the proxy uses collocation optimization and denotes a
        /// collocated object.</exception>
        public static Connection? GetCachedConnection(this IObjectPrx prx)
        {
            IRequestHandler? handler;
            lock (prx)
            {
                handler = prx.RequestHandler;
            }

            if (handler != null)
            {
                try
                {
                    return handler.GetConnection();
                }
                catch (LocalException)
                {
                }
            }
            return null;
        }

        /// <summary>
        /// Invokes an operation dynamically.
        /// </summary>
        /// <param name="prx">The proxy to invoke the operation.</param>
        /// <param name="operation">The name of the operation to invoke.</param>
        /// <param name="idempotent">True if this operation is idempotent, and false otherwise.</param>
        /// <param name="inEncaps">The encoded in-parameters for the operation.</param>
        /// <param name="outEncaps">The encoded out-paramaters and return value
        /// for the operation. The return value follows any out-parameters.</param>
        /// <param name="context">The context dictionary for the invocation.</param>
        /// <returns>If the operation completed successfully, the return value
        /// is true. If the operation raises a user exception,
        /// the return value is false; in this case, outEncaps
        /// contains the encoded user exception. If the operation raises a run-time exception,
        /// it throws it directly.</returns>
        public static bool Invoke(this IObjectPrx prx,
                                  string operation,
                                  bool idempotent,
                                  byte[] inEncaps,
                                  out byte[]? outEncaps,
                                  Dictionary<string, string>? context = null)
        {
            try
            {
                Object_Ice_invokeResult result = prx.IceI_ice_invokeAsync(operation, idempotent, inEncaps, context, null, CancellationToken.None, true).Result;
                outEncaps = result.OutEncaps;
                return result.ReturnValue;
            }
            catch (AggregateException ex)
            {
                throw ex.InnerException;
            }
        }

        /// <summary>
        /// Invokes an operation dynamically.
        /// </summary>
        /// <param name="prx">The proxy to invoke the operation.</param>
        /// <param name="operation">The name of the operation to invoke.</param>
        /// <param name="idempotent">True if this operation is idempotent, and false otherwise.</param>
        /// <param name="inEncaps">The encoded in-parameters for the operation.</param>
        /// <param name="context">The context dictionary for the invocation.</param>
        /// <param name="progress">Sent progress provider.</param>
        /// <param name="cancel">A cancellation token that receives the cancellation requests.</param>
        /// <returns>The task object representing the asynchronous operation.</returns>
        public static Task<Object_Ice_invokeResult>
        InvokeAsync(this IObjectPrx prx,
                    string operation,
                    bool idempotent,
                    byte[] inEncaps,
                    Dictionary<string, string>? context = null,
                    IProgress<bool>? progress = null,
                    CancellationToken cancel = new CancellationToken()) =>
            prx.IceI_ice_invokeAsync(operation, idempotent, inEncaps, context, progress, cancel, false);

        private static Task<Object_Ice_invokeResult>
        IceI_ice_invokeAsync(this IObjectPrx prx,
                             string operation,
                             bool idempotent,
                             byte[] inEncaps,
                             Dictionary<string, string>? context,
                             IProgress<bool>? progress,
                             CancellationToken cancel,
                             bool synchronous)
        {
            var completed = new InvokeTaskCompletionCallback(progress, cancel);
            prx.IceI_ice_invoke(operation, idempotent, inEncaps, context, completed, synchronous);
            return completed.Task;
        }

        private static void IceI_ice_invoke(this IObjectPrx prx,
                                     string operation,
                                     bool idempotent,
                                     byte[] inEncaps,
                                     Dictionary<string, string>? context,
                                     IOutgoingAsyncCompletionCallback completed,
                                     bool synchronous) =>
            new InvokeOutgoingAsyncT(prx, completed).Invoke(operation, idempotent, inEncaps, context, synchronous);
    }
}<|MERGE_RESOLUTION|>--- conflicted
+++ resolved
@@ -100,16 +100,8 @@
         {
             IceCheckAsyncTwowayOnly("ice_isA");
             var os = new OutgoingAsyncT<bool>(this, completed);
-<<<<<<< HEAD
-            os.Invoke("ice_isA", OperationMode.Nonmutating, null, context, synchronous,
-                write: (OutputStream os) =>
-                {
-                    os.WriteString(id);
-                },
-=======
             os.Invoke("ice_isA", idempotent: true, null, context, synchronous,
                 write: (OutputStream os) => os.WriteString(id),
->>>>>>> bce219e9
                 read: (InputStream iss) => iss.ReadBool());
         }
 
