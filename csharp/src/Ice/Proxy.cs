//
// Copyright (c) ZeroC, Inc. All rights reserved.
//

using System;
using System.Collections.Generic;
using System.Diagnostics;
using System.Threading;
using System.Threading.Tasks;

using ZeroC.Ice.Instrumentation;

namespace ZeroC.Ice
{
    /// <summary>Proxy provides extension methods for IObjectPrx</summary>
    public static class Proxy
    {
        /// <summary>Creates a clone of this proxy, with a new identity and optionally other options. The clone
        /// is identical to this proxy except for its identity and other options set through parameters.</summary>
        /// <param name="prx">The source proxy.</param>
        /// <param name="identity">The identity of the clone.</param>
        /// <param name="factory">The proxy factory used to manufacture the clone.</param>
        /// <param name="adapterId">The adapter ID of the clone (optional).</param>
        /// <param name="cacheConnection">Determines whether or not the clone caches its connection (optional).</param>
        /// <param name="clearLocator">When set to true, the clone does not have an associated locator proxy (optional).
        /// </param>
        /// <param name="clearRouter">When set to true, the clone does not have an associated router proxy (optional).
        /// </param>
        /// <param name="collocationOptimized">Determines whether or not the clone can use collocation optimization
        /// (optional).</param>
        /// <param name="compress">Determines whether or not the clone compresses requests (optional).</param>
        /// <param name="connectionId">The connection ID of the clone (optional).</param>
        /// <param name="connectionTimeout">The connection timeout of the clone (optional).</param>
        /// <param name="context">The context of the clone (optional).</param>
        /// <param name="encoding">The encoding of the clone (optional).</param>
        /// <param name="endpointSelection">The encoding selection policy of the clone (optional).</param>
        /// <param name="endpoints">The endpoints of the clone (optional).</param>
        /// <param name="facet">The facet of the clone (optional).</param>
        /// <param name="fixedConnection">The connection of the clone (optional). When specified, the clone is a fixed
        /// proxy. You can clone a non-fixed proxy into a fixed proxy but not vice-versa.</param>
        /// <param name="invocationMode">The invocation mode of the clone (optional).</param>
        /// <param name="invocationTimeout">The invocation timeout of the clone (optional).</param>
        /// <param name="locator">The locator proxy of the clone (optional).</param>
        /// <param name="locatorCacheTimeout">The locator cache timeout of the clone (optional).</param>
        /// <param name="oneway">Determines whether the clone is oneway or twoway (optional). This is a simplified
        /// version of the invocationMode parameter.</param>
        /// <param name="preferNonSecure">Determines whether the clone prefers non-secure connections over secure
        /// connections (optional).</param>
        /// <param name="protocol">The Ice protocol of the clone (optional).</param>
        /// <param name="router">The router proxy of the clone (optional).</param>
        /// <returns>A new proxy manufactured by the proxy factory (see factory parameter).</returns>
        public static T Clone<T>(this IObjectPrx prx,
                                 Identity identity,
                                 ProxyFactory<T> factory,
                                 string? adapterId = null,
                                 bool? cacheConnection = null,
                                 bool clearLocator = false,
                                 bool clearRouter = false,
                                 bool? collocationOptimized = null,
                                 bool? compress = null,
                                 string? connectionId = null,
                                 int? connectionTimeout = null,
                                 IReadOnlyDictionary<string, string>? context = null,
                                 Encoding? encoding = null,
                                 EndpointSelectionType? endpointSelection = null,
                                 IEnumerable<Endpoint>? endpoints = null,
                                 string? facet = null,
                                 Connection? fixedConnection = null,
                                 InvocationMode? invocationMode = null,
                                 int? invocationTimeout = null,
                                 ILocatorPrx? locator = null,
                                 TimeSpan? locatorCacheTimeout = null,
                                 bool? oneway = null,
                                 bool? preferNonSecure = null,
                                 Protocol? protocol = null,
                                 IRouterPrx? router = null) where T : class, IObjectPrx
        {
            return factory(prx.IceReference.Clone(adapterId,
                                                  cacheConnection,
                                                  clearLocator,
                                                  clearRouter,
                                                  collocationOptimized,
                                                  compress,
                                                  connectionId,
                                                  connectionTimeout,
                                                  context,
                                                  encoding,
                                                  endpointSelection,
                                                  endpoints,
                                                  facet,
                                                  fixedConnection,
                                                  identity,
                                                  invocationMode,
                                                  invocationTimeout,
                                                  locator,
                                                  locatorCacheTimeout,
                                                  oneway,
                                                  preferNonSecure,
                                                  protocol,
                                                  router));
        }

        /// <summary>Creates a clone of this proxy, with a new facet and optionally other options. The clone is
        /// identical to this proxy except for its facet and other options set through parameters.</summary>
        /// <param name="prx">The source proxy.</param>
        /// <param name="facet">The facet of the clone.</param>
        /// <param name="factory">The proxy factory used to manufacture the clone.</param>
        /// <param name="adapterId">The adapter ID of the clone (optional).</param>
        /// <param name="cacheConnection">Determines whether or not the clone caches its connection (optional).</param>
        /// <param name="clearLocator">When set to true, the clone does not have an associated locator proxy (optional).
        /// </param>
        /// <param name="clearRouter">When set to true, the clone does not have an associated router proxy (optional).
        /// </param>
        /// <param name="collocationOptimized">Determines whether or not the clone can use collocation optimization
        /// (optional).</param>
        /// <param name="compress">Determines whether or not the clone compresses requests (optional).</param>
        /// <param name="connectionId">The connection ID of the clone (optional).</param>
        /// <param name="connectionTimeout">The connection timeout of the clone (optional).</param>
        /// <param name="context">The context of the clone (optional).</param>
        /// <param name="encoding">The encoding of the clone (optional).</param>
        /// <param name="endpointSelection">The encoding selection policy of the clone (optional).</param>
        /// <param name="endpoints">The endpoints of the clone (optional).</param>
        /// <param name="fixedConnection">The connection of the clone (optional). When specified, the clone is a fixed
        /// proxy. You can clone a non-fixed proxy into a fixed proxy but not vice-versa.</param>
        /// <param name="invocationMode">The invocation mode of the clone (optional).</param>
        /// <param name="invocationTimeout">The invocation timeout of the clone (optional).</param>
        /// <param name="locator">The locator proxy of the clone (optional).</param>
        /// <param name="locatorCacheTimeout">The locator cache timeout of the clone (optional).</param>
        /// <param name="oneway">Determines whether the clone is oneway or twoway (optional). This is a simplified
        /// version of the invocationMode parameter.</param>
        /// <param name="preferNonSecure">Determines whether the clone prefers non-secure connections over secure
        /// connections (optional).</param>
        /// <param name="protocol">The Ice protocol of the clone (optional).</param>
        /// <param name="router">The router proxy of the clone (optional).</param>
        /// <returns>A new proxy manufactured by the proxy factory (see factory parameter).</returns>
        public static T Clone<T>(this IObjectPrx prx,
                                 string facet,
                                 ProxyFactory<T> factory,
                                 string? adapterId = null,
                                 bool? cacheConnection = null,
                                 bool clearLocator = false,
                                 bool clearRouter = false,
                                 bool? collocationOptimized = null,
                                 bool? compress = null,
                                 string? connectionId = null,
                                 int? connectionTimeout = null,
                                 IReadOnlyDictionary<string, string>? context = null,
                                 Encoding? encoding = null,
                                 EndpointSelectionType? endpointSelection = null,
                                 IEnumerable<Endpoint>? endpoints = null,
                                 Connection? fixedConnection = null,
                                 InvocationMode? invocationMode = null,
                                 int? invocationTimeout = null,
                                 ILocatorPrx? locator = null,
                                 TimeSpan? locatorCacheTimeout = null,
                                 bool? oneway = null,
                                 bool? preferNonSecure = null,
                                 Protocol? protocol = null,
                                 IRouterPrx? router = null) where T : class, IObjectPrx
        {
            return factory(prx.IceReference.Clone(adapterId,
                                                  cacheConnection,
                                                  clearLocator,
                                                  clearRouter,
                                                  collocationOptimized,
                                                  compress,
                                                  connectionId,
                                                  connectionTimeout,
                                                  context,
                                                  encoding,
                                                  endpointSelection,
                                                  endpoints,
                                                  facet,
                                                  fixedConnection,
                                                  identity: null,
                                                  invocationMode,
                                                  invocationTimeout,
                                                  locator,
                                                  locatorCacheTimeout,
                                                  oneway,
                                                  preferNonSecure,
                                                  protocol,
                                                  router));
        }

        /// <summary>Creates a clone of this proxy. The clone is identical to this proxy except for options set
        /// through parameters. This method returns this proxy instead of a new proxy in the event none of the options
        /// specified through the parameters change this proxy's options.</summary>
        /// <param name="prx">The source proxy.</param>
        /// <param name="adapterId">The adapter ID of the clone (optional).</param>
        /// <param name="cacheConnection">Determines whether or not the clone caches its connection (optional).</param>
        /// <param name="clearLocator">When set to true, the clone does not have an associated locator proxy (optional).
        /// </param>
        /// <param name="clearRouter">When set to true, the clone does not have an associated router proxy (optional).
        /// </param>
        /// <param name="collocationOptimized">Determines whether or not the clone can use collocation optimization
        /// (optional).</param>
        /// <param name="compress">Determines whether or not the clone compresses requests (optional).</param>
        /// <param name="connectionId">The connection ID of the clone (optional).</param>
        /// <param name="connectionTimeout">The connection timeout of the clone (optional).</param>
        /// <param name="context">The context of the clone (optional).</param>
        /// <param name="encoding">The encoding of the clone (optional).</param>
        /// <param name="endpointSelection">The encoding selection policy of the clone (optional).</param>
        /// <param name="endpoints">The endpoints of the clone (optional).</param>
        /// <param name="fixedConnection">The connection of the clone (optional). When specified, the clone is a fixed
        /// proxy. You can clone a non-fixed proxy into a fixed proxy but not vice-versa.</param>
        /// <param name="invocationMode">The invocation mode of the clone (optional).</param>
        /// <param name="invocationTimeout">The invocation timeout of the clone (optional).</param>
        /// <param name="locator">The locator proxy of the clone (optional).</param>
        /// <param name="locatorCacheTimeout">The locator cache timeout of the clone (optional).</param>
        /// <param name="oneway">Determines whether the clone is oneway or twoway (optional). This is a simplified
        /// version of the invocationMode parameter.</param>
        /// <param name="preferNonSecure">Determines whether the clone prefers non-secure connections over secure
        /// connections (optional).</param>
        /// <param name="protocol">The Ice protocol of the clone (optional).</param>
        /// <param name="router">The router proxy of the clone (optional).</param>
        /// <returns>A new proxy with the same type as this proxy.</returns>
        public static T Clone<T>(this T prx,
                                 string? adapterId = null,
                                 bool? cacheConnection = null,
                                 bool clearLocator = false,
                                 bool clearRouter = false,
                                 bool? collocationOptimized = null,
                                 bool? compress = null,
                                 string? connectionId = null,
                                 int? connectionTimeout = null,
                                 IReadOnlyDictionary<string, string>? context = null,
                                 Encoding? encoding = null,
                                 EndpointSelectionType? endpointSelection = null,
                                 IEnumerable<Endpoint>? endpoints = null,
                                 Connection? fixedConnection = null,
                                 InvocationMode? invocationMode = null,
                                 int? invocationTimeout = null,
                                 ILocatorPrx? locator = null,
                                 TimeSpan? locatorCacheTimeout = null,
                                 bool? oneway = null,
                                 bool? preferNonSecure = null,
                                 Protocol? protocol = null,
                                 IRouterPrx? router = null) where T : IObjectPrx
        {
            Reference clone = prx.IceReference.Clone(adapterId,
                                                     cacheConnection,
                                                     clearLocator,
                                                     clearRouter,
                                                     collocationOptimized,
                                                     compress,
                                                     connectionId,
                                                     connectionTimeout,
                                                     context,
                                                     encoding,
                                                     endpointSelection,
                                                     endpoints,
                                                     facet: null,
                                                     fixedConnection,
                                                     identity: null,
                                                     invocationMode,
                                                     invocationTimeout,
                                                     locator,
                                                     locatorCacheTimeout,
                                                     oneway,
                                                     preferNonSecure,
                                                     protocol,
                                                     router);

            // Reference.Clone never returns a new reference == to itself.
            return ReferenceEquals(clone, prx.IceReference) ? prx : (T)prx.Clone(clone);
        }

        /// <summary>Returns the Connection for this proxy. If the proxy does not yet have an established connection,
        /// it first attempts to create a connection.</summary>
        /// <returns>The Connection for this proxy or null if collocation optimization is used.</returns>
        public static Connection? GetConnection(this IObjectPrx prx)
        {
            try
            {
                ValueTask<IRequestHandler> task = prx.IceReference.GetRequestHandlerAsync(cancel: default);
                if (task.IsCompleted)
                {
                    return (task.Result as ConnectionRequestHandler)?.GetConnection();
                }
                else
                {
                    return (task.AsTask().Result as ConnectionRequestHandler)?.GetConnection();
                }
            }
            catch (AggregateException ex)
            {
                Debug.Assert(ex.InnerException != null);
                throw ex.InnerException;
            }
        }

        /// <summary>
        /// Returns the Connection for this proxy. If the proxy does not yet have an established connection,
        /// it first attempts to create a connection.
        /// </summary>
        /// <returns>The Connection for this proxy or null if collocation optimization is used.</returns>
        public static async ValueTask<Connection?> GetConnectionAsync(this IObjectPrx prx,
                                                                      CancellationToken cancel = default)
        {
            IRequestHandler handler = await prx.IceReference.GetRequestHandlerAsync(cancel).ConfigureAwait(false);
            return (handler as ConnectionRequestHandler)?.GetConnection();
        }

        /// <summary>
        /// Returns the cached Connection for this proxy. If the proxy does not yet have an established
        /// connection, it does not attempt to create a connection.
        /// </summary>
        /// <returns>The cached Connection for this proxy (null if the proxy does not have
        /// an established connection).</returns>
        public static Connection? GetCachedConnection(this IObjectPrx prx) => prx.IceReference.GetCachedConnection();

        /// <summary>Sends a request synchronously.</summary>
        /// <param name="proxy">The proxy for the target Ice object.</param>
        /// <param name="request">The outgoing request frame for this invocation. Usually this request frame should have
        /// been created using the same proxy, however some differences are acceptable, for example proxy can have
        /// different endpoints.</param>
        /// <param name="oneway">When true, the request is sent as a oneway request. When false, it is sent as a
        /// two-way request.</param>
        /// <returns>The response frame.</returns>
        public static IncomingResponseFrame Invoke(this IObjectPrx proxy, OutgoingRequestFrame request,
                                                   bool oneway = false)
        {
            try
            {
                ValueTask<IncomingResponseFrame> task = InvokeAsync(proxy, request, oneway, synchronous: true);
                return task.IsCompleted ? task.Result : task.AsTask().Result;
            }
            catch (AggregateException ex)
            {
                Debug.Assert(ex.InnerException != null);
                throw ex.InnerException;
            }
        }

        /// <summary>Sends a request asynchronously.</summary>
        /// <param name="proxy">The proxy for the target Ice object.</param>
        /// <param name="request">The outgoing request frame for this invocation. Usually this request frame should have
        /// been created using the same proxy, however some differences are acceptable, for example proxy can have
        /// different endpoints.</param>
        /// <param name="oneway">When true, the request is sent as a oneway request. When false, it is sent as a
        /// two-way request.</param>
        /// <param name="progress">Sent progress provider.</param>
        /// <param name="cancel">A cancellation token that receives the cancellation requests.</param>
        /// <returns>A task holding the response frame.</returns>
        public static ValueTask<IncomingResponseFrame> InvokeAsync(this IObjectPrx proxy,
                                                                   OutgoingRequestFrame request,
                                                                   bool oneway = false,
                                                                   IProgress<bool>? progress = null,
                                                                   CancellationToken cancel = default) =>
            InvokeAsync(proxy, request, oneway, synchronous: false, progress, cancel);

        /// <summary>Forwards an incoming request to another Ice object.</summary>
        /// <param name="proxy">The proxy for the target Ice object.</param>
        /// <param name="oneway">When true, the request is sent as a oneway request. When false, it is sent as a
        /// two-way request.</param>
        /// <param name="request">The incoming request frame.</param>
        /// <param name="progress">Sent progress provider.</param>
        /// <param name="cancel">A cancellation token that receives the cancellation requests.</param>
        /// <returns>A task holding the response frame.</returns>
        public static ValueTask<OutgoingResponseFrame> ForwardAsync(this IObjectPrx proxy,
                                                                    bool oneway,
                                                                    IncomingRequestFrame request,
                                                                    IProgress<bool>? progress = null,
                                                                    CancellationToken cancel = default)
        {
            var forwardedRequest = new OutgoingRequestFrame(proxy,
                                                            request.Operation,
                                                            request.IsIdempotent,
                                                            request.Context,
                                                            request.Payload);

            return WaitResponseAsync(request, proxy.InvokeAsync(forwardedRequest, oneway: oneway, progress, cancel));

            static async ValueTask<OutgoingResponseFrame> WaitResponseAsync(
                IncomingRequestFrame request,
                ValueTask<IncomingResponseFrame> task)
            {
                // TODO: need protocol bridging when the protocols are not the same.
                IncomingResponseFrame response = await task.ConfigureAwait(false);
                return new OutgoingResponseFrame(request.Protocol, request.Encoding, response.Payload);
            }
        }

        private static ValueTask<IncomingResponseFrame> InvokeAsync(this IObjectPrx proxy,
                                                                    OutgoingRequestFrame request,
                                                                    bool oneway,
                                                                    bool synchronous,
                                                                    IProgress<bool>? progress = null,
                                                                    CancellationToken cancel = default)
        {
            InvocationMode mode = proxy.IceReference.InvocationMode;
            if (mode == InvocationMode.BatchOneway || mode == InvocationMode.BatchDatagram)
            {
                Debug.Assert(false); // not implemented
                return default;
            }
            if (mode == InvocationMode.Datagram && !oneway)
            {
                throw new InvalidOperationException("cannot make two-way call on a datagram proxy");
            }
            return InvokeAsync(proxy, request, oneway, synchronous, progress, cancel);

            static async ValueTask<IncomingResponseFrame> InvokeAsync(IObjectPrx proxy,
                                                                      OutgoingRequestFrame request,
                                                                      bool oneway,
                                                                      bool synchronous,
                                                                      IProgress<bool>? progress,
                                                                      CancellationToken cancel)
            {
                Reference reference = proxy.IceReference;

                IReadOnlyDictionary<string, string>? context = request.Context ?? reference.CurrentContext();
                IInvocationObserver? observer = ObserverHelper.GetInvocationObserver(proxy, request.Operation, context);
                int retryCount = 0;
                CancellationTokenSource? invocationTimeout = null;
                if (reference.InvocationTimeout > 0)
                {
                    invocationTimeout = new CancellationTokenSource();
                    invocationTimeout.CancelAfter(reference.InvocationTimeout);
                    if (cancel.CanBeCanceled)
                    {
                        cancel = CancellationTokenSource.CreateLinkedTokenSource(cancel, invocationTimeout.Token).Token;
                    }
                    else
                    {
                        cancel = invocationTimeout.Token;
                    }
                }

                try
                {
                    while (true)
                    {
                        IRequestHandler? handler = null;
                        var progressWrapper = new ProgressWrapper(progress);
                        try
                        {
                            // Get the request handler, this will eventually establish a connection if needed.
                            handler = await reference.GetRequestHandlerAsync(cancel).ConfigureAwait(false);

                            // Send the request and if it's a twoway request get the task to wait for the response
                            IncomingResponseFrame response =
                                await handler.SendRequestAsync(request,
                                                               oneway,
                                                               synchronous,
                                                               observer,
                                                               progressWrapper,
                                                               cancel).ConfigureAwait(false);

                            switch (response.ReplyStatus)
                            {
                                case ReplyStatus.OK:
<<<<<<< HEAD
                                {
                                    break;
                                }
                                case ReplyStatus.UserException:
                                {
                                    observer?.RemoteException();
                                    break;
                                }
                                case ReplyStatus.ObjectNotExistException:
                                case ReplyStatus.FacetNotExistException:
                                case ReplyStatus.OperationNotExistException:
                                {
                                    throw response.ReadDispatchException();
                                }
                                case ReplyStatus.UnknownException:
                                case ReplyStatus.UnknownLocalException:
                                case ReplyStatus.UnknownUserException:
                                {
                                    throw response.ReadUnhandledException();
                                }
=======
                                    break;
                                case ReplyStatus.UserException:
                                    observer?.RemoteException();
                                    break;
                                case ReplyStatus.ObjectNotExistException:
                                case ReplyStatus.FacetNotExistException:
                                case ReplyStatus.OperationNotExistException:
                                    throw response.ReadDispatchException();
                                case ReplyStatus.UnknownException:
                                case ReplyStatus.UnknownLocalException:
                                case ReplyStatus.UnknownUserException:
                                    throw response.ReadUnhandledException();
>>>>>>> 5b1c0f75
                            }
                            return response;
                        }
                        catch (RetryException)
                        {
                            // Clear the proxy's cached request handler if connection caching is enabled
                            if (reference.IsConnectionCached)
                            {
                                proxy.IceReference.ClearRequestHandler(handler!);
                            }
                        }
                        catch (OperationCanceledException)
                        {
                            throw; // Don't retry cancelled operations
                        }
                        catch (Exception ex)
                        {
                            // Clear the proxy's cached request handler if connection caching is enabled
                            if (reference.IsConnectionCached && handler != null)
                            {
                                proxy.IceReference.ClearRequestHandler(handler);
                            }

                            // TODO: revisit retry logic
                            // We only retry after failing with a DispatchException or a local exception.
                            int delay = reference.CheckRetryAfterException(ex,
                                                                           progressWrapper.IsSent,
                                                                           request.IsIdempotent,
                                                                           ref retryCount);
                            if (delay > 0)
                            {
                                // The delay task can be canceled either by the user code using the provided
                                // cancellation token or if the communicator is destroyed.
                                CancellationToken token = CancellationTokenSource.CreateLinkedTokenSource(
                                    cancel,
                                    proxy.Communicator.CancellationToken).Token;
                                await Task.Delay(delay, token).ConfigureAwait(false);
                            }

                            observer?.Retried();
                        }
                    }
                }
                catch (Exception ex)
                {
                    // Check the reason of the cancellation
                    if (ex is OperationCanceledException)
                    {
                        if (invocationTimeout?.IsCancellationRequested ?? false)
                        {
                            ex = new TimeoutException();
                        }
                        else if (proxy.Communicator.CancellationToken.IsCancellationRequested)
                        {
                            ex = new CommunicatorDestroyedException();
                        }
                    }
                    observer?.Failed(ex.GetType().FullName ?? "System.Exception");
                    throw ex;
                }
                finally
                {
                    // Use IDisposable for observers, this will allow using "using".
                    observer?.Detach();
                }
            }
        }

        private class ProgressWrapper : IProgress<bool>
        {
            private readonly IProgress<bool>? _progress;

<<<<<<< HEAD
            public bool IsSent { get; private set; }
=======
            internal bool IsSent { get; private set; }
>>>>>>> 5b1c0f75

            public void Report(bool sentSynchronously)
            {
                if (_progress != null)
                {
                    Task.Run(() => _progress.Report(sentSynchronously));
                }
                IsSent = true;
            }

            internal ProgressWrapper(IProgress<bool>? progress) => _progress = progress;
        }
    }
}<|MERGE_RESOLUTION|>--- conflicted
+++ resolved
@@ -451,28 +451,6 @@
                             switch (response.ReplyStatus)
                             {
                                 case ReplyStatus.OK:
-<<<<<<< HEAD
-                                {
-                                    break;
-                                }
-                                case ReplyStatus.UserException:
-                                {
-                                    observer?.RemoteException();
-                                    break;
-                                }
-                                case ReplyStatus.ObjectNotExistException:
-                                case ReplyStatus.FacetNotExistException:
-                                case ReplyStatus.OperationNotExistException:
-                                {
-                                    throw response.ReadDispatchException();
-                                }
-                                case ReplyStatus.UnknownException:
-                                case ReplyStatus.UnknownLocalException:
-                                case ReplyStatus.UnknownUserException:
-                                {
-                                    throw response.ReadUnhandledException();
-                                }
-=======
                                     break;
                                 case ReplyStatus.UserException:
                                     observer?.RemoteException();
@@ -485,7 +463,6 @@
                                 case ReplyStatus.UnknownLocalException:
                                 case ReplyStatus.UnknownUserException:
                                     throw response.ReadUnhandledException();
->>>>>>> 5b1c0f75
                             }
                             return response;
                         }
@@ -558,11 +535,7 @@
         {
             private readonly IProgress<bool>? _progress;
 
-<<<<<<< HEAD
-            public bool IsSent { get; private set; }
-=======
             internal bool IsSent { get; private set; }
->>>>>>> 5b1c0f75
 
             public void Report(bool sentSynchronously)
             {
