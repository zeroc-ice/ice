// Copyright (c) ZeroC, Inc. All rights reserved.

using System;
using System.Collections.Generic;
using System.Collections.Immutable;
using System.Diagnostics;
using System.Threading;
using System.Threading.Tasks;

using ZeroC.Ice.Instrumentation;

namespace ZeroC.Ice
{
    /// <summary>Factory function that creates a proxy from a reference.</summary>
    /// <typeparam name="T">The proxy type.</typeparam>
    /// <param name="reference">The underlying reference.</param>
    /// <returns>The new proxy.</returns>
    public delegate T ProxyFactory<T>(Reference reference) where T : IObjectPrx;

    /// <summary>Proxy provides extension methods for IObjectPrx.</summary>
    public static class Proxy
    {
        /// <summary>Tests whether this proxy points to a remote object derived from T. If so it returns a proxy of
        /// type T otherwise returns null.</summary>
        /// <param name="prx">The source proxy.</param>
        /// <param name="factory">The proxy factory used to manufacture the returned proxy.</param>
        /// <param name="context">The request context used for the remote
        /// <see cref="IObjectPrx.IceIsA(string, IReadOnlyDictionary{string, string}?, CancellationToken)"/>
        /// invocation.</param>
        /// <returns>A new proxy manufactured by the proxy factory (see factory parameter).</returns>
        public static T? CheckedCast<T>(
            this IObjectPrx prx,
            ProxyFactory<T> factory,
            IReadOnlyDictionary<string, string>? context = null) where T : class, IObjectPrx =>
            prx.IceIsA(typeof(T).GetIceTypeId()!, context) ? factory(prx.IceReference) : null;

        /// <summary>Creates a clone of this proxy, with a new identity and optionally other options. The clone
        /// is identical to this proxy except for its identity and other options set through parameters.</summary>
        /// <param name="prx">The source proxy.</param>
        /// <param name="factory">The proxy factory used to manufacture the clone.</param>
        /// <param name="cacheConnection">Determines whether or not the clone caches its connection (optional).</param>
        /// <param name="clearLocator">When set to true, the clone does not have an associated locator proxy (optional).
        /// </param>
        /// <param name="clearRouter">When set to true, the clone does not have an associated router proxy (optional).
        /// </param>
        /// <param name="connectionId">The connection ID of the clone (optional).</param>
        /// <param name="context">The context of the clone (optional).</param>
        /// <param name="encoding">The encoding of the clone (optional).</param>
        /// <param name="endpointSelection">The encoding selection policy of the clone (optional).</param>
        /// <param name="endpoints">The endpoints of the clone (optional).</param>
        /// <param name="facet">The facet of the clone (optional).</param>
        /// <param name="fixedConnection">The connection of the clone (optional). When specified, the clone is a fixed
        /// proxy. You can clone a non-fixed proxy into a fixed proxy but not vice-versa.</param>
        /// <param name="identity">The identity of the clone.</param>
        /// <param name="identityAndFacet">A relative URI string [category/]identity[#facet].</param>
        /// <param name="invocationMode">The invocation mode of the clone (optional). Applies only to ice1 proxies.
        /// </param>
        /// <param name="location">The location of the clone (optional).</param>
        /// <param name="locator">The locator proxy of the clone (optional).</param>
        /// <param name="locatorCacheTimeout">The locator cache timeout of the clone (optional).</param>
        /// <param name="oneway">Determines whether the clone is oneway or twoway (optional).</param>
        /// <param name="preferNonSecure">Determines whether the clone prefers non-secure connections over secure
        /// connections (optional).</param>
        /// <param name="router">The router proxy of the clone (optional).</param>
        /// <returns>A new proxy manufactured by the proxy factory (see factory parameter).</returns>
        public static T Clone<T>(
            this IObjectPrx prx,
            ProxyFactory<T> factory,
            bool? cacheConnection = null,
            bool clearLocator = false,
            bool clearRouter = false,
            string? connectionId = null,
            IReadOnlyDictionary<string, string>? context = null,
            Encoding? encoding = null,
            EndpointSelectionType? endpointSelection = null,
            IEnumerable<Endpoint>? endpoints = null,
            string? facet = null,
            Connection? fixedConnection = null,
            Identity? identity = null,
            string? identityAndFacet = null,
            InvocationMode? invocationMode = null,
            IEnumerable<string>? location = null,
            ILocatorPrx? locator = null,
            TimeSpan? locatorCacheTimeout = null,
            bool? oneway = null,
            bool? preferNonSecure = null,
            IRouterPrx? router = null) where T : class, IObjectPrx =>
            factory(prx.IceReference.Clone(cacheConnection,
                                           clearLocator,
                                           clearRouter,
                                           connectionId,
                                           context,
                                           encoding,
                                           endpointSelection,
                                           endpoints,
                                           facet,
                                           fixedConnection,
                                           identity,
                                           identityAndFacet,
                                           invocationMode,
                                           location,
                                           locator,
                                           locatorCacheTimeout,
                                           oneway,
                                           preferNonSecure,
                                           router));

        /// <summary>Creates a clone of this proxy. The clone is identical to this proxy except for options set
        /// through parameters. This method returns this proxy instead of a new proxy in the event none of the options
        /// specified through the parameters change this proxy's options.</summary>
        /// <param name="prx">The source proxy.</param>
        /// <param name="cacheConnection">Determines whether or not the clone caches its connection (optional).</param>
        /// <param name="clearLocator">When set to true, the clone does not have an associated locator proxy (optional).
        /// </param>
        /// <param name="clearRouter">When set to true, the clone does not have an associated router proxy (optional).
        /// </param>
        /// <param name="connectionId">The connection ID of the clone (optional).</param>
        /// <param name="context">The context of the clone (optional).</param>
        /// <param name="encoding">The encoding of the clone (optional).</param>
        /// <param name="endpointSelection">The encoding selection policy of the clone (optional).</param>
        /// <param name="endpoints">The endpoints of the clone (optional).</param>
        /// <param name="fixedConnection">The connection of the clone (optional). When specified, the clone is a fixed
        /// proxy. You can clone a non-fixed proxy into a fixed proxy but not vice-versa.</param>
        /// <param name="invocationMode">The invocation mode of the clone (optional). Applies only to ice1 proxies.
        /// </param>
        /// <param name="location">The location of the clone (optional).</param>
        /// <param name="locator">The locator proxy of the clone (optional).</param>
        /// <param name="locatorCacheTimeout">The locator cache timeout of the clone (optional).</param>
        /// <param name="oneway">Determines whether the clone is oneway or twoway (optional).</param>
        /// <param name="preferNonSecure">Determines whether the clone prefers non-secure connections over secure
        /// connections (optional).</param>
        /// <param name="router">The router proxy of the clone (optional).</param>
        /// <returns>A new proxy with the same type as this proxy.</returns>
        public static T Clone<T>(
            this T prx,
            bool? cacheConnection = null,
            bool clearLocator = false,
            bool clearRouter = false,
            string? connectionId = null,
            IReadOnlyDictionary<string, string>? context = null,
            Encoding? encoding = null,
            EndpointSelectionType? endpointSelection = null,
            IEnumerable<Endpoint>? endpoints = null,
            Connection? fixedConnection = null,
            InvocationMode? invocationMode = null,
            IEnumerable<string>? location = null,
            ILocatorPrx? locator = null,
            TimeSpan? locatorCacheTimeout = null,
            bool? oneway = null,
            bool? preferNonSecure = null,
            IRouterPrx? router = null) where T : IObjectPrx
        {
            Reference clone = prx.IceReference.Clone(cacheConnection,
                                                     clearLocator,
                                                     clearRouter,
                                                     connectionId,
                                                     context,
                                                     encoding,
                                                     endpointSelection,
                                                     endpoints,
                                                     facet: null,
                                                     fixedConnection,
                                                     identity: null,
                                                     identityAndFacet: null,
                                                     invocationMode,
                                                     location,
                                                     locator,
                                                     locatorCacheTimeout,
                                                     oneway,
                                                     preferNonSecure,
                                                     router);

            // Reference.Clone never returns a new reference == to itself.
            return ReferenceEquals(clone, prx.IceReference) ? prx : (T)prx.Clone(clone);
        }

        /// <summary>Returns the cached Connection for this proxy. If the proxy does not yet have an established
        /// connection, it does not attempt to create a connection.</summary>
        /// <returns>The cached Connection for this proxy (null if the proxy does not have
        /// an established connection).</returns>
        public static Connection? GetCachedConnection(this IObjectPrx prx) => prx.IceReference.GetCachedConnection();

        /// <summary>Returns the Connection for this proxy. If the proxy does not yet have an established connection,
        /// it first attempts to create a connection.</summary>
        /// <returns>The Connection for this proxy or null if colocation optimization is used.</returns>
        public static Connection GetConnection(this IObjectPrx prx)
        {
            try
            {
                ValueTask<Connection> task = prx.GetConnectionAsync(cancel: default);
                return task.IsCompleted ? task.Result : task.AsTask().Result;
            }
            catch (AggregateException ex)
            {
                Debug.Assert(ex.InnerException != null);
                throw ExceptionUtil.Throw(ex.InnerException);
            }
        }

        /// <summary>Returns the Connection for this proxy. If the proxy does not yet have an established connection,
        /// it first attempts to create a connection.</summary>
        /// <returns>The Connection for this proxy or null if colocation optimization is used.</returns>
        public static ValueTask<Connection> GetConnectionAsync(
            this IObjectPrx prx,
            CancellationToken cancel = default) =>
            prx.IceReference.GetConnectionAsync(ImmutableList<IConnector>.Empty, cancel);

        /// <summary>Sends a request synchronously.</summary>
        /// <param name="proxy">The proxy for the target Ice object.</param>
        /// <param name="request">The <see cref="OutgoingRequestFrame"/> for this invocation. Usually this request
        /// frame should have been created using the same proxy, however some differences are acceptable, for example
        /// proxy can have different endpoints.</param>
        /// <param name="oneway">When true, the request is sent as a oneway request. When false, it is sent as a
        /// twoway request.</param>
        /// <param name="cancel">A cancellation token that receives the cancellation requests.</param>
        /// <returns>The response frame.</returns>
        public static IncomingResponseFrame Invoke(
            this IObjectPrx proxy,
            OutgoingRequestFrame request,
            bool oneway = false,
            CancellationToken cancel = default)
        {
            try
            {
                return InvokeWithInterceptorsAsync(proxy, request, oneway, synchronous: true, cancel: cancel).Result;
            }
            catch (AggregateException ex)
            {
                Debug.Assert(ex.InnerException != null);
                throw ExceptionUtil.Throw(ex.InnerException);
            }
        }

        /// <summary>Sends a request asynchronously.</summary>
        /// <param name="proxy">The proxy for the target Ice object.</param>
        /// <param name="request">The <see cref="OutgoingRequestFrame"/> for this invocation. Usually this request
        /// frame should have been created using the same proxy, however some differences are acceptable, for example
        /// proxy can have different endpoints.</param>
        /// <param name="oneway">When true, the request is sent as a oneway request. When false, it is sent as a
        /// two-way request.</param>
        /// <param name="progress">Sent progress provider.</param>
        /// <param name="cancel">A cancellation token that receives the cancellation requests.</param>
        /// <returns>A task holding the response frame.</returns>
        public static Task<IncomingResponseFrame> InvokeAsync(
            this IObjectPrx proxy,
            OutgoingRequestFrame request,
            bool oneway = false,
            IProgress<bool>? progress = null,
            CancellationToken cancel = default) =>
            InvokeWithInterceptorsAsync(proxy, request, oneway, synchronous: false, progress, cancel);

        /// <summary>Forwards an incoming request to another Ice object represented by the <paramref name="proxy"/>
        /// parameter.</summary>
        /// <remarks>When the incoming request frame's protocol and proxy's protocol are different, this method
        /// automatically bridges between these two protocols. When proxy's protocol is ice1, the resulting outgoing
        /// request frame is never compressed.</remarks>
        /// <param name="proxy">The proxy for the target Ice object.</param>
        /// <param name="oneway">When true, the request is sent as a oneway request. When false, it is sent as a
        /// two-way request.</param>
        /// <param name="request">The incoming request frame to forward to proxy's target.</param>
        /// <param name="progress">Sent progress provider.</param>
        /// <param name="cancel">A cancellation token that receives the cancellation requests.</param>
        /// <returns>A task holding the response frame.</returns>
        public static async ValueTask<OutgoingResponseFrame> ForwardAsync(
            this IObjectPrx proxy,
            bool oneway,
            IncomingRequestFrame request,
            IProgress<bool>? progress = null,
            CancellationToken cancel = default)
        {
            var forwardedRequest = new OutgoingRequestFrame(proxy, request);

            IncomingResponseFrame response;
            try
            {
                response = await proxy.InvokeAsync(forwardedRequest, oneway, progress, cancel).ConfigureAwait(false);
            }
            catch (DispatchException ex)
            {
                // It looks like InvokeAsync threw a 1.1 system exception (used for retries)
                // TODO: fix (remove) when we fix retries
                ex.ConvertToUnhandled = false;
                throw;
            }
            return new OutgoingResponseFrame(request, response);
        }

        private static Task<IncomingResponseFrame> InvokeAsync(
            this IObjectPrx proxy,
            OutgoingRequestFrame request,
            bool oneway,
            bool synchronous,
            IProgress<bool>? progress,
            CancellationToken cancel)
        {
            request.Finish();
            InvocationMode mode = proxy.IceReference.InvocationMode;
            switch (mode)
            {
                case InvocationMode.BatchOneway:
                case InvocationMode.BatchDatagram:
                    Debug.Assert(false); // not implemented
                    return default;
                case InvocationMode.Datagram when !oneway:
                    throw new InvalidOperationException("cannot make two-way call on a datagram proxy");
                default:
                    return InvokeAsync();
            }

            async Task<IncomingResponseFrame> InvokeAsync()
            {
                Reference reference = proxy.IceReference;

                IInvocationObserver? observer = ObserverHelper.GetInvocationObserver(proxy,
                                                                                     request.Operation,
                                                                                     request.Context);
                int retryCount = 0;

                // If the request size is greater than Ice.RetryRequestSizeMax or the size of the request
                // would increase the buffer retry size beyond Ice.RetryBufferSizeMax we release the request
                // after it was sent to avoid holding too much memory and we wont retry in case of a failure.
                int requestSize = request.Size;
                bool releaseRequestAfterSent =
                    requestSize > reference.Communicator.RetryRequestSizeMax ||
                    !reference.Communicator.IncRetryBufferSize(requestSize);
                try
                {
                    IncomingResponseFrame? response = null;
                    Exception? lastException = null;
                    List<IConnector>? excludedConnectors = null;
                    while (retryCount < reference.Communicator.RetryMaxAttempts)
                    {
<<<<<<< HEAD
                        IRequestHandler? handler = null;
                        var progressWrapper = new ProgressWrapper(
                            sentSynchronously =>
                            {
                                if (releaseRequestAfterSent)
                                {
                                    // TODO release the request
                                }
                                if (progress != null)
                                {
                                    Task.Run(() => progress.Report(sentSynchronously));
                                }
                            });
=======
                        Connection? connection = null;
                        bool sent = false;
>>>>>>> 63bed7b1
                        RetryPolicy retryPolicy = RetryPolicy.NoRetry;
                        IChildInvocationObserver? childObserver = null;
                        try
                        {
                            // Get the connection, this will eventually establish a connection if needed.
                            connection = await reference.GetConnectionAsync(
                                excludedConnectors ?? (IReadOnlyList<IConnector>)ImmutableList<IConnector>.Empty,
                                cancel).ConfigureAwait(false);

                            cancel.ThrowIfCancellationRequested();

                            // Create the outgoing stream.
                            using TransceiverStream stream = connection.CreateStream(!oneway);

                            childObserver = observer?.GetChildInvocationObserver(connection, request.Size);
                            childObserver?.Attach();

                            // TODO: support for streaming data, fin should be false if there's data to stream.
                            bool fin = true;

                            // Send the request and wait for the sending to complete.
                            await stream.SendRequestFrameAsync(request, fin, cancel).ConfigureAwait(false);

                            // The request is sent, notify the progress callback.
                            // TODO: Get rid of the sentSynchronously parameter which is always false now?
                            if (progress != null)
                            {
                                progress.Report(false);
                                progress = null; // Only call the progress callback once (TODO: revisit this?)
                            }
                            sent = true;
                            lastException = null;
<<<<<<< HEAD
                            if (releaseRequestAfterSent || response.ResultType != ResultType.Failure)
=======

                            if (oneway)
                            {
                                return IncomingResponseFrame.WithVoidReturnValue(request.Protocol, request.Encoding);
                            }

                            // TODO: the synchronous boolean is no longer used. It was used to allow the reception
                            // of the response frame to be ran synchronously from the IO thread. Supporting this
                            // might still be possible depending on the underlying transport but it would be quite
                            // complex. So get rid of the synchronous boolean and simplify the proxy generated code?

                            // Wait for the reception of the response.
                            (response, fin) = await stream.ReceiveResponseFrameAsync(cancel).ConfigureAwait(false);

                            if (childObserver != null)
                            {
                                // Detach now to not count as a remote failure the 1.1 system exception which might
                                // be raised below.
                                childObserver.Reply(response.Size);
                                childObserver.Detach();
                                childObserver = null;
                            }

                            if (!fin)
                            {
                                // TODO: handle received stream data.
                            }

                            if (response.ResultType != ResultType.Failure)
>>>>>>> 63bed7b1
                            {
                                return response;
                            }
                            // retry below
                        }
                        catch (NoEndpointException ex)
                        {
                            // The reference has no endpoints or the last exception asked to retry using a different
                            // replica, but we already tried all known replicas.
                            if (response == null && lastException == null)
                            {
                                lastException = ex;
                            }
                            break;
                        }
                        catch (ConnectionClosedByPeerException ex)
                        {
                            // Always retry a gracefully close connection. Don't exclude the connector after a
                            // graceful close connection, in case it is the only connector available.
                            lastException = ex;
                            retryPolicy = RetryPolicy.AfterDelay(TimeSpan.Zero);

                            childObserver?.Failed(ex.GetType().FullName ?? "System.Exception");
                        }
                        catch (TransportException ex)
                        {
                            if (connection != null)
                            {
                                reference.Communicator.OutgoingConnectionFactory.AddHintFailure(connection.Connector);
                            }

<<<<<<< HEAD
                            // Retry transport exceptions if the request is idempotent or it was not sent
                            if (request.IsIdempotent || !progressWrapper.IsSent)
=======
                            childObserver?.Failed(ex.GetType().FullName ?? "System.Exception");

                            // Retry transport exceptions if the request is idempotent or was not send
                            if (request.IsIdempotent || !sent)
>>>>>>> 63bed7b1
                            {
                                lastException = ex;
                                retryPolicy = RetryPolicy.AfterDelay(TimeSpan.Zero);
                            }
                            else
                            {
                                throw;
                            }
                        }
                        catch (Exception ex)
                        {
                            childObserver?.Failed(ex.GetType().FullName ?? "System.Exception");
                            throw;
                        }
                        finally
                        {
                            childObserver?.Detach();
                        }

                        if (lastException == null)
                        {
                            Debug.Assert(response != null &&
                                         response.ResultType == ResultType.Failure &&
                                         !releaseRequestAfterSent);
                            observer?.RemoteException();
                            if (response.ReadIce1SystemException(proxy.Communicator) is Exception systemException &&
                                systemException is ObjectNotExistException one)
                            {
                                // 1.1 System exceptions
                                lastException = systemException;
                                if (reference.RouterInfo != null && one.Operation == "ice_add_proxy")
                                {
                                    // If we have a router, an ObjectNotExistException with an operation name
                                    // "ice_add_proxy" indicates to the client that the router isn't aware of the proxy
                                    // (for example, because it was evicted by the router). In this case, we must
                                    // *always* retry, so that the missing proxy is added to the router.
                                    reference.RouterInfo.ClearCache(reference);
                                    retryPolicy = RetryPolicy.AfterDelay(TimeSpan.Zero);
                                }
                                else if (reference.IsIndirect)
                                {
                                    if (reference.IsWellKnown)
                                    {
                                        reference.LocatorInfo?.ClearCache(reference);
                                    }
                                    retryPolicy = RetryPolicy.AfterDelay(TimeSpan.Zero);
                                }
                            }
                            else if (response.BinaryContext.TryGetValue((int)BinaryContext.RetryPolicy,
                                                                        out ReadOnlyMemory<byte> value))
                            {
                                retryPolicy = value.Read(istr => new RetryPolicy(istr));
                            }
                        }

                        if ((progressWrapper.IsSent && releaseRequestAfterSent) ||
                            retryPolicy.Retryable == Retryable.No)
                        {
                            break; // We cannot retry
                        }
                        else if (++retryCount < reference.Communicator.RetryMaxAttempts)
                        {
<<<<<<< HEAD
                            if (handler is Connection connection)
=======
                            if (retryCount == 1)
                            {
                                if (request.Size > reference.Communicator.RetryRequestSizeMax)
                                {
                                    if (reference.Communicator.TraceLevels.Retry >= 1)
                                    {
                                        reference.Communicator.Logger.Trace(
                                            reference.Communicator.TraceLevels.RetryCategory,
                                            "cannot retry operation call: it exceeds Ice.RetryRequestSizeMax");
                                    }
                                    break;
                                }

                                if (!reference.Communicator.IncRetryBufferSize(request.Size))
                                {
                                    increasedRetryBufferSize = true;
                                    if (reference.Communicator.TraceLevels.Retry >= 1)
                                    {
                                        reference.Communicator.Logger.Trace(
                                            reference.Communicator.TraceLevels.RetryCategory,
                                            "cannot retry operation call: it exceeds Ice.RetryBufferSizeMax");
                                    }
                                    break;
                                }
                            }

                            if (retryPolicy.Retryable == Retryable.OtherReplica)
>>>>>>> 63bed7b1
                            {
                                excludedConnectors ??= new List<IConnector>();
                                excludedConnectors.Add(connection!.Connector);
                                if (reference.Communicator.TraceLevels.Retry >= 1)
                                {
                                    reference.Communicator.Logger.Trace(
                                        reference.Communicator.TraceLevels.RetryCategory,
                                        $"excluding connector\n{connection.Connector}");
                                }
                            }

                            if (reference.IsConnectionCached && connection != null)
                            {
                                reference.ClearConnection(connection);
                            }

                            if (reference.Communicator.TraceLevels.Retry >= 1)
                            {
                                reference.Communicator.Logger.Trace(
                                    reference.Communicator.TraceLevels.RetryCategory,
                                    "retrying operation call: because of exception");
                            }

                            if (retryPolicy.Retryable == Retryable.AfterDelay && retryPolicy.Delay != TimeSpan.Zero)
                            {
                                // The delay task can be canceled either by the user code using the provided
                                // cancellation token or if the communicator is destroyed.
                                using var tokenSource = CancellationTokenSource.CreateLinkedTokenSource(
                                    cancel,
                                    proxy.Communicator.CancellationToken);
                                await Task.Delay(retryPolicy.Delay, tokenSource.Token).ConfigureAwait(false);
                            }
                            observer?.Retried();
                        }
                    }

                    // No more retries return the response
                    if (lastException != null)
                    {
                        observer?.Failed(lastException.GetType().FullName ?? "System.Exception");
                        throw ExceptionUtil.Throw(lastException);
                    }
                    else
                    {
                        observer?.Failed("System.Exception"); // TODO cleanup observer logic
                        Debug.Assert(response != null && response.ResultType == ResultType.Failure);
                        return response;
                    }
                }
                finally
                {
                    if (!releaseRequestAfterSent)
                    {
                        reference.Communicator.DecRetryBufferSize(requestSize);
                    }
                    // TODO release the request memory if not already done after sent
                    // TODO: Use IDisposable for observers, this will allow using "using".
                    observer?.Detach();
                }
            }
        }

        private static Task<IncomingResponseFrame> InvokeWithInterceptorsAsync(
            this IObjectPrx proxy,
            OutgoingRequestFrame request,
            bool oneway,
            bool synchronous,
            IProgress<bool>? progress = null,
            CancellationToken cancel = default)
        {
            return InvokeWithInterceptorsAsync(proxy, request, oneway, synchronous, 0, progress, cancel);

            static Task<IncomingResponseFrame> InvokeWithInterceptorsAsync(
                IObjectPrx proxy,
                OutgoingRequestFrame request,
                bool oneway,
                bool synchronous,
                int i,
                IProgress<bool>? progress,
                CancellationToken cancel)
            {
                cancel.ThrowIfCancellationRequested();
                if (i < proxy.Communicator.InvocationInterceptors.Count)
                {
                    InvocationInterceptor interceptor = proxy.Communicator.InvocationInterceptors[i++];
                    return interceptor(
                        proxy,
                        request,
                        (target, request, cancel) =>
                            InvokeWithInterceptorsAsync(target, request, oneway, synchronous, i, progress, cancel),
                        cancel);
                }
                else
                {
                    return proxy.InvokeAsync(request, oneway, synchronous, progress, cancel);
                }
            }
        }
<<<<<<< HEAD

        private class ProgressWrapper : IProgress<bool>
        {
            internal bool IsSent { get; private set; }
            private readonly Action<bool> _progress;

            public void Report(bool sentSynchronously)
            {
                _progress(sentSynchronously);
                IsSent = true;
            }

            internal ProgressWrapper(Action<bool> progress) => _progress = progress;
        }
=======
>>>>>>> 63bed7b1
    }
}<|MERGE_RESOLUTION|>--- conflicted
+++ resolved
@@ -315,7 +315,6 @@
                                                                                      request.Operation,
                                                                                      request.Context);
                 int retryCount = 0;
-
                 // If the request size is greater than Ice.RetryRequestSizeMax or the size of the request
                 // would increase the buffer retry size beyond Ice.RetryBufferSizeMax we release the request
                 // after it was sent to avoid holding too much memory and we wont retry in case of a failure.
@@ -330,24 +329,8 @@
                     List<IConnector>? excludedConnectors = null;
                     while (retryCount < reference.Communicator.RetryMaxAttempts)
                     {
-<<<<<<< HEAD
-                        IRequestHandler? handler = null;
-                        var progressWrapper = new ProgressWrapper(
-                            sentSynchronously =>
-                            {
-                                if (releaseRequestAfterSent)
-                                {
-                                    // TODO release the request
-                                }
-                                if (progress != null)
-                                {
-                                    Task.Run(() => progress.Report(sentSynchronously));
-                                }
-                            });
-=======
                         Connection? connection = null;
                         bool sent = false;
->>>>>>> 63bed7b1
                         RetryPolicy retryPolicy = RetryPolicy.NoRetry;
                         IChildInvocationObserver? childObserver = null;
                         try
@@ -378,11 +361,12 @@
                                 progress.Report(false);
                                 progress = null; // Only call the progress callback once (TODO: revisit this?)
                             }
+                            if (releaseRequestAfterSent)
+                            {
+                                // TODO release the request
+                            }
                             sent = true;
                             lastException = null;
-<<<<<<< HEAD
-                            if (releaseRequestAfterSent || response.ResultType != ResultType.Failure)
-=======
 
                             if (oneway)
                             {
@@ -411,8 +395,7 @@
                                 // TODO: handle received stream data.
                             }
 
-                            if (response.ResultType != ResultType.Failure)
->>>>>>> 63bed7b1
+                            if (releaseRequestAfterSent || response.ResultType != ResultType.Failure)
                             {
                                 return response;
                             }
@@ -444,15 +427,10 @@
                                 reference.Communicator.OutgoingConnectionFactory.AddHintFailure(connection.Connector);
                             }
 
-<<<<<<< HEAD
+                            childObserver?.Failed(ex.GetType().FullName ?? "System.Exception");
+
                             // Retry transport exceptions if the request is idempotent or it was not sent
-                            if (request.IsIdempotent || !progressWrapper.IsSent)
-=======
-                            childObserver?.Failed(ex.GetType().FullName ?? "System.Exception");
-
-                            // Retry transport exceptions if the request is idempotent or was not send
                             if (request.IsIdempotent || !sent)
->>>>>>> 63bed7b1
                             {
                                 lastException = ex;
                                 retryPolicy = RetryPolicy.AfterDelay(TimeSpan.Zero);
@@ -508,44 +486,13 @@
                             }
                         }
 
-                        if ((progressWrapper.IsSent && releaseRequestAfterSent) ||
-                            retryPolicy.Retryable == Retryable.No)
+                        if ((sent && releaseRequestAfterSent) || retryPolicy.Retryable == Retryable.No)
                         {
                             break; // We cannot retry
                         }
                         else if (++retryCount < reference.Communicator.RetryMaxAttempts)
                         {
-<<<<<<< HEAD
-                            if (handler is Connection connection)
-=======
-                            if (retryCount == 1)
-                            {
-                                if (request.Size > reference.Communicator.RetryRequestSizeMax)
-                                {
-                                    if (reference.Communicator.TraceLevels.Retry >= 1)
-                                    {
-                                        reference.Communicator.Logger.Trace(
-                                            reference.Communicator.TraceLevels.RetryCategory,
-                                            "cannot retry operation call: it exceeds Ice.RetryRequestSizeMax");
-                                    }
-                                    break;
-                                }
-
-                                if (!reference.Communicator.IncRetryBufferSize(request.Size))
-                                {
-                                    increasedRetryBufferSize = true;
-                                    if (reference.Communicator.TraceLevels.Retry >= 1)
-                                    {
-                                        reference.Communicator.Logger.Trace(
-                                            reference.Communicator.TraceLevels.RetryCategory,
-                                            "cannot retry operation call: it exceeds Ice.RetryBufferSizeMax");
-                                    }
-                                    break;
-                                }
-                            }
-
                             if (retryPolicy.Retryable == Retryable.OtherReplica)
->>>>>>> 63bed7b1
                             {
                                 excludedConnectors ??= new List<IConnector>();
                                 excludedConnectors.Add(connection!.Connector);
@@ -601,7 +548,6 @@
                     {
                         reference.Communicator.DecRetryBufferSize(requestSize);
                     }
-                    // TODO release the request memory if not already done after sent
                     // TODO: Use IDisposable for observers, this will allow using "using".
                     observer?.Detach();
                 }
@@ -644,22 +590,5 @@
                 }
             }
         }
-<<<<<<< HEAD
-
-        private class ProgressWrapper : IProgress<bool>
-        {
-            internal bool IsSent { get; private set; }
-            private readonly Action<bool> _progress;
-
-            public void Report(bool sentSynchronously)
-            {
-                _progress(sentSynchronously);
-                IsSent = true;
-            }
-
-            internal ProgressWrapper(Action<bool> progress) => _progress = progress;
-        }
-=======
->>>>>>> 63bed7b1
     }
 }