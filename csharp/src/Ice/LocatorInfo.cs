//
// Copyright (c) ZeroC, Inc. All rights reserved.
//

using System;
using System.Collections.Generic;
using System.Collections.Concurrent;
using System.Collections.Immutable;
using System.Diagnostics;
using System.Threading;
using System.Threading.Tasks;

namespace ZeroC.Ice
{
    /// <summary>The locator info class caches information specific to a given locator proxy. The communicator holds a
    /// locator info instance per locator proxy set either with Ice.Default.Locator or the proxy's Locator property. It
    /// caches the locator registry proxy and keeps track of requests to the locator to prevent multiple concurrent
    /// locator requests for the same adapter or well-known object. The locator info also holds a reference on a locator
    /// table that caches endpoints and resolved references for adapters or well-known objects.
    /// TODO: refactor to support new Locator API (for new protocol/encoding). We could consider merging the locator
    /// table and locator info classes as well.</summary>
    internal sealed class LocatorInfo
    {
        internal ILocatorPrx Locator { get; }
        private readonly bool _background;
        private readonly Dictionary<string, Task<IReadOnlyList<Endpoint>>> _adapterRequests =
            new Dictionary<string, Task<IReadOnlyList<Endpoint>>>();
        private readonly Lazy<ILocatorRegistryPrx?> _locatorRegistry;
        private readonly object _mutex = new object();
        private readonly Dictionary<Identity, Task<Reference?>> _objectRequests =
            new Dictionary<Identity, Task<Reference?>>();
        private readonly LocatorTable _table;

        internal LocatorInfo(ILocatorPrx locator, LocatorTable table, bool background)
        {
            Locator = locator;
            _table = table;
            _background = background;

            // The locator registry can't be located and we use ordered endpoint selection in case the locator
            // returned a proxy with some endpoints which are preferred to be tried first.
            _locatorRegistry = new Lazy<ILocatorRegistryPrx?>(
                () => locator.GetRegistry()?.Clone(clearLocator: true,
                                                   endpointSelection: EndpointSelectionType.Ordered));
        }

        internal void ClearCache(Reference reference)
        {
            Debug.Assert(reference.IsIndirect);
            if (!reference.IsWellKnown)
            {
                IReadOnlyList<Endpoint>? endpoints = _table.RemoveAdapterEndpoints(reference.AdapterId);
                if (endpoints != null && reference.Communicator.TraceLevels.Location >= 2)
                {
                    Trace("removed endpoints for adapter from locator cache", reference, endpoints);
                }
            }
            else
            {
                Reference? resolvedReference = _table.RemoveObjectReference(reference.Identity);
                if (resolvedReference != null)
                {
                    if (!resolvedReference.IsIndirect)
                    {
                        if (reference.Communicator.TraceLevels.Location >= 2)
                        {
                            Trace("removed endpoints for well-known object from locator cache",
                                  reference,
                                  resolvedReference.Endpoints);
                        }
                    }
                    else if (!resolvedReference.IsWellKnown)
                    {
                        if (reference.Communicator.TraceLevels.Location >= 2)
                        {
                            Trace("removed adapter for well-known object from locator cache",
                                  reference,
                                  resolvedReference);
                        }
                        ClearCache(resolvedReference);
                    }
                }
            }
        }

        internal async ValueTask<(IReadOnlyList<Endpoint>, bool)> GetEndpointsAsync(
            Reference reference,
            TimeSpan ttl,
            CancellationToken cancel)
        {
            Debug.Assert(reference.IsIndirect);
            IReadOnlyList<Endpoint> endpoints;
            bool cached;
            if (reference.IsWellKnown)
            {
                // First, we resolve the well-known reference. The resolved reference either embeds the endpoints
                // or an adapter ID.
                Reference? resolvedReference;
                (resolvedReference, cached) = _table.GetObjectReference(reference.Identity, ttl);
                if (!cached)
                {
                    if (_background && resolvedReference != null)
                    {
                        // Reference is returned from the cache but TTL was reached, if backgrounds updates
                        // are configured, we obtain a new reference to refresh the cache but use the stale
                        // reference to not block the caller.
                        _ = GetObjectReferenceAsync(reference, cancel: default);
                    }
                    else
                    {
                        resolvedReference = await GetObjectReferenceAsync(reference, cancel).ConfigureAwait(false);
                    }
                }

                if (resolvedReference == null || resolvedReference.Encoding != reference.Encoding)
                {
                    // If the resolved reference is null or the encoding doesn't match, we can't use it.
                    endpoints = ImmutableArray<Endpoint>.Empty;
                }
                else if (!resolvedReference.IsIndirect)
                {
                    // If it's a direct reference, just get its endpoints.
                    endpoints = resolvedReference.Endpoints;
                }
                else
                {
                    // Otherwise, it's an indirect reference (but can't be a well-known reference because
                    // GetObjectReferenceAsync doesn't return well-known references). We need to resolve its endpoints.
                    Debug.Assert(!resolvedReference.IsWellKnown);

                    // Get the endpoints for the adapter from the resolved reference.
                    bool adapterCached;
                    (endpoints, adapterCached) = _table.GetAdapterEndpoints(resolvedReference.AdapterId, ttl);
                    if (!adapterCached)
                    {
                        if (_background && endpoints.Count > 0)
                        {
                            // Endpoints are returned from the cache but TTL was reached, if backgrounds updates
                            // are configured, we obtain new endpoints but continue using the stale endpoints to
                            // not block the caller.
                            _ = GetAdapterEndpointsAsync(resolvedReference, cancel: default);
                        }
                        else
                        {
                            bool adapterNotFound = false;
                            try
                            {
                                endpoints =
                                    await GetAdapterEndpointsAsync(resolvedReference, cancel).ConfigureAwait(false);
                            }
                            catch (AdapterNotFoundException)
                            {
                                adapterNotFound = true;
                                throw;
                            }
                            finally
                            {
                                // If we can't resolve the endpoints, we clear the resolved object reference from
                                // the cache.
                                if (endpoints.Count == 0 || adapterNotFound)
                                {
                                    _table.RemoveObjectReference(reference.Identity);
                                }
                            }
                        }
                    }
                }
            }
            else
            {
                (endpoints, cached) = _table.GetAdapterEndpoints(reference.AdapterId, ttl);
                if (!cached)
                {
                    if (_background && endpoints.Count > 0)
                    {
                        // Endpoints are returned from the cache but TTL was reached, if backgrounds updates
                        // are configured, we obtain new endpoints but continue using the stale endpoints to
                        // not block the caller.
                        _ = GetAdapterEndpointsAsync(reference, cancel: default);
                    }
                    else
                    {
                        endpoints = await GetAdapterEndpointsAsync(reference, cancel).ConfigureAwait(false);
                    }
                }
            }

            if (reference.Communicator.TraceLevels.Location >= 1)
            {
                if (endpoints.Count > 0)
                {
                    if (cached)
                    {
                        if (reference.IsWellKnown)
                        {
                            Trace("found endpoints for well-known proxy in locator cache", reference, endpoints);
                        }
                        else
                        {
                            Trace("found endpoints for adapter in locator cache", reference, endpoints);
                        }
                    }
                    else
                    {
                        if (reference.IsWellKnown)
                        {
                            Trace("retrieved endpoints for well-known proxy from locator, adding to locator cache",
                                  reference,
                                  endpoints);
                        }
                        else
                        {
                            Trace("retrieved endpoints for adapter from locator, adding to locator cache",
                                  reference,
                                  endpoints);
                        }
                    }
                }
                else
                {
                    Communicator communicator = reference.Communicator;
                    var s = new System.Text.StringBuilder();
                    s.Append("no endpoints configured for ");
                    if (reference.AdapterId.Length > 0)
                    {
                        s.Append("adapter\n");
                        s.Append("adapter = " + reference.AdapterId);
                    }
                    else
                    {
                        s.Append("well-known object\n");
                        s.Append("well-known proxy = " + reference.ToString());
                    }
                    communicator.Logger.Trace(communicator.TraceLevels.LocationCat, s.ToString());
                }
            }
            return (endpoints, cached);
        }

        private async Task<IReadOnlyList<Endpoint>> GetAdapterEndpointsAsync(
            Reference reference,
            CancellationToken cancel)
        {
            if (reference.Communicator.TraceLevels.Location > 0)
            {
                reference.Communicator.Logger.Trace(reference.Communicator.TraceLevels.LocationCat,
                    $"searching for adapter by id\nadapter = {reference.AdapterId}");
            }

            Task<IReadOnlyList<Endpoint>>? task;
            lock (_mutex)
            {
                if (!_adapterRequests.TryGetValue(reference.AdapterId, out task))
                {
                    // If there's no locator request in progress for this adapter, we invoke one and cache it to prevent
                    // making too many requests on the locator. It's removed once the locator response is received.
                    task = PerformGetAdapterEndpointsAsync(reference);
                    if (!task.IsCompleted)
                    {
                        // If PerformGetAdapterEndpointsAsync completed, don't add the task (it would leak since
                        // PerformGetAdapterEndpointsAsync is responsible for removing it).
                        _adapterRequests.Add(reference.AdapterId, task);
                    }
                }
            }

<<<<<<< HEAD
            return await task!.WaitAsync(cancel).ConfigureAwait(false);
=======
            return await task.WaitAsync(cancel).ConfigureAwait(false);
>>>>>>> 5c8ba8de

            async Task<IReadOnlyList<Endpoint>> PerformGetAdapterEndpointsAsync(Reference reference)
            {
                try
                {
                    // TODO: Fix FindAdapterById to return non-null proxy
                    IObjectPrx? proxy = await Locator.FindAdapterByIdAsync(reference.AdapterId).ConfigureAwait(false);
                    if (proxy != null && !proxy.IceReference.IsIndirect)
                    {
                        // Cache the adapter endpoints.
                        _table.SetAdapterEndpoints(reference.AdapterId, proxy.IceReference.Endpoints);
                        return proxy.IceReference.Endpoints;
                    }
                    else
                    {
                        return ImmutableArray<Endpoint>.Empty;
                    }
                }
                catch (AdapterNotFoundException)
                {
                    if (reference.Communicator.TraceLevels.Location > 0)
                    {
                        reference.Communicator.Logger.Trace(reference.Communicator.TraceLevels.LocationCat,
                            $"adapter not found\nadapter = {reference.AdapterId}");
                    }
                    _table.RemoveAdapterEndpoints(reference.AdapterId);
                    throw;
                }
                catch (Exception exception)
                {
                    if (reference.Communicator.TraceLevels.Location > 0)
                    {
                        reference.Communicator.Logger.Trace(reference.Communicator.TraceLevels.LocationCat,
                            "could not contact the locator to retrieve endpoints\n" +
                            $"adapter = {reference.AdapterId}\nreason = {exception}");
                    }
                    throw;
                }
                finally
                {
                    lock (_mutex)
                    {
                        _adapterRequests.Remove(reference.AdapterId);
                    }
                }
            }
        }

        internal ILocatorRegistryPrx? GetLocatorRegistry() => _locatorRegistry.Value;

        private async Task<Reference?> GetObjectReferenceAsync(Reference reference, CancellationToken cancel)
        {
            if (reference.Communicator.TraceLevels.Location > 0)
            {
                reference.Communicator.Logger.Trace(reference.Communicator.TraceLevels.LocationCat,
                    $"searching for well-known object\nwell-known proxy = {reference}");
            }

            Task<Reference?>? task;
            lock (_mutex)
            {
                if (!_objectRequests.TryGetValue(reference.Identity, out task))
                {
                    // If there's no locator request in progress for this object, we make one and cache it to prevent
                    // making too many requests on the locator. It's removed once the locator response is received.
                    task = PerformGetObjectProxyAsync(reference);
                    if (!task.IsCompleted)
                    {
                        // If PerformGetObjectProxyAsync completed, don't add the task (it would leak since
                        // PerformGetObjectProxyAsync is responsible for removing it).
                        _objectRequests.Add(reference.Identity, task);
                    }
                }
            }

<<<<<<< HEAD
            return await task!.WaitAsync(cancel).ConfigureAwait(false);
=======
            return await task.WaitAsync(cancel).ConfigureAwait(false);
>>>>>>> 5c8ba8de

            async Task<Reference?> PerformGetObjectProxyAsync(Reference reference)
            {
                try
                {
                    // TODO: Fix FindObjectById to return non-null proxy
                    IObjectPrx? proxy = await Locator.FindObjectByIdAsync(reference.Identity).ConfigureAwait(false);
                    if (proxy != null && !proxy.IceReference.IsWellKnown)
                    {
                        // Cache the object reference.
                        _table.SetObjectReference(reference.Identity, proxy.IceReference);
                        return proxy.IceReference;
                    }
                    else
                    {
                        return null;
                    }
                }
                catch (ObjectNotFoundException)
                {
                    if (reference.Communicator.TraceLevels.Location > 0)
                    {
                        reference.Communicator.Logger.Trace(reference.Communicator.TraceLevels.LocationCat,
                            "object not found\n" +
                            $"object = {reference.Identity.ToString(reference.Communicator.ToStringMode)}");
                    }
                    _table.RemoveObjectReference(reference.Identity);
                    throw;
                }
                catch (Exception exception)
                {
                    if (reference.Communicator.TraceLevels.Location > 0)
                    {
                        reference.Communicator.Logger.Trace(reference.Communicator.TraceLevels.LocationCat,
                            "could not contact the locator to retrieve endpoints\n" +
                            $"well-known proxy = {reference}\nreason = {exception}");
                    }
                    throw;
                }
                finally
                {
                    lock (_mutex)
                    {
                        _objectRequests.Remove(reference.Identity);
                    }
                }
            }
        }

        private static void Trace(string msg, Reference r, IReadOnlyList<Endpoint> endpoints)
        {
            var s = new System.Text.StringBuilder();
            s.Append(msg + "\n");
            if (r.AdapterId.Length > 0)
            {
                s.Append("adapter = " + r.AdapterId + "\n");
            }
            else
            {
                s.Append("well-known proxy = " + r.ToString() + "\n");
            }
            s.Append("endpoints = ");
            s.Append(string.Join(":", endpoints));
            r.Communicator.Logger.Trace(r.Communicator.TraceLevels.LocationCat, s.ToString());
        }

        private static void Trace(string msg, Reference r, Reference resolved)
        {
            Debug.Assert(r.IsWellKnown);
            var s = new System.Text.StringBuilder();
            s.Append(msg);
            s.Append("\n");
            s.Append("well-known proxy = ");
            s.Append(r.ToString());
            s.Append("\n");
            s.Append("adapter = ");
            s.Append(resolved.AdapterId);
            r.Communicator.Logger.Trace(r.Communicator.TraceLevels.LocationCat, s.ToString());
        }
    }

    /// <summary>The LocatorTable class caches endpoints and references for adapters and well-known objects resolved
    /// through a given locator. The communicator maintains a dictionary of locator tables for each locator identity,
    /// and encoding pair. A locator table can be used by multiple locator info instances.</summary>
    internal sealed class LocatorTable
    {
        private readonly ConcurrentDictionary<string, (TimeSpan InsertionTime, IReadOnlyList<Endpoint> Endpoints)>
            _adapterEndpointsTable =
                new ConcurrentDictionary<string, (TimeSpan InsertionTime, IReadOnlyList<Endpoint> Endpoints)>();

        private readonly ConcurrentDictionary<Identity, (TimeSpan InsertionTime, Reference Reference)>
            _objectReferenceTable =
                new ConcurrentDictionary<Identity, (TimeSpan InsertionTime, Reference Reference)>();

        internal void SetAdapterEndpoints(string adapter, IReadOnlyList<Endpoint> endpoints) =>
            _adapterEndpointsTable[adapter] = (Time.CurrentMonotonicTime(), endpoints);

        internal void SetObjectReference(Identity id, Reference reference) =>
            _objectReferenceTable[id] = (Time.CurrentMonotonicTime(), reference);

        internal (IReadOnlyList<Endpoint> Endpoints, bool Cached) GetAdapterEndpoints(string adapter, TimeSpan ttl)
        {
            if (ttl == TimeSpan.Zero) // Locator cache disabled.
            {
                return (ImmutableArray<Endpoint>.Empty, false);
            }

            if (_adapterEndpointsTable.TryGetValue(adapter,
                out (TimeSpan InsertionTime, IReadOnlyList<Endpoint> Endpoints) entry))
            {
                return (entry.Endpoints, CheckTTL(entry.InsertionTime, ttl));
            }
            else
            {
                return (ImmutableArray<Endpoint>.Empty, false);
            }
        }

        internal (Reference? Reference, bool Cached) GetObjectReference(Identity id, TimeSpan ttl)
        {
            if (ttl == TimeSpan.Zero) // Locator cache disabled.
            {
                return (null, false);
            }

            if (_objectReferenceTable.TryGetValue(id, out (TimeSpan InsertionTime, Reference Reference) entry))
            {
                return (entry.Reference, CheckTTL(entry.InsertionTime, ttl));
            }
            else
            {
                return (null, false);
            }
        }

        internal IReadOnlyList<Endpoint>? RemoveAdapterEndpoints(string adapter) =>
            _adapterEndpointsTable.TryRemove(adapter,
                out (TimeSpan InsertionTime, IReadOnlyList<Endpoint> Endpoints) entry) ? entry.Endpoints : null;

        internal Reference? RemoveObjectReference(Identity id) =>
            _objectReferenceTable.TryRemove(id,
                out (TimeSpan InsertionTime, Reference Reference) entry) ? entry.Reference : null;

        // Returns true if the time-to-live has been reached
        private static bool CheckTTL(TimeSpan insertionTime, TimeSpan ttl) =>
            ttl == Timeout.InfiniteTimeSpan || (Time.CurrentMonotonicTime() - insertionTime) <= ttl;
    }
}<|MERGE_RESOLUTION|>--- conflicted
+++ resolved
@@ -264,11 +264,7 @@
                 }
             }
 
-<<<<<<< HEAD
-            return await task!.WaitAsync(cancel).ConfigureAwait(false);
-=======
             return await task.WaitAsync(cancel).ConfigureAwait(false);
->>>>>>> 5c8ba8de
 
             async Task<IReadOnlyList<Endpoint>> PerformGetAdapterEndpointsAsync(Reference reference)
             {
@@ -344,11 +340,7 @@
                 }
             }
 
-<<<<<<< HEAD
-            return await task!.WaitAsync(cancel).ConfigureAwait(false);
-=======
             return await task.WaitAsync(cancel).ConfigureAwait(false);
->>>>>>> 5c8ba8de
 
             async Task<Reference?> PerformGetObjectProxyAsync(Reference reference)
             {
