// Copyright (c) ZeroC, Inc.

using System.Globalization;
using System.Net;
using System.Net.NetworkInformation;
using System.Net.Sockets;

namespace Ice.Internal;

internal sealed class Network
{
    // ProtocolSupport
    public const int EnableIPv4 = 0;
    public const int EnableIPv6 = 1;
    public const int EnableBoth = 2;

    internal static SocketError socketErrorCode(System.Net.Sockets.SocketException ex) => ex.SocketErrorCode;

    internal static bool interrupted(System.Net.Sockets.SocketException ex) =>
        socketErrorCode(ex) == SocketError.Interrupted;

    internal static bool wouldBlock(System.Net.Sockets.SocketException ex) =>
        socketErrorCode(ex) == SocketError.WouldBlock;

    internal static bool connectionLost(System.Net.Sockets.SocketException ex)
    {
        SocketError error = socketErrorCode(ex);
        return error == SocketError.ConnectionReset ||
               error == SocketError.Shutdown ||
               error == SocketError.ConnectionAborted ||
               error == SocketError.NetworkDown ||
               error == SocketError.NetworkReset;
    }

    internal static bool connectionLost(System.IO.IOException ex)
    {
        //
        // In some cases the IOException has an inner exception that we can pass directly
        // to the other overloading of connectionLost().
        //
        if (ex.InnerException != null && ex.InnerException is System.Net.Sockets.SocketException)
        {
            return connectionLost(ex.InnerException as System.Net.Sockets.SocketException);
        }

        //
        // In other cases the IOException has no inner exception. We could examine the
        // exception's message, but that is fragile due to localization issues. We
        // resort to extracting the value of the protected HResult member via reflection.
        //
        int hr = (int)ex.GetType().GetProperty(
            "HResult",
            System.Reflection.BindingFlags.Instance |
            System.Reflection.BindingFlags.NonPublic |
            System.Reflection.BindingFlags.Public).GetValue(ex, null);

        //
        // This value corresponds to the following errors:
        //
        // "Authentication failed because the remote party has closed the transport stream"
        //
        if (hr == -2146232800)
        {
            return true;
        }
        return false;
    }

    internal static bool connectionRefused(System.Net.Sockets.SocketException ex) =>
        socketErrorCode(ex) == SocketError.ConnectionRefused;

    internal static bool recvTruncated(System.Net.Sockets.SocketException ex) =>
        socketErrorCode(ex) == SocketError.MessageSize;

    internal static bool timeout(System.IO.IOException ex) =>
        //
        // TODO: Instead of testing for an English substring, we need to examine the inner
        // exception (if there is one).
        //
        ex.Message.Contains("period of time", StringComparison.Ordinal);

    internal static bool isMulticast(IPEndPoint addr)
    {
        string ip = addr.Address.ToString().ToUpperInvariant();
        if (addr.AddressFamily == AddressFamily.InterNetwork)
        {
            char[] splitChars = { '.' };
            string[] arr = ip.Split(splitChars);
            try
            {
                int i = int.Parse(arr[0], CultureInfo.InvariantCulture);
                if (i >= 223 && i <= 239)
                {
                    return true;
                }
            }
            catch (FormatException)
            {
                return false;
            }
        }
        else // AddressFamily.InterNetworkV6
        {
            if (ip.StartsWith("FF", StringComparison.Ordinal))
            {
                return true;
            }
        }
        return false;
    }

    internal static bool isIPv6Supported()
    {
        try
        {
            using var socket = new Socket(AddressFamily.InterNetworkV6, SocketType.Stream, ProtocolType.Tcp);
            closeSocketNoThrow(socket);
            return true;
        }
        catch (System.Net.Sockets.SocketException)
        {
            return false;
        }
    }

    internal static Socket createSocket(bool udp, AddressFamily family)
    {
        Socket socket;

        try
        {
            if (udp)
            {
                socket = new Socket(family, SocketType.Dgram, ProtocolType.Udp);
            }
            else
            {
                socket = new Socket(family, SocketType.Stream, ProtocolType.Tcp);
            }
        }
        catch (System.Net.Sockets.SocketException ex)
        {
            throw new Ice.SocketException(ex);
        }
        catch (ArgumentException ex)
        {
            throw new Ice.SocketException(ex);
        }

        if (!udp)
        {
            try
            {
                setTcpNoDelay(socket);
                socket.SetSocketOption(SocketOptionLevel.Socket, SocketOptionName.KeepAlive, 1);
            }
            catch (System.Net.Sockets.SocketException ex)
            {
                closeSocketNoThrow(socket);
                throw new Ice.SocketException(ex);
            }
        }
        return socket;
    }

    internal static Socket createServerSocket(bool udp, AddressFamily family, int protocol)
    {
        Socket socket = createSocket(udp, family);
        if (family == AddressFamily.InterNetworkV6 && protocol != EnableIPv4)
        {
            try
            {
                int flag = protocol == EnableIPv6 ? 1 : 0;
                socket.SetSocketOption(SocketOptionLevel.IPv6, SocketOptionName.IPv6Only, flag);
            }
            catch (System.Net.Sockets.SocketException ex)
            {
                closeSocketNoThrow(socket);
                throw new Ice.SocketException(ex);
            }
        }
        return socket;
    }

    internal static void closeSocketNoThrow(Socket socket)
    {
        if (socket == null)
        {
            return;
        }
        try
        {
            socket.Close();
        }
        catch (System.Net.Sockets.SocketException)
        {
            // Ignore
        }
    }

    internal static void closeSocket(Socket socket)
    {
        if (socket == null)
        {
            return;
        }
        try
        {
            socket.Close();
        }
        catch (System.Net.Sockets.SocketException ex)
        {
            throw new Ice.SocketException(ex);
        }
    }

    internal static void setTcpNoDelay(Socket socket)
    {
        try
        {
            socket.SetSocketOption(SocketOptionLevel.Tcp, SocketOptionName.NoDelay, 1);
        }
        catch (System.Exception ex)
        {
            closeSocketNoThrow(socket);
            throw new Ice.SocketException(ex);
        }
    }

    internal static void setBlock(Socket socket, bool block)
    {
        try
        {
            socket.Blocking = block;
        }
        catch (System.Net.Sockets.SocketException ex)
        {
            closeSocketNoThrow(socket);
            throw new Ice.SocketException(ex);
        }
    }

    internal static void setSendBufferSize(Socket socket, int sz)
    {
        try
        {
            socket.SetSocketOption(SocketOptionLevel.Socket, SocketOptionName.SendBuffer, sz);
        }
        catch (System.Net.Sockets.SocketException ex)
        {
            closeSocketNoThrow(socket);
            throw new Ice.SocketException(ex);
        }
    }

    internal static int getSendBufferSize(Socket socket)
    {
        int sz;
        try
        {
            sz = (int)socket.GetSocketOption(SocketOptionLevel.Socket, SocketOptionName.SendBuffer);
        }
        catch (System.Net.Sockets.SocketException ex)
        {
            closeSocketNoThrow(socket);
            throw new Ice.SocketException(ex);
        }
        return sz;
    }

    internal static void setRecvBufferSize(Socket socket, int sz)
    {
        try
        {
            socket.SetSocketOption(SocketOptionLevel.Socket, SocketOptionName.ReceiveBuffer, sz);
        }
        catch (System.Net.Sockets.SocketException ex)
        {
            closeSocketNoThrow(socket);
            throw new Ice.SocketException(ex);
        }
    }

    internal static int getRecvBufferSize(Socket socket)
    {
        int sz;
        try
        {
            sz = (int)socket.GetSocketOption(SocketOptionLevel.Socket, SocketOptionName.ReceiveBuffer);
        }
        catch (System.Net.Sockets.SocketException ex)
        {
            closeSocketNoThrow(socket);
            throw new Ice.SocketException(ex);
        }
        return sz;
    }

    internal static void setReuseAddress(Socket socket, bool reuse)
    {
        try
        {
            socket.SetSocketOption(SocketOptionLevel.Socket, SocketOptionName.ReuseAddress, reuse ? 1 : 0);
        }
        catch (System.Net.Sockets.SocketException ex)
        {
            closeSocketNoThrow(socket);
            throw new Ice.SocketException(ex);
        }
    }

    internal static void setMcastInterface(Socket socket, string iface, AddressFamily family)
    {
        try
        {
            if (family == AddressFamily.InterNetwork)
            {
                socket.SetSocketOption(
                    SocketOptionLevel.IP,
                    SocketOptionName.MulticastInterface,
                    getInterfaceAddress(iface, family).GetAddressBytes());
            }
            else
            {
                socket.SetSocketOption(
                    SocketOptionLevel.IPv6,
                    SocketOptionName.MulticastInterface,
                    getInterfaceIndex(iface, family));
            }
        }
        catch (System.Exception ex)
        {
            closeSocketNoThrow(socket);
            throw new Ice.SocketException(ex);
        }
    }

    internal static void setMcastGroup(Socket s, IPAddress group, string iface)
    {
        try
        {
            var indexes = new HashSet<int>();
            foreach (string intf in getInterfacesForMulticast(iface, getProtocolSupport(group)))
            {
                if (group.AddressFamily == AddressFamily.InterNetwork)
                {
                    MulticastOption option;
                    IPAddress addr = getInterfaceAddress(intf, group.AddressFamily);
                    if (addr == null)
                    {
                        option = new MulticastOption(group);
                    }
                    else
                    {
                        option = new MulticastOption(group, addr);
                    }
                    s.SetSocketOption(SocketOptionLevel.IP, SocketOptionName.AddMembership, option);
                }
                else
                {
                    int index = getInterfaceIndex(intf, group.AddressFamily);
                    if (indexes.Add(index))
                    {
                        IPv6MulticastOption option;
                        if (index == -1)
                        {
                            option = new IPv6MulticastOption(group);
                        }
                        else
                        {
                            option = new IPv6MulticastOption(group, index);
                        }
                        s.SetSocketOption(SocketOptionLevel.IPv6, SocketOptionName.AddMembership, option);
                    }
                }
            }
        }
        catch (System.Exception ex)
        {
            closeSocketNoThrow(s);
            throw new Ice.SocketException(ex);
        }
    }

    internal static void setMcastTtl(Socket socket, int ttl, AddressFamily family)
    {
        try
        {
            if (family == AddressFamily.InterNetwork)
            {
                socket.SetSocketOption(SocketOptionLevel.IP, SocketOptionName.MulticastTimeToLive, ttl);
            }
            else
            {
                socket.SetSocketOption(SocketOptionLevel.IPv6, SocketOptionName.MulticastTimeToLive, ttl);
            }
        }
        catch (System.Net.Sockets.SocketException ex)
        {
            closeSocketNoThrow(socket);
            throw new Ice.SocketException(ex);
        }
    }

    internal static IPEndPoint doBind(Socket socket, EndPoint addr)
    {
        try
        {
            socket.Bind(addr);
            return (IPEndPoint)socket.LocalEndPoint;
        }
        catch (System.Net.Sockets.SocketException ex)
        {
            closeSocketNoThrow(socket);
            throw new Ice.SocketException(ex);
        }
    }

    internal static void doListen(Socket socket, int backlog)
    {
    repeatListen:

        try
        {
            socket.Listen(backlog);
        }
        catch (System.Net.Sockets.SocketException ex)
        {
            if (interrupted(ex))
            {
                goto repeatListen;
            }

            closeSocketNoThrow(socket);
            throw new Ice.SocketException(ex);
        }
    }

    internal static int getProtocolSupport(IPAddress addr) =>
        addr.AddressFamily == AddressFamily.InterNetwork ? EnableIPv4 : EnableIPv6;

    internal static EndPoint getAddressForServer(string host, int port, int protocol, bool preferIPv6)
    {
        if (host.Length == 0)
        {
            if (protocol != EnableIPv4)
            {
                return new IPEndPoint(IPAddress.IPv6Any, port);
            }
            else
            {
                return new IPEndPoint(IPAddress.Any, port);
            }
        }
        return getAddresses(host, port, protocol, preferIPv6, true)[0];
    }

    internal static List<EndPoint> getAddresses(
        string host,
        int port,
        int protocol,
        bool preferIPv6,
        bool blocking)
    {
        var addresses = new List<EndPoint>();
        if (host.Length == 0)
        {
            foreach (IPAddress a in getLoopbackAddresses(protocol))
            {
                addresses.Add(new IPEndPoint(a, port));
            }
            if (protocol == EnableBoth)
            {
                if (preferIPv6)
                {
                    Ice.UtilInternal.Collections.Sort(ref addresses, _preferIPv6Comparator);
                }
                else
                {
                    Ice.UtilInternal.Collections.Sort(ref addresses, _preferIPv4Comparator);
                }
            }
            return addresses;
        }

        int retry = 5;

    repeatGetHostByName:
        try
        {
            //
            // No need for lookup if host is ip address.
            //
            try
            {
                var addr = IPAddress.Parse(host);
                if ((addr.AddressFamily == AddressFamily.InterNetwork && protocol != EnableIPv6) ||
                   (addr.AddressFamily == AddressFamily.InterNetworkV6 && protocol != EnableIPv4))
                {
                    addresses.Add(new IPEndPoint(addr, port));
                    return addresses;
                }
                else
                {
                    throw new DNSException(host);
                }
            }
            catch (FormatException)
            {
                if (!blocking)
                {
                    return addresses;
                }
            }

            foreach (IPAddress a in Dns.GetHostAddresses(host))
            {
                if ((a.AddressFamily == AddressFamily.InterNetwork && protocol != EnableIPv6) ||
                   (a.AddressFamily == AddressFamily.InterNetworkV6 && protocol != EnableIPv4))
                {
                    addresses.Add(new IPEndPoint(a, port));
                }
            }

            if (protocol == EnableBoth)
            {
                if (preferIPv6)
                {
                    Ice.UtilInternal.Collections.Sort(ref addresses, _preferIPv6Comparator);
                }
                else
                {
                    Ice.UtilInternal.Collections.Sort(ref addresses, _preferIPv4Comparator);
                }
            }
        }
        catch (System.Net.Sockets.SocketException ex)
        {
            if (socketErrorCode(ex) == SocketError.TryAgain && --retry >= 0)
            {
                goto repeatGetHostByName;
            }
            throw new DNSException(host, ex);
        }
        catch (System.Exception ex)
        {
            throw new DNSException(host, ex);
        }

        //
        // No InterNetwork/InterNetworkV6 available.
        //
        if (addresses.Count == 0)
        {
            throw new DNSException(host);
        }
        return addresses;
    }

    // Only used for multicast.
<<<<<<< HEAD
    private static IEnumerable<IPAddress> getLocalAddresses(int protocol)
=======
    private static IPAddress[] getLocalAddresses(int protocol)
>>>>>>> b227145e
    {
        try
        {
            var result = new List<IPAddress>();
            foreach (NetworkInterface p in NetworkInterface.GetAllNetworkInterfaces())
            {
                if (p.SupportsMulticast && p.OperationalStatus == OperationalStatus.Up)
                {
                    IPInterfaceProperties ipProps = p.GetIPProperties();
                    foreach (UnicastIPAddressInformation uni in ipProps.UnicastAddresses)
                    {
                        if ((uni.Address.AddressFamily == AddressFamily.InterNetwork && protocol != EnableIPv6) ||
                            (uni.Address.AddressFamily == AddressFamily.InterNetworkV6 && protocol != EnableIPv4))
                        {
                            result.Add(uni.Address);
                            break; // We return at most one address per interface.
                        }
                    }
                }
            }
            return result;
        }
        catch (System.Exception ex)
        {
            throw new SyscallException("Failed to enumerate the local network interfaces.", ex);
        }
    }

    internal static void setTcpBufSize(Socket socket, ProtocolInstance instance)
    {
        //
        // By default, on Windows we use a 128KB buffer size. On Unix
        // platforms, we use the system defaults.
        //
        int dfltBufSize = 0;
        if (AssemblyUtil.isWindows)
        {
            dfltBufSize = 128 * 1024;
        }
        int rcvSize = instance.properties().getPropertyAsIntWithDefault("Ice.TCP.RcvSize", dfltBufSize);
        int sndSize = instance.properties().getPropertyAsIntWithDefault("Ice.TCP.SndSize", dfltBufSize);
        setTcpBufSize(socket, rcvSize, sndSize, instance);
    }

    internal static void setTcpBufSize(Socket socket, int rcvSize, int sndSize, ProtocolInstance instance)
    {
        if (rcvSize > 0)
        {
            //
            // Try to set the buffer size. The kernel will silently adjust
            // the size to an acceptable value. Then read the size back to
            // get the size that was actually set.
            //
            setRecvBufferSize(socket, rcvSize);
            int size = getRecvBufferSize(socket);
            if (size < rcvSize)
            {
                // Warn if the size that was set is less than the requested size and
                // we have not already warned.
                BufSizeWarnInfo winfo = instance.getBufSizeWarn(Ice.TCPEndpointType.value);
                if (!winfo.rcvWarn || rcvSize != winfo.rcvSize)
                {
                    instance.logger().warning("TCP receive buffer size: requested size of " + rcvSize +
                                              " adjusted to " + size);
                    instance.setRcvBufSizeWarn(Ice.TCPEndpointType.value, rcvSize);
                }
            }
        }

        if (sndSize > 0)
        {
            //
            // Try to set the buffer size. The kernel will silently adjust
            // the size to an acceptable value. Then read the size back to
            // get the size that was actually set.
            //
            setSendBufferSize(socket, sndSize);
            int size = getSendBufferSize(socket);
            if (size < sndSize) // Warn if the size that was set is less than the requested size.
            {
                // Warn if the size that was set is less than the requested size and
                // we have not already warned.
                BufSizeWarnInfo winfo = instance.getBufSizeWarn(Ice.TCPEndpointType.value);
                if (!winfo.sndWarn || sndSize != winfo.sndSize)
                {
                    instance.logger().warning("TCP send buffer size: requested size of " + sndSize +
                                              " adjusted to " + size);
                    instance.setSndBufSizeWarn(Ice.TCPEndpointType.value, sndSize);
                }
            }
        }
    }

    internal static List<string> getInterfacesForMulticast(string intf, int protocol) =>
        isWildcard(intf, out bool ipv4Wildcard)
            ? getLocalAddresses(ipv4Wildcard ? EnableIPv4 : protocol)
                .Select(addr => addr.ToString())
                .Distinct()
                .ToList()
            : [intf];

    internal static string fdToString(Socket socket, NetworkProxy proxy, EndPoint target)
    {
        try
        {
            if (socket == null)
            {
                return "<closed>";
            }

            EndPoint remote = getRemoteAddress(socket);

            var s = new System.Text.StringBuilder();
            s.Append("local address = " + localAddrToString(getLocalAddress(socket)));
            if (proxy != null)
            {
                remote ??= proxy.getAddress();
                s.Append("\n" + proxy.getName() + " proxy address = " + remoteAddrToString(remote));
                s.Append("\nremote address = " + remoteAddrToString(target));
            }
            else
            {
                remote ??= target;
                s.Append("\nremote address = " + remoteAddrToString(remote));
            }
            return s.ToString();
        }
        catch (ObjectDisposedException)
        {
            return "<closed>";
        }
    }

    internal static string fdToString(Socket socket)
    {
        try
        {
            if (socket == null)
            {
                return "<closed>";
            }
            var s = new System.Text.StringBuilder();
            s.Append("local address = " + localAddrToString(getLocalAddress(socket)));
            s.Append("\nremote address = " + remoteAddrToString(getRemoteAddress(socket)));
            return s.ToString();
        }
        catch (ObjectDisposedException)
        {
            return "<closed>";
        }
    }

    internal static string
    addrToString(EndPoint addr) => endpointAddressToString(addr) + ":" + endpointPort(addr);

    internal static string localAddrToString(EndPoint endpoint)
    {
        if (endpoint == null)
        {
            return "<not bound>";
        }
        return endpointAddressToString(endpoint) + ":" + endpointPort(endpoint);
    }

    internal static string remoteAddrToString(EndPoint endpoint)
    {
        if (endpoint == null)
        {
            return "<not connected>";
        }
        return endpointAddressToString(endpoint) + ":" + endpointPort(endpoint);
    }

    internal static EndPoint getLocalAddress(Socket socket)
    {
        try
        {
            return socket.LocalEndPoint;
        }
        catch (System.Net.Sockets.SocketException ex)
        {
            throw new Ice.SocketException(ex);
        }
    }

    internal static EndPoint getRemoteAddress(Socket socket)
    {
        try
        {
            return socket.RemoteEndPoint;
        }
        catch (System.Net.Sockets.SocketException)
        {
        }
        return null;
    }

    private static IPAddress getInterfaceAddress(string iface, AddressFamily family)
    {
        if (iface.Length == 0)
        {
            return null;
        }

        //
        // The iface parameter must either be an IP address, an
        // index or the name of an interface. If it's an index we
        // just return it. If it's an IP address we search for an
        // interface which has this IP address. If it's a name we
        // search an interface with this name.
        //

        try
        {
            return IPAddress.Parse(iface);
        }
        catch (FormatException)
        {
        }

        NetworkInterface[] nics = NetworkInterface.GetAllNetworkInterfaces();
        try
        {
            int index = int.Parse(iface, CultureInfo.InvariantCulture);
            foreach (NetworkInterface ni in nics)
            {
                IPInterfaceProperties ipProps = ni.GetIPProperties();
                int interfaceIndex = -1;
                if (family == AddressFamily.InterNetwork)
                {
                    IPv4InterfaceProperties ipv4Props = ipProps.GetIPv4Properties();
                    if (ipv4Props != null && ipv4Props.Index == index)
                    {
                        interfaceIndex = ipv4Props.Index;
                    }
                }
                else
                {
                    IPv6InterfaceProperties ipv6Props = ipProps.GetIPv6Properties();
                    if (ipv6Props != null && ipv6Props.Index == index)
                    {
                        interfaceIndex = ipv6Props.Index;
                    }
                }
                if (interfaceIndex >= 0)
                {
                    foreach (UnicastIPAddressInformation a in ipProps.UnicastAddresses)
                    {
                        if (a.Address.AddressFamily == family)
                        {
                            return a.Address;
                        }
                    }
                }
            }
        }
        catch (FormatException)
        {
        }

        foreach (NetworkInterface ni in nics)
        {
            if (ni.Name == iface)
            {
                IPInterfaceProperties ipProps = ni.GetIPProperties();
                foreach (UnicastIPAddressInformation a in ipProps.UnicastAddresses)
                {
                    if (a.Address.AddressFamily == family)
                    {
                        return a.Address;
                    }
                }
            }
        }

        throw new ArgumentException("couldn't find interface `" + iface + "'");
    }

    private static int getInterfaceIndex(string iface, AddressFamily family)
    {
        if (iface.Length == 0)
        {
            return -1;
        }

        //
        // The iface parameter must either be an IP address, an
        // index or the name of an interface. If it's an index we
        // just return it. If it's an IP address we search for an
        // interface which has this IP address. If it's a name we
        // search an interface with this name.
        //
        try
        {
            return int.Parse(iface, CultureInfo.InvariantCulture);
        }
        catch (FormatException)
        {
        }

        NetworkInterface[] nics = NetworkInterface.GetAllNetworkInterfaces();
        try
        {
            var addr = IPAddress.Parse(iface);
            foreach (NetworkInterface ni in nics)
            {
                IPInterfaceProperties ipProps = ni.GetIPProperties();
                foreach (UnicastIPAddressInformation uni in ipProps.UnicastAddresses)
                {
                    if (uni.Address.Equals(addr))
                    {
                        if (addr.AddressFamily == AddressFamily.InterNetwork)
                        {
                            IPv4InterfaceProperties ipv4Props = ipProps.GetIPv4Properties();
                            if (ipv4Props != null)
                            {
                                return ipv4Props.Index;
                            }
                        }
                        else
                        {
                            IPv6InterfaceProperties ipv6Props = ipProps.GetIPv6Properties();
                            if (ipv6Props != null)
                            {
                                return ipv6Props.Index;
                            }
                        }
                    }
                }
            }
        }
        catch (FormatException)
        {
        }

        foreach (NetworkInterface ni in nics)
        {
            if (ni.Name == iface)
            {
                IPInterfaceProperties ipProps = ni.GetIPProperties();
                if (family == AddressFamily.InterNetwork)
                {
                    IPv4InterfaceProperties ipv4Props = ipProps.GetIPv4Properties();
                    if (ipv4Props != null)
                    {
                        return ipv4Props.Index;
                    }
                }
                else
                {
                    IPv6InterfaceProperties ipv6Props = ipProps.GetIPv6Properties();
                    if (ipv6Props != null)
                    {
                        return ipv6Props.Index;
                    }
                }
            }
        }

        throw new ArgumentException("couldn't find interface `" + iface + "'");
    }

    internal static EndPoint getNumericAddress(string sourceAddress)
    {
        EndPoint addr = null;
        if (!string.IsNullOrEmpty(sourceAddress))
        {
            List<EndPoint> addrs = getAddresses(
                sourceAddress,
                0,
                EnableBoth,
                preferIPv6: false,
                blocking: false);
            if (addrs.Count != 0)
            {
                return addrs[0];
            }
        }
        return addr;
    }

    private static bool isWildcard(string address, out bool ipv4Wildcard)
    {
        ipv4Wildcard = false;
        if (address.Length == 0)
        {
            return true;
        }

        try
        {
            var addr = IPAddress.Parse(address);
            if (addr.Equals(IPAddress.Any))
            {
                ipv4Wildcard = true;
                return true;
            }
            return addr.Equals(IPAddress.IPv6Any);
        }
        catch (System.Exception)
        {
        }

        return false;
    }

    internal static List<IPAddress> getLoopbackAddresses(int protocol)
    {
        var addresses = new List<IPAddress>();
        if (protocol != EnableIPv4)
        {
            addresses.Add(IPAddress.IPv6Loopback);
        }
        if (protocol != EnableIPv6)
        {
            addresses.Add(IPAddress.Loopback);
        }
        return addresses;
    }

    internal static bool addressEquals(EndPoint addr1, EndPoint addr2)
    {
        if (addr1 == null)
        {
            if (addr2 == null)
            {
                return true;
            }
            else
            {
                return false;
            }
        }
        else if (addr2 == null)
        {
            return false;
        }

        return addr1.Equals(addr2);
    }

    internal static string endpointAddressToString(EndPoint endpoint)
    {
        if (endpoint != null)
        {
            if (endpoint is IPEndPoint)
            {
                var ipEndpoint = (IPEndPoint)endpoint;
                return ipEndpoint.Address.ToString();
            }
        }
        return "";
    }

    internal static int endpointPort(EndPoint endpoint)
    {
        if (endpoint != null)
        {
            if (endpoint is IPEndPoint)
            {
                var ipEndpoint = (IPEndPoint)endpoint;
                return ipEndpoint.Port;
            }
        }
        return -1;
    }

    private class EndPointComparator : IComparer<EndPoint>
    {
        public EndPointComparator(bool ipv6) => _ipv6 = ipv6;

        public int Compare(EndPoint lhs, EndPoint rhs)
        {
            if (lhs.AddressFamily == AddressFamily.InterNetwork &&
               rhs.AddressFamily == AddressFamily.InterNetworkV6)
            {
                return _ipv6 ? 1 : -1;
            }
            else if (lhs.AddressFamily == AddressFamily.InterNetworkV6 &&
                    rhs.AddressFamily == AddressFamily.InterNetwork)
            {
                return _ipv6 ? -1 : 1;
            }
            else
            {
                return 0;
            }
        }

        private readonly bool _ipv6;
    }

    private static readonly EndPointComparator _preferIPv4Comparator = new EndPointComparator(false);
    private static readonly EndPointComparator _preferIPv6Comparator = new EndPointComparator(true);
}<|MERGE_RESOLUTION|>--- conflicted
+++ resolved
@@ -558,11 +558,7 @@
     }
 
     // Only used for multicast.
-<<<<<<< HEAD
-    private static IEnumerable<IPAddress> getLocalAddresses(int protocol)
-=======
     private static IPAddress[] getLocalAddresses(int protocol)
->>>>>>> b227145e
     {
         try
         {
