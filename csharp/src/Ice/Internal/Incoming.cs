--- conflicted
+++ resolved
@@ -80,16 +80,7 @@
         return true;
     }
 
-<<<<<<< HEAD
-    public Ice.Current getCurrent()
-    {
-        return _current;
-    }
-
     public void dispatch(ServantManager servantManager, Ice.InputStream stream)
-=======
-    public void invoke(ServantManager servantManager, Ice.InputStream stream)
->>>>>>> ad9dc610
     {
         _is = stream;
 
