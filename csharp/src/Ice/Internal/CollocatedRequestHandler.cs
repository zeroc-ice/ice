--- conflicted
+++ resolved
@@ -65,81 +65,7 @@
         }
     }
 
-<<<<<<< HEAD
-    public void sendResponse(int requestId, Ice.OutputStream os, byte status, bool amd)
-    {
-        OutgoingAsyncBase outAsync;
-        lock (this)
-        {
-            Debug.Assert(_response);
-
-            if (_traceLevels.protocol >= 1)
-            {
-                fillInValue(os, 10, os.size());
-            }
-
-            // Adopt the OutputStream's buffer.
-            Ice.InputStream iss = new Ice.InputStream(os.instance(), os.getEncoding(), os.getBuffer(), true);
-
-            iss.pos(Protocol.replyHdr.Length + 4);
-
-            if (_traceLevels.protocol >= 1)
-            {
-                TraceUtil.traceRecv(iss, _logger, _traceLevels);
-            }
-
-            if (_asyncRequests.TryGetValue(requestId, out outAsync))
-            {
-                outAsync.getIs().swap(iss);
-                if (!outAsync.response())
-                {
-                    outAsync = null;
-                }
-                _asyncRequests.Remove(requestId);
-            }
-        }
-
-        if (outAsync != null)
-        {
-            if (amd)
-            {
-                outAsync.invokeResponseAsync();
-            }
-            else
-            {
-                outAsync.invokeResponse();
-            }
-        }
-        _adapter.decDirectCount();
-    }
-
-    public void
-    sendNoResponse()
-    {
-        _adapter.decDirectCount();
-    }
-
-    public void
-    dispatchException(int requestId, Ice.LocalException ex, int requestCount, bool amd)
-    {
-        handleException(requestId, ex, amd);
-        _adapter.decDirectCount();
-    }
-
-    public Ice.ConnectionI getConnection() => null;
-=======
-    public Reference
-    getReference()
-    {
-        return _reference;
-    }
-
-    public Ice.ConnectionI
-    getConnection()
-    {
-        return null;
-    }
->>>>>>> 367d73ff
+    public ConnectionI getConnection() => null;
 
     public int invokeAsyncRequest(OutgoingAsyncBase outAsync, int batchRequestCount, bool synchronous)
     {
