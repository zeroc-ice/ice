--- conflicted
+++ resolved
@@ -22,20 +22,12 @@
         public string Operation { get; }
         public int RequestId { get; }
 
-<<<<<<< HEAD
-        internal Current(ObjectAdapter adapter,
-                         IncomingRequestFrame request,
-                         int requestId,
-                         CancellationToken cancel,
-                         Connection? connection = null)
-=======
         internal Current(
             ObjectAdapter adapter,
             IncomingRequestFrame request,
             int requestId,
             CancellationToken cancel,
             Connection? connection = null)
->>>>>>> 5c8ba8de
         {
             Adapter = adapter;
             CancellationToken = cancel;
