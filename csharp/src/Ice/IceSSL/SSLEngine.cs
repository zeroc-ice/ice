--- conflicted
+++ resolved
@@ -125,14 +125,6 @@
             }
             try
             {
-<<<<<<< HEAD
-                if (Path.GetExtension(certAuthFile).Equals(".pem", StringComparison.OrdinalIgnoreCase))
-                {
-                    _caCerts.ImportFromPemFile(certAuthFile);
-                }
-                else
-                {
-=======
                 try
                 {
                     // First try to import as a PEM file, which supports importing multiple certificates from a PEM
@@ -147,7 +139,6 @@
                 if (_caCerts.Count == 0)
                 {
                     // Fallback to Import which handles DER/PFX.
->>>>>>> 3bb80e83
                     _caCerts.Import(certAuthFile);
                 }
             }
