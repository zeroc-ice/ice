//
// Copyright (c) ZeroC, Inc. All rights reserved.
//

using Ice.Instrumentation;
using IceInternal;
using System;
using System.Collections.Generic;
using System.Diagnostics;
using System.Linq;
using System.Text;
using System.Threading;
using System.Threading.Tasks;

namespace Ice
{
    public delegate void CloseCallback(Connection con);
    public delegate void HeartbeatCallback(Connection con);

    public enum ACMClose
    {
        CloseOff,
        CloseOnIdle,
        CloseOnInvocation,
        CloseOnInvocationAndIdle,
        CloseOnIdleForceful
    }

    public enum ACMHeartbeat
    {
        HeartbeatOff,
        HeartbeatOnDispatch,
        HeartbeatOnIdle,
        HeartbeatAlways
    }

    [Serializable]
    public struct ACM : IEquatable<ACM>
    {
        public int Timeout;
        public ACMClose Close;
        public ACMHeartbeat Heartbeat;

        public ACM(int timeout, ACMClose close, ACMHeartbeat heartbeat)
        {
            Timeout = timeout;
            Close = close;
            Heartbeat = heartbeat;
        }

        public override int GetHashCode() => HashCode.Combine(Timeout, Close, Heartbeat);

        public bool Equals(ACM other) =>
            Timeout == other.Timeout && Close == other.Close && Heartbeat == other.Heartbeat;

        public override bool Equals(object other) =>
            ReferenceEquals(this, other) || (other is ACM value && Equals(value));

        public static bool operator ==(ACM lhs, ACM rhs) => Equals(lhs, rhs);

        public static bool operator !=(ACM lhs, ACM rhs) => !Equals(lhs, rhs);
    }

    public enum ConnectionClose
    {
        Forcefully,
        Gracefully,
        GracefullyWithWait
    }

    public sealed class Connection : IceInternal.EventHandler, ICancellationHandler
    {
        public interface IStartCallback
        {
            void ConnectionStartCompleted(Connection connection);
            void ConnectionStartFailed(Connection connection, LocalException ex);
        }

        private class TimeoutCallback : ITimerTask
        {
            public TimeoutCallback(Connection connection) => _connection = connection;

            public void RunTimerTask() => _connection.TimedOut();

            private readonly Connection _connection;
        }

        public void Start(IStartCallback callback)
        {
            try
            {
                lock (this)
                {
                    //
                    // The connection might already be closed if the communicator was destroyed.
                    //
                    if (_state >= StateClosed)
                    {
                        Debug.Assert(_exception != null);
                        throw _exception;
                    }

                    if (!Initialize(SocketOperation.None) || !Validate(SocketOperation.None))
                    {
                        _startCallback = callback;
                        return;
                    }

                    //
                    // We start out in holding state.
                    //
                    SetState(StateHolding);
                }
            }
            catch (LocalException ex)
            {
                lock (this)
                {
                    SetState(StateClosed, ex);
                }
                Debug.Assert(_exception != null);
                callback.ConnectionStartFailed(this, _exception);
                return;
            }

            callback.ConnectionStartCompleted(this);
        }

        internal void StartAndWait()
        {
            try
            {
                lock (this)
                {
                    //
                    // The connection might already be closed if the communicator was destroyed.
                    //
                    if (_state >= StateClosed)
                    {
                        Debug.Assert(_exception != null);
                        throw _exception;
                    }

                    if (!Initialize(SocketOperation.None) || !Validate(SocketOperation.None))
                    {
                        //
                        // Wait for the connection to be validated.
                        //
                        while (_state <= StateNotValidated)
                        {
                            System.Threading.Monitor.Wait(this);
                        }

                        if (_state >= StateClosing)
                        {
                            Debug.Assert(_exception != null);
                            throw _exception;
                        }
                    }

                    //
                    // We start out in holding state.
                    //
                    SetState(StateHolding);
                }
            }
            catch (LocalException ex)
            {
                lock (this)
                {
                    SetState(StateClosed, ex);
                }
                WaitUntilFinished();
                return;
            }
        }

        internal void Activate()
        {
            lock (this)
            {
                if (_state <= StateNotValidated)
                {
                    return;
                }

                if (_acmLastActivity > -1)
                {
                    _acmLastActivity = Time.CurrentMonotonicTimeMillis();
                }
                SetState(StateActive);
            }
        }

        internal void Hold()
        {
            lock (this)
            {
                if (_state <= StateNotValidated)
                {
                    return;
                }

                SetState(StateHolding);
            }
        }

        // DestructionReason.
        public const int ObjectAdapterDeactivated = 0;
        public const int CommunicatorDestroyed = 1;

        internal void Destroy(int reason)
        {
            lock (this)
            {
                switch (reason)
                {
                    case ObjectAdapterDeactivated:
                        {
                            SetState(StateClosing, new ObjectAdapterDeactivatedException());
                            break;
                        }

                    case CommunicatorDestroyed:
                        {
                            SetState(StateClosing, new CommunicatorDestroyedException());
                            break;
                        }
                }
            }
        }

        /// <summary>Manually close the connection using the specified closure mode.</summary>
        /// <param name="mode">Determines how the connection will be closed.</param>
        public void Close(ConnectionClose mode)
        {
            lock (this)
            {
                if (mode == ConnectionClose.Forcefully)
                {
                    SetState(StateClosed, new ConnectionManuallyClosedException(false));
                }
                else if (mode == ConnectionClose.Gracefully)
                {
                    SetState(StateClosing, new ConnectionManuallyClosedException(true));
                }
                else
                {
                    Debug.Assert(mode == ConnectionClose.GracefullyWithWait);

                    //
                    // Wait until all outstanding requests have been completed.
                    //
                    while (_asyncRequests.Count != 0)
                    {
                        System.Threading.Monitor.Wait(this);
                    }

                    SetState(StateClosing, new ConnectionManuallyClosedException(true));
                }
            }
        }

        internal bool ActiveOrHolding
        {
            get
            {
                lock (this)
                {
                    return _state > StateNotValidated && _state < StateClosing;
                }
            }
        }

        /// <summary>
        /// Throw an exception indicating the reason for connection closure.
        /// For example,
        /// CloseConnectionException is raised if the connection was closed gracefully,
        /// whereas ConnectionManuallyClosedException is raised if the connection was
        /// manually closed by the application. This operation does nothing if the connection is
        /// not yet closed.
        /// </summary>
        public void ThrowException()
        {
            lock (this)
            {
                if (_exception != null)
                {
                    Debug.Assert(_state >= StateClosing);
                    throw _exception;
                }
            }
        }

        internal void WaitUntilHolding()
        {
            lock (this)
            {
                while (_state < StateHolding || _dispatchCount > 0)
                {
                    System.Threading.Monitor.Wait(this);
                }
            }
        }

        internal void WaitUntilFinished()
        {
            lock (this)
            {
                //
                // We wait indefinitely until the connection is finished and all
                // outstanding requests are completed. Otherwise we couldn't
                // guarantee that there are no outstanding calls when deactivate()
                // is called on the servant locators.
                //
                while (_state < StateFinished || _dispatchCount > 0)
                {
                    System.Threading.Monitor.Wait(this);
                }

                Debug.Assert(_state == StateFinished);

                //
                // Clear the OA. See bug 1673 for the details of why this is necessary.
                //
                _adapter = null;
            }
        }

        internal void UpdateObserver()
        {
            lock (this)
            {
                if (_state < StateNotValidated || _state > StateClosed)
                {
                    return;
                }

                _communicatorObserver = _communicator.Observer!;
                _observer = _communicatorObserver.GetConnectionObserver(InitConnectionInfo(), _endpoint,
                    ToConnectionState(_state), _observer);
                if (_observer != null)
                {
                    _observer.Attach();
                }
            }
        }

        internal void Monitor(long now, ACMConfig acm)
        {
            lock (this)
            {
                if (_state != StateActive)
                {
                    return;
                }

                //
                // We send a heartbeat if there was no activity in the last
                // (timeout / 4) period. Sending a heartbeat sooner than
                // really needed is safer to ensure that the receiver will
                // receive the heartbeat in time. Sending the heartbeat if
                // there was no activity in the last (timeout / 2) period
                // isn't enough since monitor() is called only every (timeout
                // / 2) period.
                //
                // Note that this doesn't imply that we are sending 4 heartbeats
                // per timeout period because the monitor() method is still only
                // called every (timeout / 2) period.
                //
                if (acm.Heartbeat == ACMHeartbeat.HeartbeatAlways ||
                   (acm.Heartbeat != ACMHeartbeat.HeartbeatOff && _writeBufferSize == 0 &&
                    now >= (_acmLastActivity + (acm.Timeout / 4))))
                {
                    if (acm.Heartbeat != ACMHeartbeat.HeartbeatOnDispatch || _dispatchCount > 0)
                    {
                        SendHeartbeatNow();
                    }
                }

                if (_readBuffer.Count > Ice1Definitions.HeaderSize || _writeBufferSize > 0)
                {
                    //
                    // If writing or reading, nothing to do, the connection
                    // timeout will kick-in if writes or reads don't progress.
                    // This check is necessary because the actitivy timer is
                    // only set when a message is fully read/written.
                    //
                    return;
                }

                if (acm.Close != ACMClose.CloseOff && now >= (_acmLastActivity + acm.Timeout))
                {
                    if (acm.Close == ACMClose.CloseOnIdleForceful ||
                       (acm.Close != ACMClose.CloseOnIdle && (_asyncRequests.Count > 0)))
                    {
                        //
                        // Close the connection if we didn't receive a heartbeat in
                        // the last period.
                        //
                        SetState(StateClosed, new ConnectionTimeoutException());
                    }
                    else if (acm.Close != ACMClose.CloseOnInvocation &&
                            _dispatchCount == 0 && _asyncRequests.Count == 0)
                    {
                        //
                        // The connection is idle, close it.
                        //
                        SetState(StateClosing, new ConnectionTimeoutException());
                    }
                }
            }
        }

        internal int SendAsyncRequest(OutgoingAsyncBase og, bool compress, bool response)
        {
            OutputStream os = og.GetOs();
            lock (this)
            {
                //
                // If the exception is closed before we even have a chance
                // to send our request, we always try to send the request
                // again.
                //
                if (_exception != null)
                {
                    throw new RetryException(_exception);
                }

                Debug.Assert(_state > StateNotValidated);
                Debug.Assert(_state < StateClosing);

                //
                // Ensure the message isn't bigger than what we can send with the
                // transport.
                //
                _transceiver.CheckSendSize(os.Size);

                //
                // Notify the request that it's cancelable with this connection.
                // This will throw if the request is canceled.
                //
                og.Cancelable(this);
                int requestId = 0;
                if (response)
                {
                    //
                    // Create a new unique request ID.
                    //
                    requestId = _nextRequestId++;
                    if (requestId <= 0)
                    {
                        _nextRequestId = 1;
                        requestId = _nextRequestId++;
                    }

                    //
                    // Fill in the request ID.
                    //
                    os.RewriteInt(requestId, new OutputStream.Position(0, Ice1Definitions.HeaderSize));
                }

                og.AttachRemoteObserver(InitConnectionInfo(), _endpoint, requestId);

                int status = OutgoingAsyncBase.AsyncStatusQueued;
                try
                {
                    var message = new OutgoingMessage(og, os, compress, requestId);
                    status = SendMessage(message);
                }
                catch (LocalException ex)
                {
                    SetState(StateClosed, ex);
                    Debug.Assert(_exception != null);
                    throw _exception;
                }

                if (response)
                {
                    //
                    // Add to the async requests map.
                    //
                    _asyncRequests[requestId] = og;
                }
                return status;
            }
        }

        /// <summary>
        /// Set a close callback on the connection.
        /// The callback is called by the
        /// connection when it's closed. The callback is called from the
        /// Ice thread pool associated with the connection. If the callback needs
        /// more information about the closure, it can call Connection.throwException.
        ///
        /// </summary>
        /// <param name="callback">The close callback object.</param>
        public void SetCloseCallback(CloseCallback callback)
        {
            lock (this)
            {
                if (_state >= StateClosed)
                {
                    if (callback != null)
                    {
                        ThreadPool.Dispatch(() =>
                        {
                            try
                            {
                                callback(this);
                            }
                            catch (System.Exception ex)
                            {
                                _logger.Error("connection callback exception:\n" + ex + '\n' + _desc);
                            }
                        });
                    }
                }
                else
                {
                    _closeCallback = callback;
                }
            }
        }

        /// <summary>
        /// Set a heartbeat callback on the connection.
        /// The callback is called by the
        /// connection when a heartbeat is received. The callback is called
        /// from the Ice thread pool associated with the connection.
        ///
        /// </summary>
        /// <param name="callback">The heartbeat callback object.</param>
        public void SetHeartbeatCallback(HeartbeatCallback callback)
        {
            lock (this)
            {
                if (_state >= StateClosed)
                {
                    return;
                }
                _heartbeatCallback = callback;
            }
        }

        /// <summary>
        /// Send a heartbeat message.
        /// </summary>
        public void Heartbeat() => HeartbeatAsync().Wait();

        private class HeartbeatTaskCompletionCallback : TaskCompletionCallback<object>
        {
            public HeartbeatTaskCompletionCallback(IProgress<bool>? progress,
                                                   CancellationToken cancellationToken) :
                base(progress, cancellationToken)
            {
            }

            public override void HandleInvokeResponse(bool ok, OutgoingAsyncBase og) => SetResult(null!);
        }

        private class HeartbeatOutgoingAsync : OutgoingAsyncBase
        {
            public HeartbeatOutgoingAsync(Connection connection,
                                          Communicator communicator,
                                          IOutgoingAsyncCompletionCallback completionCallback) :
                base(communicator, completionCallback) => _connection = connection;

            public void Invoke()
            {
                try
                {
                    Debug.Assert(Os != null);
                    Os.WriteSpan(Ice1Definitions.Magic.AsSpan());
                    Os.WriteSpan(Ice1Definitions.ProtocolBytes.AsSpan());
                    Os.WriteByte(Ice1Definitions.ValidateConnectionMessage);
                    Os.WriteByte(0);
                    Os.WriteInt(Ice1Definitions.HeaderSize); // Message size.

                    int status = _connection.SendAsyncRequest(this, false, false);

                    if ((status & AsyncStatusSent) != 0)
                    {
                        sentSynchronously_ = true;
                        if ((status & AsyncStatusInvokeSentCallback) != 0)
                        {
                            InvokeSent();
                        }
                    }
                }
                catch (RetryException ex)
                {
                    try
                    {
                        throw ex.Get();
                    }
                    catch (LocalException ee)
                    {
                        if (Exception(ee))
                        {
                            InvokeExceptionAsync();
                        }
                    }
                }
                catch (Exception ex)
                {
                    if (Exception(ex))
                    {
                        InvokeExceptionAsync();
                    }
                }
            }

            private readonly Connection _connection;
        }

        public Task HeartbeatAsync(IProgress<bool>? progress = null, CancellationToken cancel = new CancellationToken())
        {
            var completed = new HeartbeatTaskCompletionCallback(progress, cancel);
            var outgoing = new HeartbeatOutgoingAsync(this, _communicator, completed);
            outgoing.Invoke();
            return completed.Task;
        }

        /// <summary>
        /// Set the active connection management parameters.
        /// </summary>
        /// <param name="timeout">The timeout value in seconds, must be &gt;= 0.
        ///
        /// </param>
        /// <param name="close">The close condition
        ///
        /// </param>
        /// <param name="heartbeat">The heartbeat condition</param>
        public void SetACM(int? timeout, ACMClose? close, ACMHeartbeat? heartbeat)
        {
            lock (this)
            {
                if (timeout is int timeoutValue && timeoutValue < 0)
                {
                    throw new ArgumentException("invalid negative ACM timeout value");
                }

                if (_monitor == null || _state >= StateClosed)
                {
                    return;
                }

                if (_state == StateActive)
                {
                    _monitor.Remove(this);
                }
                _monitor = _monitor.Acm(timeout, close, heartbeat);

                if (_monitor.GetACM().Timeout <= 0)
                {
                    _acmLastActivity = -1; // Disable the recording of last activity.
                }
                else if (_state == StateActive && _acmLastActivity == -1)
                {
                    _acmLastActivity = Time.CurrentMonotonicTimeMillis();
                }

                if (_state == StateActive)
                {
                    _monitor.Add(this);
                }
            }
        }

        /// <summary>
        /// Get the ACM parameters.
        /// </summary>
        /// <returns>The ACM parameters.</returns>
        public ACM GetACM()
        {
            lock (this)
            {
                return _monitor != null ? _monitor.GetACM() : new ACM(0, ACMClose.CloseOff, ACMHeartbeat.HeartbeatOff);
            }
        }

        public void AsyncRequestCanceled(OutgoingAsyncBase outAsync, LocalException ex)
        {
            //
            // NOTE: This isn't called from a thread pool thread.
            //

            lock (this)
            {
                if (_state >= StateClosed)
                {
                    return; // The request has already been or will be shortly notified of the failure.
                }

                OutgoingMessage? o = _sendStreams.FirstOrDefault(m => m.OutAsync == outAsync);
                if (o != null)
                {
                    if (o.RequestId > 0)
                    {
                        _asyncRequests.Remove(o.RequestId);
                    }

                    if (ex is ConnectionTimeoutException)
                    {
                        SetState(StateClosed, ex);
                    }
                    else
                    {
                        //
                        // If the request is being sent, don't remove it from the send streams,
                        // it will be removed once the sending is finished.
                        //
                        if (o == _sendStreams.First.Value)
                        {
                            o.Canceled();
                        }
                        else
                        {
                            o.Canceled();
                            _sendStreams.Remove(o);
                        }
                        if (outAsync.Exception(ex))
                        {
                            outAsync.InvokeExceptionAsync();
                        }
                    }
                    return;
                }

                if (outAsync is OutgoingAsync)
                {
                    foreach (KeyValuePair<int, OutgoingAsyncBase> kvp in _asyncRequests)
                    {
                        if (kvp.Value == outAsync)
                        {
                            if (ex is ConnectionTimeoutException)
                            {
                                SetState(StateClosed, ex);
                            }
                            else
                            {
                                _asyncRequests.Remove(kvp.Key);
                                if (outAsync.Exception(ex))
                                {
                                    outAsync.InvokeExceptionAsync();
                                }
                            }
                            return;
                        }
                    }
                }
            }
        }

        internal IConnector Connector
        {
            get
            {
                Debug.Assert(_connector != null);
                return _connector; // No mutex protection necessary, _connector is immutable.
            }
        }

        /// <summary>Explicitly sets an object adapter that dispatches requests received over this connection.
        /// A client can invoke an operation on a server using a proxy, and then set an object adapter for the
        /// outgoing connection used by the proxy in order to receive callbacks. This is useful if the server
        /// cannot establish a connection back to the client, for example because of firewalls.</summary>
        /// <param name="adapter">The object adapter. This object adapter is automatically removed from the
        /// connection when it is deactivated.</param>.
        public void SetAdapter(ObjectAdapter? adapter)
        {
            if (adapter != null)
            {
                // We're locking both the object adapter and this connection (in this order) to ensure the adapter
                // gets cleared from this connection during the deactivation of the object adapter.
                adapter.ExecuteOnlyWhenActive(() =>
                    {
                        lock (this)
                        {
                            _adapter = adapter;
                        }
                    });
            }
            else
            {
                lock (this)
                {
                    if (_state <= StateNotValidated || _state >= StateClosing)
                    {
                        return;
                    }
                    _adapter = null;
                }
            }

            // We never change the thread pool with which we were initially registered, even if we add or remove an
            // object adapter.
        }

        /// <summary>
        /// Get the object adapter that dispatches requests for this
        /// connection.
        /// </summary>
        /// <returns>The object adapter that dispatches requests for the
        /// connection, or null if no adapter is set.</returns>
        ///
        public ObjectAdapter? GetAdapter()
        {
            lock (this)
            {
                return _adapter;
            }
        }

        /// <summary>
        /// Get the endpoint from which the connection was created.
        /// </summary>
        /// <returns>The endpoint from which the connection was created.</returns>
        public IEndpoint Endpoint => _endpoint; // No mutex protection necessary, _endpoint is immutable.

        /// <summary>Creates a special "fixed" proxy that always uses this connection. This proxy can be used for
        /// callbacks from a server to a client if the server cannot directly establish a connection to the client,
        /// for example because of firewalls. In this case, the server would create a proxy using an already
        /// established connection from the client.</summary>
        /// <param name="identity">The identity for which a proxy is to be created.</param>
        /// <param name="factory">The proxy facetory. Use INamePrx.Factory, where INamePrx is the desired proxy type.
        /// </param>
        /// <returns>A proxy that matches the given identity and uses this connection.</returns>
        public T CreateProxy<T>(Identity identity, ProxyFactory<T> factory) where T : class, IObjectPrx
            => factory(_communicator.CreateReference(identity, this));

        internal void SetAdapterImpl(ObjectAdapter adapter)
        {
            lock (this)
            {
                if (_state <= StateNotValidated || _state >= StateClosing)
                {
                    return;
                }
                _adapter = adapter;
            }
        }

        //
        // Operations from EventHandler
        //
        public override bool StartAsync(int operation, IceInternal.AsyncCallback cb, ref bool completedSynchronously)
        {
            if (_state >= StateClosed)
            {
                return false;
            }

            try
            {
                if ((operation & SocketOperation.Write) != 0)
                {
                    completedSynchronously = _transceiver.StartWrite(_writeBuffer, _writeBufferOffset, cb, this, out bool completed);
                    if (completed && _sendStreams.Count > 0)
                    {
                        // The whole message is written, assume it's sent now for at-most-once semantics.
                        _sendStreams.First.Value.IsSent = true;
                    }
                }
                else if ((operation & SocketOperation.Read) != 0)
                {
                    int start = _readBufferOffset;
                    completedSynchronously = _transceiver.StartRead(ref _readBuffer, ref _readBufferOffset, cb, this);
                    TraceReceivedAndUpdateObserver(_readBuffer, start, _readBufferOffset);
                }
            }
            catch (LocalException ex)
            {
                SetState(StateClosed, ex);
                return false;
            }
            return true;
        }

        public override bool FinishAsync(int operation)
        {
            try
            {
                if ((operation & SocketOperation.Write) != 0)
                {
                    int remaining = _writeBufferSize - _writeBufferOffset;
                    _transceiver.FinishWrite(_writeBuffer, ref _writeBufferOffset);
                    int bytesTransferred = remaining - (_writeBufferSize - _writeBufferOffset);
                    if (_communicator.TraceLevels.Network >= 3 && bytesTransferred > 0)
                    {
                        var s = new StringBuilder("sent ");
                        s.Append(bytesTransferred);
                        if (!_endpoint.Datagram())
                        {
                            s.Append(" of ");
                            s.Append(remaining);
                        }
                        s.Append(" bytes via ");
                        s.Append(_endpoint.Transport());
                        s.Append("\n");
                        s.Append(ToString());
                        _logger.Trace(_communicator.TraceLevels.NetworkCat, s.ToString());
                    }

                    if (_observer != null && bytesTransferred > 0)
                    {
                        _observer.SentBytes(bytesTransferred);
                    }
                }
                else if ((operation & SocketOperation.Read) != 0)
                {
                    int start = _readBufferOffset;
                    _transceiver.FinishRead(ref _readBuffer, ref _readBufferOffset);
                    TraceReceivedAndUpdateObserver(_readBuffer, start, _readBufferOffset);
                }
            }
            catch (LocalException ex)
            {
                SetState(StateClosed, ex);
            }
            return _state < StateClosed;
        }

        public override void Message(ref ThreadPoolCurrent current)
        {
            IStartCallback? startCB = null;
            Queue<OutgoingMessage>? sentCBs = null;
            var info = new MessageInfo();
            int dispatchCount = 0;

            var msg = new ThreadPoolMessage(this);
            try
            {
                lock (this)
                {
                    if (!msg.StartIOScope(ref current))
                    {
                        return;
                    }

                    if (_state >= StateClosed)
                    {
                        return;
                    }

                    int readyOp = current.Operation;
                    try
                    {
                        UnscheduleTimeout(current.Operation);

                        int writeOp = SocketOperation.None;
                        int readOp = SocketOperation.None;
                        if ((readyOp & SocketOperation.Write) != 0)
                        {
                            writeOp = Write(_writeBuffer, _writeBufferSize, ref _writeBufferOffset);
                        }

                        while ((readyOp & SocketOperation.Read) != 0)
                        {
                            readOp = Read(ref _readBuffer, ref _readBufferOffset);
                            if ((readOp & SocketOperation.Read) != 0)
                            {
                                break;
                            }

                            if (_readHeader) // Read header if necessary.
                            {
                                _readHeader = false;

                                //
                                // Connection is validated on first message. This is only used by
                                // setState() to check wether or not we can print a connection
                                // warning (a client might close the connection forcefully if the
                                // connection isn't validated, we don't want to print a warning
                                // in this case).
                                //
                                _validated = true;

                                if (_readBufferOffset < Ice1Definitions.HeaderSize)
                                {
                                    //
                                    // This situation is possible for small UDP packets.
                                    //
                                    throw new IllegalMessageSizeException();
                                }

<<<<<<< HEAD
                                Span<byte> magic = _readBuffer.AsSpan(0, 4);
                                if (magic[0] != Ice1Definitions.Magic[0] || magic[1] != Ice1Definitions.Magic[1] ||
                                    magic[2] != Ice1Definitions.Magic[2] || magic[3] != Ice1Definitions.Magic[3])
                                {
                                    throw new BadMagicException
                                    {
                                        BadMagic = magic.ToArray()
                                    };
                                }

                                Protocol.CheckSupportedProtocol(new Protocol(_readBuffer[4], _readBuffer[5]));
                                Protocol.CheckSupportedProtocolEncoding(new Encoding(_readBuffer[6], _readBuffer[7]));

                                int size = InputStream.ReadInt(_readBuffer.Slice(10, 4));
=======
                                _readStream.Pos = 0;
                                byte[] header = _readStream.ReadBlob(8);
                                Ice1Definitions.CheckHeader(header.AsSpan());

                                _readStream.ReadByte(); // messageType
                                _readStream.ReadByte(); // compress
                                int size = _readStream.ReadInt();
>>>>>>> 0b4f78e0
                                if (size < Ice1Definitions.HeaderSize)
                                {
                                    throw new IllegalMessageSizeException();
                                }

                                if (size > _messageSizeMax)
                                {
                                    Ex.ThrowMemoryLimitException(size, _messageSizeMax);
                                }

                                if (_endpoint.Datagram() && size > _readBufferOffset)
                                {
                                    throw new DatagramLimitException(); // The message was truncated.
                                }

                                if (size > _readBuffer.Array.Length)
                                {
                                    // Allocate a new array and copy the header over
                                    byte[] readBuffer = new byte[size];
                                    _readBuffer.AsSpan().CopyTo(readBuffer.AsSpan(0, Ice1Definitions.HeaderSize));
                                    _readBuffer = readBuffer;
                                }
                                else if (size > _readBuffer.Count)
                                {
                                    _readBuffer = new ArraySegment<byte>(_readBuffer.Array, 0, size);
                                }
                                Debug.Assert(size == _readBuffer.Count);
                            }

                            if (_readBufferOffset < _readBuffer.Count)
                            {
                                Debug.Assert(!_endpoint.Datagram());
                                continue;
                            }
                            break;
                        }

                        int newOp = readOp | writeOp;
                        readyOp &= ~newOp;
                        Debug.Assert(readyOp != 0 || newOp != 0);

                        if (_state <= StateNotValidated)
                        {
                            if (newOp != 0)
                            {
                                //
                                // Wait for all the transceiver conditions to be
                                // satisfied before continuing.
                                //
                                ScheduleTimeout(newOp);
                                ThreadPool.Update(this, current.Operation, newOp);
                                return;
                            }

                            if (_state == StateNotInitialized && !Initialize(current.Operation))
                            {
                                return;
                            }

                            if (_state <= StateNotValidated && !Validate(current.Operation))
                            {
                                return;
                            }

                            ThreadPool.Unregister(this, current.Operation);

                            //
                            // We start out in holding state.
                            //
                            SetState(StateHolding);
                            if (_startCallback != null)
                            {
                                startCB = _startCallback;
                                _startCallback = null;
                                if (startCB != null)
                                {
                                    ++dispatchCount;
                                }
                            }
                        }
                        else
                        {
                            Debug.Assert(_state <= StateClosingPending);

                            //
                            // We parse messages first, if we receive a close
                            // connection message we won't send more messages.
                            //
                            if ((readyOp & SocketOperation.Read) != 0)
                            {
                                newOp |= ParseMessage(ref info);
                                dispatchCount += info.MessageDispatchCount;
                            }

                            if ((readyOp & SocketOperation.Write) != 0)
                            {
                                newOp |= SendNextMessage(out sentCBs);
                                if (sentCBs != null)
                                {
                                    ++dispatchCount;
                                }
                            }

                            if (_state < StateClosed)
                            {
                                ScheduleTimeout(newOp);
                                ThreadPool.Update(this, current.Operation, newOp);
                            }
                        }

                        if (_acmLastActivity > -1)
                        {
                            _acmLastActivity = Time.CurrentMonotonicTimeMillis();
                        }

                        if (dispatchCount == 0)
                        {
                            return; // Nothing to dispatch we're done!
                        }

                        _dispatchCount += dispatchCount;
                        msg.Completed(ref current);
                    }
                    catch (DatagramLimitException) // Expected.
                    {
                        if (_warnUdp)
                        {
                            _logger.Warning(string.Format("maximum datagram size of {0} exceeded", _readBufferOffset));
                        }
                        _readBuffer = new ArraySegment<byte>(new byte[256], 0, Ice1Definitions.HeaderSize);
                        _readBufferOffset = 0;
                        _readHeader = true;
                        return;
                    }
                    catch (SocketException ex)
                    {
                        SetState(StateClosed, ex);
                        return;
                    }
                    catch (LocalException ex)
                    {
                        if (_endpoint.Datagram())
                        {
                            if (_warn)
                            {
                                _logger.Warning(string.Format("datagram connection exception:\n{0}\n{1}", ex, _desc));
                            }

                            _readBuffer = new ArraySegment<byte>(new byte[256], 0, Ice1Definitions.HeaderSize);
                            _readBufferOffset = 0;
                            _readHeader = true;
                        }
                        else
                        {
                            SetState(StateClosed, ex);
                        }
                        return;
                    }

                    ThreadPoolCurrent c = current;
                    ThreadPool.Dispatch(() =>
                    {
                        Dispatch(startCB, sentCBs, info);
                        msg.Destroy(ref c);
                    });
                }
            }
            finally
            {
                msg.FinishIOScope(ref current);
            }

        }

        private void Dispatch(IStartCallback? startCB, Queue<OutgoingMessage>? sentCBs, MessageInfo info)
        {
            int dispatchedCount = 0;

            //
            // Notify the factory that the connection establishment and
            // validation has completed.
            //
            if (startCB != null)
            {
                startCB.ConnectionStartCompleted(this);
                ++dispatchedCount;
            }

            //
            // Notify AMI calls that the message was sent.
            //
            if (sentCBs != null)
            {
                foreach (OutgoingMessage m in sentCBs)
                {
                    if (m.InvokeSent)
                    {
                        Debug.Assert(m.OutAsync != null);
                        m.OutAsync.InvokeSent();
                    }
                    if (m.ReceivedReply)
                    {
                        Debug.Assert(m.OutAsync != null);
                        var outAsync = (OutgoingAsync)m.OutAsync;
                        if (outAsync.Response())
                        {
                            outAsync.InvokeResponse();
                        }
                    }
                }
                ++dispatchedCount;
            }

            //
            // Asynchronous replies must be handled outside the thread
            // synchronization, so that nested calls are possible.
            //
            if (info.OutAsync != null)
            {
                info.OutAsync.InvokeResponse();
                ++dispatchedCount;
            }

            if (info.HeartbeatCallback != null)
            {
                try
                {
                    info.HeartbeatCallback(this);
                }
                catch (System.Exception ex)
                {
                    _logger.Error("connection callback exception:\n" + ex + '\n' + _desc);
                }
                ++dispatchedCount;
            }

            //
            // Method invocation must be done outside the thread synchronization, so that nested
            // calls are possible.
            //
            if (info.InvokeNum > 0)
            {
                ValueTask vt = InvokeAllAsync(info.Stream, info.InvokeNum, info.RequestId, info.Compress,
                    info.Adapter!);

                // TODO: do something with the value task

                //
                // Don't increase dispatchedCount, the dispatch count is
                // decreased when the incoming reply is sent.
                //
            }

            //
            // Decrease dispatch count.
            //
            if (dispatchedCount > 0)
            {
                lock (this)
                {
                    _dispatchCount -= dispatchedCount;
                    if (_dispatchCount == 0)
                    {
                        //
                        // Only initiate shutdown if not already done. It
                        // might have already been done if the sent callback
                        // or AMI callback was dispatched when the connection
                        // was already in the closing state.
                        //
                        if (_state == StateClosing)
                        {
                            try
                            {
                                InitiateShutdown();
                            }
                            catch (Ice.LocalException ex)
                            {
                                SetState(StateClosed, ex);
                            }
                        }
                        else if (_state == StateFinished)
                        {
                            Reap();
                        }
                        System.Threading.Monitor.PulseAll(this);
                    }
                }
            }
        }

        public override void Finished(ref ThreadPoolCurrent current)
        {
            lock (this)
            {
                Debug.Assert(_state == StateClosed);
                UnscheduleTimeout(SocketOperation.Read | SocketOperation.Write);
            }

            //
            // If there are no callbacks to call, we don't call ioCompleted() since we're not going
            // to call code that will potentially block (this avoids promoting a new leader and
            // unecessary thread creation, especially if this is called on shutdown).
            //
            if (_startCallback == null && _sendStreams.Count == 0 && _asyncRequests.Count == 0 &&
               _closeCallback == null && _heartbeatCallback == null)
            {
                Finish();
                return;
            }

            //
            // Unlike C++/Java, this method is called from an IO thread of the .NET thread
            // pool of from the communicator async IO thread. While it's fine to handle the
            // non-blocking activity of the connection from these threads, the dispatching
            // of the message must be taken care of by the Ice thread pool.
            //
            ThreadPool.Dispatch(Finish);
        }

        private new void Finish() // TODO: rename to avoid new
        {
            if (!_initialized)
            {
                if (_communicator.TraceLevels.Network >= 2)
                {
                    var s = new StringBuilder("failed to ");
                    s.Append(_connector != null ? "establish" : "accept");
                    s.Append(" ");
                    s.Append(_endpoint.Transport());
                    s.Append(" connection\n");
                    s.Append(ToString());
                    s.Append("\n");
                    s.Append(_exception);
                    _logger.Trace(_communicator.TraceLevels.NetworkCat, s.ToString());
                }
            }
            else if (_communicator.TraceLevels.Network >= 1)
            {
                var s = new StringBuilder("closed ");
                s.Append(_endpoint.Transport());
                s.Append(" connection\n");
                s.Append(ToString());

                //
                // Trace the cause of unexpected connection closures
                //
                if (!(_exception is CloseConnectionException ||
                      _exception is ConnectionManuallyClosedException ||
                      _exception is ConnectionTimeoutException ||
                      _exception is CommunicatorDestroyedException ||
                      _exception is ObjectAdapterDeactivatedException))
                {
                    s.Append("\n");
                    s.Append(_exception);
                }

                _logger.Trace(_communicator.TraceLevels.NetworkCat, s.ToString());
            }

            if (_startCallback != null)
            {
                Debug.Assert(_exception != null);
                _startCallback.ConnectionStartFailed(this, _exception);
                _startCallback = null;
            }

            if (_sendStreams.Count > 0)
            {
                if (_writeBufferSize > 0)
                {
                    // Return the stream to the outgoing call. This is important for
                    // retriable AMI calls which are not marshalled again.
                    OutgoingMessage message = _sendStreams.First.Value;
                    Debug.Assert(message.Stream != null);
                    _writeStream.Swap(message.Stream);
                    _writeBufferOffset = 0;
                    _writeBufferSize = 0;
                    _writeBuffer.Clear();

                    //
                    // The current message might be sent but not yet removed from _sendStreams. If
                    // the response has been received in the meantime, we remove the message from
                    // _sendStreams to not call finished on a message which is already done.
                    //
                    if (message.IsSent || message.ReceivedReply)
                    {
                        if (message.Sent() && message.InvokeSent)
                        {
                            Debug.Assert(message.OutAsync != null);
                            message.OutAsync.InvokeSent();
                        }
                        if (message.ReceivedReply)
                        {
                            Debug.Assert(message.OutAsync != null);
                            var outAsync = (OutgoingAsync)message.OutAsync;
                            if (outAsync.Response())
                            {
                                outAsync.InvokeResponse();
                            }
                        }
                        _sendStreams.RemoveFirst();
                    }
                }

                foreach (OutgoingMessage o in _sendStreams)
                {
                    o.Completed(_exception!);
                    if (o.RequestId > 0) // Make sure finished isn't called twice.
                    {
                        _asyncRequests.Remove(o.RequestId);
                    }
                }
                _sendStreams.Clear(); // Must be cleared before _requests because of Outgoing* references in OutgoingMessage
            }

            foreach (OutgoingAsyncBase o in _asyncRequests.Values)
            {
                if (o.Exception(_exception!))
                {
                    o.InvokeException();
                }
            }
            _asyncRequests.Clear();

            //
            // Don't wait to be reaped to reclaim memory allocated by read/write streams.
            //
            // TODO reclaim read/write buffers
            _readBuffer = ArraySegment<byte>.Empty;
            _readBufferOffset = 0;

            if (_closeCallback != null)
            {
                try
                {
                    _closeCallback(this);
                }
                catch (System.Exception ex)
                {
                    _logger.Error($"connection callback exception:\n{ex}\n{_desc}");
                }
                _closeCallback = null;
            }

            _heartbeatCallback = null;

            //
            // This must be done last as this will cause waitUntilFinished() to return (and communicator
            // objects such as the timer might be destroyed too).
            //
            lock (this)
            {
                SetState(StateFinished);

                if (_dispatchCount == 0)
                {
                    Reap();
                }
            }
        }

        private void SendResponse(OutputStream os, byte compressionStatus)
        {
            lock (this)
            {
                Debug.Assert(_state > StateNotValidated);

                try
                {
                    if (--_dispatchCount == 0)
                    {
                        if (_state == StateFinished)
                        {
                            Reap();
                        }
                        System.Threading.Monitor.PulseAll(this);
                    }

                    if (_state >= StateClosed)
                    {
                        Debug.Assert(_exception != null);
                        throw _exception;
                    }

                    SendMessage(new OutgoingMessage(os, compressionStatus > 0));

                    if (_state == StateClosing && _dispatchCount == 0)
                    {
                        InitiateShutdown();
                    }
                }
                catch (LocalException ex)
                {
                    SetState(StateClosed, ex);
                }
            }
        }

        private void SendNoResponse()
        {
            lock (this)
            {
                Debug.Assert(_state > StateNotValidated);

                try
                {
                    if (--_dispatchCount == 0)
                    {
                        if (_state == StateFinished)
                        {
                            Reap();
                        }
                        System.Threading.Monitor.PulseAll(this);
                    }

                    if (_state >= StateClosed)
                    {
                        Debug.Assert(_exception != null);
                        throw _exception;
                    }

                    if (_state == StateClosing && _dispatchCount == 0)
                    {
                        InitiateShutdown();
                    }
                }
                catch (LocalException ex)
                {
                    SetState(StateClosed, ex);
                }
            }
        }

        private void InvokeException(LocalException ex, int invokeNum)
        {
            // Fatal exception while invoking a request. Since sendResponse/sendNoResponse isn't
            // called in case of a fatal exception we decrement _dispatchCount here.

            lock (this)
            {
                SetState(StateClosed, ex);

                if (invokeNum > 0)
                {
                    Debug.Assert(_dispatchCount >= invokeNum);
                    _dispatchCount -= invokeNum;
                    if (_dispatchCount == 0)
                    {
                        if (_state == StateFinished)
                        {
                            Reap();
                        }
                        System.Threading.Monitor.PulseAll(this);
                    }
                }
            }
        }

        /// <summary>
        /// Return a description of the connection as human readable text,
        /// suitable for logging or error messages.
        /// </summary>
        /// <returns>The description of the connection as human readable
        /// text.</returns>
        public override string ToString() => _desc; // No mutex lock, _desc is immutable.

        public void TimedOut()
        {
            lock (this)
            {
                if (_state <= StateNotValidated)
                {
                    SetState(StateClosed, new ConnectTimeoutException());
                }
                else if (_state < StateClosing)
                {
                    SetState(StateClosed, new TimeoutException());
                }
                else if (_state < StateClosed)
                {
                    SetState(StateClosed, new CloseTimeoutException());
                }
            }
        }

        /// <summary>
        /// Return the connection type.
        /// This corresponds to the endpoint
        /// type, i.e., "tcp", "udp", etc.
        ///
        /// </summary>
        /// <returns>The type of the connection.</returns>
        public string Type() => _type; // No mutex lock, _type is immutable.

        /// <summary>
        /// Get the timeout for the connection.
        /// </summary>
        /// <returns>The connection's timeout.</returns>
        public int Timeout => _endpoint.Timeout(); // No mutex protection necessary, _endpoint is immutable.

        /// <summary>
        /// Returns the connection information.
        /// </summary>
        /// <returns>The connection information.</returns>
        public ConnectionInfo GetConnectionInfo()
        {
            lock (this)
            {
                if (_state >= StateClosed)
                {
                    throw _exception!;
                }
                return InitConnectionInfo();
            }
        }

        /// <summary>
        /// Set the connection buffer receive/send size.
        /// </summary>
        /// <param name="rcvSize">The connection receive buffer size.
        /// </param>
        /// <param name="sndSize">The connection send buffer size.</param>
        public void SetBufferSize(int rcvSize, int sndSize)
        {
            lock (this)
            {
                if (_state >= StateClosed)
                {
                    throw _exception!;
                }
                _transceiver.SetBufferSize(rcvSize, sndSize);
                _info = null; // Invalidate the cached connection info
            }
        }

        public IceInternal.ThreadPool ThreadPool { get; }

        internal Connection(Communicator communicator,
                            IACMMonitor? monitor,
                            ITransceiver transceiver,
                            IConnector? connector,
                            Endpoint endpoint,
                            ObjectAdapter? adapter)
        {
            _communicator = communicator;
            _monitor = monitor;
            _transceiver = transceiver;
            _desc = transceiver.ToString();
            _type = transceiver.Transport();
            _connector = connector;
            _endpoint = endpoint;
            _adapter = adapter;
            _communicatorObserver = communicator.Observer;
            _logger = communicator.Logger; // Cached for better performance.
            _traceLevels = communicator.TraceLevels; // Cached for better performance.
            _timer = communicator.Timer();
            _writeTimeout = new TimeoutCallback(this);
            _writeTimeoutScheduled = false;
            _readTimeout = new TimeoutCallback(this);
            _readTimeoutScheduled = false;
            _warn = communicator.GetPropertyAsInt("Ice.Warn.Connections") > 0;
            _warnUdp = communicator.GetPropertyAsInt("Ice.Warn.Datagrams") > 0;
            if (_monitor != null && _monitor.GetACM().Timeout > 0)
            {
                _acmLastActivity = Time.CurrentMonotonicTimeMillis();
            }
            else
            {
                _acmLastActivity = -1;
            }
            _nextRequestId = 1;
            _messageSizeMax = adapter != null ? adapter.MessageSizeMax : communicator.MessageSizeMax;
<<<<<<< HEAD
            _readBuffer = ArraySegment<byte>.Empty;
            _readHeader = false;
            _writeStream = new OutputStream(communicator, Util.CurrentProtocolEncoding);
=======
            _readStream = new InputStream(communicator, Ice1Definitions.Encoding);
            _readHeader = false;
            _readStreamPos = -1;
            _writeStream = new OutputStream(communicator, Ice1Definitions.Encoding);
>>>>>>> 0b4f78e0
            _writeBuffer = new List<ArraySegment<byte>>();
            _writeBufferSize = 0;
            _writeBufferOffset = 0;
            _dispatchCount = 0;
            _state = StateNotInitialized;

            _compressionLevel = communicator.GetPropertyAsInt("Ice.Compression.Level") ?? 1;
            if (_compressionLevel < 1)
            {
                _compressionLevel = 1;
            }
            else if (_compressionLevel > 9)
            {
                _compressionLevel = 9;
            }

            try
            {
                if (adapter != null)
                {
                    ThreadPool = adapter.ThreadPool;
                }
                else
                {
                    ThreadPool = communicator.ClientThreadPool();
                }
                ThreadPool.Initialize(this);
            }
            catch (LocalException)
            {
                throw;
            }
            catch (System.Exception ex)
            {
                throw new SyscallException(ex);
            }
        }

        private const int StateNotInitialized = 0;
        private const int StateNotValidated = 1;
        private const int StateActive = 2;
        private const int StateHolding = 3;
        private const int StateClosing = 4;
        private const int StateClosingPending = 5;
        private const int StateClosed = 6;
        private const int StateFinished = 7;

        private void SetState(int state, LocalException ex)
        {
            //
            // If setState() is called with an exception, then only closed
            // and closing states are permissible.
            //
            Debug.Assert(state >= StateClosing);

            if (_state == state) // Don't switch twice.
            {
                return;
            }

            if (_exception == null)
            {
                //
                // If we are in closed state, an exception must be set.
                //
                Debug.Assert(_state != StateClosed);

                _exception = ex;

                //
                // We don't warn if we are not validated.
                //
                if (_warn && _validated)
                {
                    //
                    // Don't warn about certain expected exceptions.
                    //
                    if (!(_exception is CloseConnectionException ||
                         _exception is ConnectionManuallyClosedException ||
                         _exception is ConnectionTimeoutException ||
                         _exception is CommunicatorDestroyedException ||
                         _exception is ObjectAdapterDeactivatedException ||
                         (_exception is ConnectionLostException && _state >= StateClosing)))
                    {
                        Warning("connection exception", _exception);
                    }
                }
            }

            //
            // We must set the new state before we notify requests of any
            // exceptions. Otherwise new requests may retry on a
            // connection that is not yet marked as closed or closing.
            //
            SetState(state);
        }

        private void SetState(int state)
        {
            //
            // We don't want to send close connection messages if the endpoint
            // only supports oneway transmission from client to server.
            //
            if (_endpoint.Datagram() && state == StateClosing)
            {
                state = StateClosed;
            }

            //
            // Skip graceful shutdown if we are destroyed before validation.
            //
            if (_state <= StateNotValidated && state == StateClosing)
            {
                state = StateClosed;
            }

            if (_state == state) // Don't switch twice.
            {
                return;
            }

            try
            {
                switch (state)
                {
                    case StateNotInitialized:
                        {
                            Debug.Assert(false);
                            break;
                        }

                    case StateNotValidated:
                        {
                            if (_state != StateNotInitialized)
                            {
                                Debug.Assert(_state == StateClosed);
                                return;
                            }
                            break;
                        }

                    case StateActive:
                        {
                            //
                            // Can only switch from holding or not validated to
                            // active.
                            //
                            if (_state != StateHolding && _state != StateNotValidated)
                            {
                                return;
                            }
                            ThreadPool.Register(this, SocketOperation.Read);
                            break;
                        }

                    case StateHolding:
                        {
                            //
                            // Can only switch from active or not validated to
                            // holding.
                            //
                            if (_state != StateActive && _state != StateNotValidated)
                            {
                                return;
                            }
                            if (_state == StateActive)
                            {
                                ThreadPool.Unregister(this, SocketOperation.Read);
                            }
                            break;
                        }

                    case StateClosing:
                    case StateClosingPending:
                        {
                            //
                            // Can't change back from closing pending.
                            //
                            if (_state >= StateClosingPending)
                            {
                                return;
                            }
                            break;
                        }

                    case StateClosed:
                        {
                            if (_state == StateFinished)
                            {
                                return;
                            }

                            ThreadPool.Finish(this);
                            _transceiver.Close();
                            break;
                        }

                    case StateFinished:
                        {
                            Debug.Assert(_state == StateClosed);
                            _transceiver.Destroy();
                            break;
                        }
                }
            }
            catch (LocalException ex)
            {
                _logger.Error("unexpected connection exception:\n" + ex + "\n" + _transceiver.ToString());
            }

            //
            // We only register with the connection monitor if our new state
            // is StateActive. Otherwise we unregister with the connection
            // monitor, but only if we were registered before, i.e., if our
            // old state was StateActive.
            //
            if (_monitor != null)
            {
                if (state == StateActive)
                {
                    if (_acmLastActivity > -1)
                    {
                        _acmLastActivity = Time.CurrentMonotonicTimeMillis();
                    }
                    _monitor.Add(this);
                }
                else if (_state == StateActive)
                {
                    _monitor.Remove(this);
                }
            }

            if (_communicatorObserver != null)
            {
                ConnectionState oldState = ToConnectionState(_state);
                ConnectionState newState = ToConnectionState(state);
                if (oldState != newState)
                {
                    _observer = _communicatorObserver.GetConnectionObserver(InitConnectionInfo(), _endpoint,
                        newState, _observer);
                    if (_observer != null)
                    {
                        _observer.Attach();
                    }
                }
                if (_observer != null && state == StateClosed && _exception != null)
                {
                    if (!(_exception is CloseConnectionException ||
                         _exception is ConnectionManuallyClosedException ||
                         _exception is ConnectionTimeoutException ||
                         _exception is CommunicatorDestroyedException ||
                         _exception is ObjectAdapterDeactivatedException ||
                         (_exception is ConnectionLostException && _state >= StateClosing)))
                    {
                        _observer.Failed(_exception.ice_id());
                    }
                }
            }
            _state = state;

            System.Threading.Monitor.PulseAll(this);
            if (_state == StateClosing && _dispatchCount == 0)
            {
                try
                {
                    InitiateShutdown();
                }
                catch (LocalException ex)
                {
                    SetState(StateClosed, ex);
                }
            }
        }

        private void InitiateShutdown()
        {
            Debug.Assert(_state == StateClosing && _dispatchCount == 0);

            if (_shutdownInitiated)
            {
                return;
            }
            _shutdownInitiated = true;

            if (!_endpoint.Datagram())
            {
                //
                // Before we shut down, we send a close connection message.
                //
                var os = new OutputStream(_communicator, Ice1Definitions.Encoding);
                os.WriteSpan(Ice1Definitions.Magic.AsSpan());
                os.WriteSpan(Ice1Definitions.ProtocolBytes.AsSpan());
                os.WriteByte(Ice1Definitions.CloseConnectionMessage);
                os.WriteByte(_compressionSupported ? (byte)1 : (byte)0);
                os.WriteInt(Ice1Definitions.HeaderSize); // Message size.

                if ((SendMessage(new OutgoingMessage(os, false)) & OutgoingAsyncBase.AsyncStatusSent) != 0)
                {
                    SetState(StateClosingPending);

                    //
                    // Notify the transceiver of the graceful connection closure.
                    //
                    int op = _transceiver.Closing(true, _exception);
                    if (op != 0)
                    {
                        ScheduleTimeout(op);
                        ThreadPool.Register(this, op);
                    }
                }
            }
        }

        private void SendHeartbeatNow()
        {
            Debug.Assert(_state == StateActive);

            if (!_endpoint.Datagram())
            {
                var os = new OutputStream(_communicator, Ice1Definitions.Encoding);
                os.WriteSpan(Ice1Definitions.Magic.AsSpan());
                os.WriteSpan(Ice1Definitions.ProtocolBytes.AsSpan());
                os.WriteByte(Ice1Definitions.ValidateConnectionMessage);
                os.WriteByte(0);
                os.WriteInt(Ice1Definitions.HeaderSize); // Message size.
                try
                {
                    SendMessage(new OutgoingMessage(os, false));
                }
                catch (LocalException ex)
                {
                    SetState(StateClosed, ex);
                    Debug.Assert(_exception != null);
                }
            }
        }

        private bool Initialize(int operation)
        {
            int s = _transceiver.Initialize(ref _readBuffer, _writeBuffer);
            if (s != SocketOperation.None)
            {
                _writeBufferOffset = 0;
                _writeBufferSize = _writeBuffer.GetByteCount();
                ScheduleTimeout(s);
                ThreadPool.Update(this, operation, s);
                return false;
            }
            //
            // Update the connection description once the transceiver is initialized.
            //
            _desc = _transceiver.ToString();
            _initialized = true;
            SetState(StateNotValidated);

            return true;
        }

        private bool Validate(int operation)
        {
            if (!_endpoint.Datagram()) // Datagram connections are always implicitly validated.
            {
                if (_adapter != null) // The server side has the active role for connection validation.
                {
                    if (_writeStream.Size == 0)
                    {
                        _writeStream.WriteSpan(Ice1Definitions.Magic.AsSpan());
                        _writeStream.WriteSpan(Ice1Definitions.ProtocolBytes.AsSpan());
                        _writeStream.WriteByte(Ice1Definitions.ValidateConnectionMessage);
                        _writeStream.WriteByte(0); // Compression status (always zero for validate connection).
                        _writeStream.WriteInt(Ice1Definitions.HeaderSize); // Message size.
                        TraceUtil.TraceSend(_writeStream, _logger, _traceLevels);
                        _writeBuffer = _writeStream.GetUnderlyingBuffer();
                        _writeBufferOffset = 0;
                        _writeBufferSize = _writeStream.Size;
                    }

                    if (_writeBufferOffset < _writeBufferSize)
                    {
                        int op = Write(_writeBuffer, _writeBufferSize, ref _writeBufferOffset);
                        if (op != 0)
                        {
                            ScheduleTimeout(op);
                            ThreadPool.Update(this, operation, op);
                            return false;
                        }
                    }
                }
                else // The client side has the passive role for connection validation.
                {
                    if (_readBuffer.Count == 0)
                    {
                        _readBuffer = new ArraySegment<byte>(new byte[256], 0, Ice1Definitions.HeaderSize);
                        _readBufferOffset = 0;
                    }

                    if (_readBufferOffset < _readBuffer.Count)
                    {
                        int op = Read(ref _readBuffer, ref _readBufferOffset);
                        if (op != 0)
                        {
                            ScheduleTimeout(op);
                            ThreadPool.Update(this, operation, op);
                            return false;
                        }
                    }

                    _validated = true;

<<<<<<< HEAD
                    Debug.Assert(_readBufferOffset == Ice1Definitions.HeaderSize);
                    Span<byte> magic = _readBuffer.AsSpan(0, 4);
                    if (magic[0] != Ice1Definitions.Magic[0] || magic[1] != Ice1Definitions.Magic[1] ||
                        magic[2] != Ice1Definitions.Magic[2] || magic[3] != Ice1Definitions.Magic[3])
                    {
                        throw new BadMagicException
                        {
                            BadMagic = magic.ToArray()
                        };
                    }

                    Protocol.CheckSupportedProtocol(new Protocol(_readBuffer[4], _readBuffer[5]));
                    Protocol.CheckSupportedProtocolEncoding(new Encoding(_readBuffer[6], _readBuffer[7]));

                    byte messageType = _readBuffer[8];
=======
                    Debug.Assert(_readStream.Pos == Ice1Definitions.HeaderSize);
                    _readStream.Pos = 0;
                    byte[] header = _readStream.ReadBlob(8);
                    Ice1Definitions.CheckHeader(header.AsSpan());
                    byte messageType = _readStream.ReadByte();
>>>>>>> 0b4f78e0
                    if (messageType != Ice1Definitions.ValidateConnectionMessage)
                    {
                        throw new ConnectionNotValidatedException();
                    }

                    int size = InputStream.ReadInt(_readBuffer.Slice(10, 4));
                    if (size != Ice1Definitions.HeaderSize)
                    {
                        throw new IllegalMessageSizeException();
                    }
                }
            }

            _writeStream.Reset();
            _writeBuffer.Clear();
            _writeBufferSize = 0;
            _writeBufferOffset = 0;

            _readBuffer = new ArraySegment<byte>(new byte[256], 0, Ice1Definitions.HeaderSize);
            _readBufferOffset = 0;
            _readHeader = true;

            if (_communicator.TraceLevels.Network >= 1)
            {
                var s = new StringBuilder();
                if (_endpoint.Datagram())
                {
                    s.Append("starting to ");
                    s.Append(_connector != null ? "send" : "receive");
                    s.Append(" ");
                    s.Append(_endpoint.Transport());
                    s.Append(" messages\n");
                    s.Append(_transceiver.ToDetailedString());
                }
                else
                {
                    s.Append(_connector != null ? "established" : "accepted");
                    s.Append(" ");
                    s.Append(_endpoint.Transport());
                    s.Append(" connection\n");
                    s.Append(ToString());
                }
                _logger.Trace(_communicator.TraceLevels.NetworkCat, s.ToString());
            }

            return true;
        }

        private int SendNextMessage(out Queue<OutgoingMessage>? callbacks)
        {
            callbacks = null;

            if (_sendStreams.Count == 0)
            {
                return SocketOperation.None;
            }
            else if (_state == StateClosingPending && _writeBufferOffset == 0)
            {
                // Message wasn't sent, empty the _writeStream, we're not going to send more data.
                OutgoingMessage message = _sendStreams.First.Value;
                _writeStream.Swap(message.Stream!);
                _writeBuffer.Clear();
                _writeBufferOffset = 0;
                _writeBufferSize = 0;
                return SocketOperation.None;
            }

            Debug.Assert(_writeBufferSize > 0 && _writeBufferOffset == _writeBufferSize);
            try
            {
                while (true)
                {
                    //
                    // Notify the message that it was sent.
                    //
                    OutgoingMessage message = _sendStreams.First.Value;
                    _writeStream.Swap(message.Stream!);
                    _writeBuffer.Clear();
                    _writeBufferOffset = 0;
                    _writeBufferSize = 0;
                    if (message.Sent())
                    {
                        if (callbacks == null)
                        {
                            callbacks = new Queue<OutgoingMessage>();
                        }
                        callbacks.Enqueue(message);
                    }
                    _sendStreams.RemoveFirst();

                    //
                    // If there's nothing left to send, we're done.
                    //
                    if (_sendStreams.Count == 0)
                    {
                        break;
                    }

                    //
                    // If we are in the closed state or if the close is
                    // pending, don't continue sending.
                    //
                    // This can occur if ParseMessage (called before
                    // SendNextMessage by Message()) closes the connection.
                    //
                    if (_state >= StateClosingPending)
                    {
                        return SocketOperation.None;
                    }

                    //
                    // Otherwise, prepare the next message stream for writing.
                    //
                    message = _sendStreams.First.Value;
                    Debug.Assert(message.Stream != null);
                    OutputStream stream = message.Stream;

                    message.Stream = DoCompress(message.Stream, message.Compress);

                    TraceUtil.TraceSend(stream, _logger, _traceLevels);
                    _writeStream.Swap(message.Stream);
                    _writeBuffer = _writeStream.GetUnderlyingBuffer();
                    _writeBufferSize = _writeStream.Size;
                    _writeBufferOffset = 0;

                    //
                    // Send the message.
                    //
                    if (_writeBufferOffset < _writeBufferSize)
                    {
                        int op = Write(_writeBuffer, _writeBufferSize, ref _writeBufferOffset);
                        if (op != 0)
                        {
                            return op;
                        }
                    }
                }

                //
                // If all the messages were sent and we are in the closing state, we schedule
                // the close timeout to wait for the peer to close the connection.
                //
                if (_state == StateClosing && _shutdownInitiated)
                {
                    SetState(StateClosingPending);
                    int op = _transceiver.Closing(true, _exception);
                    if (op != 0)
                    {
                        return op;
                    }
                }
            }
            catch (LocalException ex)
            {
                SetState(StateClosed, ex);
            }
            return SocketOperation.None;
        }

        private int SendMessage(OutgoingMessage message)
        {
            Debug.Assert(_state < StateClosed);

            if (_sendStreams.Count > 0)
            {
                _sendStreams.AddLast(message);
                return OutgoingAsyncBase.AsyncStatusQueued;
            }

            //
            // Attempt to send the message without blocking. If the send blocks, we use
            // asynchronous I/O or we request the caller to call FinishSendMessage() outside
            // the synchronization.
            //
            Debug.Assert(message.Stream != null);
            OutputStream stream = message.Stream;

            message.Stream = DoCompress(stream, message.Compress);
            _writeBuffer = message.Stream.GetUnderlyingBuffer();
            _writeBufferSize = message.Stream.Size;
            _writeBufferOffset = 0;

            TraceUtil.TraceSend(stream, _logger, _traceLevels);

            //
            // Send the message without blocking.
            //
            int op = Write(_writeBuffer, _writeBufferSize, ref _writeBufferOffset);
            if (op == 0)
            {
                _writeBuffer.Clear();
                _writeBufferSize = 0;
                _writeBufferOffset = 0;
                int status = OutgoingAsyncBase.AsyncStatusSent;
                if (message.Sent())
                {
                    status |= OutgoingAsyncBase.AsyncStatusInvokeSentCallback;
                }

                if (_acmLastActivity > -1)
                {
                    _acmLastActivity = Time.CurrentMonotonicTimeMillis();
                }
                return status;
            }

            _writeStream.Swap(message.Stream);
            _sendStreams.AddLast(message);
            ScheduleTimeout(op);
            ThreadPool.Register(this, op);
            return OutgoingAsyncBase.AsyncStatusQueued;
        }

        private OutputStream DoCompress(OutputStream uncompressed, bool compress)
        {
            if (_compressionSupported && compress && uncompressed.Size >= 100)
            {
                // Do compression.
                OutputStream? cstream = BZip2.Compress(uncompressed, Ice1Definitions.HeaderSize, _compressionLevel);
                if (cstream != null)
                {
                    // Write the compression status and the size of the compressed
                    // stream into the header.
                    cstream.RewriteByte(2, new OutputStream.Position(0, 9));
                    cstream.RewriteInt(cstream.Size, new OutputStream.Position(0, 10));

                    // Write the compression status and size of the compressed stream
                    // into the header of the uncompressed stream -- we need this to
                    // trace requests correctly.
                    uncompressed.RewriteByte(2, new OutputStream.Position(0, 9));
                    uncompressed.RewriteInt(cstream.Size, new OutputStream.Position(0, 10));
                    return cstream;
                }
            }

            // Write the compression status and the message size.
            uncompressed.RewriteByte((byte)(_compressionSupported && compress ? 1 : 0),
                new OutputStream.Position(0, 9));
            uncompressed.RewriteInt(uncompressed.Size, new OutputStream.Position(0, 10));
            return uncompressed;
        }

        private struct MessageInfo
        {
            public InputStream Stream;
            public int InvokeNum;
            public int RequestId;
            public byte Compress;
            public ObjectAdapter? Adapter;
            public OutgoingAsyncBase? OutAsync;
            public HeartbeatCallback HeartbeatCallback;
            public int MessageDispatchCount;
        }

        private int ParseMessage(ref MessageInfo info)
        {
            Debug.Assert(_state > StateNotValidated && _state < StateClosed);
<<<<<<< HEAD
            info.Stream = new InputStream(_communicator, Util.CurrentProtocolEncoding, _readBuffer);
            _readBuffer = new ArraySegment<byte>(new byte[256], 0, Ice1Definitions.HeaderSize);
            _readBufferOffset = 0;
=======

            info.Stream = new InputStream(_communicator, Ice1Definitions.Encoding);
            _readStream.Swap(info.Stream);
            _readStream.Resize(Ice1Definitions.HeaderSize);
            _readStream.Pos = 0;
>>>>>>> 0b4f78e0
            _readHeader = true;

            try
            {
                //
                // The magic and version fields have already been checked.
                //
                info.Stream.Pos = 8;
                byte messageType = info.Stream.ReadByte();
                info.Compress = info.Stream.ReadByte();
                if (info.Compress == 2)
                {
                    if (_compressionSupported)
                    {
                        info.Stream = BZip2.Uncompress(info.Stream, Ice1Definitions.HeaderSize, _messageSizeMax);
                    }
                    else
                    {
                        string lib = AssemblyUtil.IsWindows ? "bzip2.dll" : "libbz2.so.1";
                        throw new FeatureNotSupportedException($"Cannot uncompress compressed message: {lib} not found");
                    }
                }
                info.Stream.Pos = Ice1Definitions.HeaderSize;

                switch (messageType)
                {
                    case Ice1Definitions.CloseConnectionMessage:
                        {
                            TraceUtil.TraceRecv(info.Stream, _logger, _traceLevels);
                            if (_endpoint.Datagram())
                            {
                                if (_warn)
                                {
                                    _logger.Warning("ignoring close connection message for datagram connection:\n" + _desc);
                                }
                            }
                            else
                            {
                                SetState(StateClosingPending, new CloseConnectionException());

                                //
                                // Notify the transceiver of the graceful connection closure.
                                //
                                int op = _transceiver.Closing(false, _exception);
                                if (op != 0)
                                {
                                    return op;
                                }
                                SetState(StateClosed);
                            }
                            break;
                        }

                    case Ice1Definitions.RequestMessage:
                        {
                            if (_state >= StateClosing)
                            {
                                TraceUtil.Trace("received request during closing\n" +
                                                "(ignored by server, client will retry)", info.Stream, _logger,
                                                _traceLevels);
                            }
                            else
                            {
                                TraceUtil.TraceRecv(info.Stream, _logger, _traceLevels);
                                info.RequestId = info.Stream.ReadInt();
                                info.InvokeNum = 1;
                                info.Adapter = _adapter;
                                ++info.MessageDispatchCount;
                            }
                            break;
                        }

                    case Ice1Definitions.RequestBatchMessage:
                        {
                            if (_state >= StateClosing)
                            {
                                TraceUtil.Trace("received batch request during closing\n" +
                                                "(ignored by server, client will retry)", info.Stream, _logger,
                                                _traceLevels);
                            }
                            else
                            {
                                TraceUtil.TraceRecv(info.Stream, _logger, _traceLevels);
                                info.InvokeNum = info.Stream.ReadInt();
                                if (info.InvokeNum < 0)
                                {
                                    info.InvokeNum = 0;
                                    throw new UnmarshalOutOfBoundsException();
                                }
                                info.Adapter = _adapter;
                                info.MessageDispatchCount += info.InvokeNum;
                            }
                            break;
                        }

                    case Ice1Definitions.ReplyMessage:
                        {
                            TraceUtil.TraceRecv(info.Stream, _logger, _traceLevels);
                            info.RequestId = info.Stream.ReadInt();
                            if (_asyncRequests.TryGetValue(info.RequestId, out info.OutAsync))
                            {
                                _asyncRequests.Remove(info.RequestId);

                                info.OutAsync.GetIs().Swap(info.Stream);

                                //
                                // If we just received the reply for a request which isn't acknowledge as
                                // sent yet, we queue the reply instead of processing it right away. It
                                // will be processed once the write callback is invoked for the message.
                                //
                                OutgoingMessage? message = _sendStreams.Count > 0 ? _sendStreams.First.Value : null;
                                if (message != null && message.OutAsync == info.OutAsync)
                                {
                                    message.ReceivedReply = true;
                                }
                                else if (info.OutAsync.Response())
                                {
                                    ++info.MessageDispatchCount;
                                }
                                else
                                {
                                    info.OutAsync = null;
                                }
                                System.Threading.Monitor.PulseAll(this); // Notify threads blocked in close()
                            }
                            break;
                        }

                    case Ice1Definitions.ValidateConnectionMessage:
                        {
                            TraceUtil.TraceRecv(info.Stream, _logger, _traceLevels);
                            if (_heartbeatCallback != null)
                            {
                                info.HeartbeatCallback = _heartbeatCallback;
                                ++info.MessageDispatchCount;
                            }
                            break;
                        }

                    default:
                        {
                            TraceUtil.Trace("received unknown message\n(invalid, closing connection)",
                                            info.Stream, _logger, _traceLevels);
                            throw new UnknownMessageException();
                        }
                }
            }
            catch (LocalException ex)
            {
                if (_endpoint.Datagram())
                {
                    if (_warn)
                    {
                        _logger.Warning("datagram connection exception:\n" + ex.ToString() + "\n" + _desc);
                    }
                }
                else
                {
                    SetState(StateClosed, ex);
                }
            }

            return _state == StateHolding ? SocketOperation.None : SocketOperation.Read;
        }

        private async ValueTask InvokeAllAsync(InputStream requestFrame, int invokeNum, int requestId,
            byte compressionStatus, ObjectAdapter adapter)
        {
            // Note: In contrast to other private or protected methods, this method must be called *without* the
            // mutex locked.

            Debug.Assert(invokeNum > 0); // invokeNum is usually 1 but can be larger for a batch request.
            Debug.Assert(invokeNum == 1); // TODO: deal with batch requests

            IDispatchObserver? dispatchObserver = null;

            try
            {
                int start = requestFrame.Pos;
                var current = new Current(requestId, requestFrame, adapter, this);

                // Then notify and set dispatch observer, if any.
                ICommunicatorObserver? communicatorObserver = adapter.Communicator.Observer;
                if (communicatorObserver != null)
                {
                    int encapsSize = requestFrame.GetEncapsulationSize();

                    dispatchObserver = communicatorObserver.GetDispatchObserver(current,
                        requestFrame.Pos - start + encapsSize);
                    dispatchObserver?.Attach();
                }

                Ice.OutputStream? responseFrame = null;
                try
                {
                    Ice.IObject? servant = current.Adapter.Find(current.Id, current.Facet);

                    if (servant == null)
                    {
                        requestFrame.SkipCurrentEncapsulation(); // Required for batch requests, and incoming batch
                                                                 // requests are still supported in Ice 4.x.

                        throw new Ice.ObjectNotExistException(current.Id, current.Facet, current.Operation);
                    }

                    ValueTask<OutputStream> vt = servant.DispatchAsync(requestFrame, current);
                    --invokeNum;
                    if (requestId != 0)
                    {
                        responseFrame = await vt.ConfigureAwait(false);
                    }
                }
                catch (System.Exception ex)
                {
                    if (requestId != 0)
                    {
                        Incoming.ReportException(ex, dispatchObserver, current);
                        responseFrame = new OutgoingResponseFrame(current, ex);
                    }
                }

                if (requestId == 0)
                {
                    SendNoResponse();
                }
                else
                {
                    Debug.Assert(responseFrame != null);
                    dispatchObserver?.Reply(responseFrame.Size - Ice1Definitions.HeaderSize - 4);
                    SendResponse(responseFrame, compressionStatus);
                }
            }
            catch (LocalException ex)
            {
                InvokeException(ex, invokeNum);
            }
            finally
            {
                dispatchObserver?.Detach();
            }
        }

        private void ScheduleTimeout(int status)
        {
            int timeout;
            if (_state < StateActive)
            {
                DefaultsAndOverrides defaultsAndOverrides = _communicator.DefaultsAndOverrides;
                if (defaultsAndOverrides.OverrideConnectTimeout)
                {
                    timeout = defaultsAndOverrides.OverrideConnectTimeoutValue;
                }
                else
                {
                    timeout = _endpoint.Timeout();
                }
            }
            else if (_state < StateClosingPending)
            {
                if (_readHeader) // No timeout for reading the header.
                {
                    status &= ~SocketOperation.Read;
                }
                timeout = _endpoint.Timeout();
            }
            else
            {
                DefaultsAndOverrides defaultsAndOverrides = _communicator.DefaultsAndOverrides;
                if (defaultsAndOverrides.OverrideCloseTimeout)
                {
                    timeout = defaultsAndOverrides.OverrideCloseTimeoutValue;
                }
                else
                {
                    timeout = _endpoint.Timeout();
                }
            }

            if (timeout < 0)
            {
                return;
            }

            if ((status & SocketOperation.Read) != 0)
            {
                if (_readTimeoutScheduled)
                {
                    _timer.Cancel(_readTimeout);
                }
                _timer.Schedule(_readTimeout, timeout);
                _readTimeoutScheduled = true;
            }
            if ((status & (SocketOperation.Write | SocketOperation.Connect)) != 0)
            {
                if (_writeTimeoutScheduled)
                {
                    _timer.Cancel(_writeTimeout);
                }
                _timer.Schedule(_writeTimeout, timeout);
                _writeTimeoutScheduled = true;
            }
        }

        private void UnscheduleTimeout(int status)
        {
            if ((status & SocketOperation.Read) != 0 && _readTimeoutScheduled)
            {
                _timer.Cancel(_readTimeout);
                _readTimeoutScheduled = false;
            }
            if ((status & (SocketOperation.Write | SocketOperation.Connect)) != 0 &&
               _writeTimeoutScheduled)
            {
                _timer.Cancel(_writeTimeout);
                _writeTimeoutScheduled = false;
            }
        }

        private ConnectionInfo InitConnectionInfo()
        {
            if (_state > StateNotInitialized && _info != null) // Update the connection info until it's initialized
            {
                return _info;
            }

            try
            {
                _info = _transceiver.GetInfo();
            }
            catch (LocalException)
            {
                _info = new ConnectionInfo();
            }
            for (ConnectionInfo? info = _info; info != null; info = info.Underlying)
            {
                info.ConnectionId = _endpoint.ConnectionId();
                info.AdapterName = _adapter != null ? _adapter.Name : "";
                info.Incoming = _connector == null;
            }
            return _info;
        }

        private void Reap()
        {
            if (_monitor != null)
            {
                _monitor.Reap(this);
            }
            if (_observer != null)
            {
                _observer.Detach();
            }
        }

        private ConnectionState ToConnectionState(int state) => _connectionStateMap[state];

        private void Warning(string msg, System.Exception ex) => _logger.Warning(msg + ":\n" + ex + "\n" + _transceiver.ToString());

        private int Read(ref ArraySegment<byte> buffer, ref int offset)
        {
            int start = offset;
            int op = _transceiver.Read(ref buffer, ref offset);
            TraceReceivedAndUpdateObserver(buffer, start, offset);
            return op;
        }

        private void TraceReceivedAndUpdateObserver(ArraySegment<byte> buffer, int start, int end)
        {
            int bytesTransferred = end - start;

            if (_communicator.TraceLevels.Network >= 3 && bytesTransferred > 0)
            {
                var s = new StringBuilder("received ");
                if (_endpoint.Datagram())
                {
                    s.Append(buffer.Count);
                }
                else
                {
                    s.Append(bytesTransferred);
                    s.Append(" of ");
                    s.Append(buffer.Count - start);
                }
                s.Append(" bytes via ");
                s.Append(_endpoint.Transport());
                s.Append("\n");
                s.Append(ToString());
                _logger.Trace(_communicator.TraceLevels.NetworkCat, s.ToString());
            }

            if (_observer != null && bytesTransferred > 0)
            {
                _observer.ReceivedBytes(bytesTransferred);
            }
        }

        private int Write(IList<ArraySegment<byte>> buffer, int size, ref int offset)
        {
            int remainig = size - offset;
            int socketOperation = _transceiver.Write(buffer, ref offset);
            int bytesTransferred = remainig - (size - offset);
            if (_communicator.TraceLevels.Network >= 3 && bytesTransferred > 0)
            {
                var s = new StringBuilder("sent ");
                s.Append(bytesTransferred);
                if (!_endpoint.Datagram())
                {
                    s.Append(" of ");
                    s.Append(remainig);
                }
                s.Append(" bytes via ");
                s.Append(_endpoint.Transport());
                s.Append("\n");
                s.Append(ToString());
                _logger.Trace(_communicator.TraceLevels.NetworkCat, s.ToString());
            }

            if (_observer != null && bytesTransferred > 0)
            {
                _observer.SentBytes(bytesTransferred);
            }
            return socketOperation;
        }

        private class OutgoingMessage
        {
            internal OutgoingMessage(OutputStream stream, bool compress)
            {
                Stream = stream;
                Compress = compress;
            }

            internal OutgoingMessage(OutgoingAsyncBase outAsync, OutputStream stream, bool compress, int requestId)
            {
                OutAsync = outAsync;
                Stream = stream;
                Compress = compress;
                RequestId = requestId;
            }

            internal void Canceled()
            {
                Debug.Assert(OutAsync != null); // Only requests can timeout.
                OutAsync = null;
            }

            internal bool Sent()
            {
                Stream = null;
                if (OutAsync != null)
                {
                    InvokeSent = OutAsync.Sent();
                    return InvokeSent || ReceivedReply;
                }
                return false;
            }

            internal void Completed(LocalException ex)
            {
                if (OutAsync != null)
                {
                    if (OutAsync.Exception(ex))
                    {
                        OutAsync.InvokeException();
                    }
                }
                Stream = null;
            }

            internal OutputStream? Stream;
            internal OutgoingAsyncBase? OutAsync;
            internal bool Compress;
            internal int RequestId;
            internal bool IsSent;
            internal bool InvokeSent;
            internal bool ReceivedReply;
        }

        private readonly Communicator _communicator;
        private IACMMonitor? _monitor;
        private readonly ITransceiver _transceiver;
        private string _desc;
        private readonly string _type;
        private readonly IConnector? _connector;
        private readonly Endpoint _endpoint;

        private ObjectAdapter? _adapter;

        private readonly ILogger _logger;
        private readonly TraceLevels _traceLevels;
        private readonly IceInternal.Timer _timer;
        private readonly ITimerTask _writeTimeout;
        private bool _writeTimeoutScheduled;
        private readonly ITimerTask _readTimeout;
        private bool _readTimeoutScheduled;

        private IStartCallback? _startCallback = null;

        private readonly bool _warn;
        private readonly bool _warnUdp;

        private long _acmLastActivity;

        private readonly int _compressionLevel;

        private int _nextRequestId;

        private readonly Dictionary<int, OutgoingAsyncBase> _asyncRequests = new Dictionary<int, OutgoingAsyncBase>();

        private LocalException? _exception;

        private readonly int _messageSizeMax;

        private readonly LinkedList<OutgoingMessage> _sendStreams = new LinkedList<OutgoingMessage>();

        private ArraySegment<byte> _readBuffer;
        private int _readBufferOffset;
        private bool _readHeader;

        private readonly OutputStream _writeStream;
        private IList<ArraySegment<byte>> _writeBuffer;
        private int _writeBufferOffset;
        private int _writeBufferSize;

        private ICommunicatorObserver? _communicatorObserver;
        private IConnectionObserver? _observer;

        private int _dispatchCount;

        private int _state; // The current state.
        private bool _shutdownInitiated = false;
        private bool _initialized = false;
        private bool _validated = false;

        private static readonly bool _compressionSupported = BZip2.Supported();

        private ConnectionInfo? _info;

        private CloseCallback? _closeCallback;
        private HeartbeatCallback? _heartbeatCallback;

        private static readonly ConnectionState[] _connectionStateMap = new ConnectionState[] {
            ConnectionState.ConnectionStateValidating,   // StateNotInitialized
            ConnectionState.ConnectionStateValidating,   // StateNotValidated
            ConnectionState.ConnectionStateActive,       // StateActive
            ConnectionState.ConnectionStateHolding,      // StateHolding
            ConnectionState.ConnectionStateClosing,      // StateClosing
            ConnectionState.ConnectionStateClosing,      // StateClosingPending
            ConnectionState.ConnectionStateClosed,       // StateClosed
            ConnectionState.ConnectionStateClosed,       // StateFinished
        };
    }
}<|MERGE_RESOLUTION|>--- conflicted
+++ resolved
@@ -985,30 +985,8 @@
                                     throw new IllegalMessageSizeException();
                                 }
 
-<<<<<<< HEAD
-                                Span<byte> magic = _readBuffer.AsSpan(0, 4);
-                                if (magic[0] != Ice1Definitions.Magic[0] || magic[1] != Ice1Definitions.Magic[1] ||
-                                    magic[2] != Ice1Definitions.Magic[2] || magic[3] != Ice1Definitions.Magic[3])
-                                {
-                                    throw new BadMagicException
-                                    {
-                                        BadMagic = magic.ToArray()
-                                    };
-                                }
-
-                                Protocol.CheckSupportedProtocol(new Protocol(_readBuffer[4], _readBuffer[5]));
-                                Protocol.CheckSupportedProtocolEncoding(new Encoding(_readBuffer[6], _readBuffer[7]));
-
+                                byte[] header = _readStream.ReadBlob(_readBuffer.AsSpan(0, 8));
                                 int size = InputStream.ReadInt(_readBuffer.Slice(10, 4));
-=======
-                                _readStream.Pos = 0;
-                                byte[] header = _readStream.ReadBlob(8);
-                                Ice1Definitions.CheckHeader(header.AsSpan());
-
-                                _readStream.ReadByte(); // messageType
-                                _readStream.ReadByte(); // compress
-                                int size = _readStream.ReadInt();
->>>>>>> 0b4f78e0
                                 if (size < Ice1Definitions.HeaderSize)
                                 {
                                     throw new IllegalMessageSizeException();
@@ -1681,16 +1659,9 @@
             }
             _nextRequestId = 1;
             _messageSizeMax = adapter != null ? adapter.MessageSizeMax : communicator.MessageSizeMax;
-<<<<<<< HEAD
             _readBuffer = ArraySegment<byte>.Empty;
             _readHeader = false;
-            _writeStream = new OutputStream(communicator, Util.CurrentProtocolEncoding);
-=======
-            _readStream = new InputStream(communicator, Ice1Definitions.Encoding);
-            _readHeader = false;
-            _readStreamPos = -1;
             _writeStream = new OutputStream(communicator, Ice1Definitions.Encoding);
->>>>>>> 0b4f78e0
             _writeBuffer = new List<ArraySegment<byte>>();
             _writeBufferSize = 0;
             _writeBufferOffset = 0;
@@ -2100,29 +2071,9 @@
 
                     _validated = true;
 
-<<<<<<< HEAD
                     Debug.Assert(_readBufferOffset == Ice1Definitions.HeaderSize);
-                    Span<byte> magic = _readBuffer.AsSpan(0, 4);
-                    if (magic[0] != Ice1Definitions.Magic[0] || magic[1] != Ice1Definitions.Magic[1] ||
-                        magic[2] != Ice1Definitions.Magic[2] || magic[3] != Ice1Definitions.Magic[3])
-                    {
-                        throw new BadMagicException
-                        {
-                            BadMagic = magic.ToArray()
-                        };
-                    }
-
-                    Protocol.CheckSupportedProtocol(new Protocol(_readBuffer[4], _readBuffer[5]));
-                    Protocol.CheckSupportedProtocolEncoding(new Encoding(_readBuffer[6], _readBuffer[7]));
-
+                    Ice1Definitions.CheckHeader(_readBuffer.AsSpan(0, 8));
                     byte messageType = _readBuffer[8];
-=======
-                    Debug.Assert(_readStream.Pos == Ice1Definitions.HeaderSize);
-                    _readStream.Pos = 0;
-                    byte[] header = _readStream.ReadBlob(8);
-                    Ice1Definitions.CheckHeader(header.AsSpan());
-                    byte messageType = _readStream.ReadByte();
->>>>>>> 0b4f78e0
                     if (messageType != Ice1Definitions.ValidateConnectionMessage)
                     {
                         throw new ConnectionNotValidatedException();
@@ -2380,17 +2331,9 @@
         private int ParseMessage(ref MessageInfo info)
         {
             Debug.Assert(_state > StateNotValidated && _state < StateClosed);
-<<<<<<< HEAD
-            info.Stream = new InputStream(_communicator, Util.CurrentProtocolEncoding, _readBuffer);
+            info.Stream = new InputStream(_communicator, Ice1Definitions.Encoding, _readBuffer);
             _readBuffer = new ArraySegment<byte>(new byte[256], 0, Ice1Definitions.HeaderSize);
             _readBufferOffset = 0;
-=======
-
-            info.Stream = new InputStream(_communicator, Ice1Definitions.Encoding);
-            _readStream.Swap(info.Stream);
-            _readStream.Resize(Ice1Definitions.HeaderSize);
-            _readStream.Pos = 0;
->>>>>>> 0b4f78e0
             _readHeader = true;
 
             try
