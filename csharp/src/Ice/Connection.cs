--- conflicted
+++ resolved
@@ -245,12 +245,8 @@
                 {
                     throw _exception!;
                 }
-<<<<<<< HEAD
                 writeTask = SendFrameAsync(() => GetProtocolFrameData(
                     OldProtocol ? _validateConnectionFrameIce1 : _validateConnectionFrameIce2));
-=======
-                writeTask = SendFrameAsync(() => GetProtocolFrameData(_validateConnectionFrame), cancel);
->>>>>>> 748c4925
             }
             await writeTask.ConfigureAwait(false);
             progress?.Report(true);
@@ -653,14 +649,12 @@
                     {
                         if (_connector == null) // The server side has the active role for connection validation.
                         {
-<<<<<<< HEAD
                             int offset = 0;
                             while (offset < _validateConnectionFrameIce1.GetByteCount())
                             {
-                                ValueTask<int> writeTask =
-                                    Transceiver.WriteAsync(_validateConnectionFrameIce1, offset);
-                                await writeTask.WaitAsync(timeoutToken).ConfigureAwait(false);
-                                offset += writeTask.Result;
+                                offset += await Transceiver.WriteAsync(_validateConnectionFrameIce1,
+                                                                       offset,
+                                                                       timeoutToken).ConfigureAwait(false);
                             }
                             Debug.Assert(offset == _validateConnectionFrameIce1.GetByteCount());
                         }
@@ -670,9 +664,9 @@
                             int offset = 0;
                             while (offset < Ice1Definitions.HeaderSize)
                             {
-                                ValueTask<int> readTask = Transceiver.ReadAsync(readBuffer, offset);
-                                await readTask.WaitAsync(timeoutToken).ConfigureAwait(false);
-                                offset += readTask.Result;
+                                offset += await Transceiver.ReadAsync(readBuffer,
+                                                                      offset,
+                                                                      timeoutToken).ConfigureAwait(false);
                             }
 
                             Ice1Definitions.CheckHeader(readBuffer.AsSpan(0, 8));
@@ -690,33 +684,21 @@
                                     @$"received an ice1 frame with validate connection type and a size of `{size
                                     }' bytes");
                             }
-=======
-                            offset += await Transceiver.WriteAsync(_validateConnectionFrame,
-                                                                   offset,
-                                                                   timeoutToken).ConfigureAwait(false);
->>>>>>> 748c4925
                         }
                     }
                     else
                     {
-                        // TODO: for now Ice2 is identical to Ice1!
+                        // TODO: for now ice2 is identical to ice1!
                         if (_connector == null) // The server side has the active role for connection validation.
                         {
-<<<<<<< HEAD
                             int offset = 0;
                             while (offset < _validateConnectionFrameIce2.GetByteCount())
                             {
-                                ValueTask<int> writeTask =
-                                    Transceiver.WriteAsync(_validateConnectionFrameIce2, offset);
-                                await writeTask.WaitAsync(timeoutToken).ConfigureAwait(false);
-                                offset += writeTask.Result;
+                                offset += await Transceiver.WriteAsync(_validateConnectionFrameIce2,
+                                                                       offset,
+                                                                       timeoutToken).ConfigureAwait(false);
                             }
                             Debug.Assert(offset == _validateConnectionFrameIce2.GetByteCount());
-=======
-                            offset += await Transceiver.ReadAsync(readBuffer,
-                                                                  offset,
-                                                                  timeoutToken).ConfigureAwait(false);
->>>>>>> 748c4925
                         }
                         else // The client side has the passive role for connection validation.
                         {
@@ -724,9 +706,9 @@
                             int offset = 0;
                             while (offset < Ice2Definitions.HeaderSize)
                             {
-                                ValueTask<int> readTask = Transceiver.ReadAsync(readBuffer, offset);
-                                await readTask.WaitAsync(timeoutToken).ConfigureAwait(false);
-                                offset += readTask.Result;
+                                offset += await Transceiver.ReadAsync(readBuffer,
+                                                                      offset,
+                                                                      timeoutToken).ConfigureAwait(false);
                             }
 
                             Ice2Definitions.CheckHeader(readBuffer.AsSpan(0, 8));
@@ -1219,7 +1201,10 @@
                             {
                                 adapter = _adapter;
                                 int requestId = InputStream.ReadInt(readBuffer.AsSpan(Ice2Definitions.HeaderSize, 4));
-                                var current = new Current(_adapter, request, requestId, this);
+                                // TODO: instead of a default cancellation token, we'll have to create a cancellation
+                                // token source here and keep track of them in a dictionnary for each dispatch. When a
+                                // stream is cancelled with ice2, we'll request cancellation on the cached token source.
+                                var current = new Current(_adapter, request, requestId, cancel: default, this);
                                 incoming = () => InvokeAsync(current, request, compressionStatus: 0);
                                 ++_dispatchCount;
                             }
@@ -1233,21 +1218,27 @@
                         var responseFrame = new IncomingResponseFrame(_communicator, Endpoint.Protocol,
                             readBuffer.Slice(Ice2Definitions.HeaderSize + 4));
                         ProtocolTrace.TraceFrame(_communicator, readBuffer, responseFrame);
-                        if (_requests.TryGetValue(requestId,
-                                out TaskCompletionSource<IncomingResponseFrame>? responseTaskCompletionSource))
-                        {
-                            _requests.Remove(requestId);
+
+                        if (_requests.Remove(requestId,
+                                out (TaskCompletionSource<IncomingResponseFrame> TaskCompletionSource,
+                                     bool Synchronous) request))
+                        {
                             // We can't call SetResult directly from here as it might be trigger the continuations
                             // to run synchronously and it wouldn't be safe to run a continuation with the mutex
                             // locked.
                             //
-                            // TODO: Running continuations of synchronous call would be safe but we don't know
-                            // here if this is a synchronous call or not. We could if we provided this information
-                            // to SendRequestAsync and kept track.
-                            incoming = () => {
-                                responseTaskCompletionSource.SetResult(responseFrame);
-                                return new ValueTask(Task.CompletedTask);
-                            };
+                            if (request.Synchronous)
+                            {
+                                request.TaskCompletionSource.SetResult(responseFrame);
+                            }
+                            else
+                            {
+                                incoming = () =>
+                                {
+                                    request.TaskCompletionSource.SetResult(responseFrame);
+                                    return new ValueTask(Task.CompletedTask);
+                                };
+                            }
                             if (_requests.Count == 0)
                             {
                                 System.Threading.Monitor.PulseAll(_mutex); // Notify threads blocked in Close()
