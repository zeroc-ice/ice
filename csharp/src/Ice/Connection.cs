//
// Copyright (c) ZeroC, Inc. All rights reserved.
//

using Ice.Instrumentation;
using IceInternal;
using System;
using System.Collections.Generic;
using System.Diagnostics;
using System.Linq;
using System.Text;
using System.Threading;
using System.Threading.Tasks;

namespace Ice
{
    public delegate void CloseCallback(Connection con);
    public delegate void HeartbeatCallback(Connection con);

    public enum ACMClose
    {
        CloseOff,
        CloseOnIdle,
        CloseOnInvocation,
        CloseOnInvocationAndIdle,
        CloseOnIdleForceful
    }

    public enum ACMHeartbeat
    {
        HeartbeatOff,
        HeartbeatOnDispatch,
        HeartbeatOnIdle,
        HeartbeatAlways
    }

    [Serializable]
    public struct ACM : IEquatable<ACM>
    {
        public int Timeout;
        public ACMClose Close;
        public ACMHeartbeat Heartbeat;

        public ACM(int timeout, ACMClose close, ACMHeartbeat heartbeat)
        {
            Timeout = timeout;
            Close = close;
            Heartbeat = heartbeat;
        }

        public override int GetHashCode() => HashCode.Combine(Timeout, Close, Heartbeat);

        public bool Equals(ACM other) =>
            Timeout == other.Timeout && Close == other.Close && Heartbeat == other.Heartbeat;

        public override bool Equals(object other) =>
            ReferenceEquals(this, other) || (other is ACM value && Equals(value));

        public static bool operator ==(ACM lhs, ACM rhs) => Equals(lhs, rhs);

        public static bool operator !=(ACM lhs, ACM rhs) => !Equals(lhs, rhs);
    }

    public enum ConnectionClose
    {
        Forcefully,
        Gracefully,
        GracefullyWithWait
    }

    public sealed class Connection : IceInternal.EventHandler, ICancellationHandler
    {
        public interface IStartCallback
        {
            void ConnectionStartCompleted(Connection connection);
            void ConnectionStartFailed(Connection connection, System.Exception ex);
        }

        private class TimeoutCallback : ITimerTask
        {
            public TimeoutCallback(Connection connection) => _connection = connection;

            public void RunTimerTask() => _connection.TimedOut();

            private readonly Connection _connection;
        }

        public void Start(IStartCallback callback)
        {
            try
            {
                lock (this)
                {
                    //
                    // The connection might already be closed if the communicator was destroyed.
                    //
                    if (_state >= StateClosed)
                    {
                        Debug.Assert(_exception != null);
                        throw _exception;
                    }

                    if (!Initialize(SocketOperation.None) || !Validate(SocketOperation.None))
                    {
                        _startCallback = callback;
                        return;
                    }

                    //
                    // We start out in holding state.
                    //
                    SetState(StateHolding);
                }
            }
            catch (System.Exception ex)
            {
                lock (this)
                {
                    SetState(StateClosed, ex);
                }
                Debug.Assert(_exception != null);
                callback.ConnectionStartFailed(this, _exception);
                return;
            }

            callback.ConnectionStartCompleted(this);
        }

        internal void StartAndWait()
        {
            try
            {
                lock (this)
                {
                    //
                    // The connection might already be closed if the communicator was destroyed.
                    //
                    if (_state >= StateClosed)
                    {
                        Debug.Assert(_exception != null);
                        throw _exception;
                    }

                    if (!Initialize(SocketOperation.None) || !Validate(SocketOperation.None))
                    {
                        //
                        // Wait for the connection to be validated.
                        //
                        while (_state <= StateNotValidated)
                        {
                            System.Threading.Monitor.Wait(this);
                        }

                        if (_state >= StateClosing)
                        {
                            Debug.Assert(_exception != null);
                            throw _exception;
                        }
                    }

                    //
                    // We start out in holding state.
                    //
                    SetState(StateHolding);
                }
            }
            catch (System.Exception ex)
            {
                lock (this)
                {
                    SetState(StateClosed, ex);
                }
                WaitUntilFinished();
                return;
            }
        }

        internal void Activate()
        {
            lock (this)
            {
                if (_state <= StateNotValidated)
                {
                    return;
                }

                if (_acmLastActivity > -1)
                {
                    _acmLastActivity = Time.CurrentMonotonicTimeMillis();
                }
                SetState(StateActive);
            }
        }

        internal void Hold()
        {
            lock (this)
            {
                if (_state <= StateNotValidated)
                {
                    return;
                }

                SetState(StateHolding);
            }
        }

        internal void Destroy(System.Exception ex)
        {
            lock (this)
            {
                SetState(StateClosing, ex);
            }
        }

        /// <summary>Manually close the connection using the specified closure mode.</summary>
        /// <param name="mode">Determines how the connection will be closed.</param>
        public void Close(ConnectionClose mode)
        {
            lock (this)
            {
                if (mode == ConnectionClose.Forcefully)
                {
                    SetState(StateClosed, new ConnectionClosedLocallyException("connection closed forcefully"));
                }
                else if (mode == ConnectionClose.Gracefully)
                {
                    SetState(StateClosing, new ConnectionClosedLocallyException("connection closed gracefully"));
                }
                else
                {
                    Debug.Assert(mode == ConnectionClose.GracefullyWithWait);

                    //
                    // Wait until all outstanding requests have been completed.
                    //
                    while (_asyncRequests.Count != 0)
                    {
                        System.Threading.Monitor.Wait(this);
                    }

                    SetState(StateClosing, new ConnectionClosedLocallyException("connection closed gracefully"));
                }
            }
        }

        internal bool ActiveOrHolding
        {
            get
            {
                lock (this)
                {
                    return _state > StateNotValidated && _state < StateClosing;
                }
            }
        }

        /// <summary>
        /// Throw an exception indicating the reason for connection closure.
        /// For example,
        /// ConnectionClosedByPeerException is raised if the connection was closed gracefully by the peer,
        /// whereas ConnectionClosedLocallyException is raised if the connection was
        /// manually closed by the application. This operation does nothing if the connection is
        /// not yet closed.
        /// </summary>
        public void ThrowException()
        {
            lock (this)
            {
                if (_exception != null)
                {
                    Debug.Assert(_state >= StateClosing);
                    throw _exception;
                }
            }
        }

        internal void WaitUntilHolding()
        {
            lock (this)
            {
                while (_state < StateHolding || _dispatchCount > 0)
                {
                    System.Threading.Monitor.Wait(this);
                }
            }
        }

        internal void WaitUntilFinished()
        {
            lock (this)
            {
                //
                // We wait indefinitely until the connection is finished and all
                // outstanding requests are completed. Otherwise we couldn't
                // guarantee that there are no outstanding calls when deactivate()
                // is called on the servant locators.
                //
                while (_state < StateFinished || _dispatchCount > 0)
                {
                    System.Threading.Monitor.Wait(this);
                }

                Debug.Assert(_state == StateFinished);

                //
                // Clear the OA. See bug 1673 for the details of why this is necessary.
                //
                _adapter = null;
            }
        }

        internal void UpdateObserver()
        {
            lock (this)
            {
                if (_state < StateNotValidated || _state > StateClosed)
                {
                    return;
                }

                _communicatorObserver = _communicator.Observer!;
                _observer = _communicatorObserver.GetConnectionObserver(InitConnectionInfo(), _endpoint,
                    ToConnectionState(_state), _observer);
                if (_observer != null)
                {
                    _observer.Attach();
                }
            }
        }

        internal void Monitor(long now, ACMConfig acm)
        {
            lock (this)
            {
                if (_state != StateActive)
                {
                    return;
                }

                //
                // We send a heartbeat if there was no activity in the last
                // (timeout / 4) period. Sending a heartbeat sooner than
                // really needed is safer to ensure that the receiver will
                // receive the heartbeat in time. Sending the heartbeat if
                // there was no activity in the last (timeout / 2) period
                // isn't enough since monitor() is called only every (timeout
                // / 2) period.
                //
                // Note that this doesn't imply that we are sending 4 heartbeats
                // per timeout period because the monitor() method is still only
                // called every (timeout / 2) period.
                //
                if (acm.Heartbeat == ACMHeartbeat.HeartbeatAlways ||
                   (acm.Heartbeat != ACMHeartbeat.HeartbeatOff && _writeBufferSize == 0 &&
                    now >= (_acmLastActivity + (acm.Timeout / 4))))
                {
                    if (acm.Heartbeat != ACMHeartbeat.HeartbeatOnDispatch || _dispatchCount > 0)
                    {
                        SendHeartbeatNow();
                    }
                }

                if (_readBuffer.Count > Ice1Definitions.HeaderSize || _writeBufferSize > 0)
                {
                    //
                    // If writing or reading, nothing to do, the connection
                    // timeout will kick-in if writes or reads don't progress.
                    // This check is necessary because the activity timer is
                    // only set when a message is fully read/written.
                    //
                    return;
                }

                if (acm.Close != ACMClose.CloseOff && now >= (_acmLastActivity + acm.Timeout))
                {
                    if (acm.Close == ACMClose.CloseOnIdleForceful ||
                       (acm.Close != ACMClose.CloseOnIdle && (_asyncRequests.Count > 0)))
                    {
                        //
                        // Close the connection if we didn't receive a heartbeat in
                        // the last period.
                        //
                        SetState(StateClosed, new ConnectionTimeoutException());
                    }
                    else if (acm.Close != ACMClose.CloseOnInvocation &&
                            _dispatchCount == 0 && _asyncRequests.Count == 0)
                    {
                        //
                        // The connection is idle, close it.
                        //
                        SetState(StateClosing, new ConnectionIdleException());
                    }
                }
            }
        }

        internal int SendAsyncRequest(OutgoingAsyncBase outgoing, bool compress, bool response)
        {
            OutgoingRequestFrame? requestFrame = outgoing.RequestFrame;
            lock (this)
            {
                //
                // If the exception is thrown before we even have a chance
                // to send our request, we always try to send the request
                // again.
                //
                if (_exception != null)
                {
                    throw new RetryException(_exception);
                }

                Debug.Assert(_state > StateNotValidated);
                Debug.Assert(_state < StateClosing);
                //
                // Ensure the message isn't bigger than what we can send with the
                // transport.
                //
                if (requestFrame != null)
                {
                    _transceiver.CheckSendSize(requestFrame.Size);
                }

                //
                // Notify the request that it's cancelable with this connection.
                // This will throw if the request is canceled.
                //
                outgoing.Cancelable(this);
                int requestId = 0;
                if (response)
                {
                    //
                    // Create a new unique request ID.
                    //
                    requestId = _nextRequestId++;
                    if (requestId <= 0)
                    {
                        _nextRequestId = 1;
                        requestId = _nextRequestId++;
                    }
                }

                outgoing.AttachRemoteObserver(InitConnectionInfo(), _endpoint, requestId);

                int status = OutgoingAsyncBase.AsyncStatusQueued;
                try
                {
                    if (requestFrame != null)
                    {
                        outgoing.RequestData = Ice1Definitions.GetRequestData(requestFrame, requestId);
                    }
                    Encoding encoding = requestFrame?.Encoding ?? _communicator.DefaultsAndOverrides.DefaultEncoding;
                    status = SendMessage(new OutgoingMessage(outgoing, encoding, compress, requestId));
                }
                catch (System.Exception ex)
                {
                    SetState(StateClosed, ex);
                    Debug.Assert(_exception != null);
                    throw _exception;
                }

                if (response)
                {
                    //
                    // Add to the async requests map.
                    //
                    _asyncRequests[requestId] = outgoing;
                }
                return status;
            }
        }

        /// <summary>
        /// Set a close callback on the connection.
        /// The callback is called by the
        /// connection when it's closed. The callback is called from the
        /// Ice thread pool associated with the connection. If the callback needs
        /// more information about the closure, it can call Connection.throwException.
        ///
        /// </summary>
        /// <param name="callback">The close callback object.</param>
        public void SetCloseCallback(CloseCallback callback)
        {
            lock (this)
            {
                if (_state >= StateClosed)
                {
                    if (callback != null)
                    {
                        ThreadPool.Dispatch(() =>
                        {
                            try
                            {
                                callback(this);
                            }
                            catch (System.Exception ex)
                            {
                                _logger.Error("connection callback exception:\n" + ex + '\n' + _desc);
                            }
                        });
                    }
                }
                else
                {
                    _closeCallback = callback;
                }
            }
        }

        /// <summary>
        /// Set a heartbeat callback on the connection.
        /// The callback is called by the
        /// connection when a heartbeat is received. The callback is called
        /// from the Ice thread pool associated with the connection.
        ///
        /// </summary>
        /// <param name="callback">The heartbeat callback object.</param>
        public void SetHeartbeatCallback(HeartbeatCallback callback)
        {
            lock (this)
            {
                if (_state >= StateClosed)
                {
                    return;
                }
                _heartbeatCallback = callback;
            }
        }

        /// <summary>
        /// Send a heartbeat message.
        /// </summary>
        public void Heartbeat() => HeartbeatAsync().Wait();

        private class HeartbeatTaskCompletionCallback : TaskCompletionCallback<object>
        {
            public HeartbeatTaskCompletionCallback(IProgress<bool>? progress,
                                                   CancellationToken cancellationToken) :
                base(progress, cancellationToken)
            {
            }

            public override void HandleInvokeResponse(bool ok, OutgoingAsyncBase og) => SetResult(null!);
        }

        private class HeartbeatOutgoingAsync : OutgoingAsyncBase
        {
            public HeartbeatOutgoingAsync(Connection connection,
                                          Communicator communicator,
                                          IOutgoingAsyncCompletionCallback completionCallback) :
                base(communicator, completionCallback) => _connection = connection;

            public void Invoke()
            {
                try
                {
                    RequestData = _validateConnectionMessage;
                    int status = _connection.SendAsyncRequest(this, false, false);

                    if ((status & AsyncStatusSent) != 0)
                    {
                        SentSynchronously = true;
                        if ((status & AsyncStatusInvokeSentCallback) != 0)
                        {
                            InvokeSent();
                        }
                    }
                }
                catch (RetryException ex)
                {
                    if (Exception(ex.InnerException))
                    {
                        InvokeExceptionAsync();
                    }
                }
                catch (Exception ex)
                {
                    if (Exception(ex))
                    {
                        InvokeExceptionAsync();
                    }
                }
            }

            private readonly Connection _connection;
        }

        public Task HeartbeatAsync(IProgress<bool>? progress = null, CancellationToken cancel = new CancellationToken())
        {
            var completed = new HeartbeatTaskCompletionCallback(progress, cancel);
            var outgoing = new HeartbeatOutgoingAsync(this, _communicator, completed);
            outgoing.Invoke();
            return completed.Task;
        }

        /// <summary>
        /// Set the active connection management parameters.
        /// </summary>
        /// <param name="timeout">The timeout value in seconds, must be &gt;= 0.
        ///
        /// </param>
        /// <param name="close">The close condition
        ///
        /// </param>
        /// <param name="heartbeat">The heartbeat condition</param>
        public void SetACM(int? timeout, ACMClose? close, ACMHeartbeat? heartbeat)
        {
            lock (this)
            {
                if (timeout is int timeoutValue && timeoutValue < 0)
                {
                    throw new ArgumentException("invalid negative ACM timeout value", nameof(timeout));
                }

                if (_monitor == null || _state >= StateClosed)
                {
                    return;
                }

                if (_state == StateActive)
                {
                    _monitor.Remove(this);
                }
                _monitor = _monitor.Acm(timeout, close, heartbeat);

                if (_monitor.GetACM().Timeout <= 0)
                {
                    _acmLastActivity = -1; // Disable the recording of last activity.
                }
                else if (_state == StateActive && _acmLastActivity == -1)
                {
                    _acmLastActivity = Time.CurrentMonotonicTimeMillis();
                }

                if (_state == StateActive)
                {
                    _monitor.Add(this);
                }
            }
        }

        /// <summary>
        /// Get the ACM parameters.
        /// </summary>
        /// <returns>The ACM parameters.</returns>
        public ACM GetACM()
        {
            lock (this)
            {
                return _monitor != null ? _monitor.GetACM() : new ACM(0, ACMClose.CloseOff, ACMHeartbeat.HeartbeatOff);
            }
        }

        public void AsyncRequestCanceled(OutgoingAsyncBase outAsync, System.Exception ex)
        {
            //
            // NOTE: This isn't called from a thread pool thread.
            //

            lock (this)
            {
                if (_state >= StateClosed)
                {
                    return; // The request has already been or will be shortly notified of the failure.
                }

                OutgoingMessage? o = _outgoingMessages.FirstOrDefault(m => m.OutAsync == outAsync);
                if (o != null)
                {
                    if (o.RequestId > 0)
                    {
                        _asyncRequests.Remove(o.RequestId);
                    }

                    //
                    // If the request is being sent, don't remove it from the send streams,
                    // it will be removed once the sending is finished.
                    //
                    if (o == _sendStreams.First.Value)
                    {
                        o.Canceled();
                    }
                    else
                    {
<<<<<<< HEAD
                        o.Canceled();
                        _sendStreams.Remove(o);
                    }
                    if (outAsync.Exception(ex))
                    {
                        outAsync.InvokeExceptionAsync();
=======
                        //
                        // If the request is being sent, don't remove it from the send streams,
                        // it will be removed once the sending is finished.
                        //
                        if (o == _outgoingMessages.First.Value)
                        {
                            o.Canceled();
                        }
                        else
                        {
                            o.Canceled();
                            _outgoingMessages.Remove(o);
                        }
                        if (outAsync.Exception(ex))
                        {
                            outAsync.InvokeExceptionAsync();
                        }
>>>>>>> eaf14d5d
                    }
                    return;
                }

                if (outAsync is OutgoingAsync)
                {
                    foreach (KeyValuePair<int, OutgoingAsyncBase> kvp in _asyncRequests)
                    {
                        if (kvp.Value == outAsync)
                        {
                            _asyncRequests.Remove(kvp.Key);
                            if (outAsync.Exception(ex))
                            {
                                outAsync.InvokeExceptionAsync();
                            }
                            return;
                        }
                    }
                }
            }
        }

        internal IConnector Connector
        {
            get
            {
                Debug.Assert(_connector != null);
                return _connector; // No mutex protection necessary, _connector is immutable.
            }
        }

        /// <summary>Explicitly sets an object adapter that dispatches requests received over this connection.
        /// A client can invoke an operation on a server using a proxy, and then set an object adapter for the
        /// outgoing connection used by the proxy in order to receive callbacks. This is useful if the server
        /// cannot establish a connection back to the client, for example because of firewalls.</summary>
        /// <param name="adapter">The object adapter. This object adapter is automatically removed from the
        /// connection when it is deactivated.</param>.
        public void SetAdapter(ObjectAdapter? adapter)
        {
            if (adapter != null)
            {
                // We're locking both the object adapter and this connection (in this order) to ensure the adapter
                // gets cleared from this connection during the deactivation of the object adapter.
                adapter.ExecuteOnlyWhenActive(() =>
                    {
                        lock (this)
                        {
                            _adapter = adapter;
                        }
                    });
            }
            else
            {
                lock (this)
                {
                    if (_state <= StateNotValidated || _state >= StateClosing)
                    {
                        return;
                    }
                    _adapter = null;
                }
            }

            // We never change the thread pool with which we were initially registered, even if we add or remove an
            // object adapter.
        }

        /// <summary>
        /// Get the object adapter that dispatches requests for this
        /// connection.
        /// </summary>
        /// <returns>The object adapter that dispatches requests for the
        /// connection, or null if no adapter is set.</returns>
        ///
        public ObjectAdapter? GetAdapter()
        {
            lock (this)
            {
                return _adapter;
            }
        }

        /// <summary>
        /// Get the endpoint from which the connection was created.
        /// </summary>
        /// <returns>The endpoint from which the connection was created.</returns>
        public IEndpoint Endpoint => _endpoint; // No mutex protection necessary, _endpoint is immutable.

        /// <summary>Creates a special "fixed" proxy that always uses this connection. This proxy can be used for
        /// callbacks from a server to a client if the server cannot directly establish a connection to the client,
        /// for example because of firewalls. In this case, the server would create a proxy using an already
        /// established connection from the client.</summary>
        /// <param name="identity">The identity for which a proxy is to be created.</param>
        /// <param name="factory">The proxy factory. Use INamePrx.Factory, where INamePrx is the desired proxy type.
        /// </param>
        /// <returns>A proxy that matches the given identity and uses this connection.</returns>
        public T CreateProxy<T>(Identity identity, ProxyFactory<T> factory) where T : class, IObjectPrx
            => factory(_communicator.CreateReference(identity, this));

        internal void SetAdapterImpl(ObjectAdapter adapter)
        {
            lock (this)
            {
                if (_state <= StateNotValidated || _state >= StateClosing)
                {
                    return;
                }
                _adapter = adapter;
            }
        }

        //
        // Operations from EventHandler
        //
        public override bool StartAsync(int operation, IceInternal.AsyncCallback cb, ref bool completedSynchronously)
        {
            if (_state >= StateClosed)
            {
                return false;
            }

            try
            {
                if ((operation & SocketOperation.Write) != 0)
                {
                    completedSynchronously = _transceiver.StartWrite(_writeBuffer, _writeBufferOffset, cb, this, out bool completed);
                    if (completed && _outgoingMessages.Count > 0)
                    {
                        // The whole message is written, assume it's sent now for at-most-once semantics.
                        _outgoingMessages.First.Value.IsSent = true;
                    }
                }
                else if ((operation & SocketOperation.Read) != 0)
                {
                    int start = _readBufferOffset;
                    completedSynchronously = _transceiver.StartRead(ref _readBuffer, ref _readBufferOffset, cb, this);
                    if (start != _readBufferOffset)
                    {
                        TraceReceivedAndUpdateObserver(_readBuffer.Count, start, _readBufferOffset);
                    }
                }
            }
            catch (System.Exception ex)
            {
                SetState(StateClosed, ex);
                return false;
            }
            return true;
        }

        public override bool FinishAsync(int operation)
        {
            try
            {
                if ((operation & SocketOperation.Write) != 0)
                {
                    int start = _writeBufferOffset;
                    _transceiver.FinishWrite(_writeBuffer, ref _writeBufferOffset);
                    if (start != _writeBufferOffset)
                    {
                        TraceSentAndUpdateObserver(_writeBufferSize, start, _writeBufferOffset);
                    }
                }
                else if ((operation & SocketOperation.Read) != 0)
                {
                    int start = _readBufferOffset;
                    _transceiver.FinishRead(ref _readBuffer, ref _readBufferOffset);
                    if (start != _readBufferOffset)
                    {
                        TraceReceivedAndUpdateObserver(_readBuffer.Count, start, _readBufferOffset);
                    }
                }
            }
            catch (System.Exception ex)
            {
                SetState(StateClosed, ex);
            }
            return _state < StateClosed;
        }

        public override void Message(ref ThreadPoolCurrent current)
        {
            IStartCallback? startCB = null;
            Queue<OutgoingMessage>? sentCBs = null;
            var info = new MessageInfo();
            int dispatchCount = 0;

            var msg = new ThreadPoolMessage(this);
            try
            {
                lock (this)
                {
                    if (!msg.StartIOScope(ref current))
                    {
                        return;
                    }

                    if (_state >= StateClosed)
                    {
                        return;
                    }

                    int readyOp = current.Operation;
                    try
                    {
                        UnscheduleTimeout(current.Operation);

                        int writeOp = SocketOperation.None;
                        int readOp = SocketOperation.None;
                        if ((readyOp & SocketOperation.Write) != 0)
                        {
                            writeOp = Write(_writeBuffer, _writeBufferSize, ref _writeBufferOffset);
                        }

                        while ((readyOp & SocketOperation.Read) != 0)
                        {
                            readOp = Read(ref _readBuffer, ref _readBufferOffset);
                            if ((readOp & SocketOperation.Read) != 0)
                            {
                                break;
                            }

                            if (_readHeader) // Read header if necessary.
                            {
                                _readHeader = false;

                                //
                                // Connection is validated on first message. This is only used by
                                // setState() to check whether or not we can print a connection
                                // warning (a client might close the connection forcefully if the
                                // connection isn't validated, we don't want to print a warning
                                // in this case).
                                //
                                _validated = true;

                                if (_readBufferOffset < Ice1Definitions.HeaderSize)
                                {
                                    //
                                    // This situation is possible for small UDP packets.
                                    //
                                    throw new InvalidDataException(
                                        $"received packet with only {_readBufferOffset} bytes");
                                }

                                Ice1Definitions.CheckHeader(_readBuffer.AsSpan(0, 8));
                                int size = InputStream.ReadInt(_readBuffer.Slice(10, 4));
                                if (size < Ice1Definitions.HeaderSize)
                                {
                                    throw new InvalidDataException($"received ice1 frame with only {size} bytes");
                                }

                                if (size > _messageSizeMax)
                                {
                                    throw new Ice.InvalidDataException(
                                        $"frame with {size} bytes exceeds Ice.MessageSizeMax value");
                                }

                                if (_endpoint.Datagram() && size > _readBufferOffset)
                                {
                                    if (_warnUdp)
                                    {
                                        _logger.Warning($"maximum datagram size of {_readBufferOffset} exceeded");
                                    }
                                    _readBuffer = ArraySegment<byte>.Empty;
                                    _readBufferOffset = 0;
                                    _readHeader = true;
                                    return;
                                }

                                if (size > _readBuffer.Array.Length)
                                {
                                    // Allocate a new array and copy the header over
                                    byte[] readBuffer = new byte[size];
                                    _readBuffer.AsSpan().CopyTo(readBuffer.AsSpan(0, Ice1Definitions.HeaderSize));
                                    _readBuffer = readBuffer;
                                }
                                else if (size > _readBuffer.Count)
                                {
                                    _readBuffer = new ArraySegment<byte>(_readBuffer.Array, 0, size);
                                }
                                Debug.Assert(size == _readBuffer.Count);
                            }

                            if (_readBufferOffset < _readBuffer.Count)
                            {
                                Debug.Assert(!_endpoint.Datagram());
                                continue;
                            }
                            break;
                        }

                        int newOp = readOp | writeOp;
                        readyOp &= ~newOp;
                        Debug.Assert(readyOp != 0 || newOp != 0);

                        if (_state <= StateNotValidated)
                        {
                            if (newOp != 0)
                            {
                                //
                                // Wait for all the transceiver conditions to be
                                // satisfied before continuing.
                                //
                                ScheduleTimeout(newOp);
                                ThreadPool.Update(this, current.Operation, newOp);
                                return;
                            }

                            if (_state == StateNotInitialized && !Initialize(current.Operation))
                            {
                                return;
                            }

                            if (_state <= StateNotValidated && !Validate(current.Operation))
                            {
                                return;
                            }

                            ThreadPool.Unregister(this, current.Operation);

                            //
                            // We start out in holding state.
                            //
                            SetState(StateHolding);
                            if (_startCallback != null)
                            {
                                startCB = _startCallback;
                                _startCallback = null;
                                if (startCB != null)
                                {
                                    ++dispatchCount;
                                }
                            }
                        }
                        else
                        {
                            Debug.Assert(_state <= StateClosingPending);

                            //
                            // We parse messages first, if we receive a close
                            // connection message we won't send more messages.
                            //
                            if ((readyOp & SocketOperation.Read) != 0)
                            {
                                newOp |= ParseMessage(ref info);
                                dispatchCount += info.MessageDispatchCount;
                            }

                            if ((readyOp & SocketOperation.Write) != 0)
                            {
                                newOp |= SendNextMessage(out sentCBs);
                                if (sentCBs != null)
                                {
                                    ++dispatchCount;
                                }
                            }

                            if (_state < StateClosed)
                            {
                                ScheduleTimeout(newOp);
                                ThreadPool.Update(this, current.Operation, newOp);
                            }
                        }

                        if (_acmLastActivity > -1)
                        {
                            _acmLastActivity = Time.CurrentMonotonicTimeMillis();
                        }

                        if (dispatchCount == 0)
                        {
                            return; // Nothing to dispatch we're done!
                        }

                        _dispatchCount += dispatchCount;
                        msg.Completed(ref current);
                    }
                    catch (TransportException ex)
                    {
                        SetState(StateClosed, ex);
                        return;
                    }
                    catch (System.Exception ex)
                    {
                        if (_endpoint.Datagram())
                        {
                            if (_warn)
                            {
                                _logger.Warning(string.Format("datagram connection exception:\n{0}\n{1}", ex, _desc));
                            }
                            _readBuffer = ArraySegment<byte>.Empty;
                            _readBufferOffset = 0;
                            _readHeader = true;
                        }
                        else
                        {
                            SetState(StateClosed, ex);
                        }
                        return;
                    }

                    ThreadPoolCurrent c = current;
                    ThreadPool.Dispatch(() =>
                    {
                        Dispatch(startCB, sentCBs, info);
                        msg.Destroy(ref c);
                    });
                }
            }
            finally
            {
                msg.FinishIOScope(ref current);
            }

        }

        private void Dispatch(IStartCallback? startCB, Queue<OutgoingMessage>? sentCBs, MessageInfo info)
        {
            int dispatchedCount = 0;

            //
            // Notify the factory that the connection establishment and
            // validation has completed.
            //
            if (startCB != null)
            {
                startCB.ConnectionStartCompleted(this);
                ++dispatchedCount;
            }

            //
            // Notify AMI calls that the message was sent.
            //
            if (sentCBs != null)
            {
                foreach (OutgoingMessage m in sentCBs)
                {
                    if (m.InvokeSent)
                    {
                        Debug.Assert(m.OutAsync != null);
                        m.OutAsync.InvokeSent();
                    }
                    if (m.ReceivedReply)
                    {
                        Debug.Assert(m.OutAsync != null);
                        var outAsync = (OutgoingAsync)m.OutAsync;
                        if (outAsync.Response())
                        {
                            outAsync.InvokeResponse();
                        }
                    }
                }
                ++dispatchedCount;
            }

            //
            // Asynchronous replies must be handled outside the thread
            // synchronization, so that nested calls are possible.
            //
            if (info.OutAsync != null)
            {
                info.OutAsync.InvokeResponse();
                ++dispatchedCount;
            }

            if (info.HeartbeatCallback != null)
            {
                try
                {
                    info.HeartbeatCallback(this);
                }
                catch (System.Exception ex)
                {
                    _logger.Error("connection callback exception:\n" + ex + '\n' + _desc);
                }
                ++dispatchedCount;
            }

            //
            // Method invocation must be done outside the thread synchronization, so that nested
            // calls are possible.
            //
            if (info.InvokeNum > 0)
            {
                ValueTask vt = InvokeAllAsync(info.Stream, info.InvokeNum, info.RequestId, info.Compress,
                    info.Adapter!);

                // TODO: do something with the value task

                //
                // Don't increase dispatchedCount, the dispatch count is
                // decreased when the incoming reply is sent.
                //
            }

            //
            // Decrease dispatch count.
            //
            if (dispatchedCount > 0)
            {
                lock (this)
                {
                    _dispatchCount -= dispatchedCount;
                    if (_dispatchCount == 0)
                    {
                        //
                        // Only initiate shutdown if not already done. It
                        // might have already been done if the sent callback
                        // or AMI callback was dispatched when the connection
                        // was already in the closing state.
                        //
                        if (_state == StateClosing)
                        {
                            try
                            {
                                InitiateShutdown();
                            }
                            catch (System.Exception ex)
                            {
                                SetState(StateClosed, ex);
                            }
                        }
                        else if (_state == StateFinished)
                        {
                            Reap();
                        }
                        System.Threading.Monitor.PulseAll(this);
                    }
                }
            }
        }

        public override void Finished(ref ThreadPoolCurrent current)
        {
            lock (this)
            {
                Debug.Assert(_state == StateClosed);
                UnscheduleTimeout(SocketOperation.Read | SocketOperation.Write);
            }

            //
            // If there are no callbacks to call, we don't call ioCompleted() since we're not going
            // to call code that will potentially block (this avoids promoting a new leader and
            // unnecessary thread creation, especially if this is called on shutdown).
            //
            if (_startCallback == null && _outgoingMessages.Count == 0 && _asyncRequests.Count == 0 &&
               _closeCallback == null && _heartbeatCallback == null)
            {
                Finish();
                return;
            }

            //
            // Unlike C++/Java, this method is called from an IO thread of the .NET thread
            // pool of from the communicator async IO thread. While it's fine to handle the
            // non-blocking activity of the connection from these threads, the dispatching
            // of the message must be taken care of by the Ice thread pool.
            //
            ThreadPool.Dispatch(Finish);
        }

        private new void Finish() // TODO: rename to avoid new
        {
            if (!_initialized)
            {
                if (_communicator.TraceLevels.Network >= 2)
                {
                    var s = new StringBuilder("failed to ");
                    s.Append(_connector != null ? "establish" : "accept");
                    s.Append(" ");
                    s.Append(_endpoint.Transport());
                    s.Append(" connection\n");
                    s.Append(ToString());
                    s.Append("\n");
                    s.Append(_exception);
                    _logger.Trace(_communicator.TraceLevels.NetworkCat, s.ToString());
                }
            }
            else if (_communicator.TraceLevels.Network >= 1)
            {
                var s = new StringBuilder("closed ");
                s.Append(_endpoint.Transport());
                s.Append(" connection\n");
                s.Append(ToString());

                //
                // Trace the cause of unexpected connection closures
                //
                if (!(_exception is ConnectionClosedException ||
                      _exception is ConnectionIdleException ||
                      _exception is CommunicatorDestroyedException ||
                      _exception is ObjectAdapterDeactivatedException))
                {
                    s.Append("\n");
                    s.Append(_exception);
                }

                _logger.Trace(_communicator.TraceLevels.NetworkCat, s.ToString());
            }

            if (_startCallback != null)
            {
                Debug.Assert(_exception != null);
                _startCallback.ConnectionStartFailed(this, _exception);
                _startCallback = null;
            }

            if (_outgoingMessages.Count > 0)
            {
                if (_writeBufferSize > 0)
                {
                    // Return the stream to the outgoing call. This is important for
                    // retriable AMI calls which are not marshalled again.
                    OutgoingMessage message = _outgoingMessages.First.Value;
                    Debug.Assert(message.Data != null);
                    _writeBufferOffset = 0;
                    _writeBufferSize = 0;
                    _writeBuffer = _emptyBuffer;

                    //
                    // The current message might be sent but not yet removed from _sendStreams. If
                    // the response has been received in the meantime, we remove the message from
                    // _sendStreams to not call finished on a message which is already done.
                    //
                    if (message.IsSent || message.ReceivedReply)
                    {
                        if (message.Sent() && message.InvokeSent)
                        {
                            Debug.Assert(message.OutAsync != null);
                            message.OutAsync.InvokeSent();
                        }
                        if (message.ReceivedReply)
                        {
                            Debug.Assert(message.OutAsync != null);
                            var outAsync = (OutgoingAsync)message.OutAsync;
                            if (outAsync.Response())
                            {
                                outAsync.InvokeResponse();
                            }
                        }
                        _outgoingMessages.RemoveFirst();
                    }
                }

                foreach (OutgoingMessage o in _outgoingMessages)
                {
                    o.Completed(_exception!);
                    if (o.RequestId > 0) // Make sure finished isn't called twice.
                    {
                        _asyncRequests.Remove(o.RequestId);
                    }
                }
                _outgoingMessages.Clear(); // Must be cleared before _requests because of Outgoing* references in OutgoingMessage
            }

            foreach (OutgoingAsyncBase o in _asyncRequests.Values)
            {
                if (o.Exception(_exception!))
                {
                    o.InvokeException();
                }
            }
            _asyncRequests.Clear();

            //
            // Don't wait to be reaped to reclaim memory allocated by read/write streams.
            //
            // TODO reclaim read/write buffers
            _readBuffer = ArraySegment<byte>.Empty;
            _readBufferOffset = 0;

            if (_closeCallback != null)
            {
                try
                {
                    _closeCallback(this);
                }
                catch (System.Exception ex)
                {
                    _logger.Error($"connection callback exception:\n{ex}\n{_desc}");
                }
                _closeCallback = null;
            }

            _heartbeatCallback = null;

            //
            // This must be done last as this will cause waitUntilFinished() to return (and communicator
            // objects such as the timer might be destroyed too).
            //
            lock (this)
            {
                SetState(StateFinished);

                if (_dispatchCount == 0)
                {
                    Reap();
                }
            }
        }

        private void SendResponse(OutgoingResponseFrame response, int requestId, byte compressionStatus)
        {
            lock (this)
            {
                Debug.Assert(_state > StateNotValidated);

                try
                {
                    if (--_dispatchCount == 0)
                    {
                        if (_state == StateFinished)
                        {
                            Reap();
                        }
                        System.Threading.Monitor.PulseAll(this);
                    }

                    if (_state >= StateClosed)
                    {
                        Debug.Assert(_exception != null);
                        throw _exception;
                    }

                    SendMessage(new OutgoingMessage(response, compressionStatus > 0, requestId));

                    if (_state == StateClosing && _dispatchCount == 0)
                    {
                        InitiateShutdown();
                    }
                }
                catch (System.Exception ex)
                {
                    SetState(StateClosed, ex);
                }
            }
        }

        private void SendNoResponse()
        {
            lock (this)
            {
                Debug.Assert(_state > StateNotValidated);

                try
                {
                    if (--_dispatchCount == 0)
                    {
                        if (_state == StateFinished)
                        {
                            Reap();
                        }
                        System.Threading.Monitor.PulseAll(this);
                    }

                    if (_state >= StateClosed)
                    {
                        Debug.Assert(_exception != null);
                        throw _exception;
                    }

                    if (_state == StateClosing && _dispatchCount == 0)
                    {
                        InitiateShutdown();
                    }
                }
                catch (System.Exception ex)
                {
                    SetState(StateClosed, ex);
                }
            }
        }

        private void InvokeException(System.Exception ex, int invokeNum)
        {
            // Fatal exception while invoking a request. Since sendResponse/sendNoResponse isn't
            // called in case of a fatal exception we decrement _dispatchCount here.

            lock (this)
            {
                SetState(StateClosed, ex);

                if (invokeNum > 0)
                {
                    Debug.Assert(_dispatchCount >= invokeNum);
                    _dispatchCount -= invokeNum;
                    if (_dispatchCount == 0)
                    {
                        if (_state == StateFinished)
                        {
                            Reap();
                        }
                        System.Threading.Monitor.PulseAll(this);
                    }
                }
            }
        }

        /// <summary>
        /// Return a description of the connection as human readable text,
        /// suitable for logging or error messages.
        /// </summary>
        /// <returns>The description of the connection as human readable
        /// text.</returns>
        public override string ToString() => _desc; // No mutex lock, _desc is immutable.

        public void TimedOut()
        {
            lock (this)
            {
                if (_state <= StateNotValidated)
                {
                    SetState(StateClosed, new ConnectTimeoutException());
                }
                else if (_state < StateClosed)
                {
                    SetState(StateClosed, new ConnectionTimeoutException());
                }
            }
        }

        /// <summary>
        /// Return the connection type.
        /// This corresponds to the endpoint
        /// type, i.e., "tcp", "udp", etc.
        ///
        /// </summary>
        /// <returns>The type of the connection.</returns>
        public string Type() => _type; // No mutex lock, _type is immutable.

        /// <summary>
        /// Get the timeout for the connection.
        /// </summary>
        /// <returns>The connection's timeout.</returns>
        public int Timeout => _endpoint.Timeout(); // No mutex protection necessary, _endpoint is immutable.

        /// <summary>
        /// Returns the connection information.
        /// </summary>
        /// <returns>The connection information.</returns>
        public ConnectionInfo GetConnectionInfo()
        {
            lock (this)
            {
                if (_state >= StateClosed)
                {
                    throw _exception!;
                }
                return InitConnectionInfo();
            }
        }

        /// <summary>
        /// Set the connection buffer receive/send size.
        /// </summary>
        /// <param name="rcvSize">The connection receive buffer size.
        /// </param>
        /// <param name="sndSize">The connection send buffer size.</param>
        public void SetBufferSize(int rcvSize, int sndSize)
        {
            lock (this)
            {
                if (_state >= StateClosed)
                {
                    throw _exception!;
                }
                _transceiver.SetBufferSize(rcvSize, sndSize);
                _info = null; // Invalidate the cached connection info
            }
        }

        public IceInternal.ThreadPool ThreadPool { get; }

        internal Connection(Communicator communicator,
                            IACMMonitor? monitor,
                            ITransceiver transceiver,
                            IConnector? connector,
                            Endpoint endpoint,
                            ObjectAdapter? adapter)
        {
            _communicator = communicator;
            _monitor = monitor;
            _transceiver = transceiver;
            _desc = transceiver.ToString();
            _type = transceiver.Transport();
            _connector = connector;
            _endpoint = endpoint;
            _adapter = adapter;
            _communicatorObserver = communicator.Observer;
            _logger = communicator.Logger; // Cached for better performance.
            _traceLevels = communicator.TraceLevels; // Cached for better performance.
            _timer = communicator.Timer();
            _writeTimeout = new TimeoutCallback(this);
            _writeTimeoutScheduled = false;
            _readTimeout = new TimeoutCallback(this);
            _readTimeoutScheduled = false;
            _warn = communicator.GetPropertyAsInt("Ice.Warn.Connections") > 0;
            _warnUdp = communicator.GetPropertyAsInt("Ice.Warn.Datagrams") > 0;

            if (_monitor != null && _monitor.GetACM().Timeout > 0)
            {
                _acmLastActivity = Time.CurrentMonotonicTimeMillis();
            }
            else
            {
                _acmLastActivity = -1;
            }
            _nextRequestId = 1;
            _messageSizeMax = adapter != null ? adapter.MessageSizeMax : communicator.MessageSizeMax;
            _readBuffer = ArraySegment<byte>.Empty;
            _readHeader = false;
            _writeBuffer = new List<ArraySegment<byte>>();
            _writeBufferSize = 0;
            _writeBufferOffset = 0;
            _dispatchCount = 0;
            _state = StateNotInitialized;

            _compressionLevel = communicator.GetPropertyAsInt("Ice.Compression.Level") ?? 1;
            if (_compressionLevel < 1)
            {
                _compressionLevel = 1;
            }
            else if (_compressionLevel > 9)
            {
                _compressionLevel = 9;
            }

            if (adapter != null)
            {
                ThreadPool = adapter.ThreadPool;
            }
            else
            {
                ThreadPool = communicator.ClientThreadPool();
            }
            ThreadPool.Initialize(this);
        }

        private const int StateNotInitialized = 0;
        private const int StateNotValidated = 1;
        private const int StateActive = 2;
        private const int StateHolding = 3;
        private const int StateClosing = 4;
        private const int StateClosingPending = 5;
        private const int StateClosed = 6;
        private const int StateFinished = 7;

        private void SetState(int state, System.Exception ex)
        {
            //
            // If setState() is called with an exception, then only closed
            // and closing states are permissible.
            //
            Debug.Assert(state >= StateClosing);

            if (_state == state) // Don't switch twice.
            {
                return;
            }

            if (_exception == null)
            {
                //
                // If we are in closed state, an exception must be set.
                //
                Debug.Assert(_state != StateClosed);

                _exception = ex;

                //
                // We don't warn if we are not validated.
                //
                if (_warn && _validated)
                {
                    //
                    // Don't warn about certain expected exceptions.
                    //
                    if (!(_exception is ConnectionClosedException ||
                         _exception is ConnectionIdleException ||
                         _exception is CommunicatorDestroyedException ||
                         _exception is ObjectAdapterDeactivatedException ||
                         (_exception is ConnectionLostException && _state >= StateClosing)))
                    {
                        Warning("connection exception", _exception);
                    }
                }
            }

            //
            // We must set the new state before we notify requests of any
            // exceptions. Otherwise new requests may retry on a
            // connection that is not yet marked as closed or closing.
            //
            SetState(state);
        }

        private void SetState(int state)
        {
            //
            // We don't want to send close connection messages if the endpoint
            // only supports oneway transmission from client to server.
            //
            if (_endpoint.Datagram() && state == StateClosing)
            {
                state = StateClosed;
            }

            //
            // Skip graceful shutdown if we are destroyed before validation.
            //
            if (_state <= StateNotValidated && state == StateClosing)
            {
                state = StateClosed;
            }

            if (_state == state) // Don't switch twice.
            {
                return;
            }

            try
            {
                switch (state)
                {
                    case StateNotInitialized:
                        {
                            Debug.Assert(false);
                            break;
                        }

                    case StateNotValidated:
                        {
                            if (_state != StateNotInitialized)
                            {
                                Debug.Assert(_state == StateClosed);
                                return;
                            }
                            break;
                        }

                    case StateActive:
                        {
                            //
                            // Can only switch from holding or not validated to
                            // active.
                            //
                            if (_state != StateHolding && _state != StateNotValidated)
                            {
                                return;
                            }
                            ThreadPool.Register(this, SocketOperation.Read);
                            break;
                        }

                    case StateHolding:
                        {
                            //
                            // Can only switch from active or not validated to
                            // holding.
                            //
                            if (_state != StateActive && _state != StateNotValidated)
                            {
                                return;
                            }
                            if (_state == StateActive)
                            {
                                ThreadPool.Unregister(this, SocketOperation.Read);
                            }
                            break;
                        }

                    case StateClosing:
                    case StateClosingPending:
                        {
                            //
                            // Can't change back from closing pending.
                            //
                            if (_state >= StateClosingPending)
                            {
                                return;
                            }
                            break;
                        }

                    case StateClosed:
                        {
                            if (_state == StateFinished)
                            {
                                return;
                            }

                            ThreadPool.Finish(this);
                            _transceiver.Close();
                            break;
                        }

                    case StateFinished:
                        {
                            Debug.Assert(_state == StateClosed);
                            _transceiver.Destroy();
                            break;
                        }
                }
            }
            catch (System.Exception ex)
            {
                _logger.Error("unexpected connection exception:\n" + ex + "\n" + _transceiver.ToString());
            }

            //
            // We only register with the connection monitor if our new state
            // is StateActive. Otherwise we unregister with the connection
            // monitor, but only if we were registered before, i.e., if our
            // old state was StateActive.
            //
            if (_monitor != null)
            {
                if (state == StateActive)
                {
                    if (_acmLastActivity > -1)
                    {
                        _acmLastActivity = Time.CurrentMonotonicTimeMillis();
                    }
                    _monitor.Add(this);
                }
                else if (_state == StateActive)
                {
                    _monitor.Remove(this);
                }
            }

            if (_communicatorObserver != null)
            {
                ConnectionState oldState = ToConnectionState(_state);
                ConnectionState newState = ToConnectionState(state);
                if (oldState != newState)
                {
                    _observer = _communicatorObserver.GetConnectionObserver(InitConnectionInfo(), _endpoint,
                        newState, _observer);
                    if (_observer != null)
                    {
                        _observer.Attach();
                    }
                }
                if (_observer != null && state == StateClosed && _exception != null)
                {
                    if (!(_exception is ConnectionClosedException ||
                         _exception is ConnectionIdleException ||
                         _exception is CommunicatorDestroyedException ||
                         _exception is ObjectAdapterDeactivatedException ||
                         (_exception is ConnectionLostException && _state >= StateClosing)))
                    {
                        _observer.Failed(_exception.GetType().FullName);
                    }
                }
            }
            _state = state;

            System.Threading.Monitor.PulseAll(this);
            if (_state == StateClosing && _dispatchCount == 0)
            {
                try
                {
                    InitiateShutdown();
                }
                catch (System.Exception ex)
                {
                    SetState(StateClosed, ex);
                }
            }
        }

        private void InitiateShutdown()
        {
            Debug.Assert(_state == StateClosing && _dispatchCount == 0);

            if (_shutdownInitiated)
            {
                return;
            }
            _shutdownInitiated = true;

            if (!_endpoint.Datagram())
            {
                //
                // Before we shut down, we send a close connection message.
                //
                if ((SendMessage(new OutgoingMessage(_closeConnectionMessage, false)) &
                    OutgoingAsyncBase.AsyncStatusSent) != 0)
                {
                    SetState(StateClosingPending);

                    //
                    // Notify the transceiver of the graceful connection closure.
                    //
                    int op = _transceiver.Closing(true, _exception);
                    if (op != 0)
                    {
                        ScheduleTimeout(op);
                        ThreadPool.Register(this, op);
                    }
                }
            }
        }

        private void SendHeartbeatNow()
        {
            Debug.Assert(_state == StateActive);

            if (!_endpoint.Datagram())
            {
                try
                {
                    SendMessage(new OutgoingMessage(_validateConnectionMessage, false));
                }
                catch (System.Exception ex)
                {
                    SetState(StateClosed, ex);
                    Debug.Assert(_exception != null);
                }
            }
        }

        private bool Initialize(int operation)
        {
            int s = _transceiver.Initialize(ref _readBuffer, _writeBuffer);
            if (s != SocketOperation.None)
            {
                _writeBufferOffset = 0;
                _writeBufferSize = _writeBuffer.GetByteCount();
                ScheduleTimeout(s);
                ThreadPool.Update(this, operation, s);
                return false;
            }
            //
            // Update the connection description once the transceiver is initialized.
            //
            _desc = _transceiver.ToString();
            _initialized = true;
            SetState(StateNotValidated);
            return true;
        }

        private bool Validate(int operation)
        {
            if (!_endpoint.Datagram()) // Datagram connections are always implicitly validated.
            {
                if (_adapter != null) // The server side has the active role for connection validation.
                {
                    if (_writeBufferSize == 0)
                    {
                        _writeBuffer = _validateConnectionMessage;
                        _writeBufferOffset = 0;
                        _writeBufferSize = Ice1Definitions.HeaderSize;
                        // TODO we need a better API for tracing
                        TraceUtil.TraceSend(_communicator, _communicator.DefaultsAndOverrides.DefaultEncoding,
                            _writeBuffer.GetSegment(0, _writeBufferSize).ToArray(), _logger, _traceLevels);
                    }

                    if (_writeBufferOffset < _writeBufferSize)
                    {
                        int op = Write(_writeBuffer, _writeBufferSize, ref _writeBufferOffset);
                        if (op != 0)
                        {
                            ScheduleTimeout(op);
                            ThreadPool.Update(this, operation, op);
                            return false;
                        }
                    }
                }
                else // The client side has the passive role for connection validation.
                {
                    if (_readBuffer.Count == 0)
                    {
                        _readBuffer = new ArraySegment<byte>(new byte[256], 0, Ice1Definitions.HeaderSize);
                        _readBufferOffset = 0;
                    }

                    if (_readBufferOffset < _readBuffer.Count)
                    {
                        int op = Read(ref _readBuffer, ref _readBufferOffset);
                        if (op != 0)
                        {
                            ScheduleTimeout(op);
                            ThreadPool.Update(this, operation, op);
                            return false;
                        }
                    }

                    _validated = true;

                    Debug.Assert(_readBufferOffset == Ice1Definitions.HeaderSize);
                    Ice1Definitions.CheckHeader(_readBuffer.AsSpan(0, 8));
                    var messageType = (Ice1Definitions.MessageType)_readBuffer[8];
                    if (messageType != Ice1Definitions.MessageType.ValidateConnectionMessage)
                    {
                        throw new InvalidDataException(@$"received ice1 frame with message type `{messageType
                            }' before receiving the validate connection message");
                    }

                    int size = InputStream.ReadInt(_readBuffer.AsSpan(10, 4));
                    if (size != Ice1Definitions.HeaderSize)
                    {
                        throw new InvalidDataException(
                            $"received an ice1 frame with validate connection type and a size of `{size}' bytes");
                    }
                }
            }

            _writeBuffer = _emptyBuffer;
            _writeBufferSize = 0;
            _writeBufferOffset = 0;

            // For datagram connections the buffer is allocated by the datagram transport
            if (!_endpoint.Datagram())
            {
                _readBuffer = new ArraySegment<byte>(new byte[256], 0, Ice1Definitions.HeaderSize);
            }
            _readBufferOffset = 0;
            _readHeader = true;

            if (_communicator.TraceLevels.Network >= 1)
            {
                var s = new StringBuilder();
                if (_endpoint.Datagram())
                {
                    s.Append("starting to ");
                    s.Append(_connector != null ? "send" : "receive");
                    s.Append(" ");
                    s.Append(_endpoint.Transport());
                    s.Append(" messages\n");
                    s.Append(_transceiver.ToDetailedString());
                }
                else
                {
                    s.Append(_connector != null ? "established" : "accepted");
                    s.Append(" ");
                    s.Append(_endpoint.Transport());
                    s.Append(" connection\n");
                    s.Append(ToString());
                }
                _logger.Trace(_communicator.TraceLevels.NetworkCat, s.ToString());
            }

            return true;
        }

        private int SendNextMessage(out Queue<OutgoingMessage>? callbacks)
        {
            callbacks = null;

            if (_outgoingMessages.Count == 0)
            {
                return SocketOperation.None;
            }
            else if (_state == StateClosingPending && _writeBufferOffset == 0)
            {
                // Message wasn't sent, empty the _writeStream, we're not going to send more data.
                _writeBuffer = _emptyBuffer;
                _writeBufferOffset = 0;
                _writeBufferSize = 0;
                return SocketOperation.None;
            }

            Debug.Assert(_writeBufferSize > 0 && _writeBufferOffset == _writeBufferSize);
            try
            {
                while (true)
                {
                    //
                    // Notify the message that it was sent.
                    //
                    OutgoingMessage message = _outgoingMessages.First.Value;
                    _writeBuffer = _emptyBuffer;
                    _writeBufferOffset = 0;
                    _writeBufferSize = 0;
                    if (message.Sent())
                    {
                        if (callbacks == null)
                        {
                            callbacks = new Queue<OutgoingMessage>();
                        }
                        callbacks.Enqueue(message);
                    }
                    _outgoingMessages.RemoveFirst();

                    //
                    // If there's nothing left to send, we're done.
                    //
                    if (_outgoingMessages.Count == 0)
                    {
                        break;
                    }

                    //
                    // If we are in the closed state or if the close is
                    // pending, don't continue sending.
                    //
                    // This can occur if ParseMessage (called before
                    // SendNextMessage by Message()) closes the connection.
                    //
                    if (_state >= StateClosingPending)
                    {
                        return SocketOperation.None;
                    }

                    //
                    // Otherwise, prepare the next message stream for writing.
                    //
                    message = _outgoingMessages.First.Value;
                    Debug.Assert(message.Data != null);
                    List<ArraySegment<byte>> data = message.Data;

                    message.Data = DoCompress(message.Data, message.Size, message.Compress);
                    message.Size = message.Data.GetByteCount();

                    TraceUtil.TraceSend(_communicator, message.Encoding,
                        data.GetSegment(0, message.Size).Array, _logger, _traceLevels);
                    _writeBuffer = message.Data;
                    _writeBufferSize = message.Size;
                    _writeBufferOffset = 0;
                    //
                    // Send the message.
                    //
                    if (_writeBufferOffset < _writeBufferSize)
                    {
                        int op = Write(_writeBuffer, _writeBufferSize, ref _writeBufferOffset);
                        if (op != 0)
                        {
                            return op;
                        }
                    }
                }

                //
                // If all the messages were sent and we are in the closing state, we schedule
                // the close timeout to wait for the peer to close the connection.
                //
                if (_state == StateClosing && _shutdownInitiated)
                {
                    SetState(StateClosingPending);
                    int op = _transceiver.Closing(true, _exception);
                    if (op != 0)
                    {
                        return op;
                    }
                }
            }
            catch (System.Exception ex)
            {
                SetState(StateClosed, ex);
            }
            return SocketOperation.None;
        }

        private int SendMessage(OutgoingMessage message)
        {
            Debug.Assert(_state < StateClosed);
            if (_outgoingMessages.Count > 0)
            {
                _outgoingMessages.AddLast(message);
                return OutgoingAsyncBase.AsyncStatusQueued;
            }

            //
            // Attempt to send the message without blocking. If the send blocks, we use
            // asynchronous I/O or we request the caller to call FinishSendMessage() outside
            // the synchronization.
            //
            Debug.Assert(message.Data != null);
            List<ArraySegment<byte>> requestData = message.Data;

            message.Data = DoCompress(requestData, message.Size, message.Compress);
            message.Size = message.Data.GetByteCount();
            _writeBuffer = message.Data;
            _writeBufferSize = message.Size;
            _writeBufferOffset = 0;

            TraceUtil.TraceSend(_communicator, message.Encoding,
                VectoredBufferExtensions.ToArray(requestData), _logger, _traceLevels);

            //
            // Send the message without blocking.
            //
            int op = Write(_writeBuffer, _writeBufferSize, ref _writeBufferOffset);
            if (op == 0)
            {
                _writeBuffer = _emptyBuffer;
                _writeBufferSize = 0;
                _writeBufferOffset = 0;
                int status = OutgoingAsyncBase.AsyncStatusSent;
                if (message.Sent())
                {
                    status |= OutgoingAsyncBase.AsyncStatusInvokeSentCallback;
                }

                if (_acmLastActivity > -1)
                {
                    _acmLastActivity = Time.CurrentMonotonicTimeMillis();
                }
                return status;
            }
            _outgoingMessages.AddLast(message);
            ScheduleTimeout(op);
            ThreadPool.Register(this, op);
            return OutgoingAsyncBase.AsyncStatusQueued;
        }

        private List<ArraySegment<byte>> DoCompress(List<ArraySegment<byte>> data, int size, bool compress)
        {
            if (_compressionSupported && compress && size >= 100)
            {
                List<ArraySegment<byte>>? compressedData =
                    BZip2.Compress(data, size, Ice1Definitions.HeaderSize, _compressionLevel);
                if (compressedData != null)
                {
                    return compressedData;
                }
            }

            ArraySegment<byte> header = data[0];
            // Write the compression status and the message size.
            header[9] = (byte)(_compressionSupported && compress ? 1 : 0);
            return data;
        }

        private struct MessageInfo
        {
            public InputStream Stream;
            public int InvokeNum;
            public int RequestId;
            public byte Compress;
            public ObjectAdapter? Adapter;
            public OutgoingAsyncBase? OutAsync;
            public HeartbeatCallback HeartbeatCallback;
            public int MessageDispatchCount;
        }

        private int ParseMessage(ref MessageInfo info)
        {
            Debug.Assert(_state > StateNotValidated && _state < StateClosed);
            info.Stream = new InputStream(_communicator, Ice1Definitions.Encoding, _readBuffer);

            // For datagram connections the buffer is allocated by the datagram transport
            _readBuffer = _endpoint.Datagram() ?
                ArraySegment<byte>.Empty : new ArraySegment<byte>(new byte[256], 0, Ice1Definitions.HeaderSize);
            _readBufferOffset = 0;
            _readHeader = true;

            try
            {
                //
                // The magic and version fields have already been checked.
                //
                info.Stream.Pos = 8;
                var messageType = (Ice1Definitions.MessageType)info.Stream.ReadByte();
                info.Compress = info.Stream.ReadByte();
                if (info.Compress == 2)
                {
                    if (_compressionSupported)
                    {
                        info.Stream = BZip2.Uncompress(info.Stream, Ice1Definitions.HeaderSize, _messageSizeMax);
                    }
                    else
                    {
                        string lib = AssemblyUtil.IsWindows ? "bzip2.dll" : "libbz2.so.1";
                        throw new LoadException($"cannot uncompress compressed message: {lib} not found");
                    }
                }
                info.Stream.Pos = Ice1Definitions.HeaderSize;

                switch (messageType)
                {
                    case Ice1Definitions.MessageType.CloseConnectionMessage:
                        {
                            TraceUtil.TraceRecv(info.Stream, _logger, _traceLevels);
                            if (_endpoint.Datagram())
                            {
                                if (_warn)
                                {
                                    _logger.Warning("ignoring close connection message for datagram connection:\n" + _desc);
                                }
                            }
                            else
                            {
                                SetState(StateClosingPending, new ConnectionClosedByPeerException());

                                //
                                // Notify the transceiver of the graceful connection closure.
                                //
                                int op = _transceiver.Closing(false, _exception);
                                if (op != 0)
                                {
                                    return op;
                                }
                                SetState(StateClosed);
                            }
                            break;
                        }

                    case Ice1Definitions.MessageType.RequestMessage:
                        {
                            if (_state >= StateClosing)
                            {
                                TraceUtil.Trace("received request during closing\n" +
                                                "(ignored by server, client will retry)", info.Stream, _logger,
                                                _traceLevels);
                            }
                            else
                            {
                                TraceUtil.TraceRecv(info.Stream, _logger, _traceLevels);
                                info.RequestId = info.Stream.ReadInt();
                                info.InvokeNum = 1;
                                info.Adapter = _adapter;
                                ++info.MessageDispatchCount;
                            }
                            break;
                        }

                    case Ice1Definitions.MessageType.RequestBatchMessage:
                        {
                            if (_state >= StateClosing)
                            {
                                TraceUtil.Trace("received batch request during closing\n" +
                                                "(ignored by server, client will retry)", info.Stream, _logger,
                                                _traceLevels);
                            }
                            else
                            {
                                TraceUtil.TraceRecv(info.Stream, _logger, _traceLevels);
                                info.InvokeNum = info.Stream.ReadInt();
                                if (info.InvokeNum < 0)
                                {
                                    var invokeNum = info.InvokeNum;
                                    info.InvokeNum = 0;
                                    throw new InvalidDataException(
                                        $"received ice1 RequestBatchMessage with {invokeNum} batch requests");
                                }
                                info.Adapter = _adapter;
                                info.MessageDispatchCount += info.InvokeNum;
                            }
                            break;
                        }

                    case Ice1Definitions.MessageType.ReplyMessage:
                        {
                            TraceUtil.TraceRecv(info.Stream, _logger, _traceLevels);
                            info.RequestId = info.Stream.ReadInt();
                            if (_asyncRequests.TryGetValue(info.RequestId, out info.OutAsync))
                            {
                                _asyncRequests.Remove(info.RequestId);

                                info.OutAsync.GetIs().Swap(info.Stream);

                                //
                                // If we just received the reply for a request which isn't acknowledge as
                                // sent yet, we queue the reply instead of processing it right away. It
                                // will be processed once the write callback is invoked for the message.
                                //
                                OutgoingMessage? message = _outgoingMessages.Count > 0 ? _outgoingMessages.First.Value : null;
                                if (message != null && message.OutAsync == info.OutAsync)
                                {
                                    message.ReceivedReply = true;
                                }
                                else if (info.OutAsync.Response())
                                {
                                    ++info.MessageDispatchCount;
                                }
                                else
                                {
                                    info.OutAsync = null;
                                }
                                System.Threading.Monitor.PulseAll(this); // Notify threads blocked in close()
                            }
                            break;
                        }

                    case Ice1Definitions.MessageType.ValidateConnectionMessage:
                        {
                            TraceUtil.TraceRecv(info.Stream, _logger, _traceLevels);
                            if (_heartbeatCallback != null)
                            {
                                info.HeartbeatCallback = _heartbeatCallback;
                                ++info.MessageDispatchCount;
                            }
                            break;
                        }

                    default:
                        {
                            TraceUtil.Trace("received unknown message\n(invalid, closing connection)",
                                            info.Stream, _logger, _traceLevels);
                            throw new InvalidDataException(
                                $"received ice1 frame with unknown message type `{messageType}'");
                        }
                }
            }
            catch (System.Exception ex)
            {
                if (_endpoint.Datagram())
                {
                    if (_warn)
                    {
                        _logger.Warning("datagram connection exception:\n" + ex.ToString() + "\n" + _desc);
                    }
                }
                else
                {
                    SetState(StateClosed, ex);
                }
            }

            return _state == StateHolding ? SocketOperation.None : SocketOperation.Read;
        }

        private async ValueTask InvokeAllAsync(InputStream requestFrame, int invokeNum, int requestId,
            byte compressionStatus, ObjectAdapter adapter)
        {
            // Note: In contrast to other private or protected methods, this method must be called *without* the
            // mutex locked.

            Debug.Assert(invokeNum > 0); // invokeNum is usually 1 but can be larger for a batch request.
            Debug.Assert(invokeNum == 1); // TODO: deal with batch requests

            IDispatchObserver? dispatchObserver = null;

            try
            {
                int start = requestFrame.Pos;
                var current = new Current(requestId, requestFrame, adapter, this);

                // Then notify and set dispatch observer, if any.
                ICommunicatorObserver? communicatorObserver = adapter.Communicator.Observer;
                if (communicatorObserver != null)
                {
                    int encapsSize = requestFrame.GetEncapsulationSize();

                    dispatchObserver = communicatorObserver.GetDispatchObserver(current,
                        requestFrame.Pos - start + encapsSize);
                    dispatchObserver?.Attach();
                }

                OutgoingResponseFrame? response = null;
                try
                {
                    Ice.IObject? servant = current.Adapter.Find(current.Id, current.Facet);

                    if (servant == null)
                    {
                        requestFrame.SkipCurrentEncapsulation(); // Required for batch requests, and incoming batch
                                                                 // requests are still supported in Ice 4.x.

                        throw new Ice.ObjectNotExistException(current.Id, current.Facet, current.Operation);
                    }

                    ValueTask<OutgoingResponseFrame> vt = servant.DispatchAsync(requestFrame, current);
                    --invokeNum;
                    if (requestId != 0)
                    {
                        response = await vt.ConfigureAwait(false);
                    }
                }
                catch (System.Exception ex)
                {
                    if (requestId != 0)
                    {
                        Ice.RemoteException actualEx;
                        if (ex is Ice.RemoteException remoteEx && !remoteEx.ConvertToUnhandled)
                        {
                            actualEx = remoteEx;
                        }
                        else
                        {
                            actualEx = new UnhandledException(current.Id, current.Facet, current.Operation, ex);
                        }
                        Incoming.ReportException(actualEx, dispatchObserver, current);
                        response = new OutgoingResponseFrame(current, actualEx);
                    }
                }

                if (requestId == 0)
                {
                    SendNoResponse();
                }
                else
                {
                    Debug.Assert(response != null);
                    dispatchObserver?.Reply(response.Size);
                    SendResponse(response, requestId, compressionStatus);
                }
            }
            catch (System.Exception ex)
            {
                InvokeException(ex, invokeNum);
            }
            finally
            {
                dispatchObserver?.Detach();
            }
        }

        private void ScheduleTimeout(int status)
        {
            int timeout;
            if (_state < StateActive)
            {
                DefaultsAndOverrides defaultsAndOverrides = _communicator.DefaultsAndOverrides;
                if (defaultsAndOverrides.OverrideConnectTimeout)
                {
                    timeout = defaultsAndOverrides.OverrideConnectTimeoutValue;
                }
                else
                {
                    timeout = _endpoint.Timeout();
                }
            }
            else if (_state < StateClosingPending)
            {
                if (_readHeader) // No timeout for reading the header.
                {
                    status &= ~SocketOperation.Read;
                }
                timeout = _endpoint.Timeout();
            }
            else
            {
                DefaultsAndOverrides defaultsAndOverrides = _communicator.DefaultsAndOverrides;
                if (defaultsAndOverrides.OverrideCloseTimeout)
                {
                    timeout = defaultsAndOverrides.OverrideCloseTimeoutValue;
                }
                else
                {
                    timeout = _endpoint.Timeout();
                }
            }

            if (timeout < 0)
            {
                return;
            }

            if ((status & SocketOperation.Read) != 0)
            {
                if (_readTimeoutScheduled)
                {
                    _timer.Cancel(_readTimeout);
                }
                _timer.Schedule(_readTimeout, timeout);
                _readTimeoutScheduled = true;
            }
            if ((status & (SocketOperation.Write | SocketOperation.Connect)) != 0)
            {
                if (_writeTimeoutScheduled)
                {
                    _timer.Cancel(_writeTimeout);
                }
                _timer.Schedule(_writeTimeout, timeout);
                _writeTimeoutScheduled = true;
            }
        }

        private void UnscheduleTimeout(int status)
        {
            if ((status & SocketOperation.Read) != 0 && _readTimeoutScheduled)
            {
                _timer.Cancel(_readTimeout);
                _readTimeoutScheduled = false;
            }
            if ((status & (SocketOperation.Write | SocketOperation.Connect)) != 0 &&
               _writeTimeoutScheduled)
            {
                _timer.Cancel(_writeTimeout);
                _writeTimeoutScheduled = false;
            }
        }

        private ConnectionInfo InitConnectionInfo()
        {
            if (_state > StateNotInitialized && _info != null) // Update the connection info until it's initialized
            {
                return _info;
            }

            try
            {
                _info = _transceiver.GetInfo();
            }
            catch (System.Exception)
            {
                _info = new ConnectionInfo();
            }
            for (ConnectionInfo? info = _info; info != null; info = info.Underlying)
            {
                info.ConnectionId = _endpoint.ConnectionId();
                info.AdapterName = _adapter != null ? _adapter.Name : "";
                info.Incoming = _connector == null;
            }
            return _info;
        }

        private void Reap()
        {
            if (_monitor != null)
            {
                _monitor.Reap(this);
            }
            if (_observer != null)
            {
                _observer.Detach();
            }
        }

        private ConnectionState ToConnectionState(int state) => _connectionStateMap[state];

        private void Warning(string msg, System.Exception ex) => _logger.Warning($"{msg}:\n{ex}\n{_transceiver}");

        private int Read(ref ArraySegment<byte> buffer, ref int offset)
        {
            int start = offset;
            int op = _transceiver.Read(ref buffer, ref offset);
            if (start != offset)
            {
                TraceReceivedAndUpdateObserver(buffer.Count, start, offset);
            }
            return op;
        }

        private void TraceSentAndUpdateObserver(int length, int start, int end)
        {
            int remaining = length - start;
            int bytesTransferred = end - start;
            if (_communicator.TraceLevels.Network >= 3 && bytesTransferred > 0)
            {
                var s = new StringBuilder("sent ");
                s.Append(bytesTransferred);
                if (!_endpoint.Datagram())
                {
                    s.Append(" of ");
                    s.Append(remaining);
                }
                s.Append(" bytes via ");
                s.Append(_endpoint.Transport());
                s.Append("\n");
                s.Append(ToString());
                _logger.Trace(_communicator.TraceLevels.NetworkCat, s.ToString());
            }

            if (_observer != null && bytesTransferred > 0)
            {
                _observer.SentBytes(bytesTransferred);
            }
        }

        private void TraceReceivedAndUpdateObserver(int length, int start, int end)
        {
            int remaining = length - start;
            int bytesTransferred = end - start;

            if (_communicator.TraceLevels.Network >= 3 && bytesTransferred > 0)
            {
                var s = new StringBuilder("received ");
                if (_endpoint.Datagram())
                {
                    s.Append(remaining);
                }
                else
                {
                    s.Append(bytesTransferred);
                    s.Append(" of ");
                    s.Append(remaining);
                }
                s.Append(" bytes via ");
                s.Append(_endpoint.Transport());
                s.Append("\n");
                s.Append(ToString());
                _logger.Trace(_communicator.TraceLevels.NetworkCat, s.ToString());
            }

            if (_observer != null && bytesTransferred > 0)
            {
                _observer.ReceivedBytes(bytesTransferred);
            }
        }

        private int Write(IList<ArraySegment<byte>> buffer, int size, ref int offset)
        {
            int start = offset;
            int socketOperation = _transceiver.Write(buffer, ref offset);
            if (start != offset)
            {
                TraceSentAndUpdateObserver(size, start, offset);
            }
            return socketOperation;
        }

        private class OutgoingMessage
        {
            internal OutgoingMessage(List<ArraySegment<byte>> requestData, bool compress)
            {
                Data = requestData;
                Size = Data.GetByteCount();
                Compress = compress;
            }

            internal OutgoingMessage(OutgoingAsyncBase outgoing, Encoding encoding, bool compress, int requestId)
            {
                Debug.Assert(outgoing.RequestData != null);
                OutAsync = outgoing;
                Encoding = encoding;
                Data = outgoing.RequestData;
                Size = Data.GetByteCount();
                Compress = compress;
                RequestId = requestId;
            }

            internal OutgoingMessage(OutgoingResponseFrame frame, bool compress, int requestId)
            {
                Encoding = frame.Encoding;
                Data = Ice1Definitions.GetResponseData(frame, requestId);
                Size = Data.GetByteCount();
                Compress = compress;
            }

            internal void Canceled()
            {
                Debug.Assert(OutAsync != null); // Only requests can timeout.
                OutAsync = null;
            }

            internal bool Sent()
            {
                Data = null;
                if (OutAsync != null)
                {
                    InvokeSent = OutAsync.Sent();
                    return InvokeSent || ReceivedReply;
                }
                return false;
            }

            internal void Completed(Exception ex)
            {
                if (OutAsync != null)
                {
                    if (OutAsync.Exception(ex))
                    {
                        OutAsync.InvokeException();
                    }
                }
                Data = null;
            }

            internal List<ArraySegment<byte>>? Data;
            internal int Size;
            internal Encoding Encoding;
            internal OutgoingAsyncBase? OutAsync;
            internal bool Compress;
            internal int RequestId;
            internal bool IsSent;
            internal bool InvokeSent;
            internal bool ReceivedReply;
        }

        private readonly Communicator _communicator;
        private IACMMonitor? _monitor;
        private readonly ITransceiver _transceiver;
        private string _desc;
        private readonly string _type;
        private readonly IConnector? _connector;
        private readonly Endpoint _endpoint;

        private ObjectAdapter? _adapter;

        private readonly ILogger _logger;
        private readonly TraceLevels _traceLevels;
        private readonly IceInternal.Timer _timer;
        private readonly ITimerTask _writeTimeout;
        private bool _writeTimeoutScheduled;
        private readonly ITimerTask _readTimeout;
        private bool _readTimeoutScheduled;

        private IStartCallback? _startCallback = null;

        private readonly bool _warn;
        private readonly bool _warnUdp;

        private long _acmLastActivity;

        private readonly int _compressionLevel;

        private int _nextRequestId;

        private readonly Dictionary<int, OutgoingAsyncBase> _asyncRequests = new Dictionary<int, OutgoingAsyncBase>();

        private System.Exception? _exception;

        private readonly int _messageSizeMax;

        private readonly LinkedList<OutgoingMessage> _outgoingMessages = new LinkedList<OutgoingMessage>();

        private ArraySegment<byte> _readBuffer;
        private int _readBufferOffset;
        private bool _readHeader;

        private IList<ArraySegment<byte>> _writeBuffer;
        private int _writeBufferOffset;
        private int _writeBufferSize;

        private ICommunicatorObserver? _communicatorObserver;
        private IConnectionObserver? _observer;

        private int _dispatchCount;

        private int _state; // The current state.
        private bool _shutdownInitiated = false;
        private bool _initialized = false;
        private bool _validated = false;

        private static readonly bool _compressionSupported = BZip2.Supported();

        private ConnectionInfo? _info;

        private CloseCallback? _closeCallback;
        private HeartbeatCallback? _heartbeatCallback;

        private static readonly ConnectionState[] _connectionStateMap = new ConnectionState[] {
            ConnectionState.ConnectionStateValidating,   // StateNotInitialized
            ConnectionState.ConnectionStateValidating,   // StateNotValidated
            ConnectionState.ConnectionStateActive,       // StateActive
            ConnectionState.ConnectionStateHolding,      // StateHolding
            ConnectionState.ConnectionStateClosing,      // StateClosing
            ConnectionState.ConnectionStateClosing,      // StateClosingPending
            ConnectionState.ConnectionStateClosed,       // StateClosed
            ConnectionState.ConnectionStateClosed,       // StateFinished
        };

        private static readonly List<ArraySegment<byte>> _emptyBuffer = new List<ArraySegment<byte>>();
        private static readonly List<ArraySegment<byte>> _validateConnectionMessage =
            new List<ArraySegment<byte>> { Ice1Definitions.ValidateConnectionMessage };
        private static readonly List<ArraySegment<byte>> _closeConnectionMessage =
            new List<ArraySegment<byte>> { Ice1Definitions.CloseConnectionMessage };
    }
}<|MERGE_RESOLUTION|>--- conflicted
+++ resolved
@@ -676,38 +676,18 @@
                     // If the request is being sent, don't remove it from the send streams,
                     // it will be removed once the sending is finished.
                     //
-                    if (o == _sendStreams.First.Value)
+                    if (o == _outgoingMessages.First.Value)
                     {
                         o.Canceled();
                     }
                     else
                     {
-<<<<<<< HEAD
                         o.Canceled();
-                        _sendStreams.Remove(o);
+                        _outgoingMessages.Remove(o);
                     }
                     if (outAsync.Exception(ex))
                     {
                         outAsync.InvokeExceptionAsync();
-=======
-                        //
-                        // If the request is being sent, don't remove it from the send streams,
-                        // it will be removed once the sending is finished.
-                        //
-                        if (o == _outgoingMessages.First.Value)
-                        {
-                            o.Canceled();
-                        }
-                        else
-                        {
-                            o.Canceled();
-                            _outgoingMessages.Remove(o);
-                        }
-                        if (outAsync.Exception(ex))
-                        {
-                            outAsync.InvokeExceptionAsync();
-                        }
->>>>>>> eaf14d5d
                     }
                     return;
                 }
