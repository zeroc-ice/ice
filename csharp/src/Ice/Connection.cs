--- conflicted
+++ resolved
@@ -1041,10 +1041,6 @@
                                 out TaskCompletionSource<IncomingResponseFrame>? responseTaskCompletionSource))
                         {
                             _requests.Remove(requestId);
-<<<<<<< HEAD
-                            incoming = () => {
-                                response.SetResult(responseFrame);
-=======
                             // We can't call SetResult directly from here as it might be trigger the continuations
                             // to run synchronously and it wouldn't be safe to run a continuation with the mutex
                             // locked.
@@ -1054,7 +1050,6 @@
                             // to SendRequestAsync and kept track.
                             incoming = () => {
                                 responseTaskCompletionSource.SetResult(responseFrame);
->>>>>>> f66c43b9
                                 return new ValueTask(Task.CompletedTask);
                             };
                             if (_requests.Count == 0)
