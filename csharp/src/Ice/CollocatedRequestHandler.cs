//
// Copyright (c) ZeroC, Inc. All rights reserved.
//

using System;
using System.Diagnostics;
using System.Threading;
using System.Threading.Tasks;

using ZeroC.Ice.Instrumentation;

namespace ZeroC.Ice
{
    internal class CollocatedRequestHandler : IRequestHandler
    {
        private readonly ObjectAdapter _adapter;
        private readonly object _mutex = new object();
        private readonly Reference _reference;
        private int _requestId;

        public Connection? GetConnection() => null;

<<<<<<< HEAD
        public ValueTask<Task<IncomingResponseFrame>> SendRequestAsync(
=======
        public ValueTask<Task<IncomingResponseFrame>?> SendRequestAsync(
>>>>>>> 5c8ba8de
            OutgoingRequestFrame outgoingRequestFrame,
            bool oneway,
            bool synchronous,
            IInvocationObserver? observer,
            CancellationToken cancel)
        {
            cancel.ThrowIfCancellationRequested();

            //
            // Increase the direct count to prevent the thread pool from being destroyed before
            // invokeAll is called. This will also throw if the object adapter has been deactivated.
            //
            _adapter.IncDirectCount();

            IChildInvocationObserver? childObserver = null;
            int requestId = 0;

            // The CollocatedRequestHandler is an internal object so it's safe to lock (this) as long as our
            // code doesn't use the collocated request handler as a lock. The lock here is useful to ensure
            // the protocol trace and observer call is output or called in the same order as the request ID
            // is allocated.
            lock (_mutex)
            {
                if (!oneway)
                {
                    requestId = ++_requestId;
                }

                if (observer != null)
                {
                    childObserver = observer.GetCollocatedObserver(_adapter, requestId, outgoingRequestFrame.Size);
                    childObserver?.Attach();
                }

                if (_adapter.Communicator.TraceLevels.Protocol >= 1)
                {
                    ProtocolTrace.TraceCollocatedFrame(_adapter.Communicator,
                                                       (byte)Ice1Definitions.FrameType.Request,
                                                       requestId,
                                                       outgoingRequestFrame);
                }
            }

            Task<OutgoingResponseFrame> task;
            if (_adapter.TaskScheduler != null || !synchronous || oneway || _reference.InvocationTimeout > 0)
            {
                // Don't invoke from the user thread if async or invocation timeout is set. We also don't dispatch
                // oneway from the user thread to match the non-collocated behavior where the oneway synchronous
                // request returns as soon as it's sent over the transport.
<<<<<<< HEAD
                task = Task.Factory.StartNew(() => DispatchAsync(outgoingRequestFrame, requestId, cancel),
=======
                task = Task.Factory.StartNew(() => InvokeAllAsync(outgoingRequestFrame, requestId, cancel),
>>>>>>> 5c8ba8de
                                             cancel,
                                             TaskCreationOptions.None,
                                             _adapter.TaskScheduler ?? TaskScheduler.Default).Unwrap();

                if (oneway)
                {
                    childObserver?.Detach();
                    return new ValueTask<Task<IncomingResponseFrame>>(
                        IncomingResponseFrame.CompletedTaskWithVoidReturnValue());
                }
            }
            else // Optimization: directly call invokeAll
            {
                Debug.Assert(!oneway);
<<<<<<< HEAD
                task = DispatchAsync(outgoingRequestFrame, requestId, cancel);
            }
            return new ValueTask<Task<IncomingResponseFrame>>(WaitForResponseAsync(task, childObserver, cancel));

            async Task<IncomingResponseFrame> WaitForResponseAsync(
                Task<OutgoingResponseFrame> task,
=======
                task = InvokeAllAsync(outgoingRequestFrame, requestId, cancel);
            }
            return new ValueTask<Task<IncomingResponseFrame>?>(WaitForResponseAsync(task, childObserver, cancel));

            static async Task<IncomingResponseFrame> WaitForResponseAsync(
                Task<IncomingResponseFrame?> task,
>>>>>>> 5c8ba8de
                IChildInvocationObserver? observer,
                CancellationToken cancel)
            {
                try
                {
<<<<<<< HEAD
                    OutgoingResponseFrame outgoingResponseFrame = await task.WaitAsync(cancel).ConfigureAwait(false);

                    var incomingResponseFrame = new IncomingResponseFrame(
                        _adapter.Communicator,
                        VectoredBufferExtensions.ToArray(outgoingResponseFrame!.Data));

                    if (_adapter.Communicator.TraceLevels.Protocol >= 1)
                    {
                        ProtocolTrace.TraceCollocatedFrame(_adapter.Communicator,
                                                           (byte)Ice1Definitions.FrameType.Reply,
                                                           requestId,
                                                           incomingResponseFrame);
=======
                    IncomingResponseFrame? incomingResponseFrame = await task.WaitAsync(cancel).ConfigureAwait(false);
                    if (incomingResponseFrame != null)
                    {
                        observer?.Reply(incomingResponseFrame.Size);
                        return incomingResponseFrame;
                    }
                    else
                    {
                        // WaitForResponseAsync is only called for twoway invocations and InvokeAllAsync only
                        // returns null for oneway invocations so we should never get a null incoming response
                        // frame here.
                        Debug.Assert(false);
                        return null!;
>>>>>>> 5c8ba8de
                    }

                    observer?.Reply(incomingResponseFrame.Size);
                    return incomingResponseFrame;
                }
                catch (Exception ex)
                {
                    observer?.Failed(ex.GetType().FullName ?? "System.Exception");
                    throw;
                }
                finally
                {
                    observer?.Detach();
                }
            }
        }

        internal CollocatedRequestHandler(Reference reference, ObjectAdapter adapter)
        {
            _reference = reference;
            _adapter = adapter;
            _requestId = 0;
        }

<<<<<<< HEAD
        private async Task<OutgoingResponseFrame> DispatchAsync(
=======
        private async Task<IncomingResponseFrame?> InvokeAllAsync(
>>>>>>> 5c8ba8de
            OutgoingRequestFrame outgoingRequest,
            int requestId,
            CancellationToken cancel)
        {
            // The object adapter DirectCount was incremented by the caller and we are responsible to decrement it
            // upon completion.

            IDispatchObserver? dispatchObserver = null;
            try
            {
                var incomingRequest = new IncomingRequestFrame(_adapter.Communicator, outgoingRequest);
                var current = new Current(_adapter, incomingRequest, requestId, cancel);

                // Then notify and set dispatch observer, if any.
                ICommunicatorObserver? communicatorObserver = _adapter.Communicator.Observer;
                if (communicatorObserver != null)
                {
                    dispatchObserver = communicatorObserver.GetDispatchObserver(current, incomingRequest.Size);
                    dispatchObserver?.Attach();
                }

                OutgoingResponseFrame? outgoingResponseFrame = null;
                try
                {
                    IObject? servant = current.Adapter.Find(current.Identity, current.Facet);

                    if (servant == null)
                    {
                        throw new ObjectNotExistException(current.Identity, current.Facet, current.Operation);
                    }

                    ValueTask<OutgoingResponseFrame> vt = servant.DispatchAsync(incomingRequest, current);
                    if (requestId != 0)
                    {
<<<<<<< HEAD
                        // We don't cancel the await here if the request is canceled. The asynchronous dispatch is
                        // still going and we want to make sure the observer reports when the dispatch terminates.
=======
                        // We don't use the cancelable WaitAsync for the await here. The asynchronous dispatch is
                        // not completed yet and we want to make sure the observer is detached only when the dispatch
                        // completes, not when the caller cancels the request.
>>>>>>> 5c8ba8de
                        outgoingResponseFrame = await vt.ConfigureAwait(false);
                        dispatchObserver?.Reply(outgoingResponseFrame.Size);
                    }
                }
                catch (Exception ex)
                {
                    RemoteException actualEx;
                    if (ex is RemoteException remoteEx && !remoteEx.ConvertToUnhandled)
                    {
                        actualEx = remoteEx;
                    }
                    else
                    {
                        actualEx = new UnhandledException(current.Identity, current.Facet, current.Operation, ex);
                    }

                    Incoming.ReportException(actualEx, dispatchObserver, current);

<<<<<<< HEAD
                    if (requestId != 0)
                    {
                        outgoingResponseFrame = new OutgoingResponseFrame(current, actualEx);
                        dispatchObserver?.Reply(outgoingResponseFrame.Size);
=======
                    var incomingResponseFrame = new IncomingResponseFrame(
                        _adapter.Communicator,
                        VectoredBufferExtensions.ToArray(outgoingResponseFrame!.Data));

                    if (_adapter.Communicator.TraceLevels.Protocol >= 1)
                    {
                        ProtocolTrace.TraceCollocatedFrame(_adapter.Communicator,
                                                           (byte)Ice1Definitions.FrameType.Reply,
                                                           requestId,
                                                           incomingResponseFrame);
>>>>>>> 5c8ba8de
                    }
                }

                // TODO: avoid creating a new response frame all the time for oneway, especially since it's not used
                // anyway since the caller doesn't use it.
                return outgoingResponseFrame ?? OutgoingResponseFrame.WithVoidReturnValue(current);
            }
            finally
            {
                dispatchObserver?.Detach();
                _adapter.DecDirectCount();
            }
        }
    }
}<|MERGE_RESOLUTION|>--- conflicted
+++ resolved
@@ -20,11 +20,7 @@
 
         public Connection? GetConnection() => null;
 
-<<<<<<< HEAD
         public ValueTask<Task<IncomingResponseFrame>> SendRequestAsync(
-=======
-        public ValueTask<Task<IncomingResponseFrame>?> SendRequestAsync(
->>>>>>> 5c8ba8de
             OutgoingRequestFrame outgoingRequestFrame,
             bool oneway,
             bool synchronous,
@@ -74,11 +70,7 @@
                 // Don't invoke from the user thread if async or invocation timeout is set. We also don't dispatch
                 // oneway from the user thread to match the non-collocated behavior where the oneway synchronous
                 // request returns as soon as it's sent over the transport.
-<<<<<<< HEAD
                 task = Task.Factory.StartNew(() => DispatchAsync(outgoingRequestFrame, requestId, cancel),
-=======
-                task = Task.Factory.StartNew(() => InvokeAllAsync(outgoingRequestFrame, requestId, cancel),
->>>>>>> 5c8ba8de
                                              cancel,
                                              TaskCreationOptions.None,
                                              _adapter.TaskScheduler ?? TaskScheduler.Default).Unwrap();
@@ -93,27 +85,17 @@
             else // Optimization: directly call invokeAll
             {
                 Debug.Assert(!oneway);
-<<<<<<< HEAD
                 task = DispatchAsync(outgoingRequestFrame, requestId, cancel);
             }
             return new ValueTask<Task<IncomingResponseFrame>>(WaitForResponseAsync(task, childObserver, cancel));
 
             async Task<IncomingResponseFrame> WaitForResponseAsync(
                 Task<OutgoingResponseFrame> task,
-=======
-                task = InvokeAllAsync(outgoingRequestFrame, requestId, cancel);
-            }
-            return new ValueTask<Task<IncomingResponseFrame>?>(WaitForResponseAsync(task, childObserver, cancel));
-
-            static async Task<IncomingResponseFrame> WaitForResponseAsync(
-                Task<IncomingResponseFrame?> task,
->>>>>>> 5c8ba8de
                 IChildInvocationObserver? observer,
                 CancellationToken cancel)
             {
                 try
                 {
-<<<<<<< HEAD
                     OutgoingResponseFrame outgoingResponseFrame = await task.WaitAsync(cancel).ConfigureAwait(false);
 
                     var incomingResponseFrame = new IncomingResponseFrame(
@@ -126,21 +108,6 @@
                                                            (byte)Ice1Definitions.FrameType.Reply,
                                                            requestId,
                                                            incomingResponseFrame);
-=======
-                    IncomingResponseFrame? incomingResponseFrame = await task.WaitAsync(cancel).ConfigureAwait(false);
-                    if (incomingResponseFrame != null)
-                    {
-                        observer?.Reply(incomingResponseFrame.Size);
-                        return incomingResponseFrame;
-                    }
-                    else
-                    {
-                        // WaitForResponseAsync is only called for twoway invocations and InvokeAllAsync only
-                        // returns null for oneway invocations so we should never get a null incoming response
-                        // frame here.
-                        Debug.Assert(false);
-                        return null!;
->>>>>>> 5c8ba8de
                     }
 
                     observer?.Reply(incomingResponseFrame.Size);
@@ -165,11 +132,7 @@
             _requestId = 0;
         }
 
-<<<<<<< HEAD
         private async Task<OutgoingResponseFrame> DispatchAsync(
-=======
-        private async Task<IncomingResponseFrame?> InvokeAllAsync(
->>>>>>> 5c8ba8de
             OutgoingRequestFrame outgoingRequest,
             int requestId,
             CancellationToken cancel)
@@ -204,14 +167,9 @@
                     ValueTask<OutgoingResponseFrame> vt = servant.DispatchAsync(incomingRequest, current);
                     if (requestId != 0)
                     {
-<<<<<<< HEAD
-                        // We don't cancel the await here if the request is canceled. The asynchronous dispatch is
-                        // still going and we want to make sure the observer reports when the dispatch terminates.
-=======
                         // We don't use the cancelable WaitAsync for the await here. The asynchronous dispatch is
                         // not completed yet and we want to make sure the observer is detached only when the dispatch
                         // completes, not when the caller cancels the request.
->>>>>>> 5c8ba8de
                         outgoingResponseFrame = await vt.ConfigureAwait(false);
                         dispatchObserver?.Reply(outgoingResponseFrame.Size);
                     }
@@ -230,23 +188,10 @@
 
                     Incoming.ReportException(actualEx, dispatchObserver, current);
 
-<<<<<<< HEAD
                     if (requestId != 0)
                     {
                         outgoingResponseFrame = new OutgoingResponseFrame(current, actualEx);
                         dispatchObserver?.Reply(outgoingResponseFrame.Size);
-=======
-                    var incomingResponseFrame = new IncomingResponseFrame(
-                        _adapter.Communicator,
-                        VectoredBufferExtensions.ToArray(outgoingResponseFrame!.Data));
-
-                    if (_adapter.Communicator.TraceLevels.Protocol >= 1)
-                    {
-                        ProtocolTrace.TraceCollocatedFrame(_adapter.Communicator,
-                                                           (byte)Ice1Definitions.FrameType.Reply,
-                                                           requestId,
-                                                           incomingResponseFrame);
->>>>>>> 5c8ba8de
                     }
                 }
 
