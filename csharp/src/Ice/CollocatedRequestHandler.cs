--- conflicted
+++ resolved
@@ -111,7 +111,7 @@
                     {
                         if (SentAsync(outAsync))
                         {
-                            var vt = InvokeAllAsync(outAsync.GetOs(), requestId);
+                            ValueTask vt = InvokeAllAsync(outAsync.GetOs(), requestId);
                             // TODO: do something with the value task
                         }
                     });
@@ -120,7 +120,7 @@
             {
                 if (SentAsync(outAsync))
                 {
-                    var vt = InvokeAllAsync(outAsync.GetOs(), requestId);
+                    ValueTask vt = InvokeAllAsync(outAsync.GetOs(), requestId);
                     // TODO: do something with the value task
                 }
             }
@@ -191,7 +191,7 @@
                         throw new Ice.ObjectNotExistException(current.Id, current.Facet, current.Operation);
                     }
 
-                    var vt = servant.DispatchAsync(requestFrame, current);
+                    ValueTask<Ice.OutputStream> vt = servant.DispatchAsync(requestFrame, current);
                     amd = !vt.IsCompleted;
                     if (requestId != 0)
                     {
@@ -217,14 +217,6 @@
                         dispatchObserver?.Reply(responseFrame.Size - Protocol.headerSize - 4);
                         SendResponse(requestId, responseFrame, amd);
                     }
-<<<<<<< HEAD
-=======
-
-                    // TODO: await ValueTask returned by InvokeAsync
-                    ValueTask vt = Incoming.InvokeAsync(_reference.GetCommunicator(), this, null, _adapter, 0, requestId,
-                        iss);
-                    --invokeNum;
->>>>>>> 124bb326
                 }
             }
             catch (Ice.LocalException ex)
