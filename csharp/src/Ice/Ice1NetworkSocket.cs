// Copyright (c) ZeroC, Inc. All rights reserved.

using System;
using System.Collections.Generic;
using System.Collections.Immutable;
using System.Diagnostics;
using System.Net.Sockets;
using System.Threading;
using System.Threading.Tasks;

namespace ZeroC.Ice
{
    /// <summary>The Ice1 network socket implements a multi-stream transport using the Ice1 protocol. A new incoming
    /// stream is created for each incoming Ice1 request and an outgoing stream is created for outgoing requests.
    /// The streams created by the Ice1 network socket are always finished once the request or response frames are
    /// sent or received. Data streaming is not supported. Initialize or GoAway frames sent over the control streams
    /// are translated to connection validation or close connection Ice1 frames.</summary>
    internal class Ice1NetworkSocket : MultiStreamOverSingleStreamSocket
    {
        public override TimeSpan IdleTimeout { get; internal set; }

        internal bool IsValidated { get; private set; }

        private readonly AsyncSemaphore? _bidirectionalSerializeSemaphore;
        // The mutex is used to protect the next stream IDs and the send queue.
        private long _nextBidirectionalId;
        private long _nextUnidirectionalId;
        private long _nextPeerUnidirectionalId;
        private readonly AsyncSemaphore _sendSemaphore = new AsyncSemaphore(1);
        private readonly SingleStreamSocket _socket;
        private readonly AsyncSemaphore? _unidirectionalSerializeSemaphore;

        public override async ValueTask<SocketStream> AcceptStreamAsync(CancellationToken cancel)
        {
            while (true)
            {
                // Receive the Ice1 frame header.
                ArraySegment<byte> buffer;
                if (Endpoint.IsDatagram)
                {
                    buffer = await _socket.ReceiveDatagramAsync(cancel).ConfigureAwait(false);
                    if (buffer.Count < Ice1Definitions.HeaderSize)
                    {
                        ReceivedInvalidData($"received datagram with {buffer.Count} bytes");
                        continue;
                    }
                    Received(buffer.Count);
                }
                else
                {
                    buffer = new ArraySegment<byte>(new byte[256], 0, Ice1Definitions.HeaderSize);
                    await ReceiveAsync(buffer, cancel).ConfigureAwait(false);
                }

                // Check the header
                Ice1Definitions.CheckHeader(buffer.AsReadOnlySpan(0, Ice1Definitions.HeaderSize));
                int size = buffer.AsReadOnlySpan(10, 4).ReadInt();
                if (size < Ice1Definitions.HeaderSize)
                {
                    ReceivedInvalidData($"received ice1 frame with only {size} bytes");
                    continue;
                }
                if (size > IncomingFrameMaxSize)
                {
                    ReceivedInvalidData($"frame with {size} bytes exceeds Ice.IncomingFrameMaxSize value");
                    continue;
                }

                // Read the remainder of the frame if needed.
                if (size > buffer.Count)
                {
                    if (Endpoint.IsDatagram)
                    {
                        ReceivedInvalidData($"maximum datagram size of {buffer.Count} exceeded");
                        continue;
                    }

                    if (size > buffer.Array!.Length)
                    {
                        // Allocate a new array and copy the header over.
                        var tmpBuffer = new ArraySegment<byte>(new byte[size], 0, size);
                        buffer.AsSpan().CopyTo(tmpBuffer.AsSpan(0, Ice1Definitions.HeaderSize));
                        buffer = tmpBuffer;
                    }
                    else
                    {
                        buffer = new ArraySegment<byte>(buffer.Array!, 0, size);
                    }
                    Debug.Assert(size == buffer.Count);

                    await ReceiveAsync(buffer.Slice(Ice1Definitions.HeaderSize), cancel).ConfigureAwait(false);
                }

                // Make sure the socket is marked as validated. This flag is necessary because incoming
                // connection initialization doesn't wait for connection validation message. So the connection
                // is considered validated on the server side only once the first frame is received. This is
                // only useful for connection warnings, to prevent a warning from showing up if the server side
                // connection is closed before the first message is received (which can occur with SSL for
                // example if the certification validation fails on the client side).
                IsValidated = true;

                // Parse the received frame and translate it into a stream ID, frame type and frame data. The returned
                // stream ID can be negative if the Ice1 frame is no longer supported (batch requests).
                (long streamId, Ice1Definitions.FrameType frameType, ArraySegment<byte> frame) = ParseFrame(buffer);
                if (streamId >= 0)
                {
                    if (TryGetStream(streamId, out Ice1NetworkSocketStream? stream))
                    {
                        // If this is a known stream, pass the data to the stream.
                        if (frameType == Ice1Definitions.FrameType.ValidateConnection)
                        {
                            // Except for the validate connection frame, subsequent validate connection messages are
                            // heartbeats sent by the peer. We just handle it here and don't pass it over the control
                            // stream which only expect the close frame at this point.
                            Debug.Assert(stream.IsControl);
                            continue;
                        }
                        try
                        {
                            stream.ReceivedFrame(frameType, frame);
                        }
                        catch
                        {
                            // Ignore, the stream has been aborted
                        }
                    }
                    else if (frameType == Ice1Definitions.FrameType.Request)
                    {
                        // Create a new input stream for the request. If serialization is enabled, ensure we acquire
                        // the semaphore first to serialize the dispatching.
                        try
                        {
                            stream = new Ice1NetworkSocketStream(this, streamId);
                            AsyncSemaphore? semaphore = stream.IsBidirectional ?
                                _bidirectionalSerializeSemaphore : _unidirectionalSerializeSemaphore;
                            if (semaphore != null)
                            {
                                await semaphore.WaitAsync(cancel).ConfigureAwait(false);
                            }
                            stream.ReceivedFrame(frameType, frame);
                            return stream;
                        }
                        catch
                        {
                            // Ignore, if the connection is being closed or the stream has been aborted.
                            stream?.Dispose();
                        }
                    }
                    else if (frameType == Ice1Definitions.FrameType.ValidateConnection)
                    {
                        // If we received a connection validation frame and the stream is not known, it's the first
                        // received connection validation message, create the control stream and return it.
                        stream = new Ice1NetworkSocketStream(this, streamId);
                        Debug.Assert(stream.IsControl);
                        stream.ReceivedFrame(frameType, frame);
                        return stream;
                    }
                    else
                    {
                        // The stream has been disposed, ignore the data.
                    }
                }
            }

            void ReceivedInvalidData(string message)
            {
                // Invalid data on a datagram connection doesn't kill the connection. The bogus data could be sent by
                // a bogus or malicious peer. For non-datagram connections however, we raise an exception to abort the
                // connection.
                if (!Endpoint.IsDatagram)
                {
                    throw new InvalidDataException(message);
                }
                else if (Endpoint.Communicator.WarnDatagrams)
                {
                    Endpoint.Communicator.Logger.Warning(message);
                }
            }
        }

        public override ValueTask CloseAsync(Exception exception, CancellationToken cancel) =>
            _socket.CloseAsync(exception, cancel);

<<<<<<< HEAD
        public override SocketStream CreateStream(bool bidirectional, bool control)
        {
            lock (_mutex)
            {
                Debug.Assert(!control || (bidirectional ? _nextBidirectionalId : _nextUnidirectionalId) < 4);
                SocketStream stream;
                if (bidirectional)
                {
                    stream = new Ice1NetworkSocketStream(this, _nextBidirectionalId);
                    _nextBidirectionalId += 4;
                }
                else
                {
                    stream = new Ice1NetworkSocketStream(this, _nextUnidirectionalId);
                    _nextUnidirectionalId += 4;
                }
                return stream;
            }
        }
=======
        public override SocketStream CreateStream(bool bidirectional) =>
            new Ice1NetworkSocketStream(bidirectional, this);
>>>>>>> f3cb11c1

        public override ValueTask InitializeAsync(CancellationToken cancel) =>
            _socket.InitializeAsync(cancel);

        public override async Task PingAsync(CancellationToken cancel)
        {
            cancel.ThrowIfCancellationRequested();

            await SendFrameAsync(null, Ice1Definitions.ValidateConnectionFrame, false, cancel).ConfigureAwait(false);

            if (Endpoint.Communicator.TraceLevels.Protocol >= 1)
            {
                TraceFrame(0,
                           ImmutableList<ArraySegment<byte>>.Empty,
                           (byte)Ice1Definitions.FrameType.ValidateConnection);
            }
        }

        internal Ice1NetworkSocket(SingleStreamSocket socket, Endpoint endpoint, ObjectAdapter? adapter)
            : base(endpoint, adapter, socket)
        {
            IdleTimeout = endpoint.Communicator.IdleTimeout;
            _socket = socket;

            // If serialization is enabled on the object adapter, create semaphore to limit the number of concurrent
            // dispatch per connection.
            if (adapter?.SerializeDispatch ?? false)
            {
                _bidirectionalSerializeSemaphore = new AsyncSemaphore(1);
                _unidirectionalSerializeSemaphore = new AsyncSemaphore(1);
            }

            // We use the same stream ID numbering scheme as Quic.
            if (IsIncoming)
            {
                _nextBidirectionalId = 1;
                _nextUnidirectionalId = 3;
                _nextPeerUnidirectionalId = 2;
            }
            else
            {
                _nextBidirectionalId = 0;
                _nextUnidirectionalId = 2;
                _nextPeerUnidirectionalId = 3;
            }
        }

        internal override ValueTask<SocketStream> ReceiveInitializeFrameAsync(CancellationToken cancel)
        {
            // With Ice1, the connection validation message is only sent by the server to the client. So here we
            // only expect the connection validation message for an outgoing connection and just return the
            // control stream immediately for an incoming connection.
            if (IsIncoming)
            {
                return new ValueTask<SocketStream>(new Ice1NetworkSocketStream(this, 2));
            }
            else
            {
                return base.ReceiveInitializeFrameAsync(cancel);
            }
        }

<<<<<<< HEAD
        internal void ReleaseFlowControlCredit(Ice1NetworkSocketStream stream)
        {
            if (stream.IsIncoming && !stream.IsControl)
            {
                if (stream.IsBidirectional)
                {
                    _bidirectionalSerializeSemaphore?.Release();
                }
                else
                {
                    _unidirectionalSerializeSemaphore?.Release();
                }
            }
        }

        internal async ValueTask SendFrameAsync(IList<ArraySegment<byte>> buffer, CancellationToken cancel)
=======
        internal async ValueTask<byte> SendFrameAsync(
            Ice1NetworkSocketStream? stream,
            IList<ArraySegment<byte>> buffer,
            bool compress,
            CancellationToken cancel)
>>>>>>> f3cb11c1
        {
            // Wait for sending of other frames to complete. The semaphore is used as an asynchronous queue
            // to serialize the sending of frames.
            await _sendSemaphore.WaitAsync(cancel).ConfigureAwait(false);

            try
            {
                // If the stream is not started, assign the stream ID now. If we're sending a request, also make sure
                // to set the request ID in the header.
                if (stream != null && !stream.IsStarted)
                {
                    stream.Id = AllocateId(stream.IsBidirectional);
                    if (buffer[0][8] == (byte)Ice1Definitions.FrameType.Request)
                    {
                        buffer[0].AsSpan(Ice1Definitions.HeaderSize).WriteInt(stream.RequestId);
                    }
                }

                // Compress the message if asked to and the compression library is loaded.
                byte compressionStatus = 0;
                if (BZip2.IsLoaded && compress)
                {
                    int size = buffer.GetByteCount();
                    List<ArraySegment<byte>>? compressed = null;
                    if (size >= Endpoint.Communicator.CompressionMinSize)
                    {
                        compressed = BZip2.Compress(buffer,
                                                    size,
                                                    Ice1Definitions.HeaderSize,
                                                    Endpoint.Communicator.CompressionLevel);
                    }

                    if (compressed != null)
                    {
                        // Message compressed, get the compression status and ensure we send the compressed message.
                        buffer = compressed;
                        compressionStatus = buffer[0][9];
                    }
                    else
                    {
                        // Message not compressed, request compressed response, if any and write the compression status.
                        compressionStatus = 1;
                        ArraySegment<byte> header = buffer[0];
                        header[9] = compressionStatus; // Write the compression status
                    }
                }

                // Perform the sending.
                await SendAsync(buffer, CancellationToken.None).ConfigureAwait(false);

                return compressionStatus;
            }
            finally
            {
                _sendSemaphore.Release();
            }
        }

        internal override ValueTask<SocketStream> SendInitializeFrameAsync(CancellationToken cancel)
        {
            // With Ice1, the connection validation message is only sent by the server to the client. So here
            // we only expect the connection validation message for an incoming connection and just return the
            // control stream immediately for an outgoing connection.
            if (IsIncoming)
            {
                return base.SendInitializeFrameAsync(cancel);
            }
            else
            {
<<<<<<< HEAD
                return new ValueTask<SocketStream>(CreateStream(bidirectional: false, control: true));
=======
                return new ValueTask<SocketStream>(new Ice1NetworkSocketStream(AllocateId(false), this));
            }
        }

        private long AllocateId(bool bidirectional)
        {
            // Allocate a new ID according to the Quic numbering scheme.
            long id;
            if (bidirectional)
            {
                id = _nextBidirectionalId;
                _nextBidirectionalId += 4;
            }
            else
            {
                id = _nextUnidirectionalId;
                _nextUnidirectionalId += 4;
>>>>>>> f3cb11c1
            }
            return id;
        }

        private (long, Ice1Definitions.FrameType, ArraySegment<byte>) ParseFrame(ArraySegment<byte> readBuffer)
        {
            // The magic and version fields have already been checked.
            var frameType = (Ice1Definitions.FrameType)readBuffer[8];
            byte compressionStatus = readBuffer[9];
            if (compressionStatus == 2)
            {
                if (BZip2.IsLoaded)
                {
                    readBuffer = BZip2.Decompress(readBuffer, Ice1Definitions.HeaderSize, IncomingFrameMaxSize);
                }
                else
                {
                    throw new LoadException("compression not supported, bzip2 library not found");
                }
            }

            switch (frameType)
            {
                case Ice1Definitions.FrameType.CloseConnection:
                {
                    if (Endpoint.IsDatagram)
                    {
                        if (Endpoint.Communicator.WarnConnections)
                        {
                            Endpoint.Communicator.Logger.Warning(
                                $"ignoring close connection frame for datagram connection:\n{this}");
                        }
                    }
                    return (IsIncoming ? 2 : 3, frameType, default);
                }

                case Ice1Definitions.FrameType.Request:
                {
                    int requestId = readBuffer.AsReadOnlySpan(Ice1Definitions.HeaderSize, 4).ReadInt();

                    // Compute the stream ID out of the request ID. For one-way requests which use a null request ID,
                    // we generate a new stream ID using the _nextPeerUnidirectionalId counter.
                    long streamId;
                    if (requestId == 0)
                    {
                        streamId = _nextPeerUnidirectionalId += 4;
                    }
                    else
                    {
                        streamId = ((requestId - 1) << 2) + (IsIncoming ? 0 : 1);
                    }
                    return (streamId, frameType, readBuffer.Slice(Ice1Definitions.HeaderSize + 4));
                }

                case Ice1Definitions.FrameType.RequestBatch:
                {
                    if (Endpoint.Communicator.TraceLevels.Protocol >= 1)
                    {
                        TraceFrame(0,
                                   readBuffer.Slice(Ice1Definitions.HeaderSize),
                                   (byte)Ice1Definitions.FrameType.RequestBatch);
                    }
                    int invokeNum = readBuffer.AsReadOnlySpan(Ice1Definitions.HeaderSize, 4).ReadInt();
                    if (invokeNum < 0)
                    {
                        throw new InvalidDataException(
                            $"received ice1 RequestBatchMessage with {invokeNum} batch requests");
                    }
                    return (-1, frameType, default);
                }

                case Ice1Definitions.FrameType.Reply:
                {
                    int requestId = readBuffer.AsReadOnlySpan(Ice1Definitions.HeaderSize, 4).ReadInt();
                    long streamId = ((requestId - 1) << 2) + (IsIncoming ? 1 : 0);
                    return (streamId, frameType, readBuffer.Slice(Ice1Definitions.HeaderSize + 4));
                }

                case Ice1Definitions.FrameType.ValidateConnection:
                {
                    // Notify the control stream of the reception of a Ping frame.
                    ReceivedPing();
                    return (IsIncoming ? 2 : 3, frameType, default);
                }

                default:
                {
                    throw new InvalidDataException($"received ice1 frame with unknown frame type `{frameType}'");
                }
            }
        }

        private async ValueTask ReceiveAsync(ArraySegment<byte> buffer, CancellationToken cancel = default)
        {
            int offset = 0;
            while (offset != buffer.Count)
            {
                int received = await _socket.ReceiveAsync(buffer.Slice(offset), cancel).ConfigureAwait(false);
                offset += received;
                Received(received);
            }
        }

        private async ValueTask SendAsync(IList<ArraySegment<byte>> buffers, CancellationToken cancel = default)
        {
            int sent = await _socket.SendAsync(buffers, cancel).ConfigureAwait(false);
            Debug.Assert(sent == buffers.GetByteCount());
            Sent(sent);
        }
    }
}<|MERGE_RESOLUTION|>--- conflicted
+++ resolved
@@ -181,30 +181,8 @@
         public override ValueTask CloseAsync(Exception exception, CancellationToken cancel) =>
             _socket.CloseAsync(exception, cancel);
 
-<<<<<<< HEAD
-        public override SocketStream CreateStream(bool bidirectional, bool control)
-        {
-            lock (_mutex)
-            {
-                Debug.Assert(!control || (bidirectional ? _nextBidirectionalId : _nextUnidirectionalId) < 4);
-                SocketStream stream;
-                if (bidirectional)
-                {
-                    stream = new Ice1NetworkSocketStream(this, _nextBidirectionalId);
-                    _nextBidirectionalId += 4;
-                }
-                else
-                {
-                    stream = new Ice1NetworkSocketStream(this, _nextUnidirectionalId);
-                    _nextUnidirectionalId += 4;
-                }
-                return stream;
-            }
-        }
-=======
-        public override SocketStream CreateStream(bool bidirectional) =>
-            new Ice1NetworkSocketStream(bidirectional, this);
->>>>>>> f3cb11c1
+        public override SocketStream CreateStream(bool bidirectional, bool control) =>
+            new Ice1NetworkSocketStream(this, bidirectional, control);
 
         public override ValueTask InitializeAsync(CancellationToken cancel) =>
             _socket.InitializeAsync(cancel);
@@ -267,7 +245,6 @@
             }
         }
 
-<<<<<<< HEAD
         internal void ReleaseFlowControlCredit(Ice1NetworkSocketStream stream)
         {
             if (stream.IsIncoming && !stream.IsControl)
@@ -283,14 +260,11 @@
             }
         }
 
-        internal async ValueTask SendFrameAsync(IList<ArraySegment<byte>> buffer, CancellationToken cancel)
-=======
         internal async ValueTask<byte> SendFrameAsync(
             Ice1NetworkSocketStream? stream,
             IList<ArraySegment<byte>> buffer,
             bool compress,
             CancellationToken cancel)
->>>>>>> f3cb11c1
         {
             // Wait for sending of other frames to complete. The semaphore is used as an asynchronous queue
             // to serialize the sending of frames.
@@ -360,10 +334,7 @@
             }
             else
             {
-<<<<<<< HEAD
-                return new ValueTask<SocketStream>(CreateStream(bidirectional: false, control: true));
-=======
-                return new ValueTask<SocketStream>(new Ice1NetworkSocketStream(AllocateId(false), this));
+                return new ValueTask<SocketStream>(new Ice1NetworkSocketStream(this, AllocateId(false)));
             }
         }
 
@@ -380,7 +351,6 @@
             {
                 id = _nextUnidirectionalId;
                 _nextUnidirectionalId += 4;
->>>>>>> f3cb11c1
             }
             return id;
         }
