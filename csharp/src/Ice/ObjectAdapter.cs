// Copyright (c) ZeroC, Inc. All rights reserved.

using System;
using System.Collections.Generic;
using System.Collections.Immutable;
using System.Diagnostics;
using System.Linq;
using System.Net;
using System.Text;
using System.Threading;
using System.Threading.Tasks;

using ZeroC.Ice.Instrumentation;

namespace ZeroC.Ice
{
    /// <summary>The object adapter provides an up-call interface from the Ice run time to the implementation of Ice
    /// objects. The object adapter is responsible for receiving requests from endpoints, and for mapping between
    /// servants, identities, and proxies.</summary>
    public sealed class ObjectAdapter : IDisposable, IAsyncDisposable
    {
        /// <summary>Indicates whether or not the object adapter accepts non-secure incoming connections. When false, it
        /// only accepts secure connections; when true, it accepts both secure and non-secure connections. This property
        /// corresponds to the object adapter's AcceptNonSecure property. If not set then the value of
        /// <see cref="Communicator.AcceptNonSecure"/> is used.</summary>
        public bool AcceptNonSecure { get; }

        /// <summary>Returns the adapter ID of this object adapter, or the empty string if this object adapter does not
        /// have an adapter ID.</summary>
        public string AdapterId { get; }

        /// <summary>Returns the communicator that created this object adapter.</summary>
        /// <value>The communicator.</value>
        public Communicator Communicator { get; }

        /// <summary>Returns the endpoints this object adapter is listening on.</summary>
        /// <returns>The endpoints. All IP endpoints have IP addresses, not DNS names.</returns>
        public IReadOnlyList<Endpoint> Endpoints { get; } = ImmutableArray<Endpoint>.Empty;

        /// <summary>The Ice Locator associated with this object adapter, if any. The object adapter registers itself
        /// with this locator during <see cref="ActivateAsync"/>.</summary>
        /// <value>The locator proxy.</value>
        public ILocatorPrx? Locator
        {
            get => _locatorInfo?.Locator;
            set => _locatorInfo = Communicator.GetLocatorInfo(value);
        }

        /// <summary>Returns the name of this object adapter. This name is used as prefix for the object adapter's
        /// configuration properties.</summary>
        /// <value>The object adapter's name.</value>
        public string Name { get; }

        /// <summary>Gets the protocol of this object adapter. The format of this object adapter's Endpoints property
        /// determines this protocol.</summary>
        public Protocol Protocol { get; }

        /// <summary>Returns the endpoints listed in a direct proxy created by this object adapter.
        /// <seealso cref="SetPublishedEndpoints"/>
        /// <seealso cref="SetPublishedEndpointsAsync"/></summary>
        public IReadOnlyList<Endpoint> PublishedEndpoints => _publishedEndpoints;

        /// <summary>Returns the replica group ID of this object adapter, or the empty string if this object adapter
        /// does not belong to a replica group.</summary>
        public string ReplicaGroupId { get; }

        /// <summary>Indicates whether or not this object adapter serializes the dispatching of requests received
        /// over the same connection.</summary>
        /// <value>The serialize dispatch value.</value>
        public bool SerializeDispatch { get; }

        /// <summary>Returns the TaskScheduler used to dispatch requests.</summary>
        public TaskScheduler? TaskScheduler { get; }

        internal int IncomingFrameMaxSize { get; }

        private static readonly string[] _suffixes =
        {
            "AcceptNonSecure",
            "AdapterId",
            "Endpoints",
            "IncomingFrameMaxSize",
            "Locator",
            "Locator.Encoding",
            "Locator.EndpointSelection",
            "Locator.ConnectionCached",
            "Locator.PreferNonSecure",
            "Locator.Router",
            "ProxyOptions",
            "PublishedEndpoints",
            "ReplicaGroupId",
            "Router",
            "Router.Encoding",
            "Router.EndpointSelection",
            "Router.ConnectionCached",
            "Router.PreferNonSecure",
            "Router.Locator",
            "Router.Locator.EndpointSelection",
            "Router.Locator.ConnectionCached",
            "Router.Locator.PreferNonSecure",
            "Router.Locator.LocatorCacheTimeout",
            "Router.Locator.InvocationTimeout",
            "Router.LocatorCacheTimeout",
            "Router.InvocationTimeout",
            "ServerName"
        };

        private Task? _activateTask;

        private readonly Dictionary<(string Category, string Facet), IObject> _categoryServantMap = new();
        private AcceptorIncomingConnectionFactory? _colocatedConnectionFactory;
        private readonly Dictionary<string, IObject> _defaultServantMap = new();
        private Task? _disposeTask;
        private readonly Dictionary<(Identity Identity, string Facet), IObject> _identityServantMap = new();

        private readonly List<IncomingConnectionFactory> _incomingConnectionFactories = new();
        private readonly List<DispatchInterceptor> _interceptors = new();
        private readonly InvocationMode _invocationMode = InvocationMode.Twoway;

        private volatile LocatorInfo? _locatorInfo;
        private readonly object _mutex = new();
        private volatile IReadOnlyList<Endpoint> _publishedEndpoints = ImmutableArray<Endpoint>.Empty;

        private readonly RouterInfo? _routerInfo;

        /// <summary>Activates all endpoints of this object adapter. After activation, the object adapter can dispatch
        /// requests received through these endpoints. Activate also registers this object adapter with the locator (if
        /// set).</summary>
        /// <param name="interceptors">The dispatch interceptors to register with the object adapter.</param>
        public void Activate(params DispatchInterceptor[] interceptors)
        {
            try
            {
                ActivateAsync(interceptors).Wait();
            }
            catch (AggregateException ex)
            {
                Debug.Assert(ex.InnerException != null);
                throw ExceptionUtil.Throw(ex.InnerException);
            }
        }

        /// <summary>Activates all endpoints of this object adapter. After activation, the object adapter can dispatch
        /// requests received through these endpoints. ActivateAsync also registers this object adapter with the
        /// locator (if set).</summary>
        /// <param name="interceptors">The dispatch interceptors to register with the object adapter.</param>
        // TODO: would be nice to add a CancellationToken parameter
        public async Task ActivateAsync(params DispatchInterceptor[] interceptors)
        {
            lock (_mutex)
            {
                if (_disposeTask != null)
                {
                    throw new ObjectDisposedException($"{typeof(ObjectAdapter).FullName}:{Name}");
                }

                // Activating twice the object adapter is incorrect
                if (_activateTask != null)
                {
                    throw new InvalidOperationException($"object adapter {Name} already activated");
                }

                _interceptors.AddRange(Communicator.DispatchInterceptors);
                _interceptors.AddRange(interceptors);

                // Activate the incoming connection factories to start accepting connections
                foreach (IncomingConnectionFactory factory in _incomingConnectionFactories)
                {
                    factory.Activate();
                }

                // In the event _publishedEndpoints is empty, RegisterEndpointsAsync does nothing.
                _activateTask ??= RegisterEndpointsAsync(_publishedEndpoints, default);
            }
            await _activateTask.ConfigureAwait(false);

            if ((Communicator.GetPropertyAsBool("Ice.PrintAdapterReady") ?? false) && Name.Length > 0)
            {
                Console.Out.WriteLine($"{Name} ready");
            }
        }

        /// <summary>Releases resources used by the object adapter.</summary>
        public void Dispose() => DisposeAsync().AsTask().Wait();

        /// <summary>Releases resources used by the object adapter.</summary>
        public async ValueTask DisposeAsync()
        {
            lock (_mutex)
            {
                _disposeTask ??= PerformDisposeAsync();
            }
            await _disposeTask.ConfigureAwait(false);

            async Task PerformDisposeAsync()
            {
                // Synchronously Dispose of the incoming connection factories to stop accepting new incoming requests
                // or connections. This ensures that once DisposeAsync returns, no new requests will be dispatched.
                // Calling ToArray is important here to ensure that all the DisposeAsync calls are executed before we
                // eventually hit an await (we want to make that once DisposeAsync returns a Task, all the connections
                // started closing).
                Task[] tasks =
                    _incomingConnectionFactories.Select(factory => factory.DisposeAsync().AsTask()).ToArray();

                // Wait for activation to complete. This is necessary avoid out of order locator updates.
                if (_activateTask != null)
                {
                    try
                    {
                        await _activateTask.ConfigureAwait(false);
                    }
                    catch
                    {
                        // Ignore
                    }
                }

                try
                {
                    await UnregisterEndpointsAsync(default).ConfigureAwait(false);
                }
                catch
                {
                    // We can't throw exceptions in deactivate so we ignore failures to unregister endpoints
                }

                if (_colocatedConnectionFactory != null)
                {
                    await _colocatedConnectionFactory.DisposeAsync().ConfigureAwait(false);
                }

                // Wait for the incoming connection factories to be disposed.
                await Task.WhenAll(tasks).ConfigureAwait(false);

                Communicator.OutgoingConnectionFactory.RemoveAdapter(this);
                Communicator.EraseRouterInfo(_routerInfo?.Router);
                Communicator.RemoveObjectAdapter(this);
            }
        }

        /// <summary>Finds a servant in the Active Servant Map (ASM), taking into account the servants and default
        /// servants currently in the ASM.</summary>
        /// <param name="identity">The identity of the Ice object.</param>
        /// <param name="facet">The facet of the Ice object.</param>
        /// <returns>The corresponding servant in the ASM, or null if the servant was not found.</returns>
        public IObject? Find(Identity identity, string facet = "")
        {
            lock (_mutex)
            {
                if (!_identityServantMap.TryGetValue((identity, facet), out IObject? servant))
                {
                    if (!_categoryServantMap.TryGetValue((identity.Category, facet), out servant))
                    {
                        _defaultServantMap.TryGetValue(facet, out servant);
                    }
                }
                return servant;
            }
        }

        /// <summary>Finds a servant in the Active Servant Map (ASM), taking into account the servants and default
        /// servants currently in the ASM.</summary>
        /// <param name="identityAndFacet">A relative URI string [category/]identity[#facet].</param>
        /// <returns>The corresponding servant in the ASM, or null if the servant was not found.</returns>
        public IObject? Find(string identityAndFacet)
        {
            (Identity identity, string facet) = UriParser.ParseIdentityAndFacet(identityAndFacet);
            return Find(identity, facet);
        }

        /// <summary>Adds a servant to this object adapter's Active Servant Map (ASM), using as key the provided
        /// identity and facet. Adding a servant with an identity and facet that are already in the ASM throws
        /// ArgumentException.</summary>
        /// <param name="identity">The identity of the Ice object incarnated by this servant. identity.Name cannot
        /// be empty.</param>
        /// <param name="facet">The facet of the Ice object.</param>
        /// <param name="servant">The servant to add.</param>
        /// <param name="proxyFactory">The proxy factory used to manufacture the returned proxy. Pass INamePrx.Factory
        /// for this parameter. See <see cref="CreateProxy{T}(Identity, string, ProxyFactory{T})"/>.</param>
        /// <returns>A proxy associated with this object adapter, object identity and facet.</returns>
        public T Add<T>(Identity identity, string facet, IObject servant, ProxyFactory<T> proxyFactory)
            where T : class, IObjectPrx
        {
            Add(identity, facet, servant);
            return CreateProxy(identity, facet, proxyFactory);
        }

        /// <summary>Adds a servant to this object adapter's Active Servant Map (ASM), using as key the provided
        /// identity and facet. Adding a servant with an identity and facet that are already in the ASM throws
        /// ArgumentException.</summary>
        /// <param name="identity">The identity of the Ice object incarnated by this servant. identity.Name cannot
        /// be empty.</param>
        /// <param name="facet">The facet of the Ice object.</param>
        /// <param name="servant">The servant to add.</param>
        public void Add(Identity identity, string facet, IObject servant)
        {
            CheckIdentity(identity);
            lock (_mutex)
            {
                // We check for deactivation here because we don't want to keep this servant when the adapter is being
                // deactivated or destroyed. In other languages, notably C++, keeping such a servant could lead to
                // circular references and leaks.
                if (_disposeTask != null)
                {
                    throw new ObjectDisposedException($"{typeof(ObjectAdapter).FullName}:{Name}");
                }
                _identityServantMap.Add((identity, facet), servant);
            }
        }

        /// <summary>Adds a servant to this object adapter's Active Servant Map (ASM), using as key the provided
        /// identity and facet. Adding a servant with an identity and facet that are already in the ASM throws
        /// ArgumentException.</summary>
        /// <param name="identityAndFacet">A relative URI string [category/]identity[#facet].</param>
        /// <param name="servant">The servant to add.</param>
        /// <param name="proxyFactory">The proxy factory used to manufacture the returned proxy. Pass INamePrx.Factory
        /// for this parameter. See <see cref="CreateProxy{T}(string, ProxyFactory{T})"/>.</param>
        /// <returns>A proxy associated with this object adapter, object identity and facet.</returns>
        public T Add<T>(string identityAndFacet, IObject servant, ProxyFactory<T> proxyFactory)
            where T : class, IObjectPrx
        {
            (Identity identity, string facet) = UriParser.ParseIdentityAndFacet(identityAndFacet);
            return Add(identity, facet, servant, proxyFactory);
        }

        /// <summary>Adds a servant to this object adapter's Active Servant Map (ASM), using as key the provided
        /// identity and facet. Adding a servant with an identity and facet that are already in the ASM throws
        /// ArgumentException.</summary>
        /// <param name="identityAndFacet">A relative URI string [category/]identity[#facet].</param>
        /// <param name="servant">The servant to add.</param>
        public void Add(string identityAndFacet, IObject servant)
        {
            (Identity identity, string facet) = UriParser.ParseIdentityAndFacet(identityAndFacet);
            Add(identity, facet, servant);
        }

        /// <summary>Adds a servant to this object adapter's Active Servant Map (ASM), using as key the provided
        /// identity and the default (empty) facet.</summary>
        /// <param name="identity">The identity of the Ice object incarnated by this servant. identity.Name cannot
        /// be empty.</param>
        /// <param name="servant">The servant to add.</param>
        /// <param name="proxyFactory">The proxy factory used to manufacture the returned proxy. Pass INamePrx.Factory
        /// for this parameter. See <see cref="CreateProxy{T}(Identity, ProxyFactory{T})"/>.</param>
        /// <returns>A proxy associated with this object adapter, object identity and the default facet.</returns>
        public T Add<T>(Identity identity, IObject servant, ProxyFactory<T> proxyFactory)
            where T : class, IObjectPrx =>
            Add(identity, "", servant, proxyFactory);

        /// <summary>Adds a servant to this object adapter's Active Servant Map (ASM), using as key the provided
        /// identity and the default (empty) facet.</summary>
        /// <param name="identity">The identity of the Ice object incarnated by this servant. identity.Name cannot
        /// be empty.</param>
        /// <param name="servant">The servant to add.</param>
        public void Add(Identity identity, IObject servant) => Add(identity, "", servant);

        /// <summary>Adds a servant to this object adapter's Active Servant Map (ASM), using as key a unique identity
        /// and the provided facet. This method creates the unique identity with a UUID name and an empty category.
        /// </summary>
        /// <param name="facet">The facet of the Ice object.</param>
        /// <param name="servant">The servant to add.</param>
        /// <param name="proxyFactory">The proxy factory used to manufacture the returned proxy. Pass INamePrx.Factory
        /// for this parameter. See <see cref="CreateProxy{T}(Identity, string, ProxyFactory{T})"/>.
        /// </param>
        /// <returns>A proxy associated with this object adapter, object identity and facet.</returns>
        public T AddWithUUID<T>(string facet, IObject servant, ProxyFactory<T> proxyFactory)
            where T : class, IObjectPrx =>
            Add(new Identity(Guid.NewGuid().ToString(), ""), facet, servant, proxyFactory);

        /// <summary>Adds a servant to this object adapter's Active Servant Map (ASM), using as key a unique identity
        /// and the default (empty) facet. This method creates the unique identity with a UUID name and an empty
        /// category.</summary>
        /// <param name="servant">The servant to add.</param>
        /// <param name="proxyFactory">The proxy factory used to manufacture the returned proxy. Pass INamePrx.Factory
        /// for this parameter. See <see cref="CreateProxy{T}(Identity, ProxyFactory{T})"/>.</param>
        /// <returns>A proxy associated with this object adapter, object identity and the default facet.</returns>
        public T AddWithUUID<T>(IObject servant, ProxyFactory<T> proxyFactory) where T : class, IObjectPrx =>
            AddWithUUID("", servant, proxyFactory);

        /// <summary>Removes a servant previously added to the Active Servant Map (ASM) using Add.</summary>
        /// <param name="identity">The identity of the Ice object.</param>
        /// <param name="facet">The facet of the Ice object.</param>
        /// <returns>The servant that was just removed from the ASM, or null if the servant was not found.</returns>
        public IObject? Remove(Identity identity, string facet = "")
        {
            lock (_mutex)
            {
                if (_identityServantMap.TryGetValue((identity, facet), out IObject? servant))
                {
                    _identityServantMap.Remove((identity, facet));
                }
                return servant;
            }
        }

        /// <summary>Removes a servant previously added to the Active Servant Map (ASM) using Add.</summary>
        /// <param name="identityAndFacet">A relative URI string [category/]identity[#facet].</param>
        /// <returns>The servant that was just removed from the ASM, or null if the servant was not found.</returns>
        public IObject? Remove(string identityAndFacet)
        {
            (Identity identity, string facet) = UriParser.ParseIdentityAndFacet(identityAndFacet);
            return Remove(identity, facet);
        }

        /// <summary>Adds a category-specific default servant to this object adapter's Active Servant Map (ASM), using
        /// as key the provided category and facet.</summary>
        /// <param name="category">The object identity category.</param>
        /// <param name="facet">The facet.</param>
        /// <param name="servant">The default servant to add.</param>
        public void AddDefaultForCategory(string category, string facet, IObject servant)
        {
            lock (_mutex)
            {
                if (_disposeTask != null)
                {
                    throw new ObjectDisposedException($"{typeof(ObjectAdapter).FullName}:{Name}");
                }
                _categoryServantMap.Add((category, facet), servant);
            }
        }

        /// <summary>Adds a category-specific default servant to this object adapter's Active Servant Map (ASM), using
        /// as key the provided category and the default (empty) facet.</summary>
        /// <param name="category">The object identity category.</param>
        /// <param name="servant">The default servant to add.</param>
        public void AddDefaultForCategory(string category, IObject servant) =>
            AddDefaultForCategory(category, "", servant);

        /// <summary>Removes a category-specific default servant previously added to the Active Servant Map (ASM) using
        /// AddDefaultForCategory.</summary>
        /// <param name="category">The category associated with this default servant.</param>
        /// <param name="facet">The facet.</param>
        /// <returns>The servant that was just removed from the ASM, or null if the servant was not found.</returns>
        public IObject? RemoveDefaultForCategory(string category, string facet = "")
        {
            lock (_mutex)
            {
                if (_categoryServantMap.TryGetValue((category, facet), out IObject? servant))
                {
                    _categoryServantMap.Remove((category, facet));
                }
                return servant;
            }
        }

        /// <summary>Adds a default servant to this object adapter's Active Servant Map (ASM), using as key the provided
        /// facet.</summary>
        /// <param name="facet">The facet.</param>
        /// <param name="servant">The default servant to add.</param>
        public void AddDefault(string facet, IObject servant)
        {
            lock (_mutex)
            {
                if (_disposeTask != null)
                {
                    throw new ObjectDisposedException($"{typeof(ObjectAdapter).FullName}:{Name}");
                }
                _defaultServantMap.Add(facet, servant);
            }
        }

        /// <summary>Adds a default servant to this object adapter's Active Servant Map (ASM), using as key the default
        /// (empty) facet.</summary>
        /// <param name="servant">The default servant to add.</param>
        public void AddDefault(IObject servant) => AddDefault("", servant);

        /// <summary>Removes a default servant previously added to the Active Servant Map (ASM) using AddDefault.
        /// </summary>
        /// <param name="facet">The facet.</param>
        /// <returns>The servant that was just removed from the ASM, or null if the servant was not found.</returns>
        public IObject? RemoveDefault(string facet = "")
        {
            lock (_mutex)
            {
                if (_defaultServantMap.TryGetValue(facet, out IObject? servant))
                {
                    _defaultServantMap.Remove(facet);
                }
                return servant;
            }
        }

        /// <summary>Creates a proxy for the object with the given identity and facet. If this object adapter is
        /// configured with an adapter ID, creates an indirect proxy that refers to the adapter ID. If a replica group
        /// ID is also defined, creates an indirect proxy that refers to the replica group ID. Otherwise, if no adapter
        /// ID is defined, creates a direct proxy containing this object adapter's published endpoints.</summary>
        /// <param name="identity">The object's identity.</param>
        /// <param name="facet">The facet.</param>
        /// <param name="factory">The proxy factory. Use INamePrx.Factory for this parameter, where INamePrx is the
        /// desired proxy type.</param>
        /// <returns>A proxy for the object with the given identity and facet.</returns>
        public T CreateProxy<T>(Identity identity, string facet, ProxyFactory<T> factory) where T : class, IObjectPrx
        {
            CheckIdentity(identity);

            lock (_mutex)
            {
                if (_disposeTask != null)
                {
                    throw new ObjectDisposedException($"{typeof(ObjectAdapter).FullName}:{Name}");
                }

                ImmutableArray<string> location = ReplicaGroupId.Length > 0 ? ImmutableArray.Create(ReplicaGroupId) :
                    AdapterId.Length > 0 ? ImmutableArray.Create(AdapterId) : ImmutableArray<string>.Empty;

                Protocol protocol = _publishedEndpoints.Count > 0 ? _publishedEndpoints[0].Protocol : Protocol;

                return factory(new Reference(Communicator,
                                             protocol.GetEncoding(),
                                             endpoints: AdapterId.Length == 0 ?
                                                _publishedEndpoints : ImmutableArray<Endpoint>.Empty,
                                             facet,
                                             identity,
                                             invocationInterceptors: ImmutableArray<InvocationInterceptor>.Empty,
                                             _invocationMode,
                                             location,
                                             protocol));
            }
        }

        /// <summary>Creates a proxy for the object with the given identity. If this object adapter is configured with
        /// an adapter id, creates an indirect proxy that refers to the adapter id. If a replica group id is also
        /// defined, creates an indirect proxy that refers to the replica group id. Otherwise, if no adapter
        /// id is defined, creates a direct proxy containing this object adapter's published endpoints.</summary>
        /// <param name="identity">The object's identity.</param>
        /// <param name="factory">The proxy factory. Use INamePrx.Factory for this parameter, where INamePrx is the
        /// desired proxy type.</param>
        /// <returns>A proxy for the object with the given identity.</returns>
        public T CreateProxy<T>(Identity identity, ProxyFactory<T> factory) where T : class, IObjectPrx =>
            CreateProxy(identity, "", factory);

        /// <summary>Creates a proxy for the object with the given identity and facet. If this object adapter is
        /// configured with an adapter id, creates an indirect proxy that refers to the adapter id. If a replica group
        /// id is also defined, creates an indirect proxy that refers to the replica group id. Otherwise, if no adapter
        /// id is defined, creates a direct proxy containing this object adapter's published endpoints.</summary>
        /// <param name="identityAndFacet">A relative URI string [category/]identity[#facet].</param>
        /// <param name="factory">The proxy factory. Use INamePrx.Factory for this parameter, where INamePrx is the
        /// desired proxy type.</param>
        /// <returns>A proxy for the object with the given identity and facet.</returns>
        public T CreateProxy<T>(string identityAndFacet, ProxyFactory<T> factory) where T : class, IObjectPrx
        {
            (Identity identity, string facet) = UriParser.ParseIdentityAndFacet(identityAndFacet);
            return CreateProxy(identity, facet, factory);
        }

        /// <summary>Sets the endpoints that from now on will be listed in the proxies created by this object adapter.
        /// </summary>
        /// <param name="newEndpoints">The new published endpoints.</param>
        /// <param name="cancel">The cancellation token.</param>
        public void SetPublishedEndpoints(IEnumerable<Endpoint> newEndpoints, CancellationToken cancel = default)
        {
            try
            {
                SetPublishedEndpointsAsync(newEndpoints, cancel).Wait(cancel);
            }
            catch (AggregateException ex)
            {
                Debug.Assert(ex.InnerException != null);
                throw ExceptionUtil.Throw(ex.InnerException);
            }
        }

        /// <summary>Sets the endpoints that from now on will be listed in the proxies created by this object adapter.
        /// </summary>
        /// <param name="newEndpoints">The new published endpoints.</param>
        /// <param name="cancel">The cancellation token.</param>
        public async Task SetPublishedEndpointsAsync(
            IEnumerable<Endpoint> newEndpoints,
            CancellationToken cancel = default)
        {
            if (Name.Length == 0)
            {
                throw new InvalidOperationException("cannot set published endpoints on a nameless object adapter");
            }

            IReadOnlyList<Endpoint> publishedEndpoints = newEndpoints.ToImmutableArray();

            if (publishedEndpoints.Count == 0)
            {
                throw new ArgumentException("the new endpoints cannot be empty", nameof(newEndpoints));
            }

            if (publishedEndpoints.Select(endpoint => endpoint.Protocol).Distinct().Count() > 1)
            {
                throw new ArgumentException("all endpoints must use the same protocol", nameof(newEndpoints));
            }

            if (_routerInfo != null)
            {
                throw new InvalidOperationException(
                    "cannot set published endpoints on an object adapter associated with a router");
            }

            await RegisterEndpointsAsync(publishedEndpoints, cancel).ConfigureAwait(false);

            _publishedEndpoints = publishedEndpoints;
        }

        // Called by Communicator to create a nameless ObjectAdapter
        internal ObjectAdapter(
            Communicator communicator,
            bool serializeDispatch,
            TaskScheduler? scheduler,
            Protocol protocol)
        {
            Communicator = communicator;
            Name = "";
            SerializeDispatch = serializeDispatch;
            TaskScheduler = scheduler;

<<<<<<< HEAD
            _publishedEndpoints = Array.Empty<Endpoint>();
            _routerInfo = null;

=======
            AcceptNonSecure = communicator.AcceptNonSecure;
>>>>>>> 060e396a
            AdapterId = "";
            ReplicaGroupId = "";
            Protocol = protocol;
            IncomingFrameMaxSize = communicator.IncomingFrameMaxSize;
            AcceptNonSecure = communicator.AcceptNonSecure;
        }

        // Called by Communicator.
        internal ObjectAdapter(
            Communicator communicator,
            string name,
            bool serializeDispatch,
            TaskScheduler? scheduler,
            IRouterPrx? router)
        {
            Debug.Assert(name.Length != 0);

            Communicator = communicator;
            Name = name;
            SerializeDispatch = serializeDispatch;
            TaskScheduler = scheduler;

            (bool noProps, List<string> unknownProps) = FilterProperties();

            // Warn about unknown object adapter properties.
            if (unknownProps.Count != 0 && Communicator.WarnUnknownProperties)
            {
                var message = new StringBuilder("found unknown properties for object adapter `");
                message.Append(Name);
                message.Append("':");
                foreach (string s in unknownProps)
                {
                    message.Append("\n    ");
                    message.Append(s);
                }
                Communicator.Logger.Warning(message.ToString());
            }

            // Make sure named adapter has configuration.
            if (router == null && noProps)
            {
                throw new InvalidConfigurationException($"object adapter `{Name}' requires configuration");
            }

            AdapterId = Communicator.GetProperty($"{Name}.AdapterId") ?? "";
            ReplicaGroupId = Communicator.GetProperty($"{Name}.ReplicaGroupId") ?? "";

            int frameMaxSize =
                Communicator.GetPropertyAsByteSize($"{Name}.IncomingFrameMaxSize") ?? Communicator.IncomingFrameMaxSize;
            IncomingFrameMaxSize = frameMaxSize == 0 ? int.MaxValue : frameMaxSize;
            if (IncomingFrameMaxSize < 1024)
            {
                throw new InvalidConfigurationException("Ice.IncomingFrameMaxSize can't be inferior to 1KB");
            }

            AcceptNonSecure = Communicator.GetPropertyAsBool($"{Name}.AcceptNonSecure") ?? Communicator.AcceptNonSecure;

            try
            {
                if (router != null && router.Protocol != Protocol.Ice1)
                {
                    throw new ArgumentException($"{nameof(router)} must be an ice1 proxy", nameof(router));
                }

                router ??= Communicator.GetPropertyAsProxy($"{Name}.Router", IRouterPrx.Factory);

                if (router != null)
                {
                    Protocol = router.Protocol;
                    if (Protocol != Protocol.Ice1)
                    {
                        throw new InvalidConfigurationException($"{Name}.Router must be an ice1 proxy");
                    }
                    _routerInfo = Communicator.GetRouterInfo(router);
                    Debug.Assert(_routerInfo != null);

                    // Make sure this router is not already registered with another adapter.
                    if (_routerInfo.Adapter != null)
                    {
                        throw new ArgumentException($"router `{router}' is already registered with an object adapter",
                            nameof(router));
                    }

                    // Associate this object adapter with the router. This way, new outgoing connections to the
                    // router's client proxy will use this object adapter for callbacks.
                    _routerInfo.Adapter = this;

                    // Also modify all existing outgoing connections to the router's client proxy to use this object
                    // adapter for callbacks.

                    // Often makes a synchronous remote call.
                    Communicator.OutgoingConnectionFactory.SetRouterInfo(_routerInfo);

                    // Synchronous remote call!
                    _publishedEndpoints = router.GetServerEndpoints();
                }
                else
                {
                    IReadOnlyList<Endpoint>? endpoints = null;

                    // Parse the endpoints, but don't store them in the adapter. The connection factory might change
                    // it, for example, to fill in the real port number.
                    if (Communicator.GetProperty($"{Name}.Endpoints") is string value)
                    {
                        if (UriParser.IsEndpointUri(value))
                        {
                            Protocol = Protocol.Ice2;
                            endpoints = UriParser.ParseEndpoints(value, Communicator);
                        }
                        else
                        {
                            Protocol = Protocol.Ice1;
                            endpoints = Ice1Parser.ParseEndpoints(value, communicator);
                            _invocationMode = Ice1Parser.ParseProxyOptions(Name, communicator);

                            // When the adapter is configured to only accept secure connections ensure that all
                            // configured endpoints only accept secure connections.
                            if (!AcceptNonSecure &&
                                endpoints.FirstOrDefault(endpoint => !endpoint.IsAlwaysSecure) is Endpoint endpoint)
                            {
                                throw new InvalidConfigurationException($@"object adapter `{Name
                                    }' is configured to only accept secure connections but endpoint: `{endpoint
                                    }' accepts non-secure connections");
                            }
                        }

                        if (endpoints.Any(endpoint => endpoint is IPEndpoint ipEndpoint && ipEndpoint.Port == 0))
                        {
                            if (endpoints.Count > 1)
                            {
                                throw new InvalidConfigurationException(@$"object adapter `{Name
                                    }': only one endpoint is allowed when a dynamic IP port (:0) is configured");
                            }

                            if (endpoints[0] is IPEndpoint ipEndpoint && ipEndpoint.Address == IPAddress.None)
                            {
                                throw new InvalidConfigurationException(@$"object adapter `{Name
                                    }': use an IP address to configure an endpoint with a dynamic port (:0)");
                            }
                        }

                        _incomingConnectionFactories.AddRange(endpoints.SelectMany(endpoint =>
                            endpoint.ExpandHost().Select(expanded =>
                                expanded.IsDatagram ?
                                    (IncomingConnectionFactory)new DatagramIncomingConnectionFactory(
                                        this,
                                        expanded) :
                                    new AcceptorIncomingConnectionFactory(this, expanded))));

                        Endpoints = _incomingConnectionFactories.Select(factory => factory.Endpoint).ToImmutableArray();
                    }
                    else
                    {
                        // This OA is most likely used for colocation, unless a router is set.
                        Protocol = router != null ? router.Protocol : Protocol.Ice2;
                    }

                    if (endpoints == null || endpoints.Count == 0)
                    {
                        if (Communicator.TraceLevels.Transport >= 2)
                        {
                            Communicator.Logger.Trace(TraceLevels.TransportCategory,
                                                      $"created adapter `{Name}' without endpoints");
                        }
                    }

                    if (Communicator.GetProperty($"{Name}.PublishedEndpoints") is string publishedEndpointsValue)
                    {
                        _publishedEndpoints = UriParser.IsEndpointUri(publishedEndpointsValue) ?
                            UriParser.ParseEndpoints(publishedEndpointsValue, Communicator) :
                            Ice1Parser.ParseEndpoints(publishedEndpointsValue, Communicator, oaEndpoints: false);
                    }

                    if (_publishedEndpoints.Count == 0)
                    {
                        // If the PublishedEndpoints config property isn't set, we compute the published endpoints.

                        string serverName = Communicator.GetProperty($"{Name}.ServerName") ?? Communicator.ServerName;

                        _publishedEndpoints = Endpoints.Select(endpoint => endpoint.GetPublishedEndpoint(serverName)).
                            Distinct().ToImmutableArray();
                    }

                    if (Communicator.TraceLevels.Transport >= 1 && _publishedEndpoints.Count > 0)
                    {
                        var sb = new StringBuilder("published endpoints for object adapter `");
                        sb.Append(Name);
                        sb.Append("':\n");
                        sb.AppendEndpointList(_publishedEndpoints);
                        Communicator.Logger.Trace(TraceLevels.TransportCategory, sb.ToString());
                    }
                }

                Locator = Communicator.GetPropertyAsProxy($"{Name}.Locator", ILocatorPrx.Factory)
                    ?? Communicator.DefaultLocator;
            }
            catch (AggregateException ex)
            {
                Dispose();
                Debug.Assert(ex.InnerException != null);
                throw ExceptionUtil.Throw(ex.InnerException);
            }
            catch
            {
                Dispose();
                throw;
            }
        }

        internal async ValueTask<(OutgoingResponseFrame, bool)> DispatchAsync(
            IncomingRequestFrame request,
            Current current,
            CancellationToken cancel)
        {
            IDispatchObserver? dispatchObserver = Communicator.Observer?.GetDispatchObserver(current,
                                                                                             current.StreamId,
                                                                                             request.Size);
            dispatchObserver?.Attach();
            try
            {
                Debug.Assert(current.Adapter == this);
                IObject? servant = Find(current.Identity, current.Facet);
                if (servant == null)
                {
                    throw new ObjectNotExistException(
                        ReplicaGroupId.Length == 0 ? RetryPolicy.NoRetry : RetryPolicy.OtherReplica);
                }

                // TODO: support input streamable data if Current.EndOfStream == false and output streamable data.

                ValueTask<OutgoingResponseFrame> DispatchAsync(int i)
                {
                    if (i < _interceptors.Count)
                    {
                        DispatchInterceptor interceptor = _interceptors[i++];
                        return interceptor(request, current, (request, current, cancel) => DispatchAsync(i), cancel);
                    }
                    else
                    {
                        return servant.DispatchAsync(request, current, cancel);
                    }
                }

                OutgoingResponseFrame response = await DispatchAsync(0).ConfigureAwait(false);
                if (!current.IsOneway)
                {
                    response.Finish();
                }
                dispatchObserver?.Reply(response.Size);
                return (response, true);
            }
            catch (Exception ex)
            {
                if (!current.IsOneway)
                {
                    RemoteException actualEx;
                    if (ex is RemoteException remoteEx && !remoteEx.ConvertToUnhandled)
                    {
                        actualEx = remoteEx;
                        dispatchObserver?.RemoteException();
                    }
                    else
                    {
                        actualEx = new UnhandledException(ex);
                        dispatchObserver?.Failed(actualEx.InnerException!.GetType().FullName ?? "System.Exception");
                        if (Communicator.WarnDispatch)
                        {
                            Warning(ex);
                        }
                    }

                    var response = new OutgoingResponseFrame(request, actualEx);
                    response.Finish();
                    dispatchObserver?.Reply(response.Size);
                    return (response, true);
                }
                else
                {
                    if (Communicator.WarnDispatch)
                    {
                        Warning(ex);
                    }
                    dispatchObserver?.Failed(ex.GetType().FullName ?? "System.Exception");
                    return (OutgoingResponseFrame.WithVoidReturnValue(current), true);
                }
            }
            finally
            {
                dispatchObserver?.Detach();
            }

            void Warning(Exception ex)
            {
                var output = new StringBuilder();
                output.Append("dispatch exception:");
                output.Append("\nidentity: ").Append(current.Identity.ToString(Communicator.ToStringMode));
                output.Append("\nfacet: ").Append(StringUtil.EscapeString(current.Facet, Communicator.ToStringMode));
                output.Append("\noperation: ").Append(current.Operation);
                if ((current.Connection as IPConnection)?.RemoteEndpoint is System.Net.IPEndPoint remoteEndpoint)
                {
                    output.Append("\nremote address: ").Append(remoteEndpoint);
                }
                output.Append('\n');
                output.Append(ex.ToString());
                Communicator.Logger.Warning(output.ToString());
            }
        }

        internal Endpoint GetColocatedEndpoint()
        {
            lock (_mutex)
            {
                if (_disposeTask != null)
                {
                    throw new ObjectDisposedException($"{typeof(ObjectAdapter).FullName}:{Name}");
                }

                if (_colocatedConnectionFactory == null)
                {
                    _colocatedConnectionFactory = new AcceptorIncomingConnectionFactory(this,
                                                                                        new ColocatedEndpoint(this));

                    // It's safe to start the connection within the synchronization, this isn't supposed to block for
                    // colocated connections.
                    _colocatedConnectionFactory.Activate();
                }
            }
            return _colocatedConnectionFactory.Endpoint;
        }

        internal bool IsLocal(Reference reference)
        {
            // The proxy protocol must match the object adapter's protocol.
            if (reference.Protocol != Protocol)
            {
                return false;
            }

            if (reference.IsWellKnown)
            {
                return Find(reference.Identity, reference.Facet) != null;
            }
            else if (reference.IsIndirect)
            {
                // Reference is local if the reference's location matches this adapter ID or replica group ID.
                return reference.Location.Count == 1 &&
                    (reference.Location[0] == AdapterId || reference.Location[0] == ReplicaGroupId);
            }
            else
            {
                lock (_mutex)
                {
                    if (_disposeTask != null)
                    {
                        throw new ObjectDisposedException($"{typeof(ObjectAdapter).FullName}:{Name}");
                    }

                    // Proxies which have at least one endpoint in common with the endpoints used by this object
                    // adapter's incoming connection factories are considered local.
                    return reference.Endpoints.Any(endpoint =>
                        _publishedEndpoints.Any(publishedEndpoint => endpoint.IsLocal(publishedEndpoint)) ||
                        _incomingConnectionFactories.Any(factory => factory.IsLocal(endpoint)));
                }
            }
        }

        internal void UpdateConnectionObservers()
        {
            foreach (IncomingConnectionFactory factory in _incomingConnectionFactories)
            {
                factory.UpdateConnectionObservers();
            }
        }

        private static void CheckIdentity(Identity identity)
        {
            if (identity.Name.Length == 0)
            {
                throw new ArgumentException("identity name cannot be empty", nameof(identity));
            }
        }

        private async Task RegisterEndpointsAsync(IReadOnlyList<Endpoint> endpoints, CancellationToken cancel)
        {
            // Use a stack copy in case another thread updates volatile _locatorInfo.
            LocatorInfo? locatorInfo = _locatorInfo;

            if (endpoints.Count == 0 || AdapterId.Length == 0 || locatorInfo == null)
            {
                return; // Nothing to update.
            }

            ILocatorRegistryPrx? locatorRegistry = await locatorInfo.GetLocatorRegistryAsync().ConfigureAwait(false);

            if (locatorRegistry == null)
            {
                return;
            }

            try
            {
                if (Protocol == Protocol.Ice1)
                {
                    IObjectPrx proxy = IObjectPrx.Factory(
                        new Reference(Communicator,
                                      Protocol.GetEncoding(),
                                      endpoints,
                                      facet: "",
                                      new Identity("dummy", ""),
                                      invocationInterceptors: ImmutableArray<InvocationInterceptor>.Empty,
                                      invocationMode: default,
                                      location: ImmutableArray<string>.Empty,
                                      protocol: endpoints[0].Protocol));
                    if (ReplicaGroupId.Length > 0)
                    {
                        await locatorRegistry.SetReplicatedAdapterDirectProxyAsync(
                            AdapterId,
                            ReplicaGroupId,
                            proxy,
                            cancel: cancel).ConfigureAwait(false);
                    }
                    else
                    {
                        await locatorRegistry.SetAdapterDirectProxyAsync(AdapterId,
                                                                         proxy,
                                                                         cancel: cancel).ConfigureAwait(false);
                    }
                }
                else
                {
                    await locatorRegistry.RegisterAdapterEndpointsAsync(
                            AdapterId,
                            ReplicaGroupId,
                            endpoints.ToEndpointDataList(),
                            cancel: cancel).ConfigureAwait(false);
                }
            }
            catch (Exception ex)
            {
                if (Communicator.TraceLevels.Locator >= 1)
                {
                    Communicator.Logger.Trace(
                        TraceLevels.LocatorCategory,
                        @$"failed to register the endpoints of object adapter `{
                            Name}' with the locator registry:\n{ex}");
                }
                throw;
            }

            if (Communicator.TraceLevels.Locator >= 1)
            {
                var sb = new StringBuilder("registered the endpoints of object adapter `");
                sb.Append(Name);
                sb.Append("' with the locator registry\nendpoints = ");
                sb.AppendEndpointList(endpoints);

                Communicator.Logger.Trace(TraceLevels.LocatorCategory, sb.ToString());
            }
        }

        private async Task UnregisterEndpointsAsync(CancellationToken cancel)
        {
            // Use a stack copy in case another thread updates volatile _locatorInfo.
            LocatorInfo? locatorInfo = _locatorInfo;

            if (AdapterId.Length == 0 || locatorInfo == null)
            {
                return; // Nothing to update.
            }

            ILocatorRegistryPrx? locatorRegistry = await locatorInfo.GetLocatorRegistryAsync().ConfigureAwait(false);

            if (locatorRegistry == null)
            {
                return;
            }

            try
            {
                if (Protocol == Protocol.Ice1)
                {
                    if (ReplicaGroupId.Length > 0)
                    {
                        await locatorRegistry.SetReplicatedAdapterDirectProxyAsync(
                            AdapterId,
                            ReplicaGroupId,
                            proxy: null,
                            cancel: cancel).ConfigureAwait(false);
                    }
                    else
                    {
                        await locatorRegistry.SetAdapterDirectProxyAsync(AdapterId,
                                                                         proxy: null,
                                                                         cancel: cancel).ConfigureAwait(false);
                    }
                }
                else
                {
                    await locatorRegistry.UnregisterAdapterEndpointsAsync(
                            AdapterId,
                            ReplicaGroupId,
                            cancel: cancel).ConfigureAwait(false);
                }
            }
            catch (ObjectDisposedException)
            {
                // Expected if colocated call and OA is deactivated or the communicator is disposed, ignore.
            }
            catch (Exception ex)
            {
                if (Communicator.TraceLevels.Locator >= 1)
                {
                    Communicator.Logger.Trace(
                        TraceLevels.LocatorCategory,
                        @$"failed to unregister the endpoints of object adapter `{
                            Name}' from the locator registry:\n{ex}");
                }
                throw;
            }

            if (Communicator.TraceLevels.Locator >= 1)
            {
                Communicator.Logger.Trace(
                    TraceLevels.LocatorCategory,
                    $"unregistered the endpoints of object adapter `{Name}' from the locator registry");
            }
        }

        private (bool NoProps, List<string> UnknownProps) FilterProperties()
        {
            // Do not create unknown properties list if Ice prefix, i.e. Ice, Glacier2, etc.
            bool addUnknown = true;
            string prefix = $"{Name}.";
            foreach (string propertyName in PropertyNames.ClassPropertyNames)
            {
                if (prefix.StartsWith($"{propertyName}.", StringComparison.Ordinal))
                {
                    addUnknown = false;
                    break;
                }
            }

            bool noProps = true;
            var unknownProps = new List<string>();
            Dictionary<string, string> props = Communicator.GetProperties(forPrefix: prefix);
            foreach (string prop in props.Keys)
            {
                bool valid = false;
                for (int i = 0; i < _suffixes.Length; ++i)
                {
                    if (prop.Equals(prefix + _suffixes[i]))
                    {
                        noProps = false;
                        valid = true;
                        break;
                    }
                }

                if (!valid && addUnknown)
                {
                    unknownProps.Add(prop);
                }
            }
            return (noProps, unknownProps);
        }
    }
}<|MERGE_RESOLUTION|>--- conflicted
+++ resolved
@@ -607,13 +607,6 @@
             SerializeDispatch = serializeDispatch;
             TaskScheduler = scheduler;
 
-<<<<<<< HEAD
-            _publishedEndpoints = Array.Empty<Endpoint>();
-            _routerInfo = null;
-
-=======
-            AcceptNonSecure = communicator.AcceptNonSecure;
->>>>>>> 060e396a
             AdapterId = "";
             ReplicaGroupId = "";
             Protocol = protocol;
