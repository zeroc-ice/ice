--- conflicted
+++ resolved
@@ -50,16 +50,11 @@
             OutputStreamWriter<T> writer)
         {
             var request = new OutgoingRequestFrame(proxy, operation, idempotent, compress, context);
-<<<<<<< HEAD
-            var ostr = new OutputStream(proxy.Protocol.GetEncoding(), request.Data, request._encapsulationStart,
-                request.Encoding, format ?? proxy.Communicator.DefaultFormat);
-=======
             var ostr = new OutputStream(proxy.Protocol.GetEncoding(),
-                                        request.Payload,
+                                        request.Data,
                                         request._encapsulationStart,
                                         request.Encoding,
                                         format);
->>>>>>> 190083d2
             writer(ostr, value);
             request.FinishEncapsulation(ostr.Finish());
             if (compress && proxy.Encoding == Encoding.V2_0)
@@ -93,16 +88,11 @@
             OutputStreamValueWriter<T> writer) where T : struct
         {
             var request = new OutgoingRequestFrame(proxy, operation, idempotent, compress, context);
-<<<<<<< HEAD
-            var ostr = new OutputStream(proxy.Protocol.GetEncoding(), request.Data, request._encapsulationStart,
-                request.Encoding, format ?? proxy.Communicator.DefaultFormat);
-=======
             var ostr = new OutputStream(proxy.Protocol.GetEncoding(),
-                                        request.Payload,
+                                        request.Data,
                                         request._encapsulationStart,
                                         request.Encoding,
                                         format);
->>>>>>> 190083d2
             writer(ostr, value);
             request.FinishEncapsulation(ostr.Finish());
             if (compress && proxy.Encoding == Encoding.V2_0)
