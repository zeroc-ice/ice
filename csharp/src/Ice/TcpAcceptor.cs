// Copyright (c) ZeroC, Inc. All rights reserved.

using System;
using System.Collections.Generic;
using System.Diagnostics;
using System.Net;
using System.Net.Sockets;
using System.Text;
using System.Threading;
using System.Threading.Tasks;

namespace ZeroC.Ice
{
    internal class TcpAcceptor : IAcceptor
    {
        public Endpoint Endpoint { get; }

        private readonly ObjectAdapter _adapter;
        private readonly IConnectionManager _manager;
        private readonly Socket _socket;
        private readonly IPEndPoint _addr;

        // See https://tools.ietf.org/html/rfc5246#appendix-A.4
        private const byte TlsHandshakeRecord = 0x16;

        public async ValueTask<Connection> AcceptAsync()
        {
            Socket fd = await _socket.AcceptAsync().ConfigureAwait(false);

<<<<<<< HEAD
            SingleStreamSocket socket = ((TcpEndpoint)Endpoint).CreateSocket(fd, _adapter.Name);
=======
            bool secure = Endpoint.IsAlwaysSecure || !_adapter.AcceptNonSecure;

            if (_adapter.Protocol == Protocol.Ice2 && _adapter.AcceptNonSecure)
            {
                Debug.Assert(_adapter.Communicator.ConnectTimeout != TimeSpan.Zero);
                // TODO: we are using reusing ConnectTimeout here so that peeking cannot block forever.
                // However, this means that it's possible to end up waiting 2 * ConnectTime if reading the
                // first byte is slow and then the actual connection initialization is also slow.

                using var source = new CancellationTokenSource(_adapter.Communicator.ConnectTimeout);
                CancellationToken cancel = source.Token;

                // Peek one byte into the tcp stream to see if it contains the TLS handshake record
                var buffer = new ArraySegment<byte>(new byte[1]);

                int received;
                try
                {
                    received = await fd.ReceiveAsync(buffer, SocketFlags.Peek, cancel).ConfigureAwait(false);
                }
                catch (SocketException) when (cancel.IsCancellationRequested)
                {
                    throw new OperationCanceledException(cancel);
                }
                catch (SocketException ex) when (ex.IsConnectionLost())
                {
                    throw new ConnectionLostException(ex);
                }
                catch (SocketException ex)
                {
                    throw new TransportException(ex);
                }
                if (received == 0)
                {
                    throw new ConnectionLostException();
                }

                Debug.Assert(received == 1);
                secure = buffer.Array![0] == TlsHandshakeRecord;
            }

            ITransceiver transceiver = ((TcpEndpoint)Endpoint).CreateTransceiver(fd, _adapter.Name, !secure);
>>>>>>> 0fa34d75

            MultiStreamOverSingleStreamSocket multiStreamTranceiver = Endpoint.Protocol switch
            {
                Protocol.Ice1 => new Ice1NetworkSocket(socket, Endpoint, _adapter),
                _ => new SlicSocket(socket, Endpoint, _adapter)
            };

            return ((TcpEndpoint)Endpoint).CreateConnection(_manager, multiStreamTranceiver, null, "", _adapter);
        }

        public void Dispose() => _socket.CloseNoThrow();

        public string ToDetailedString()
        {
            var s = new StringBuilder("local address = ");
            s.Append(ToString());

            List<string> interfaces =
                Network.GetHostsForEndpointExpand(_addr.Address.ToString(), Network.EnableBoth, true);
            if (interfaces.Count != 0)
            {
                s.Append("\nlocal interfaces = ");
                s.Append(string.Join(", ", interfaces));
            }
            return s.ToString();
        }

        public override string ToString() => _addr.ToString();

        internal TcpAcceptor(TcpEndpoint endpoint, IConnectionManager manager, ObjectAdapter adapter)
        {
            _manager = manager;
            _adapter = adapter;

            _addr = Network.GetAddressForServerEndpoint(endpoint.Host,
                                                        endpoint.Port,
                                                        Network.EnableBoth);

            _socket = Network.CreateServerSocket(endpoint, _addr.AddressFamily);

            try
            {
                _socket.Bind(_addr);
                _addr = (IPEndPoint)_socket.LocalEndPoint!;
                _socket.Listen(endpoint.Communicator.GetPropertyAsInt("Ice.TCP.Backlog") ?? 511);
            }
            catch (SocketException ex)
            {
                _socket.CloseNoThrow();
                throw new TransportException(ex);
            }

            Endpoint = endpoint.Clone((ushort)_addr.Port);
        }
    }
}<|MERGE_RESOLUTION|>--- conflicted
+++ resolved
@@ -27,9 +27,6 @@
         {
             Socket fd = await _socket.AcceptAsync().ConfigureAwait(false);
 
-<<<<<<< HEAD
-            SingleStreamSocket socket = ((TcpEndpoint)Endpoint).CreateSocket(fd, _adapter.Name);
-=======
             bool secure = Endpoint.IsAlwaysSecure || !_adapter.AcceptNonSecure;
 
             if (_adapter.Protocol == Protocol.Ice2 && _adapter.AcceptNonSecure)
@@ -71,16 +68,15 @@
                 secure = buffer.Array![0] == TlsHandshakeRecord;
             }
 
-            ITransceiver transceiver = ((TcpEndpoint)Endpoint).CreateTransceiver(fd, _adapter.Name, !secure);
->>>>>>> 0fa34d75
+            SingleStreamSocket socket = ((TcpEndpoint)Endpoint).CreateSocket(fd, _adapter.Name, !secure);
 
-            MultiStreamOverSingleStreamSocket multiStreamTranceiver = Endpoint.Protocol switch
+            MultiStreamOverSingleStreamSocket multiStreamSocket = Endpoint.Protocol switch
             {
                 Protocol.Ice1 => new Ice1NetworkSocket(socket, Endpoint, _adapter),
                 _ => new SlicSocket(socket, Endpoint, _adapter)
             };
 
-            return ((TcpEndpoint)Endpoint).CreateConnection(_manager, multiStreamTranceiver, null, "", _adapter);
+            return ((TcpEndpoint)Endpoint).CreateConnection(_manager, multiStreamSocket, null, "", _adapter);
         }
 
         public void Dispose() => _socket.CloseNoThrow();
