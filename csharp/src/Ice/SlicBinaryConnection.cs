//
// Copyright (c) ZeroC, Inc. All rights reserved.
//

using System;
using System.Collections.Generic;
using System.Diagnostics;
using System.Text;
using System.Threading;
using System.Threading.Tasks;

namespace ZeroC.Ice
{
    internal class SlicBinaryConnection : BinaryConnection
    {
        internal enum FrameType : byte
        {
            Initialize = 0x01,
            InitializeAck = 0x02,
            Version = 0x03,
            Ping = 0x04,
            Pong = 0x05,
            Stream = 0x06,
            StreamLast = 0x07,
            ResetStream = 0x08,
            Close = 0x09
        }

        internal static readonly Encoding Encoding = Encoding.V2_0;
        private long _nextStreamId;
        private Task _sendTask = Task.CompletedTask;
        private readonly BufferedReadTransceiver _transceiver;

        public override ValueTask DisposeAsync()
        {
            Closed();
            return _transceiver.DisposeAsync();
        }

    public override string ToString() => _transceiver.ToString()!;

        internal SlicBinaryConnection(ITransceiver transceiver, Endpoint endpoint, ObjectAdapter? adapter) :
            base(endpoint, adapter) => _transceiver = new BufferedReadTransceiver(transceiver);

        internal override async ValueTask CloseAsync(Exception exception, CancellationToken cancel)
        {
            // Write the close connection frame.
            await PrepareAndSendFrameAsync(FrameType.Close, ostr =>
            {
                ostr.WriteVarLong(0);
#if DEBUG
                ostr.WriteString(exception.ToString());
#else
                ostr.WriteString(exception.Message);
#endif
            }, cancel);

            // Notify the transport of the graceful connection closure.
            await _transceiver.CloseAsync(exception, cancel).ConfigureAwait(false);
        }

        internal override ValueTask HeartbeatAsync(CancellationToken cancel) =>
            PrepareAndSendFrameAsync(FrameType.Ping, null, cancel);

        internal override async ValueTask InitializeAsync(Action heartbeatCallback, CancellationToken cancel)
        {
            HeartbeatCallback = heartbeatCallback;

            // Initialize the transport
            await _transceiver.InitializeAsync(cancel).ConfigureAwait(false);

            if (IsIncoming)
            {
                (FrameType type, ArraySegment<byte> data) = await ReceiveFrameAsync(cancel);
                if (type != FrameType.Initialize)
                {
                    throw new InvalidDataException($"unexpected Slic frame with frame type `{type}'");
                }

                // Check that the Slic version is supported (we only support version 1 for now)
                var istr = new InputStream(data, Encoding);
                if (istr.ReadUShort() != 1)
                {
                    // If unsupported Slic version, we stop reading there and reply with a VERSION frame to provide
                    // the client the supported Slic versions.
                    await PrepareAndSendFrameAsync(FrameType.Version, ostr =>
                    {
                        ostr.WriteSequence(new ArraySegment<short>(new short[] { 1 }).AsReadOnlySpan());
                    }, cancel).ConfigureAwait(false);

                    (type, data) = await ReceiveFrameAsync(cancel);
                    if (type != FrameType.Initialize)
                    {
                        throw new InvalidDataException($"unexpected Slic frame with frame type `{type}'");
                    }

                    istr = new InputStream(data, Encoding);
                    ushort version = istr.ReadUShort();
                    if (version != 1)
                    {
                        throw new InvalidDataException($"unsupported Slic version `{version}'");
                    }
                }

                string protocol = istr.ReadString();
                if (ProtocolExtensions.Parse(protocol) != Protocol.Ice2)
                {
                    throw new NotSupportedException($"application protocol `{protocol}' is not supported with Slic");
                }

                // TODO: transport parameters

                // Send back an INITIALIZE_ACK frame.
                await PrepareAndSendFrameAsync(FrameType.InitializeAck, istr =>
                {
                    // TODO: transport parameters
                }, cancel).ConfigureAwait(false);
            }
            else
            {
                // Send the INITIALIZE frame.
                await PrepareAndSendFrameAsync(FrameType.Initialize, ostr =>
                {
                    ostr.WriteUShort(1); // Slic V1
                    ostr.WriteString(Protocol.Ice2.GetName()); // Ice protocol name
                    // TODO: transport parameters
                }, cancel).ConfigureAwait(false);

                // Read the INITIALIZE_ACK or VERSION frame from the server
                (FrameType type, ArraySegment<byte> data) = await ReceiveFrameAsync(cancel);

                // If we receive a VERSION frame, there isn't much we can do as we only support V1 so we throw
                // with an appropriate message to abort the connection.
                if (type == FrameType.Version)
                {
                    // Read the version sequence provided by the server.
                    short[] versions = new InputStream(data, Encoding).ReadArray<short>();
                    throw new InvalidDataException(
                        $"unsupported Slic version, server supports Slic `{string.Join(", ", versions)}'");
                }
                else if (type != FrameType.InitializeAck)
                {
                    throw new InvalidDataException($"unexpected Slic frame with frame type `{type}'");
                }

                // TODO: transport parameters
            }

            if (Endpoint.Communicator.TraceLevels.Transport >= 1)
            {
                var s = new StringBuilder();
                s.Append(IsIncoming ? "accepted" : "established");
                s.Append(' ');
                s.Append(Endpoint.TransportName);
                s.Append(" connection\n");
                s.Append(ToString());
                Endpoint.Communicator.Logger.Trace(Endpoint.Communicator.TraceLevels.TransportCategory, s.ToString());
            }
        }

        internal override long NewStream(bool bidirectional) => bidirectional ? ++_nextStreamId : 0;

        internal override async ValueTask<(long StreamId, IncomingFrame? Frame, bool Fin)> ReceiveAsync(
            CancellationToken cancel)
        {
            FrameType type;
            ArraySegment<byte> data;
            while (true)
            {
                // Read Slic frame header
                (type, data) = await ReceiveFrameAsync(CancellationToken.None).ConfigureAwait(false);
                switch (type)
                {
                    case FrameType.Ping:
                    {
                        ValueTask task = PrepareAndSendFrameAsync(FrameType.Pong, null, CancellationToken.None);
                        HeartbeatCallback!();
                        break;
                    }
                    case FrameType.Pong:
                    {
                        // TODO: setup a timer to expect pong frame response?
                        break;
                    }
                    case FrameType.Stream:
                    case FrameType.StreamLast:
                    {
                        (long streamId, int streamIdSize) = data.AsReadOnlySpan().ReadVarLong();
                        data = data.Slice(streamIdSize);
                        IncomingFrame frame = ParseIce2Frame(data);
                        if (Endpoint.Communicator.TraceLevels.Protocol >= 1)
                        {
                            ProtocolTrace.TraceFrame(Endpoint.Communicator, streamId, frame);
                        }
                        return (StreamId: streamId, Frame: frame, Fin: type == FrameType.StreamLast);
                    }
                    case FrameType.ResetStream:
                    {
                        var istr = new InputStream(data, Encoding);
                        long streamId = istr.ReadVarLong();
                        long reason = istr.ReadVarLong();
                        return (StreamId: streamId, Frame: null, Fin: true);
                    }
                    case FrameType.Close:
                    {
                        var istr = new InputStream(data, Encoding);
                        long code = istr.ReadVarLong(); // TODO: is this really useful?
                        string reason = istr.ReadString();
                        throw new ConnectionClosedByPeerException(reason);
                    }
                    default:
                    {
                        throw new InvalidDataException($"unexpected Slic frame with frame type `{type}'");
                    }
                }
            }
        }

        // TODO: check that the stream is active. If it's not active, there's no need to send this frame.
        internal override ValueTask ResetAsync(long streamId) => PrepareAndSendFrameAsync(FrameType.ResetStream, ostr =>
            {
                ostr.WriteVarLong(streamId);
                ostr.WriteVarLong(0);
            }, CancellationToken.None);

        internal override async ValueTask SendAsync(
            long streamId,
            OutgoingFrame frame,
            bool fin,
            CancellationToken cancel)
        {
            var data = new List<ArraySegment<byte>>();
            var ostr = new OutputStream(Encoding, data);
            FrameType frameType = fin ? FrameType.StreamLast : FrameType.Stream;
            ostr.WriteByte((byte)frameType);
            OutputStream.Position sizePos = ostr.StartFixedLengthSize(4);
            ostr.WriteVarLong(streamId);
            OutputStream.Position ice2HeaderPos = ostr.Tail;
            if (frame is OutgoingRequestFrame requestFrame)
            {
                ostr.WriteByte((byte)Ice2Definitions.FrameType.Request);
            }
            else if (frame is OutgoingResponseFrame responseFrame)
            {
                ostr.WriteByte((byte)Ice2Definitions.FrameType.Response);
            }
            else
            {
                Debug.Assert(false);
                return;
            }
            ostr.WriteSize(frame.Size);
            int ice2HeaderSize = ostr.Tail.Offset - ice2HeaderPos.Offset;
            data[^1] = data[^1].Slice(0, ostr.Tail.Offset); // TODO: Shouldn't this be the job of ostr.Finish()?
            int frameSize = ostr.Tail.Offset - sizePos.Offset - 4 + frame.Size;
            ostr.RewriteFixedLengthSize20(frameSize, sizePos, 4);
            data.AddRange(frame.Data);

            // TODO: split large protocol frames to allow multiplexing. For now, we send one Slic frame for each
            // Ice protocol frame.

            if (Endpoint.Communicator.TraceLevels.Protocol >= 1)
            {
                ProtocolTrace.TraceFrame(Endpoint.Communicator, streamId, frame);
            }

            if (Endpoint.Communicator.TraceLevels.Transport > 2)
            {
                TraceTransportFrame("sending ", frameType, frameSize, streamId);
            }

            await SendSlicFrameAsync(data, cancel).ConfigureAwait(false);
        }

        private IncomingFrame ParseIce2Frame(ArraySegment<byte> data)
        {
            // Get the Ice2 frame type and size
            var frameType = (Ice2Definitions.FrameType)data[0];
            (int size, int sizeLength) = data.Slice(1).AsReadOnlySpan().ReadSize20();
            if (size > IncomingFrameSizeMax)
            {
                throw new InvalidDataException($"frame with {size} bytes exceeds Ice.IncomingFrameSizeMax value");
            }

            // TODO: support receiving an Ice2 frame with multiple Slic frame, for now we only support one Slic frame
            // for each Ice2 protocol frame.

            ArraySegment<byte> buffer = data.Slice(sizeLength + 1);
            if (size != buffer.Count)
            {
                throw new InvalidDataException($"frame with size {buffer.Count} doesn't match expected size {size}");
            }

            return frameType switch
            {
                Ice2Definitions.FrameType.Request =>
                    new IncomingRequestFrame(Endpoint.Protocol, buffer, IncomingFrameSizeMax),
                Ice2Definitions.FrameType.Response =>
                    new IncomingResponseFrame(Endpoint.Protocol, buffer, IncomingFrameSizeMax),
                _ => throw new InvalidDataException($"received ice2 frame with unknown frame type `{frameType}'")
            };
        }

        private async ValueTask PrepareAndSendFrameAsync(
            FrameType type,
            Action<OutputStream>? writer,
            CancellationToken cancel)
        {
            var data = new List<ArraySegment<byte>>();
            var ostr = new OutputStream(Encoding, data);
            ostr.WriteByte((byte)type);
            OutputStream.Position sizePos = ostr.StartFixedLengthSize(4);
            writer?.Invoke(ostr);
            int frameSize = ostr.Tail.Offset - sizePos.Offset - 4;
            ostr.EndFixedLengthSize(sizePos, 4);
            data[^1] = data[^1].Slice(0, ostr.Tail.Offset); // TODO: Shouldn't this be the job of ostr.Finish()?

            if (Endpoint.Communicator.TraceLevels.Transport > 2)
            {
                long streamId = 0;
                if (type == FrameType.ResetStream)
                {
                    streamId = data[0].Slice(sizePos.Offset + 4).AsReadOnlySpan().ReadVarLong().Value;
                }
                TraceTransportFrame("sending ", type, frameSize, streamId);
            }

            await SendSlicFrameAsync(data, cancel).ConfigureAwait(false);
        }

        private async ValueTask<(FrameType, ArraySegment<byte>)> ReceiveFrameAsync(CancellationToken cancel)
        {
            ReadOnlyMemory<byte> buffer = await _transceiver.ReceiveAsync(2, cancel).ConfigureAwait(false);
            var frameType = (FrameType)buffer.Span[0];
            byte firstSizeByte = buffer.Span[1];
            int sizeLength = firstSizeByte.ReadSizeLength20();
<<<<<<< HEAD
            buffer = await _transceiver.ReceiveAsync(sizeLength - 1, cancel).ConfigureAwait(false);
            Received(sizeLength + 1);
=======
            _transceiver.Rewind(1);
            buffer = await _transceiver.ReceiveAsync(sizeLength, cancel).ConfigureAwait(false);
            _receivedCallback!(sizeLength + 1);
>>>>>>> 3a98409c

            int frameSize = buffer.Span.ReadSize20().Size;

            ArraySegment<byte> frame = new byte[frameSize];
            int offset = 0;
            while (offset != frameSize)
            {
                int received = await _transceiver.ReceiveAsync(frame.Slice(offset), cancel).ConfigureAwait(false);
                offset += received;
                Received(received);
            }

            if (Endpoint.Communicator.TraceLevels.Transport > 2)
            {
                long streamId = frameType switch
                {
                    FrameType.Stream => frame.AsReadOnlySpan().ReadVarLong().Value,
                    FrameType.StreamLast => frame.AsReadOnlySpan().ReadVarLong().Value,
                    FrameType.ResetStream => frame.AsReadOnlySpan().ReadVarLong().Value,
                    _ => 0,
                };
                TraceTransportFrame("received ", frameType, frameSize, streamId);
            }

            return (frameType, frame);
        }

        private Task SendSlicFrameAsync(IList<ArraySegment<byte>> buffer, CancellationToken cancel)
        {
            cancel.ThrowIfCancellationRequested();

            // Synchronization is required here because this might be called concurrently by the connection code
            lock (Mutex)
            {
                ValueTask sendTask = QueueAsync(buffer, cancel);
                _sendTask = sendTask.IsCompletedSuccessfully ? Task.CompletedTask : sendTask.AsTask();
                return _sendTask;
            }

            async ValueTask QueueAsync(IList<ArraySegment<byte>> buffer, CancellationToken cancel)
            {
                try
                {
                    // Wait for the previous send to complete
                    await _sendTask.ConfigureAwait(false);
                }
                catch (OperationCanceledException)
                {
                    // Ignore if it got canceled.
                }

                // If the send got cancelled, throw to notify the connection of the cancellation. This isn't a fatal
                // connection error, the next pending frame will be sent.
                cancel.ThrowIfCancellationRequested();

                // Perform the write
                int sent = await _transceiver.SendAsync(buffer, CancellationToken.None).ConfigureAwait(false);
                Debug.Assert(sent == buffer.GetByteCount());
                Sent(sent);
            }
        }

        private void TraceTransportFrame(string prefix, FrameType type, int size, long streamId = 0)
        {
            string frameType = "Slic " + type switch
            {
                FrameType.Initialize => "initialize",
                FrameType.InitializeAck => "initialize acknowledgment",
                FrameType.Version => "version",
                FrameType.Ping => "ping",
                FrameType.Pong => "pong",
                FrameType.Stream => "stream",
                FrameType.StreamLast => "last stream",
                FrameType.ResetStream => "reset stream",
                FrameType.Close => "close",
                _ => "unknown",
            } + " frame";

            var s = new StringBuilder();
            s.Append(prefix);
            s.Append(frameType);

            s.Append("\nprotocol = ");
            s.Append(Endpoint.Protocol.GetName());

            s.Append("\nframe size = ");
            s.Append(size);

            if (streamId > 0)
            {
                s.Append("\nstream id = ");
                s.Append(streamId);
            }

            Endpoint.Communicator.Logger.Trace(Endpoint.Communicator.TraceLevels.TransportCategory, s.ToString());
        }
    }
}<|MERGE_RESOLUTION|>--- conflicted
+++ resolved
@@ -334,14 +334,10 @@
             var frameType = (FrameType)buffer.Span[0];
             byte firstSizeByte = buffer.Span[1];
             int sizeLength = firstSizeByte.ReadSizeLength20();
-<<<<<<< HEAD
-            buffer = await _transceiver.ReceiveAsync(sizeLength - 1, cancel).ConfigureAwait(false);
-            Received(sizeLength + 1);
-=======
+
             _transceiver.Rewind(1);
             buffer = await _transceiver.ReceiveAsync(sizeLength, cancel).ConfigureAwait(false);
-            _receivedCallback!(sizeLength + 1);
->>>>>>> 3a98409c
+            Received(sizeLength + 1);
 
             int frameSize = buffer.Span.ReadSize20().Size;
 
