--- conflicted
+++ resolved
@@ -2073,51 +2073,8 @@
         Debug.Assert(_state >= StateActive);
         Debug.Assert(_state < StateClosed);
 
-<<<<<<< HEAD
-        bool isHeartbeat = message.stream.getBuffer().b.get(8) == Protocol.validateConnectionMsg;
-        if (!isHeartbeat)
-        {
-            cancelInactivityTimer();
-        }
-        // If we're sending a heartbeat, there is a chance the connection is inactive and that we need to schedule the
-        // inactivity timer. It's ok to do this before actually sending the heartbeat since the heartbeat does not count
-        // as an "activity".
-        else if (
-            _inactivityTimer is null &&           // timer not already scheduled
-            _inactivityTimeout > TimeSpan.Zero && // inactivity timeout is enabled
-            _state == StateActive &&              // only schedule the timer if the connection is active
-            _dispatchCount == 0 &&                // no pending dispatch
-            _asyncRequests.Count == 0 &&          // no pending invocation
-            _readHeader)                          // we're not waiting for the remainder of an incoming message
-        {
-            bool isInactive = true;
-
-            // We may become inactive while the peer is back-pressuring us. In this case, we only schedule the
-            // inactivity timer if all outgoing messages in _sendStreams are heartbeats.
-            foreach (OutgoingMessage queuedMessage in _sendStreams)
-            {
-                // TODO: temporary work-around for #2336
-                Ice.Internal.Buffer buffer = queuedMessage.stream.getBuffer();
-                if (!buffer.empty()) // should never happen
-                {
-                    if (buffer.b.get(8) != Protocol.validateConnectionMsg)
-                    {
-                        isInactive = false;
-                        break; // for
-                    }
-                }
-            }
-
-            if (isInactive)
-            {
-                scheduleInactivityTimer();
-            }
-        }
-
         // Some messages are queued for sending. Just adds the message to the send queue and tell the caller that
         // the message was queued.
-=======
->>>>>>> af9239c6
         if (_sendStreams.Count > 0)
         {
             message.adopt();
