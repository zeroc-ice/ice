//
// Copyright (c) ZeroC, Inc. All rights reserved.
//

#ifndef ICE_RUBY_TYPES_H
#define ICE_RUBY_TYPES_H

#include <Config.h>
#include <Util.h>
#include <Ice/FactoryTable.h>
#include <Ice/Object.h>
#include <Ice/SlicedData.h>
#include <IceUtil/OutputUtil.h>

namespace IceRuby
{

class ExceptionInfo;
typedef IceUtil::Handle<ExceptionInfo> ExceptionInfoPtr;
typedef std::vector<ExceptionInfoPtr> ExceptionInfoList;

class ClassInfo;
typedef IceUtil::Handle<ClassInfo> ClassInfoPtr;

class ProxyInfo;
typedef IceUtil::Handle<ProxyInfo> ProxyInfoPtr;
typedef std::vector<ProxyInfoPtr> ProxyInfoList;

//
// This class is raised as an exception when object marshaling needs to be aborted.
//
// TODO: Need an equivalent Ruby exception.
//
class AbortMarshaling
{
};

typedef std::map<VALUE, Ice::ValuePtr> ValueMap;

class ValueReader;
typedef IceUtil::Handle<ValueReader> ValueReaderPtr;

struct PrintObjectHistory
{
    int index;
    std::map<VALUE, int> objects;
};

//
// The delayed nature of class unmarshaling in the Ice protocol requires us to
// handle unmarshaling using a callback strategy. An instance of UnmarshalCallback
// is supplied to each type's unmarshal() member function. For all types except
// classes, the callback is invoked with the unmarshaled value before unmarshal()
// returns. For class instances, however, the callback may not be invoked until
// the stream's finished() function is called.
//
class UnmarshalCallback : public IceUtil::Shared
{
public:

    virtual ~UnmarshalCallback();

    //
    // The unmarshaled() member function receives the unmarshaled value. The
    // last two arguments are the values passed to unmarshal() for use by
    // UnmarshalCallback implementations.
    //
    virtual void unmarshaled(VALUE, VALUE, void*) = 0;
};
typedef IceUtil::Handle<UnmarshalCallback> UnmarshalCallbackPtr;

//
// ReadValueCallback retains all of the information necessary to store an unmarshaled
// Slice value as a Ruby object.
//
class ReadValueCallback : public IceUtil::Shared
{
public:

    ReadValueCallback(const ClassInfoPtr&, const UnmarshalCallbackPtr&, VALUE, void*);

    void invoke(const ::Ice::ValuePtr&);

private:

    ClassInfoPtr _info;
    UnmarshalCallbackPtr _cb;
    VALUE _target;
    void* _closure;
};
typedef IceUtil::Handle<ReadValueCallback> ReadValueCallbackPtr;

//
// This class assists during unmarshaling of Slice classes and exceptions.
// We attach an instance to a stream.
//
class StreamUtil
{
public:

    StreamUtil();
    ~StreamUtil();

    //
    // Keep a reference to a ReadValueCallback for patching purposes.
    //
    void add(const ReadValueCallbackPtr&);

    //
    // Keep track of object instances that have preserved slices.
    //
    void add(const ValueReaderPtr&);

    //
    // Updated the sliced data information for all stored object instances.
    //
    void updateSlicedData();

    static void setSlicedDataMember(VALUE, const Ice::SlicedDataPtr&);
    static Ice::SlicedDataPtr getSlicedDataMember(VALUE, ValueMap*);

private:

    std::vector<ReadValueCallbackPtr> _callbacks;
    std::set<ValueReaderPtr> _readers;
    static VALUE _slicedDataType;
    static VALUE _sliceInfoType;
};

//
// Base class for type information.
//
class TypeInfo : public UnmarshalCallback
{
public:

    virtual std::string getId() const = 0;

    virtual bool validate(VALUE) = 0;

    virtual bool variableLength() const = 0;
    virtual int wireSize() const = 0;
    virtual Ice::OptionalFormat optionalFormat() const = 0;

    virtual bool usesClasses() const; // Default implementation returns false.

    virtual void unmarshaled(VALUE, VALUE, void*); // Default implementation is assert(false).

    virtual void destroy();

protected:

    TypeInfo();

public:

    //
    // The marshal and unmarshal functions can raise Ice exceptions, and may raise
    // AbortMarshaling if an error occurs.
    //
    virtual void marshal(VALUE, Ice::OutputStream*, ValueMap*, bool) = 0;
    virtual void unmarshal(Ice::InputStream*, const UnmarshalCallbackPtr&, VALUE, void*, bool) = 0;

    virtual void print(VALUE, IceUtilInternal::Output&, PrintObjectHistory*) = 0;
};
typedef IceUtil::Handle<TypeInfo> TypeInfoPtr;

//
// Primitive type information.
//
class PrimitiveInfo : public TypeInfo
{
public:

    enum Kind
    {
        KindBool,
        KindByte,
        KindShort,
        KindInt,
        KindLong,
        KindFloat,
        KindDouble,
        KindString
    };

    PrimitiveInfo();
    PrimitiveInfo(Kind);

    virtual std::string getId() const;

    virtual bool validate(VALUE);

    virtual bool variableLength() const;
    virtual int wireSize() const;
    virtual Ice::OptionalFormat optionalFormat() const;

    virtual void marshal(VALUE, Ice::OutputStream*, ValueMap*, bool);
    virtual void unmarshal(Ice::InputStream*, const UnmarshalCallbackPtr&, VALUE, void*, bool);

    virtual void print(VALUE, IceUtilInternal::Output&, PrintObjectHistory*);

    static double toDouble(VALUE);

    Kind kind;
};
typedef IceUtil::Handle<PrimitiveInfo> PrimitiveInfoPtr;

//
// Enum information.
//
typedef std::map<Ice::Int, VALUE> EnumeratorMap;

class EnumInfo : public TypeInfo
{
public:

    EnumInfo(VALUE, VALUE, VALUE);

    virtual std::string getId() const;

    virtual bool validate(VALUE);

    virtual bool variableLength() const;
    virtual int wireSize() const;
    virtual Ice::OptionalFormat optionalFormat() const;

    virtual void marshal(VALUE, Ice::OutputStream*, ValueMap*, bool);
    virtual void unmarshal(Ice::InputStream*, const UnmarshalCallbackPtr&, VALUE, void*, bool);

    virtual void print(VALUE, IceUtilInternal::Output&, PrintObjectHistory*);

    const std::string id;
    const VALUE rubyClass;
    const Ice::Int maxValue;
    const EnumeratorMap enumerators;
};
typedef IceUtil::Handle<EnumInfo> EnumInfoPtr;

class DataMember : public UnmarshalCallback
{
public:

    virtual void unmarshaled(VALUE, VALUE, void*);

    std::string name;
    TypeInfoPtr type;
    ID rubyID;
    bool optional;
    int tag;
};
typedef IceUtil::Handle<DataMember> DataMemberPtr;
typedef std::vector<DataMemberPtr> DataMemberList;

//
// Struct information.
//
class StructInfo : public TypeInfo
{
public:

    StructInfo(VALUE, VALUE, VALUE);

    virtual std::string getId() const;

    virtual bool validate(VALUE);

    virtual bool variableLength() const;
    virtual int wireSize() const;
    virtual Ice::OptionalFormat optionalFormat() const;

    virtual bool usesClasses() const; // Default implementation returns false.

    virtual void marshal(VALUE, Ice::OutputStream*, ValueMap*, bool);
    virtual void unmarshal(Ice::InputStream*, const UnmarshalCallbackPtr&, VALUE, void*, bool);

    virtual void print(VALUE, IceUtilInternal::Output&, PrintObjectHistory*);

    virtual void destroy();

    const std::string id;
    const DataMemberList members;
    const VALUE rubyClass;

private:

    bool _variableLength;
    int _wireSize;
    VALUE _nullMarshalValue;
};
typedef IceUtil::Handle<StructInfo> StructInfoPtr;

//
// Sequence information.
//
class SequenceInfo : public TypeInfo
{
public:

    SequenceInfo(VALUE, VALUE);

    virtual std::string getId() const;

    virtual bool validate(VALUE);

    virtual bool variableLength() const;
    virtual int wireSize() const;
    virtual Ice::OptionalFormat optionalFormat() const;

    virtual bool usesClasses() const; // Default implementation returns false.

    virtual void marshal(VALUE, Ice::OutputStream*, ValueMap*, bool);
    virtual void unmarshal(Ice::InputStream*, const UnmarshalCallbackPtr&, VALUE, void*, bool);
    virtual void unmarshaled(VALUE, VALUE, void*);

    virtual void print(VALUE, IceUtilInternal::Output&, PrintObjectHistory*);

    virtual void destroy();

    const std::string id;
    const TypeInfoPtr elementType;

private:

    void marshalPrimitiveSequence(const PrimitiveInfoPtr&, VALUE, Ice::OutputStream*);
    void unmarshalPrimitiveSequence(const PrimitiveInfoPtr&, Ice::InputStream*, const UnmarshalCallbackPtr&,
                                    VALUE, void*);
};
typedef IceUtil::Handle<SequenceInfo> SequenceInfoPtr;

//
// Dictionary information.
//
class DictionaryInfo : public TypeInfo
{
public:

    DictionaryInfo(VALUE, VALUE, VALUE);

    virtual std::string getId() const;

    virtual bool validate(VALUE);

    virtual bool variableLength() const;
    virtual int wireSize() const;
    virtual Ice::OptionalFormat optionalFormat() const;

    virtual bool usesClasses() const; // Default implementation returns false.

    virtual void marshal(VALUE, Ice::OutputStream*, ValueMap*, bool);
    virtual void unmarshal(Ice::InputStream*, const UnmarshalCallbackPtr&, VALUE, void*, bool);
    void marshalElement(VALUE, VALUE, Ice::OutputStream*, ValueMap*);
    virtual void unmarshaled(VALUE, VALUE, void*);

    virtual void print(VALUE, IceUtilInternal::Output&, PrintObjectHistory*);
    void printElement(VALUE, VALUE, IceUtilInternal::Output&, PrintObjectHistory*);

    virtual void destroy();

    class KeyCallback : public UnmarshalCallback
    {
    public:

        virtual void unmarshaled(VALUE, VALUE, void*);

        VALUE key;
    };
    typedef IceUtil::Handle<KeyCallback> KeyCallbackPtr;

    const std::string id;
    const TypeInfoPtr keyType;
    const TypeInfoPtr valueType;

private:

    bool _variableLength;
    int _wireSize;
};
typedef IceUtil::Handle<DictionaryInfo> DictionaryInfoPtr;

typedef std::vector<TypeInfoPtr> TypeInfoList;

class ClassInfo : public TypeInfo
{
public:

    ClassInfo(VALUE, bool);

    void define(VALUE, VALUE, VALUE, VALUE, VALUE, VALUE);

    virtual std::string getId() const;

    virtual bool validate(VALUE);

    virtual bool variableLength() const;
    virtual int wireSize() const;
    virtual Ice::OptionalFormat optionalFormat() const;

    virtual bool usesClasses() const; // Default implementation returns false.

    virtual void marshal(VALUE, Ice::OutputStream*, ValueMap*, bool);
    virtual void unmarshal(Ice::InputStream*, const UnmarshalCallbackPtr&, VALUE, void*, bool);

    virtual void print(VALUE, IceUtilInternal::Output&, PrintObjectHistory*);

    virtual void destroy();

    void printMembers(VALUE, IceUtilInternal::Output&, PrintObjectHistory*);

    bool isA(const ClassInfoPtr&);

    const std::string id;
    const Ice::Int compactId;
    const bool isBase; // Is this the ClassInfo for Ice::Object or Ice::LocalObject?
    const bool isLocal;
    const bool preserve;
    const bool interface;
    const ClassInfoPtr base;
    const DataMemberList members;
    const DataMemberList optionalMembers;
    const VALUE rubyClass;
    const VALUE typeObj;
    const bool defined;
};

//
// Proxy information.
//
class ProxyInfo : public TypeInfo
{
public:

    ProxyInfo(VALUE);

    void define(VALUE, VALUE, VALUE);

    virtual std::string getId() const;

    virtual bool validate(VALUE);

    virtual bool variableLength() const;
    virtual int wireSize() const;
    virtual Ice::OptionalFormat optionalFormat() const;

    virtual void marshal(VALUE, Ice::OutputStream*, ValueMap*, bool);
    virtual void unmarshal(Ice::InputStream*, const UnmarshalCallbackPtr&, VALUE, void*, bool);

    virtual void print(VALUE, IceUtilInternal::Output&, PrintObjectHistory*);

    virtual void destroy();

    bool isA(const ProxyInfoPtr&);

    const std::string id;
    const bool isBase; // Is this the ClassInfo for Ice::ObjectPrx?
    const ProxyInfoPtr base;
    const ProxyInfoList interfaces;
    const VALUE rubyClass;
    const VALUE typeObj;
};

//
// Exception information.
//
class ExceptionInfo : public IceUtil::Shared
{
public:

    VALUE unmarshal(Ice::InputStream*);

    void print(VALUE, IceUtilInternal::Output&);
    void printMembers(VALUE, IceUtilInternal::Output&, PrintObjectHistory*);

    std::string id;
    bool preserve;
    ExceptionInfoPtr base;
    DataMemberList members;
    DataMemberList optionalMembers;
    bool usesClasses;
    VALUE rubyClass;
};

//
// ValueWriter wraps a Ruby object for marshaling.
//
class ValueWriter : public Ice::Value
{
public:

    ValueWriter(VALUE, ValueMap*, const ClassInfoPtr&);
    virtual ~ValueWriter();

    virtual void ice_preMarshal();

    virtual void _iceWrite(Ice::OutputStream*) const;
    virtual void _iceRead(Ice::InputStream*);

private:

    void writeMembers(Ice::OutputStream*, const DataMemberList&) const;

    VALUE _object;
    ValueMap* _map;
    ClassInfoPtr _info;
    ClassInfoPtr _formal;
};

//
// ValueReader unmarshals the state of an Ice object.
//
class ValueReader : public Ice::Value
{
public:

    ValueReader(VALUE, const ClassInfoPtr&);
    virtual ~ValueReader();

    virtual void ice_postUnmarshal();

    virtual void _iceWrite(Ice::OutputStream*) const;
    virtual void _iceRead(Ice::InputStream*);

    virtual ClassInfoPtr getInfo() const;

    VALUE getObject() const; // Borrowed reference.

    Ice::SlicedDataPtr getSlicedData() const;

private:

    VALUE _object;
    ClassInfoPtr _info;
    Ice::SlicedDataPtr _slicedData;
};

//
// ExceptionReader creates a Ruby user exception and unmarshals it.
//
class ExceptionReader : public Ice::UserException
{
public:

    ExceptionReader(const ExceptionInfoPtr&);
<<<<<<< HEAD
    ExceptionReader(const ExceptionReader&);
=======
>>>>>>> f2cb3374
    ~ExceptionReader();

    virtual std::string ice_id() const;
#ifndef ICE_CPP11_MAPPING
    virtual Ice::UserException* ice_clone() const;
#endif
    virtual void ice_throw() const;

    virtual void _write(Ice::OutputStream*) const;
    virtual void _read(Ice::InputStream*);

    virtual bool _usesClasses() const;

    VALUE getException() const;

    Ice::SlicedDataPtr getSlicedData() const;

protected:

    virtual void _writeImpl(Ice::OutputStream*) const {}
    virtual void _readImpl(Ice::InputStream*) {}

private:

    ExceptionInfoPtr _info;
    VALUE _ex;
    Ice::SlicedDataPtr _slicedData;
};

class IdResolver : public Ice::CompactIdResolver
{
public:

    virtual ::std::string resolve(Ice::Int) const;
};

ClassInfoPtr lookupClassInfo(const std::string&);
ExceptionInfoPtr lookupExceptionInfo(const std::string&);

extern VALUE Unset;

bool initTypes(VALUE);

VALUE createType(const TypeInfoPtr&);
TypeInfoPtr getType(VALUE);

VALUE createException(const ExceptionInfoPtr&);
ExceptionInfoPtr getException(VALUE);

}

#endif<|MERGE_RESOLUTION|>--- conflicted
+++ resolved
@@ -541,10 +541,7 @@
 public:
 
     ExceptionReader(const ExceptionInfoPtr&);
-<<<<<<< HEAD
     ExceptionReader(const ExceptionReader&);
-=======
->>>>>>> f2cb3374
     ~ExceptionReader();
 
     virtual std::string ice_id() const;
