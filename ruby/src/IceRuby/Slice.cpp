// Copyright (c) ZeroC, Inc.

#include "Slice.h"
#include "Ice/Options.h"
#include "Slice/Preprocessor.h"
#include "Slice/Util.h"
#include "Util.h"
#include "slice2rb/RubyUtil.h"

#include <iostream>

using namespace std;
using namespace IceRuby;
using namespace Slice;

extern "C" VALUE
IceRuby_loadSlice(int argc, VALUE* argv, VALUE /*self*/)
{
    ICE_RUBY_TRY
    {
        if (argc < 1 || argc > 2)
        {
            throw RubyException(rb_eArgError, "wrong number of arguments");
        }

        string cmd = getString(argv[0]);
        vector<string> argSeq;
        try
        {
            argSeq = IceInternal::Options::split(cmd);
        }
        catch (const IceInternal::BadOptException& ex)
        {
            throw RubyException(rb_eArgError, "error in Slice options: %s", ex.what());
        }
        catch (const IceInternal::APIException& ex)
        {
            throw RubyException(rb_eArgError, "error in Slice options: %s", ex.what());
        }

        if (argc > 1)
        {
            if (!arrayToStringSeq(argv[1], argSeq))
            {
                throw RubyException(rb_eTypeError, "argument 2 is not an array");
            }
        }

        IceInternal::Options opts;
        opts.addOpt("D", "", IceInternal::Options::NeedArg, "", IceInternal::Options::Repeat);
        opts.addOpt("U", "", IceInternal::Options::NeedArg, "", IceInternal::Options::Repeat);
        opts.addOpt("I", "", IceInternal::Options::NeedArg, "", IceInternal::Options::Repeat);
        opts.addOpt("d", "debug");
        opts.addOpt("", "all");

        vector<string> files;
        try
        {
            argSeq.insert(argSeq.begin(), ""); // dummy argv[0]
            files = opts.parse(argSeq);
            if (files.empty())
            {
                throw RubyException(rb_eArgError, "no Slice files specified in `%s'", cmd.c_str());
            }
        }
        catch (const IceInternal::BadOptException& ex)
        {
            throw RubyException(rb_eArgError, "error in Slice options: %s", ex.what());
        }
        catch (const IceInternal::APIException& ex)
        {
            throw RubyException(rb_eArgError, "error in Slice options: %s", ex.what());
        }

        vector<string> cppArgs;
        vector<string> includePaths;
        bool debug = false;
        bool all = false;
        if (opts.isSet("D"))
        {
            vector<string> optargs = opts.argVec("D");
            for (vector<string>::const_iterator i = optargs.begin(); i != optargs.end(); ++i)
            {
                cppArgs.push_back("-D" + *i);
            }
        }
        if (opts.isSet("U"))
        {
            vector<string> optargs = opts.argVec("U");
            for (vector<string>::const_iterator i = optargs.begin(); i != optargs.end(); ++i)
            {
                cppArgs.push_back("-U" + *i);
            }
        }
        if (opts.isSet("I"))
        {
            includePaths = opts.argVec("I");
            for (vector<string>::const_iterator i = includePaths.begin(); i != includePaths.end(); ++i)
            {
                cppArgs.push_back("-I" + *i);
            }
        }
        debug = opts.isSet("d") || opts.isSet("debug");
        all = opts.isSet("all");

        for (vector<string>::const_iterator p = files.begin(); p != files.end(); ++p)
        {
            string file = *p;
            PreprocessorPtr icecpp = Preprocessor::create("icecpp", file, cppArgs);
            FILE* cppHandle = icecpp->preprocess(false, "-D__SLICE2RB__");

            if (cppHandle == 0)
            {
                throw RubyException(rb_eArgError, "Slice preprocessing failed for `%s'", cmd.c_str());
            }

            UnitPtr u = Unit::createUnit("ruby", all);
            int parseStatus = u->parse(file, cppHandle, debug);

            if (!icecpp->close() || parseStatus == EXIT_FAILURE)
            {
                u->destroy();
                throw RubyException(rb_eArgError, "Slice parsing failed for `%s'", cmd.c_str());
            }

            //
            // Generate the Ruby code into a string stream.
            //
            ostringstream codeStream;
            IceInternal::Output out(codeStream);
            out.setUseTab(false);
            //
            // Ruby magic comment to set the file encoding, it must be first or second line
            //
            out << "# encoding: utf-8\n";
<<<<<<< HEAD
            Slice::Ruby::generate(u, all, includePaths, out);
=======
            generate(u, all, includePaths, out);
            if (u->getStatus() == EXIT_FAILURE)
            {
                u->destroy();
                throw RubyException(rb_eArgError, "Slice validation failed for `%s'", cmd.c_str());
            }
>>>>>>> b916c3d8
            u->destroy();

            string code = codeStream.str();
            callRuby(rb_eval_string, code.c_str());
        }
    }
    ICE_RUBY_CATCH

    return Qnil;
}

extern "C" VALUE
IceRuby_compile(int argc, VALUE* argv, VALUE /*self*/)
{
    ICE_RUBY_TRY
    {
        if (argc != 1)
        {
            throw RubyException(rb_eArgError, "wrong number of arguments");
        }

        vector<string> argSeq;
        if (!arrayToStringSeq(argv[0], argSeq))
        {
            throw RubyException(rb_eTypeError, "argument is not an array");
        }
        // Manufacture a fake argv[0].
        argSeq.insert(argSeq.begin(), "slice2rb");

        int rc;
        try
        {
            rc = Slice::Ruby::compile(argSeq);
        }
        catch (const std::exception& ex)
        {
            cerr << argSeq[0] << ": error:" << ex.what() << endl;
            rc = EXIT_FAILURE;
        }
        catch (...)
        {
            cerr << argSeq[0] << ": error:"
                 << "unknown exception" << endl;
            rc = EXIT_FAILURE;
        }
        return INT2FIX(rc);
    }
    ICE_RUBY_CATCH

    return Qnil;
}

void
IceRuby::initSlice(VALUE iceModule)
{
    rb_define_module_function(iceModule, "loadSlice", CAST_METHOD(IceRuby_loadSlice), -1);
    rb_define_module_function(iceModule, "compile", CAST_METHOD(IceRuby_compile), -1);
}<|MERGE_RESOLUTION|>--- conflicted
+++ resolved
@@ -133,16 +133,12 @@
             // Ruby magic comment to set the file encoding, it must be first or second line
             //
             out << "# encoding: utf-8\n";
-<<<<<<< HEAD
             Slice::Ruby::generate(u, all, includePaths, out);
-=======
-            generate(u, all, includePaths, out);
             if (u->getStatus() == EXIT_FAILURE)
             {
                 u->destroy();
                 throw RubyException(rb_eArgError, "Slice validation failed for `%s'", cmd.c_str());
             }
->>>>>>> b916c3d8
             u->destroy();
 
             string code = codeStream.str();
