--- conflicted
+++ resolved
@@ -57,10 +57,4 @@
         uses: ./.github/actions/test
         timeout-minutes: 45
         with:
-<<<<<<< HEAD
-          # TODO: Filter out IceSSL/configuration see https://github.com/zeroc-ice/ice/issues/4805
-          flags: "--all --rfilter IceSSL/configuration"
-=======
-          # TODO: Filter out IceGrid/replication see https://github.com/zeroc-ice/ice/issues/4818
-          flags: "--all --rfilter IceGrid/replication"
->>>>>>> e1b97b23
+          flags: "--all"