name: Build and test

on:
  workflow_dispatch:
  push:
    branches: ["main"]
  pull_request:
    # The branches below must be a subset of the branches above
    branches: ["main"]

# See https://docs.github.com/en/actions/using-jobs/using-concurrency#example-using-a-fallback-value
concurrency:
  group: ${{ github.head_ref || github.run_id }}
  cancel-in-progress: true

jobs:
  ci:
    name: ${{ matrix.name || matrix.language }} on ${{ matrix.os }}
    strategy:
      matrix:
        language: [cpp]
        os: [macos-14, ubuntu-latest, windows-latest]
        name: [""]
        make_flags: [""]
        test_flags: [""]
        include:
          - os: macos-14
            language: swift
          - os: macos-14
            language: python
          - os: macos-14
            language: php
          - os: macos-14
            language: ruby
          - os: macos-14
            language: cpp
            name: "xcodesdk"
            make_flags: "CONFIGS=xcodesdk PLATFORMS='iphonesimulator'"
            test_flags: "--config=xcodesdk --platform=iphonesimulator --controller-app"

          - os: ubuntu-latest
            language: csharp
          - os: ubuntu-latest
            language: java
          - os: ubuntu-latest
            language: php
          - os: ubuntu-latest
            language: ruby
          - os: ubuntu-latest
            language: python
          - os: ubuntu-latest
            language: js
          - os: ubuntu-latest
            language: matlab

          - os: windows-latest
            language: python
          - os: windows-latest
            language: matlab

      fail-fast: false

    runs-on: ${{ matrix.os }}
    steps:
      - name: Checkout repository
        uses: actions/checkout@v4

      - name: Setup Dependencies
        uses: ./.github/actions/setup-dependencies

      - name: Build ${{ matrix.name || matrix.language }} ${{matrix.make_flags}} on ${{ matrix.os }}
        uses: ./.github/actions/build
        timeout-minutes: 90
        with:
          language: ${{ matrix.language }}
          make_flags: ${{ matrix.make_flags }}

      - name: Test ${{ matrix.name || matrix.language }} on ${{ matrix.os }}
        uses: ./.github/actions/test
        timeout-minutes: 90
        with:
<<<<<<< HEAD
          flags: ${{ matrix.test_flags }}
=======
          # See:
          # - https://github.com/zeroc-ice/ice/issues/1653
          # - https://github.com/zeroc-ice/ice/issues/1745
          flags: "--rfilter IceGrid/replication --rfilter csharp/IceSSL/configuration ${{ matrix.test_flags }}"
>>>>>>> 0cd3c4a3
        if: ${{ matrix.language != 'matlab' }}<|MERGE_RESOLUTION|>--- conflicted
+++ resolved
@@ -79,12 +79,7 @@
         uses: ./.github/actions/test
         timeout-minutes: 90
         with:
-<<<<<<< HEAD
-          flags: ${{ matrix.test_flags }}
-=======
           # See:
-          # - https://github.com/zeroc-ice/ice/issues/1653
           # - https://github.com/zeroc-ice/ice/issues/1745
-          flags: "--rfilter IceGrid/replication --rfilter csharp/IceSSL/configuration ${{ matrix.test_flags }}"
->>>>>>> 0cd3c4a3
+          flags: "--rfilter csharp/IceSSL/configuration ${{ matrix.test_flags }}"
         if: ${{ matrix.language != 'matlab' }}