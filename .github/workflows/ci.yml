name: CI

on:
  workflow_dispatch:
  push:
    branches: ["main"]
  pull_request:
    # The branches below must be a subset of the branches above
    branches: ["main"]

# See https://docs.github.com/en/actions/using-jobs/using-concurrency#example-using-a-fallback-value
concurrency:
  group: ${{ github.head_ref || github.run_id }}
  cancel-in-progress: true

jobs:
  ci:
    name: ${{ matrix.config }} on ${{ matrix.os }}
    strategy:
      fail-fast: false
      matrix:
        include:
          # Release builds
          - os: macos-26
            config: "release"
            # We want to test C++ and Swift only (in each direction)
            cross_test_flags: "--all-cross --filter cpp --filter swift"
            python_tests: true
          - os: ubuntu-24.04
            config: "release"
            cross_test_flags: "--all-cross"
          - os: ubuntu-24.04-arm
            config: "release"
            build_flags: "SKIP=csharp" # Skip C# on ARM as .NET compiler keeps crashing
            test_flags: "--rfilter=csharp"
            python_tests: true
          - os: windows-2022
            config: "release"
            build_flags: "/p:Platform=x64"
            test_flags: "--platform=x64"
            python_tests: true
          - os: windows-2022
            config: "cpp-win32-release"
            working_directory: "cpp"
            build_flags: "/p:Platform=Win32"
            msbuild_project: "msbuild/ice.proj"
            test_flags: "--platform=Win32"
            python_tests: true
          - os: windows-2025
            config: "release"
            build_flags: "/p:Platform=x64"
            test_flags: "--platform=x64"
            python_tests: true

          # Debug builds
          - os: macos-26
            config: "debug"
            build_flags: "OPTIMIZE=no"
            test_flags: "--swift-config=debug --csharp-config=Debug"
            python_tests: true
          - os: ubuntu-24.04
            config: "debug"
            build_flags: "OPTIMIZE=no"
            test_flags: "--csharp-config=Debug"
            python_tests: true

          # TODO - figure out how to properly install debug Python
          - os: windows-2022
            config: "debug"
            working_directory: "cpp"
            build_flags: "/p:Platform=x64 /p:Configuration=Debug"
            test_flags: "--platform=x64 --config=Debug"
            msbuild_project: "msbuild/ice.proj"
            python_tests: true

          # iOS
          - os: macos-26
            config: "ios"
            build_flags: "OPTIMIZE=no PLATFORMS='macosx iphonesimulator' CONFIGS='static shared' LANGUAGES='cpp swift'"
            # TODO swift/Ice/udp and swift/Ice/location are failing regularly
            test_flags: "--languages='cpp,swift' --config=debug --platform=iphonesimulator --controller-app --rfilter=swift/Ice/udp --rfilter=swift/Ice/location"
            build_cpp_and_python: true

          # Static builds
          - os: ubuntu-24.04
            config: "static"
            build_flags: "CONFIGS=static"
            test_flags: "--config=static --filter=Ice/ --filter=IceDiscovery/"
            working_directory: "cpp"

          # MATLAB
          - os: ubuntu-24.04
            config: "matlab"
            working_directory: "matlab"
            build_cpp_and_python: true
          - os: windows-2022
            config: "matlab"
            working_directory: "matlab"
            build_flags: "/p:Platform=x64"
            msbuild_project: "msbuild/ice.proj"
            test_flags: "--platform=x64"
            build_cpp_and_python: true

          - os: ubuntu-24.04
            config: "android"
            working_directory: "java"
            test_flags: "--android --controller-app"
            build_cpp_and_python: true
            build_android_controller: true

    runs-on: ${{ matrix.os }}
    steps:
      - name: Checkout repository
        uses: actions/checkout@v4

<<<<<<< HEAD
      - name: Print network interfaces
        run: |
          ip a
        shell: bash
        if: runner.os == 'Linux'
=======
      - name: Print System Info
        uses: ./.github/actions/system-info
>>>>>>> 59b354cd

      - name: macOS FQDN Fix
        uses: ./.github/actions/macos-fqdn
        if: runner.os == 'macOS'

      - name: Setup C++
        uses: ./.github/actions/setup-cpp

      - name: Setup PHP
        uses: ./.github/actions/setup-php

      - name: Setup Python
        uses: ./.github/actions/setup-python

      - name: Setup .NET
        uses: ./.github/actions/setup-dotnet

      - name: Setup Java
        uses: ./.github/actions/setup-java

      - name: Setup Node
        uses: ./.github/actions/setup-node

      - name: Setup Ruby
        if: runner.os != 'Windows'
        uses: ./.github/actions/setup-ruby

      - name: Setup MATLAB
        if: matrix.config == 'matlab'
        uses: ./.github/actions/setup-matlab

      - name: Setup Android
        if: matrix.config == 'android'
        uses: ./.github/actions/setup-android

      - name: Install ice-builder-xcode
        run: |
          #TODO: We should consider removing the dependency on ice-builder-xcode
          brew install zeroc-ice/tap/ice-builder-xcode
        shell: bash
        if: (runner.os == 'macOS') && (matrix.config == 'ios')

      - name: Setup Cache
        uses: ./.github/actions/setup-cache
        with:
          prefix: ci-${{ matrix.config }}

      # See https://learn.microsoft.com/en-us/windows/win32/wer/collecting-user-mode-dumps
      - name: Enable Windows crash dumps
        run: |
          reg add "HKEY_LOCAL_MACHINE\SOFTWARE\Microsoft\Windows\Windows Error Reporting\LocalDumps" /v DumpType /t REG_DWORD /d 2 /f
          reg add "HKEY_LOCAL_MACHINE\SOFTWARE\Microsoft\Windows\Windows Error Reporting\LocalDumps" /v DumpFolder /t REG_EXPAND_SZ /d ${{ github.workspace }}\LocalDumps /f
          reg add "HKEY_LOCAL_MACHINE\SOFTWARE\Microsoft\Windows\Windows Error Reporting" /v DontShowUI /t REG_DWORD /d 1 /f
        shell: powershell
        if: runner.os == 'Windows'

      - name: Build ${{ matrix.config }} on ${{ matrix.os }}
        uses: ./.github/actions/build
        timeout-minutes: 90
        with:
          working_directory: ${{ matrix.working_directory || '.' }}
          build_cpp_and_python: ${{ matrix.build_cpp_and_python || false }}
          build_android_controller: ${{ matrix.build_android_controller || false }}
          build_flags: ${{ matrix.build_flags || '' }}
          msbuild_project: ${{ matrix.msbuild_project || 'ice.proj' }}

      - name: Install testing dependencies from pip
        run: python3 -m pip install passlib cryptography numpy
        shell: bash

      - name: Test ${{ matrix.config }} on ${{ matrix.os }}
        uses: ./.github/actions/test
        timeout-minutes: 45
        with:
          working_directory: ${{ matrix.working_directory || '.' }}
          flags: ${{ matrix.test_flags }}
        # Don't test matlab on Windows (see https://github.com/zeroc-ice/ice/issues/3524)
        if: matrix.config != 'matlab' || runner.os != 'Windows'

      - name: Cross Test ${{ matrix.config }} on ${{ matrix.os }}
        uses: ./.github/actions/test
        timeout-minutes: 30
        with:
          working_directory: ${{ matrix.working_directory || '.' }}
          flags: ${{ matrix.cross_test_flags }}
        if: matrix.cross_test_flags != ''

      - name: Remove Python tests generated code
        run: |
          # Remove generated files from previous runs before to test with loadSlice
          # to ensure we use the dynamically generated code.
          find python/test -name generated -exec rm -rfv {} +
        shell: bash
        if: matrix.python_tests == true

      - name: Python Test with loadSlice ${{ matrix.config }} on ${{ matrix.os }}
        uses: ./.github/actions/test
        timeout-minutes: 45
        with:
          working_directory: ${{ matrix.working_directory || '.' }}
          flags: "${{ matrix.test_flags }} --load-slice --language=python"
        if: matrix.python_tests == true

      - name: Generate API Reference
        uses: ./.github/actions/documentation
        with:
          aws-access-key-id: ${{ secrets.AWS_ACCESS_KEY_ID }}
          aws-secret-access-key: ${{ secrets.AWS_SECRET_ACCESS_KEY }}
          aws-s3-code-bucket: ${{ secrets.AWS_S3_CODE_BUCKET }}
          github-token: ${{ secrets.GITHUB_TOKEN }}
        if: matrix.config == 'release' && runner.os == 'macOS'

      - name: Upload test logs
        uses: actions/upload-artifact@v4
        with:
          name: test-logs-${{ matrix.config }}-${{ matrix.os }}
          path: ${{ matrix.working_directory || '.' }}/**/*.log
          if-no-files-found: ignore
        if: always()

      - name: Upload Linux core dumps
        uses: actions/upload-artifact@v4
        with:
          name: core-dumps-${{ matrix.config }}-${{ matrix.os }}
          path: /var/lib/systemd/coredump/*
          if-no-files-found: ignore
        if: runner.os == 'Linux' && always()

      - name: Upload macOS crash diagnostics
        uses: actions/upload-artifact@v4
        with:
          name: crash-diagnostics-${{ matrix.config }}-${{ matrix.os }}
          path: ~/Library/Logs/DiagnosticReports/*.ips
          if-no-files-found: ignore
        if: runner.os == 'macOS' && always()

      - name: Process Windows crash dumps
        if: runner.os == 'Windows' && always()
        shell: pwsh
        run: |
          $dumpDir   = Join-Path $env:GITHUB_WORKSPACE 'LocalDumps'
          $reportsDir = Join-Path $env:GITHUB_WORKSPACE 'LocalDumpReports'

          python scripts\process_crash_dumps.py `
              --dumps     $dumpDir `
              --workspace $env:GITHUB_WORKSPACE `
              --reports   $reportsDir `
              --cdb "C:\Program Files (x86)\Windows Kits\10\Debuggers\x64\cdb.exe"

      - name: Upload Windows crash dump reports
        uses: actions/upload-artifact@v4
        with:
          name: crash-dumps-${{ matrix.config }}-${{ matrix.os }}
          path: ${{ github.workspace }}/LocalDumpReports/*
          if-no-files-found: ignore
        if: runner.os == 'Windows' && always()

      - name: Upload Android crashdata
        uses: actions/upload-artifact@v4
        with:
          name: android-logs-${{ matrix.config }}-${{ matrix.os }}
          path: /tmp/android-runner/
        if: matrix.config == 'android' && always()<|MERGE_RESOLUTION|>--- conflicted
+++ resolved
@@ -32,7 +32,7 @@
           - os: ubuntu-24.04-arm
             config: "release"
             build_flags: "SKIP=csharp" # Skip C# on ARM as .NET compiler keeps crashing
-            test_flags: "--rfilter=csharp"
+            test_flags: "--rfilter=java/Ice/udp --rfilter=csharp" # Remove rfilter once https://github.com/zeroc-ice/ice/issues/3389 is fixed
             python_tests: true
           - os: windows-2022
             config: "release"
@@ -113,16 +113,8 @@
       - name: Checkout repository
         uses: actions/checkout@v4
 
-<<<<<<< HEAD
-      - name: Print network interfaces
-        run: |
-          ip a
-        shell: bash
-        if: runner.os == 'Linux'
-=======
       - name: Print System Info
         uses: ./.github/actions/system-info
->>>>>>> 59b354cd
 
       - name: macOS FQDN Fix
         uses: ./.github/actions/macos-fqdn
