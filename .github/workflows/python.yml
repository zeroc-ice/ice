name: Python

on:
  workflow_dispatch:
  push:
    branches: ["main"]
  pull_request:
    # The branches below must be a subset of the branches above
    branches: ["main"]

jobs:
  ruff:
    name: Ruff
    runs-on: ubuntu-24.04
    steps:
      - name: Checkout repository
        uses: actions/checkout@v4

      - name: Setup Python
        uses: ./.github/actions/setup-python

      - name: Install Ruff
        run: pip install ruff

      - name: Ruff check
        run: ruff check . --ignore E402

      - name: Ruff format
        run: ruff format . --check --diff

  pyright:
    name: Pyright
    runs-on: ubuntu-24.04
    steps:
      - name: Checkout repository
        uses: actions/checkout@v4

      - name: Setup C++
        uses: ./.github/actions/setup-cpp

      - name: Setup Python
        uses: ./.github/actions/setup-python

      - name: Install Pyright and NumPy
        run: python -m pip install pyright numpy

      - name: Build Ice for Python
        run: |
          make -C cpp srcs
          make -C python

      - name: Pyright check
        run: |-
          pyright python/python
          pyright python/test/Glacier2
          pyright python/test/Ice/adapterDeactivation
          pyright python/test/Ice/admin
          pyright python/test/Ice/ami
          pyright python/test/Ice/asyncio
          pyright python/test/Ice/blobject
          pyright python/test/Ice/current
          # pyright python/test/Ice/custom
          pyright python/test/Ice/exceptions
          pyright python/test/Ice/executor
          pyright python/test/Ice/facets
          pyright python/test/Ice/faultTolerance
          # pyright python/test/Ice/info
          pyright python/test/Ice/inheritance
          pyright python/test/Ice/location
<<<<<<< HEAD

          pyright python/test/Ice/properties
          pyright python/test/Ice/proxy
          pyright python/test/Ice/scope
          pyright python/test/Ice/servantLocator
          pyright python/test/Ice/thread
          pyright python/test/Ice/timeout
=======
          # pyright python/test/Ice/objects
          pyright python/test/Ice/operations
>>>>>>> 81e82eb9
<|MERGE_RESOLUTION|>--- conflicted
+++ resolved
@@ -67,15 +67,11 @@
           # pyright python/test/Ice/info
           pyright python/test/Ice/inheritance
           pyright python/test/Ice/location
-<<<<<<< HEAD
-
           pyright python/test/Ice/properties
           pyright python/test/Ice/proxy
           pyright python/test/Ice/scope
           pyright python/test/Ice/servantLocator
           pyright python/test/Ice/thread
           pyright python/test/Ice/timeout
-=======
           # pyright python/test/Ice/objects
-          pyright python/test/Ice/operations
->>>>>>> 81e82eb9
+          pyright python/test/Ice/operations