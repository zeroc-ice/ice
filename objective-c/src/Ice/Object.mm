//
// Copyright (c) ZeroC, Inc. All rights reserved.
//

#import <ObjectI.h>
#import <StreamI.h>
#import <CurrentI.h>
#import <Util.h>
#import <Request.h>
#import <LocalObjectI.h>

#import <objc/Ice/LocalException.h>

#include <Ice/Object.h>
#include <Ice/IncomingAsync.h>
#include <Ice/Initialize.h>
#include <Ice/ObjectAdapter.h>
#include <Ice/NativePropertiesAdmin.h>

namespace
{

std::map<Ice::Object*, ICEServantWrapper*> cachedObjects;

NSString*
operationModeToString(ICEOperationMode mode)
{
    switch(mode)
    {
    case ICENormal:
        return @"::Ice::Normal";

    case ICENonmutating:
        return @"::Ice::Nonmutating";

    case ICEIdempotent:
        return @"::Ice::Idempotent";

    default:
        return [NSString stringWithFormat:@"unknown value(%d)", mode];
    }
}

class ObjectI : public IceObjC::ServantWrapper, public Ice::BlobjectArrayAsync
{
public:

    ObjectI(ICEServant*);

    virtual void ice_invoke_async(const Ice::AMD_Object_ice_invokePtr&,
                                  const std::pair<const Ice::Byte*, const Ice::Byte*>&,
                                  const Ice::Current&);

    virtual ICEObject* getServant()
    {
        return _object;
    }

    // We must explicitely CFRetain/CFRelease so that the garbage
    // collector does not trash the _object.
    virtual void __incRef()
    {
        CFRetain(_object);
    }

    virtual void __decRef()
    {
        CFRelease(_object);
    }

private:

    ICEServant* _object;
};

class BlobjectI : public IceObjC::ServantWrapper, public Ice::BlobjectArrayAsync
{
public:

    BlobjectI(ICEBlobject*);

    virtual void ice_invoke_async(const Ice::AMD_Object_ice_invokePtr&,
                                  const std::pair<const Ice::Byte*, const Ice::Byte*>&,
                                  const Ice::Current&);

    virtual ICEObject* getServant()
    {
        return _blobject;
    }

    // We must explicitely CFRetain/CFRelease so that the garbage
    // collector does not trash the _blobject.
    virtual void __incRef()
    {
        CFRetain(_blobject);
    }

    virtual void __decRef()
    {
        CFRelease(_blobject);
    }

private:

    ICEBlobject* _blobject;
    id _target;
};

ObjectI::ObjectI(ICEServant* object) : _object(object)
{
}

void
ObjectI::ice_invoke_async(const Ice::AMD_Object_ice_invokePtr& cb,
                          const std::pair<const Ice::Byte*, const Ice::Byte*>& inParams,
                          const Ice::Current& current)
{
    Ice::Communicator* communicator = current.adapter->getCommunicator().get();
    ICEInputStream* is = [[ICEInputStream alloc] initWithCxxCommunicator:communicator data:inParams];
    ICEOutputStream* os = [[ICEOutputStream alloc] initWithCxxCommunicator:communicator];

    NSException* exception = nil;
    BOOL ok = YES; // Keep the compiler happy
    @autoreleasepool
    {
        ICECurrent* c = [[ICECurrent alloc] initWithCurrent:current];
        @try
        {
            [_object iceDispatch:c is:is os:os];
        }
        @catch(ICEUserException* ex)
        {
            // The generated code started the encapsulation with the appropriate format.
            ok = NO;
            [os writeException:ex];
            [os endEncapsulation];
        }
        @catch(id ex)
        {
            exception = [ex retain];
        }
        @finally
        {
            [c release];
            [is release];
        }
    }

    if(exception != nil)
    {
        [os release];
        rethrowCxxException(exception, true); // True = release the exception.
    }

    cb->ice_response(ok, [os os]->finished());
    [os release];
}

BlobjectI::BlobjectI(ICEBlobject* blobject) : _blobject(blobject), _target([blobject iceTarget])
{
}

void
BlobjectI::ice_invoke_async(const Ice::AMD_Object_ice_invokePtr& cb,
                            const std::pair<const Ice::Byte*, const Ice::Byte*>& inEncaps,
                            const Ice::Current& current)
{
    NSException* exception = nil;
    BOOL ok = YES; // Keep the compiler happy.
    NSMutableData* outE = nil;

    @autoreleasepool
    {
        ICECurrent* c = [[ICECurrent alloc] initWithCurrent:current];
        NSData* inE = [NSData dataWithBytesNoCopy:const_cast<Ice::Byte*>(inEncaps.first)
                                           length:static_cast<NSUInteger>(inEncaps.second - inEncaps.first)
                                     freeWhenDone:NO];
        @try
        {
            ok = [_target ice_invoke:inE outEncaps:&outE current:c];
            [outE retain];
        }
        @catch(ICEUserException* ex)
        {
            ok = NO;
            Ice::Communicator* communicator = current.adapter->getCommunicator().get();
            ICEOutputStream* os = [[ICEOutputStream alloc] initWithCxxCommunicator:communicator];
            [os startEncapsulation:c.encoding format:ICEDefaultFormat];
            [os writeException:ex];
            [os endEncapsulation];
            outE = [[os finished] retain];
            [os release];
        }
        @catch(id ex)
        {
            exception = [ex retain];
        }
        @finally
        {
            [c release];
        }
    }

    if(exception != nil)
    {
        rethrowCxxException(exception, true); // True = release the exception.
    }

    cb->ice_response(ok, std::make_pair((ICEByte*)[outE bytes], (ICEByte*)[outE bytes] + [outE length]));
    [outE release];
}

}

int
ICEInternalLookupString(NSString* const array[], size_t count, NSString* __unsafe_unretained str)
{
    size_t low = 0;
    size_t high = static_cast<size_t>(count - 1);
    while(low <= high)
    {
        size_t mid = (low + high) / 2;
        switch([array[mid] compare:str])
        {
        case NSOrderedDescending:
            if(mid == 0)
            {
                return -1;
            }
            high = mid - 1;
            break;
        case NSOrderedAscending:
            low = mid + 1;
            break;
        case NSOrderedSame:
            return static_cast<int>(mid);
        default:
            return -1; // Can't be reached
        }
    }
    return -1;
}

void
ICEInternalCheckModeAndSelector(id target, ICEOperationMode expected, SEL sel, ICECurrent* current)
{
    ICEOperationMode received = current.mode;
    if(expected != received)
    {
        assert(expected != ICENonmutating); // We never expect Nonmutating
        if(expected == ICEIdempotent && received == ICENonmutating)
        {
            //
            // Fine: typically an old client still using the deprecated nonmutating keyword
            //
        }
        else
        {
            ICEMarshalException* ex = [ICEMarshalException marshalException:__FILE__ line:__LINE__];
            [ex setReason_:[NSString stringWithFormat:@"unexpected operation mode. expected = %@ received=%@",
                                     operationModeToString(expected), operationModeToString(received)]];
            @throw ex;
        }
    }

    if(![target respondsToSelector:sel])
    {
        @throw [ICEOperationNotExistException operationNotExistException:__FILE__
                                              line:__LINE__
                                              id:current.id_
                                              facet:current.facet
                                              operation:current.operation];
    }
}

@implementation ICEObject (ICEInternal)
-(Ice::Object*) iceObject
{
    NSAssert(NO, @"iceObject requires override");
    return 0;
}
@end

@implementation ICEObject
static NSString* ICEObject_ids[1] =
{
    @"::Ice::Object"
};

-(id)init
{
    self = [super init];
    if(!self)
    {
        return nil;
    }
    return self;
}

-(void) dealloc
{
    [super dealloc];
}
-(BOOL) ice_isA:(NSString*)__unused typeId current:(ICECurrent*)__unused current
{
    NSAssert(NO, @"ice_isA requires override");
<<<<<<< HEAD
    return false;
=======
    return NO;
>>>>>>> f2cb3374
}
-(void) ice_ping:(ICECurrent*)__unused current
{
    NSAssert(NO, @"ice_ping requires override");
}
-(NSString*) ice_id:(ICECurrent*)__unused current
{
    NSAssert(NO, @"ice_id requires override");
    return nil;
}
-(NSArray*) ice_ids:(ICECurrent*)__unused current
{
    NSAssert(NO, @"ice_ids requires override");
    return nil;
}
-(void) ice_dispatch:(id<ICERequest>)__unused request
{
    NSAssert(NO, @"ice_dispatch requires override");
}
+(NSString*) ice_staticId
{
    int count, index;
    NSString*const* staticIds = [self iceStaticIds:&count idIndex:&index];
    return staticIds[index];
}
+(NSString*const*) iceStaticIds:(int*)count idIndex:(int*)idx
{
    *count = sizeof(ICEObject_ids) / sizeof(NSString*);
    *idx = 0;
    return ICEObject_ids;
}
-(id) copyWithZone:(NSZone*)zone
{
    return [[[self class] allocWithZone:zone] init];
}
@end

@implementation ICEServant
static NSString* ICEObject_all[4] =
{
    @"ice_id",
    @"ice_ids",
    @"ice_isA",
    @"ice_ping"
};

-(id)init
{
    self = [super init];
    if(!self)
    {
        return nil;
    }
    iceObject_ = 0;
    iceDelegate_ = 0;
    return self;
}

-(id)initWithDelegate:(id)delegate
{
    self = [super init];
    if(!self)
    {
        return nil;
    }
    iceObject_ = 0;
    iceDelegate_ = [delegate retain];
    return self;
}

-(void) dealloc
{
    if(iceObject_)
    {
        delete static_cast<IceObjC::ServantWrapper*>(iceObject_);
        iceObject_ = 0;
    }
    [iceDelegate_ release];
    [super dealloc];
}

+(id)objectWithDelegate:(id)delegate
{
    return [[[self alloc] initWithDelegate:delegate] autorelease];
}

-(BOOL) ice_isA:(NSString*)typeId current:(ICECurrent*)__unused current
{
    int count;
    int index;
    NSString*const* staticIds = [[self class] iceStaticIds:&count idIndex:&index];
    return ICEInternalLookupString(staticIds, static_cast<size_t>(count), typeId) >= 0;
}

-(void) ice_ping:(ICECurrent*)__unused current
{
    // Nothing to do.
}

-(NSString*) ice_id:(ICECurrent*)__unused current
{
    return [[self class] ice_staticId];
}

-(NSArray*) ice_ids:(ICECurrent*)__unused current
{
    int count, index;
    NSString*const* staticIds = [[self class] iceStaticIds:&count idIndex:&index];
    return [NSArray arrayWithObjects:staticIds count:static_cast<NSUInteger>(count)];
}

-(void) ice_dispatch:(id<ICERequest>)request
{
    [(ICERequest*)request callDispatch:self];
}

+(void) iceD_ice_isA:(id)servant current:(ICECurrent*)current is:(id<ICEInputStream>)is os:(id<ICEOutputStream>)os
{
    ICEEncodingVersion* encoding = [is startEncapsulation];
    NSString* ident = [is readString];
    [is endEncapsulation];
    [os startEncapsulation:encoding format:ICEDefaultFormat];
    BOOL ret = [servant ice_isA:ident current:current];
    [os writeBool:ret];
    [os endEncapsulation];
}

+(void) iceD_ice_ping:(id)servant current:(ICECurrent*)current is:(id<ICEInputStream>)is os:(id<ICEOutputStream>)os
{
    ICEEncodingVersion* encoding = [is startEncapsulation];
    [is endEncapsulation];
    [os startEncapsulation:encoding format:ICEDefaultFormat];
    [servant ice_ping:current];
    [os endEncapsulation];
}

+(void) iceD_ice_id:(id)servant current:(ICECurrent*)current is:(id<ICEInputStream>)is os:(id<ICEOutputStream>)os
{
    ICEEncodingVersion* encoding = [is startEncapsulation];
    [is endEncapsulation];
    [os startEncapsulation:encoding format:ICEDefaultFormat];
    NSString* ret = [servant ice_id:current];
    [os writeString:ret];
    [os endEncapsulation];
}

+(void) iceD_ice_ids:(id)servant current:(ICECurrent*)current is:(id<ICEInputStream>)is os:(id<ICEOutputStream>)os
{
    ICEEncodingVersion* encoding = [is startEncapsulation];
    [is endEncapsulation];
    [os startEncapsulation:encoding format:ICEDefaultFormat];
    NSArray* ret = [servant ice_ids:current];
    [os writeStringSeq:ret];
    [os endEncapsulation];
}

-(void) iceDispatch:(ICECurrent*)current is:(id<ICEInputStream>)is os:(id<ICEOutputStream>)os
{
    switch(ICEInternalLookupString(ICEObject_all, sizeof(ICEObject_all) / sizeof(NSString*), current.operation))
    {
    case 0:
        [ICEServant iceD_ice_id:self current:current is:is os:os];
        return;
    case 1:
        [ICEServant iceD_ice_ids:self current:current is:is os:os];
        return;
    case 2:
        [ICEServant iceD_ice_isA:self current:current is:is os:os];
        return;
    case 3:
        [ICEServant iceD_ice_ping:self current:current is:is os:os];
        return;
    default:
        @throw [ICEOperationNotExistException requestFailedException:__FILE__
                                                                line:__LINE__
                                                                  id:current.id_
                                                               facet:current.facet
                                                           operation:current.operation];
    }
}

-(id)iceTarget
{
    return (iceDelegate_ == 0) ? self : iceDelegate_;
}

-(Ice::Object*) iceObject
{
    @synchronized([self class])
    {
        if(iceObject_ == 0)
        {
            //
            // NOTE: IceObjC::ObjectI implements it own reference counting and there's no need
            // to call __incRef/__decRef here. The C++ object and Objective-C object are sharing
            // the same reference count (the one of the Objective-C object). This is necessary
            // to properly release both objects when there's either no more C++ handle/ObjC
            // reference to the object (without this, servants added to the object adapter
            // couldn't be retained or released easily).
            //
            iceObject_ = static_cast<IceObjC::ServantWrapper*>(new ObjectI(self));
        }
    }
    return static_cast<IceObjC::ServantWrapper*>(iceObject_);
}
@end

@implementation ICEBlobject
-(Ice::Object*) iceObject
{
    @synchronized([self class])
    {
        if(iceObject_ == 0)
        {
            //
            // NOTE: IceObjC::ObjectI implements it own reference counting and there's no need
            // to call __incRef/__decRef here. The C++ object and Objective-C object are sharing
            // the same reference count (the one of the Objective-C object). This is necessary
            // to properly release both objects when there's either no more C++ handle/ObjC
            // reference to the object (without this, servants added to the object adapter
            // couldn't be retained or released easily).
            //
            iceObject_ = static_cast<IceObjC::ServantWrapper*>(new BlobjectI(self));
        }
    }
    return static_cast<IceObjC::ServantWrapper*>(iceObject_);
}
@end

@implementation ICEServantWrapper
-(id) initWithCxxObject:(Ice::Object*)arg
{
    self = [super init];
    if(!self)
    {
        return nil;
    }

    object_ = arg;
    object_->__incRef();
    assert(cachedObjects.find(object_) == cachedObjects.end());
    cachedObjects.insert(std::make_pair(object_, self));
    return self;
}
-(void) dealloc
{
    cachedObjects.erase(object_);
    object_->__decRef();
    [super dealloc];
}
+(id) servantWrapperWithCxxObjectNoAutoRelease:(Ice::Object*)arg
{
    @synchronized([ICEServantWrapper class])
    {
        std::map<Ice::Object*, ICEServantWrapper*>::const_iterator p = cachedObjects.find(arg);
        if(p != cachedObjects.end())
        {
            return [p->second retain];
        }
        else
        {
            return [(ICEServantWrapper*)[self alloc] initWithCxxObject:arg];
        }
    }
}
-(id) retain
{
    NSIncrementExtraRefCount(self);
    return self;
}
-(oneway void) release
{
    @synchronized([ICEServantWrapper class])
    {
        if(NSDecrementExtraRefCountWasZero(self))
        {
            [self dealloc];
        }
    }
}
-(BOOL) ice_isA:(NSString*)typeId current:(ICECurrent*)__unused current
{
    NSException* nsex = nil;
    try
    {
        return object_->ice_isA(fromNSString(typeId), Ice::Current());
    }
    catch(const std::exception& ex)
    {
        nsex = toObjCException(ex);
    }
    @throw nsex;
}
-(void) ice_ping:(ICECurrent*)__unused current
{
    NSException* nsex = nil;
    try
    {
        return object_->ice_ping(Ice::Current());
    }
    catch(const std::exception& ex)
    {
        nsex = toObjCException(ex);
    }
    @throw nsex;
}
-(NSString*) ice_id:(ICECurrent*)__unused current
{
    NSException* nsex = nil;
    try
    {
        return toNSString(object_->ice_id(Ice::Current()));
    }
    catch(const std::exception& ex)
    {
        nsex = toObjCException(ex);
    }
    @throw nsex;
}
-(NSArray*) ice_ids:(ICECurrent*)__unused current
{
    NSException* nsex = nil;
    try
    {
        return toNSArray(object_->ice_ids(Ice::Current()));
    }
    catch(const std::exception& ex)
    {
        nsex = toObjCException(ex);
    }
    @throw nsex;
}
-(void) ice_dispatch:(id<ICERequest>)__unused request
{
    @throw [ICEFeatureNotSupportedException featureNotSupportedException:__FILE__ line:__LINE__];
}

-(Ice::Object*) iceObject
{
    return object_;
}
@end<|MERGE_RESOLUTION|>--- conflicted
+++ resolved
@@ -304,11 +304,7 @@
 -(BOOL) ice_isA:(NSString*)__unused typeId current:(ICECurrent*)__unused current
 {
     NSAssert(NO, @"ice_isA requires override");
-<<<<<<< HEAD
-    return false;
-=======
     return NO;
->>>>>>> f2cb3374
 }
 -(void) ice_ping:(ICECurrent*)__unused current
 {
