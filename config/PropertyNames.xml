--- conflicted
+++ resolved
@@ -213,13 +213,9 @@
         <property name="Discovery.Reply" class="ObjectAdapter" languages="cpp" />
         <property name="Host" languages="cpp" />
         <property name="InstanceName" languages="cpp" />
-<<<<<<< HEAD
-        <property name="MetricsConfigs" languages="java" />
-=======
         <!-- An undocumented internal object adapter used by IceGridGUI to route Admin calls. -->
         <property name="Internal" class="ObjectAdapter" languages="java" />
-        <property name="MetricsConfig" languages="java" />
->>>>>>> c261fbd9
+        <property name="MetricsConfigs" languages="java" />
         <property name="Password" languages="cpp" />
         <property name="Port" languages="cpp" />
         <property name="Replica" languages="cpp" />
