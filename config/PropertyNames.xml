<?xml version="1.0"?>
<!-- Copyright (c) ZeroC, Inc. All rights reserved. -->

<!--
This file defines the valid properties that are used by various Ice
components. It is used to generate source code using the makeprops.py
utility, so we do not need to redundantly maintain the same property
definitions in several languages (and risk having them go out of sync).

The root node has zero or more section elements. Section elements must
have a name attribute that defines a "section label". Section elements
may also have a noCmdLine attribute. If noCmdLine has the value "true",
command line options that match the section label are not parsed by
Ice::PropertiesI::parseCommandLineOptions(). If noCmdLine has a value
other than "true" or is omitted, Ice::PropertiesI::parseCommandLineOptions()
processes properties that match the respective section name.

Each root node may also have zero or more class elements. A class
element has a name attribute, a prefix-only attribute and zero or more
suffix elements. Suffix elements appear similar to the property elements
found in the property sections. How classes are used is described below.

Each section node has zero or more property elements. Property elements
must have a name attribute. Property elements may also have a property
class attribute. The property class attribute allows you to define a
list of properties that are repeatedly defined for different property
categories. Here's how it works:

 - Define a property class with the list of property suffixes common to
   that class.

 - Include the class attribute in a property declaration.

The generated code will take each property that has a class attribute
and expand it by creating new properties for each suffix in the
specified class. The new property names are constructed as follows:

generated property name =
    relevant section name +
    property name containing the class attribute +
    the suffix in the class.

Let's illustrate by comparing a case using classes vs. without
classes:

    <class name="proxy" prefix-only="false">
        <suffix name="EndpointSelection" />
        <suffix name="ConnectionCached" />
        <suffix name="PreferNonSecure"  />
        <suffix name="LocatorCacheTimeout"  />
        <suffix name="Locator"  />
        <suffix name="Router"  />
        <suffix name="CollocationOptimization" deprecated="true"
            deprecatedBy="CollocationOptimized" />
        <suffix name="CollocationOptimized" />
    </class>
    .
    .
    .
    <section name="Ice">
        <property name="Default.Locator" class="proxy" />
    </section>

This definition is equivalent to the following:

    <section name="Ice">
        <property name="Default.Locator" />
        <property name="Default.Locator.EndpointSelection" />
        <property name="Default.Locator.ConnectionCached" />
        <property name="Default.Locator.PreferNonSecure" />
        <property name="Default.Locator.LocatorCacheTimeout" />
        <property name="Default.Locator.Locator" />
        <property name="Default.Locator.Router" />
        <property name="Default.Locator.CollocationOptimization"
            deprecatedBy="Ice.Default.Locator.CollocationOptimized" />
        <property name="Default.Locator.CollocationOptimized" />
    </section>

The benefit is that several categories have the same properties because
they are the same `type' of property. Without a property class, changes
to a supported type of property require modifying the file in several
locations, e.g.:

    <section name="Ice">
        <property name="Default.Router" class="proxy" />
        <property name="Default.Locator" class="proxy" />
    </section>

Notice the `prefix-only' attribute on the property class node. If
prefix-only is set to true the property containing the property class
works as a prefix and place holder; code isn't actually generated for
the property itself. When set to false, properties are expanded as
described above `in addition to' the property containing the property
class.

Property elements may also include the deprecated and deprecatedBy
attributes. A property that has a deprecated attribute with the value
"true" will be marked internally as deprecated and Ice may issue warnings
if a deprecated property is used. The deprecatedBy attribute allows the
Ice run time to transparently replace the deprecated property name with a
new property name that supersedes the deprecated property.

The "deprecatedBy" attribute is currently treated differently when used
in a property class. In the regular property list, deprecatedBy is treated
as an absolute property name and does not prepend the section name or
substring of the property being deprecated. This is not useful for property
classes. When using deprecatedBy in property classes, the deprecatedBy value
is appended to a string constructed from the current section name and the
name attribute in the property list containing the class attributed. For
example:

<class name="proxy">
    ...
    <suffix name="CollocationOptimization" deprecatedBy="CollocationOptimized" />
    <suffix name="CollocationOptimized" />
</class>

<properties>
    <section name="Ice">
        <property name="Default.Locator" class="proxy" />
        ...
    </section>
</properties>

This definition is equivalent to the following:

<properties>
    <section name="Ice">
        <property name="DefaultLocator.CollocationOptimization"
            deprecatedBy="Ice.DefaultLocator.CollocationOptimized" />
        <property name="DefaultLocator.CollocationOptimized" />
        ...
    </section>
</properties>

Property element name attributes have some additional syntax: The token
"<any>" (denoted in valid XML as [any]) is a wildcard and matches any
non-empty sequence of non-whitespace characters.

Examples:

"Ice.Foo.<any>" allows all properties with that prefix, such as "Ice.Foo.Bar".
"Ice.Foo<any>" allows properties such as "Ice.Foo.Bar" and "Ice.FooBar".

Property definitions are translated into each language by makeprops.py.
For example, consider the following definitions:

    <properties>
        <section name="Ice">
            <property name="ChangeUser" />
            <property name="Package.[any]" />
            <property name="QuenchRequests" deprecated="true"  />
            <property name="Foo" deprecated="true" deprecatedBy="Bar" />
            <property name="Bar" />
            <property name="Default.Locator" proxy="true" />
            <property name="ThreadPool.Client" threadpool="true" />
        </section>
        <section name="IceBox">
            <property name="LoadOrder" />
        </section>
    </properties>

If the source file is called Properties.xml, makeprops.py generates
code similar to the following for the C++ header and source file:

//
// Properties.h
//
namespace IceInternal
{

//
// ... definitions for IceInternal::Property and IceInternal::PropertyArray
// omitted...

class Properties
{
public:

    static const PropertyArray const IceProps;
    static const PropertyArray const IceBoxProps;

    static const PropertyArray validProps[];
};

}

// Properties.cpp
const IceInternal::Property IceInternal::Properties::IcePropsData[] =
{
    IceInternal::Property("Ice.ChangeUser", false, 0),
    IceInternal::Property("Ice.Package.*", false, 0),
    IceInternal::Property("Ice.QuenchRequests", true, 0),
    IceInternal::Property("Ice.Foo", true, "Ice.Bar"),
    IceInternal::Property("Ice.Bar", false, 0),
    IceInternal::Property("Ice.Default.Locator", false, 0),
    IceInternal::Property("Ice.Default.Locator.EndpointSelection", false, 0),
    IceInternal::Property("Ice.Default.Locator.ConnectionCached", false, 0),
    IceInternal::Property("Ice.Default.Locator.PreferNoneSecure", false, 0),
    IceInternal::Property("Ice.Default.Locator.LocatorCacheTimeout", false, 0),
    IceInternal::Property("Ice.Default.Locator.Locator", false, 0),
    IceInternal::Property("Ice.Default.Locator.Router", false, 0),
    IceInternal::Property("Ice.Default.Locator.CollocationOptimization", false, 0),
    IceInternal::Property("Ice.ThreadPool.Client.Size", false, 0),
    IceInternal::Property("Ice.ThreadPool.Client.SizeMax", false, 0),
    IceInternal::Property("Ice.ThreadPool.Client.SizeWarn", false, 0),
    IceInternal::Property("Ice.ThreadPool.Client.StackSize", false, 0)
};

const IceInternal::PropertyArray
    IceInternal::Properties::IceProps(IcePropsData, sizeof(IcePropsData) /
        sizeof(IcePropsData[0]));

const IceInternal::Property IceInternal::Properties::IceBoxPropsData[] =
{
    IceInternal::Property("IceBox.LoadOrder", false, 0)
};

const IceInternal::PropertyArray
    IceInternal::Properties::IceBoxProps(IceBoxPropsData, sizeof(IceBoxPropsData) /
        sizeof(IceBoxPropsData[0]));

const PropertyArray IceInternal::Properties::validProps[] =
{
    IceProps,
    IceBoxProps,
    IceInternal::PropertyArray(0, 0)
};

Note that the class name ("Properties" in this example) is generated
from the file name, and the first component of the property name is
generated from the section label.

-->
<properties>
    <class name="proxy" prefix-only="false">
        <suffix name="CollocationOptimized" />
        <suffix name="ConnectionCached" />
        <suffix name="Context.[any]" />
        <suffix name="EndpointSelection" />
        <suffix name="InvocationTimeout" />
        <suffix name="Locator" />
        <suffix name="LocatorCacheTimeout" />
        <suffix name="PreferNonSecure" />
        <suffix name="PreferSecure" />
        <suffix name="Router" />
    </class>

    <class name="acm" prefix-only="false">
        <suffix name="Timeout" />
        <suffix name="Heartbeat" />
        <suffix name="Close" />
    </class>

    <class name="threadpool" prefix-only="true">
        <suffix name="Size" />
        <suffix name="SizeMax" />
        <suffix name="SizeWarn" />
        <suffix name="StackSize" />
        <suffix name="Serialize" />
        <suffix name="ThreadIdleTime" />
        <suffix name="ThreadPriority" />
    </class>

    <class name="objectadapter" prefix-only="true">
        <suffix name="ACM" class="acm"/>
        <suffix name="AdapterId" />
        <suffix name="Endpoints" />
        <suffix name="IncomingFrameSizeMax" />
        <suffix name="Locator" class="proxy"/>
        <suffix name="PublishedEndpoints" />
        <suffix name="ReplicaGroupId" />
        <suffix name="Router" class="proxy"/>
        <suffix name="ProxyOptions" />
        <suffix name="ThreadPool" class="threadpool" />
        <!-- TODO: Remove replaced by IncomingFrameSizeMax -->
        <suffix name="MessageSizeMax" />
    </class>

    <class name="deprecatedthreadpool" prefix-only="true">
        <suffix name="Size" deprecated="true" />
        <suffix name="SizeMax" deprecated="true" />
        <suffix name="SizeWarn" deprecated="true" />
        <suffix name="StackSize" deprecated="true" />
    </class>

    <class name="deprecatedobjectadapter" prefix-only="true">
        <suffix name="AdapterId" deprecated="true" />
        <suffix name="Endpoints" deprecated="true" />
        <suffix name="Locator" deprecated="true" />
        <suffix name="PublishedEndpoints" deprecated="true" />
        <suffix name="ReplicaGroupId" deprecated="true" />
        <suffix name="Router" deprecated="true" />
        <suffix name="ThreadPool" class="deprecatedthreadpool"/>
    </class>

    <class name="mx" prefix-only="false">
        <suffix name="GroupBy" />
        <suffix name="Map" />
        <suffix name="RetainDetached" />
        <suffix name="Accept" />
        <suffix name="Reject" />
    </class>

    <section name="Ice">
        <!-- TODO: Remove once we remove ACM properties for all mappings. -->
        <property name="ACM.Client" deprecated="true"/>
        <property name="ACM.Server" deprecated="true"/>
        <property name="ACM" class="acm"/>
        <property name="AcceptNonSecureConnections" />
        <property name="Admin" class="objectadapter" />
        <property name="Admin.DelayCreation" />
        <property name="Admin.Enabled" />
        <property name="Admin.Facets" />
        <property name="Admin.InstanceName" />
        <property name="Admin.Logger.KeepLogs" />
        <property name="Admin.Logger.KeepTraces" />
        <property name="Admin.Logger.Properties" />
        <property name="Admin.ServerId" />
        <property name="BackgroundLocatorCacheUpdates"/>
        <property name="BatchAutoFlush" deprecated="true"/>
        <property name="BatchAutoFlushSize" />
        <property name="ChangeUser" />
        <property name="ClassGraphDepthMax" />
        <property name="ClientAccessPolicyProtocol" />
        <property name="CloseTimeout" />
        <property name="CompressionLevel" />
        <property name="CompressionMinSize" />
        <property name="ConnectTimeout" />
        <property name="CollectObjects"/>
        <property name="Config" />
        <property name="ConsoleListener" />
        <property name="Default.CollocationOptimized" />
        <!-- TODO: remove Default.Encoding -->
        <property name="Default.Encoding" />
        <!-- TODO deprecate Default.EncodingVersion, replaced by Default.Encoding -->
        <property name="Default.EncodingVersion" />
        <property name="Default.EndpointSelection" />
        <!-- TODO: remove Default.Host -->
        <property name="Default.Host" />
        <property name="Default.Locator" class="proxy" />
        <property name="Default.LocatorCacheTimeout" />
        <property name="Default.InvocationTimeout" />
        <property name="Default.Package" />
        <property name="Default.PreferNonSecure" />
        <!-- TODO remove PreferSecure -->
        <property name="Default.PreferSecure" />
        <!-- TODO: remove Default.Protocol -->
        <property name="Default.Protocol" />
        <property name="Default.Router" class="proxy" />
        <property name="Default.SlicedFormat" />
        <property name="Default.SourceAddress" />
        <!-- TODO: remove Default.Timeout -->
        <property name="Default.Timeout" />
        <!-- TODO: do we really need a default transport? -->
        <property name="Default.Transport" />

        <property name="Discovery.DomainId"/>
        <property name="Discovery.LatencyMultiplier"/>
        <property name="Discovery.Locator" class="objectadapter" />
        <property name="Discovery.Lookup"/>
        <property name="Discovery.Multicast" class="objectadapter" />
        <property name="Discovery.Reply" class="objectadapter" />
        <property name="Discovery.RetryCount"/>
        <property name="Discovery.Timeout"/>

        <property name="EventLog.Source" />
        <property name="FactoryAssemblies" />
        <property name="HTTPProxyHost" />
        <property name="HTTPProxyPort" />
        <property name="IdleTimeout"/>
        <property name="ImplicitContext" />
        <property name="IncomingFrameSizeMax" />
        <property name="InitPlugins" />
        <!-- TODO: Remove IPv4 -->
        <property name="IPv4" />
        <!-- TODO: Remove IPv6 -->
        <property name="IPv6" />
<<<<<<< HEAD

        <property name="LocatorDiscovery.InstanceName"/>
        <property name="LocatorDiscovery.Locator" class="objectadapter" />
        <property name="LocatorDiscovery.Lookup"/>
        <property name="LocatorDiscovery.Reply" class="objectadapter" />
        <property name="LocatorDiscovery.RetryCount"/>
        <property name="LocatorDiscovery.RetryDelay"/>
        <property name="LocatorDiscovery.Timeout"/>
        <property name="LocatorDiscovery.Trace.Lookup"/>"

=======
        <property name="KeepAlive" />
>>>>>>> b1e8ef11
        <property name="LogFile" />
        <property name="LogFile.SizeMax" />
        <property name="LogStdErr.Convert"/>
        <!-- TODO: remove replaced by IncomingFrameSizeMax -->
        <property name="MessageSizeMax" />
        <property name="Nohup" />
        <property name="NullHandleAbort" />
        <!-- TODO: remove Override.* properties -->
        <property name="Override.CloseTimeout" />
        <property name="Override.Compress" />
        <property name="Override.ConnectTimeout" />
        <property name="Override.Timeout" />
        <property name="Override.Secure" />
        <property name="Package.[any]" />
        <property name="Plugin.[any]" />
        <property name="PluginLoadOrder" />
        <!-- TODO: remove PreferIPv6Address -->
        <property name="PreferIPv6Address" />
        <property name="PreloadAssemblies" />
        <property name="PrintAdapterReady" />
        <property name="PrintProcessId" />
        <property name="PrintStackTraces" />
        <property name="ProgramName" />
        <property name="RetryBufferSizeMax" />
        <property name="RetryRequestSizeMax" />
        <property name="RetryIntervals" /> <!-- TODO remove -->
        <property name="ServerIdleTime" />
        <property name="Slic.MaxBidirectionalStreams" />
        <property name="Slic.MaxUnidirectionalStreams" />
        <property name="Slic.PacketSizeMax" />
        <property name="SOCKSProxyHost" />
        <property name="SOCKSProxyPort" />
        <property name="StdErr" />
        <property name="StdOut" />
        <property name="SyslogFacility" />
        <property name="ThreadPool.Client" class="threadpool" />
        <property name="ThreadPool.Server" class="threadpool" />
        <property name="ThreadPriority"/>
        <property name="ToStringMode" />
        <property name="Trace.Admin.Properties" />
        <property name="Trace.Admin.Logger" />
        <property name="Trace.Locator" />
        <!-- TODO remove Trace.Network once all mappings implement Trace.Transport -->
        <property name="Trace.Network" />
        <property name="Trace.Protocol" />
        <property name="Trace.Retry" />
        <property name="Trace.Slicing" />
        <property name="Trace.ThreadPool" />
        <property name="Trace.Transport" />
        <property name="UDP.RcvSize" />
        <property name="UDP.SndSize" />
        <property name="TCP.Backlog" />
        <property name="TCP.RcvSize" />
        <property name="TCP.SndSize" />
        <property name="UseApplicationClassLoader" />
        <property name="UseOSLog" />
        <property name="UseSyslog" />
        <property name="UseSystemdJournal" />
        <property name="Warn.AMICallback" />
        <property name="Warn.Connections" />
        <property name="Warn.Datagrams" />
        <property name="Warn.Dispatch" />
        <property name="Warn.Endpoints" />
        <property name="Warn.UnknownProperties" />
        <property name="Warn.UnusedProperties" />
        <property name="CacheMessageBuffers" />
        <property name="ThreadInterruptSafe" />
        <property name="Voip" deprecated="true" />
    </section>

    <section name="IceMX">
        <property name="Metrics.[any]" class="mx" />
    </section>

    <!-- TODO: remove IceDiscovery, replaced by Ice.Discovery -->
    <section name="IceDiscovery">
        <property name="Multicast" class="objectadapter" />
        <property name="Reply" class="objectadapter" />
        <property name="Locator" class="objectadapter" />
        <property name="Lookup"/>
        <property name="Timeout"/>
        <property name="RetryCount"/>
        <property name="LatencyMultiplier"/>
        <!-- TODO: Remove Address, Port, and Interface -->
        <property name="Address"/>
        <property name="Port"/>
        <property name="Interface"/>
        <property name="DomainId"/>
    </section>

    <!-- TODO: remove IceLocatorDiscovery, replaced by Ice.LocatorDiscovery-->
    <section name="IceLocatorDiscovery">
        <property name="Reply" class="objectadapter" />
        <property name="Locator" class="objectadapter" />
        <property name="Lookup"/>
        <property name="Timeout"/>
        <property name="RetryCount"/>
        <property name="RetryDelay"/>
        <property name="Address"/>
        <property name="Port"/>
        <property name="Interface"/>
        <property name="InstanceName"/>
        <property name="Trace.Lookup"/>"
    </section>

    <section name="IceBox">
        <property name="InheritProperties" />
        <property name="InstanceName" deprecated="true" />
        <property name="LoadOrder" />
        <property name="PrintServicesReady" />
        <property name="Service.[any]" />
        <property name="ServiceManager" class="deprecatedobjectadapter" />
        <property name="Trace.ServiceObserver" />
        <property name="UseSharedCommunicator.[any]" />
    </section>

    <section name="IceBoxAdmin">
        <property name="ServiceManager.Proxy" class="proxy"/>
    </section>

    <section name="IceBridge">
        <property name="Source" class="objectadapter" />
        <property name="Target.Endpoints" />
        <property name="InstanceName" />
    </section>

    <section name="IceGridAdmin">
        <property name="AuthenticateUsingSSL" />
        <property name="MetricsConfig" />
        <property name="Username" />
        <property name="Password" />
        <property name="Replica" />
        <property name="Host" />
        <property name="Port" />
        <property name="InstanceName" />
        <property name="Server" class="objectadapter" />
        <property name="Discovery.Address" />
        <property name="Discovery.Interface" />
        <property name="Discovery.Lookup" />
        <property name="Discovery.Reply" class="objectadapter" />
        <property name="Discovery.Locator" class="objectadapter" />
        <property name="Trace.Observers" />
        <property name="Trace.SaveToRegistry" />
    </section>

    <section name="IceGrid">
        <property name="AdminRouter" class="objectadapter" />
        <property name="InstanceName" />
        <property name="Node" class="objectadapter" />
        <property name="Node.AllowRunningServersAsRoot" />
        <property name="Node.AllowEndpointsOverride" />
        <property name="Node.CollocateRegistry" />
        <property name="Node.Data" />
        <property name="Node.DisableOnFailure" />
        <property name="Node.Name" />
        <property name="Node.Output" />
        <property name="Node.ProcessorSocketCount" />
        <property name="Node.PrintServersReady" />
        <property name="Node.PropertiesOverride" />
        <property name="Node.RedirectErrToOut" />
        <property name="Node.Trace.Activator" />
        <property name="Node.Trace.Adapter" />
        <property name="Node.Trace.Admin" />
        <property name="Node.Trace.Patch" />
        <property name="Node.Trace.Replica" />
        <property name="Node.Trace.Server" />
        <property name="Node.UserAccounts" />
        <property name="Node.UserAccountMapper" class="proxy" />
        <property name="Node.WaitTime" />
        <property name="Registry.AdminCryptPasswords" />
        <property name="Registry.AdminPermissionsVerifier" class="proxy" />
        <property name="Registry.AdminSessionFilters" />
        <property name="Registry.AdminSessionManager" class="objectadapter" />
        <property name="Registry.AdminSSLPermissionsVerifier" class="proxy" />
        <property name="Registry.Client" class="objectadapter" />
        <property name="Registry.CryptPasswords" />
        <property name="Registry.DefaultTemplates" />
        <property name="Registry.Discovery" class="objectadapter" />
        <property name="Registry.Discovery.Enabled" />
        <property name="Registry.Discovery.Address" />
        <property name="Registry.Discovery.Port" />
        <property name="Registry.Discovery.Interface" />
        <property name="Registry.DynamicRegistration" />
        <property name="Registry.Internal" class="objectadapter" />
        <property name="Registry.LMDB.MapSize" />
        <property name="Registry.LMDB.Path" />
        <property name="Registry.NodeSessionTimeout" />
        <property name="Registry.PermissionsVerifier" class="proxy" />
        <property name="Registry.ReplicaName" />
        <property name="Registry.ReplicaSessionTimeout" />
        <property name="Registry.RequireNodeCertCN" />
        <property name="Registry.RequireReplicaCertCN" />
        <property name="Registry.Server" class="objectadapter" />
        <property name="Registry.SessionFilters" />
        <property name="Registry.SessionManager" class="objectadapter" />
        <property name="Registry.SessionTimeout" />
        <property name="Registry.SSLPermissionsVerifier" class="proxy"/>
        <property name="Registry.Trace.Admin" />
        <property name="Registry.Trace.Application" />
        <property name="Registry.Trace.Adapter" />
        <property name="Registry.Trace.Discovery" />
        <property name="Registry.Trace.Locator" />
        <property name="Registry.Trace.Node" />
        <property name="Registry.Trace.Object" />
        <property name="Registry.Trace.Patch" />
        <property name="Registry.Trace.Replica" />
        <property name="Registry.Trace.Server" />
        <property name="Registry.Trace.Session" />
        <property name="Registry.Trace.Subscriber"/>
        <property name="Registry.Trace.Topic"/>
        <property name="Registry.Trace.TopicManager"/>
        <property name="Registry.UserAccounts" />
    </section>

    <section name="IceSSL">
        <property name="Alias" />
        <property name="CAs"/>
        <property name="CertAuthDir" deprecatedBy="IceSSL.CAs"/>
        <property name="CertAuthFile" deprecatedBy="IceSSL.CAs"/>
        <property name="CertStore" />
        <property name="CertStoreLocation" />
        <property name="CertFile" />
        <property name="CertVerifier" />  <!-- TODO Remove this property, already removed in C# 4.0-->
        <property name="CheckCertName" /> <!-- TODO Remove this property, already removed in C# 4.0-->
        <property name="CheckCRL" />      <!-- TODO Remove this property, already removed in C# 4.0-->
        <property name="Ciphers" />       <!-- TODO Remove this property, already removed in C# 4.0-->
        <property name="DefaultDir" />
        <property name="DH.[any]" />
        <property name="DHParams" />
        <property name="EntropyDaemon" />
        <property name="FindCert" />      <!-- TODO Remove this property, already removed in C# 4.0-->
        <property name="InitOpenSSL" />
        <property name="KeyFile" deprecated="true"/>
        <property name="Keychain"/>
        <property name="KeychainPassword"/>
        <property name="Keystore" />
        <property name="KeystorePassword" />
        <property name="KeystoreType" />
        <property name="Password" />
        <property name="PasswordCallback" /> <!-- TODO Remove this property, already removed in C# 4.0-->
        <property name="PasswordRetryMax" /> <!-- TODO Remove this property, already removed in C# 4.0-->
        <property name="Protocols" />
        <property name="ProtocolVersionMax" />
        <property name="ProtocolVersionMin" />
        <property name="Random" />
        <property name="SchannelStrongCrypto" />
        <property name="Trace.Security" />
        <!-- TODO remove TrustOnly properties once TrustManager is removed from all mappings -->
        <property name="TrustOnly" />
        <property name="TrustOnly.Client" />
        <property name="TrustOnly.Server" />
        <property name="TrustOnly.Server.[any]" />
        <property name="Truststore" />
        <property name="TruststorePassword" />
        <property name="TruststoreType" />
        <property name="UsePlatformCAs" />     <!-- TODO Remove this property, already removed in C# 4.0-->
        <property name="VerifyDepthMax" />     <!-- TODO Remove this property, already removed in C# 4.0-->
        <property name="VerifyPeer" />         <!-- TODO Remove this property, already removed in C# 4.0-->
    </section>

    <section name="IceStormAdmin">
        <property name="TopicManager.[any]" />
        <property name="Host" />
        <property name="Port" />
    </section>

    <section name="IceBT">
        <property name="RcvSize" />
        <property name="SndSize" />
    </section>

    <section name="Glacier2">
        <property name="AddConnectionContext"/>
        <property name="Client" class="objectadapter"/>
        <property name="Client.Buffered" />
        <property name="Client.ForwardContext" />
        <property name="Client.SleepTime" />
        <property name="Client.Trace.Override" />
        <property name="Client.Trace.Reject" />
        <property name="Client.Trace.Request" />
        <property name="CryptPasswords" />
        <property name="Filter.Address.Reject" />
        <property name="Filter.Address.Accept" />
        <property name="Filter.ProxySizeMax" />
        <property name="Filter.Category.Accept"  />
        <property name="Filter.Category.AcceptUser" />
        <property name="Filter.AdapterId.Accept" />
        <property name="Filter.Identity.Accept" />
        <property name="InstanceName" />
        <property name="PermissionsVerifier" class="proxy" />
        <property name="ReturnClientProxy" />
        <property name="SSLPermissionsVerifier" class="proxy" />
        <property name="RoutingTable.MaxSize" />
        <property name="Server" class="objectadapter" />
        <property name="Server.Buffered" />
        <property name="Server.ForwardContext" />
        <property name="Server.SleepTime" />
        <property name="Server.Trace.Override" />
        <property name="Server.Trace.Request" />
        <property name="SessionManager" class="proxy" />
        <property name="SSLSessionManager" class="proxy" />
        <property name="Trace.RoutingTable" />
        <property name="Trace.Session" />
    </section>

    <section name="Glacier2CryptPermissionsVerifier">
        <property name="[any].PermissionsVerifier" />
        <property name="[any].AdminPermissionsVerifier" />
    </section>

</properties><|MERGE_RESOLUTION|>--- conflicted
+++ resolved
@@ -376,7 +376,6 @@
         <property name="IPv4" />
         <!-- TODO: Remove IPv6 -->
         <property name="IPv6" />
-<<<<<<< HEAD
 
         <property name="LocatorDiscovery.InstanceName"/>
         <property name="LocatorDiscovery.Locator" class="objectadapter" />
@@ -387,9 +386,7 @@
         <property name="LocatorDiscovery.Timeout"/>
         <property name="LocatorDiscovery.Trace.Lookup"/>"
 
-=======
         <property name="KeepAlive" />
->>>>>>> b1e8ef11
         <property name="LogFile" />
         <property name="LogFile.SizeMax" />
         <property name="LogStdErr.Convert"/>
