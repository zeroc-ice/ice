--- conflicted
+++ resolved
@@ -1,107 +1,49 @@
-<<<<<<< HEAD
-# **********************************************************************
-#
-# Copyright (c) 2003-2008 ZeroC, Inc. All rights reserved.
-#
-# This copy of Ice is licensed to you under the terms described in the
-# ICE_LICENSE file included in this distribution.
-#
-# **********************************************************************
-
-top_srcdir	= ..\..
-
-PKG		= IceBox
-LIBNAME		= $(bindir)\$(PKG).dll
-ICEBOXNET	= $(bindir)\iceboxnet.exe
-TARGETS		= $(LIBNAME) $(ICEBOXNET)
-POLICY_TARGET   = $(POLICY).dll
-
-L_SRCS		= AssemblyInfo.cs
-I_SRCS		= Server.cs ServiceManagerI.cs
-
-GEN_SRCS	= $(GDIR)\IceBox.cs
-
-SDIR		= $(slicedir)\IceBox
-GDIR		= generated
-
-!include $(top_srcdir)/config/Make.rules.mak.cs
-
-EXE_MCSFLAGS	= $(MCSFLAGS) -target:exe
-
-LIB_MCSFLAGS	= $(MCSFLAGS) -target:library -out:$(LIBNAME)
-LIB_MCSFLAGS	= $(LIB_MCSFLAGS) -keyfile:$(KEYFILE)
-
-SLICE2CSFLAGS	= $(SLICE2CSFLAGS) --checksum --ice -I. -I$(slicedir)
-
-$(ICEBOXNET): $(I_SRCS) $(LIBNAME)
-	$(MCS) $(EXE_MCSFLAGS) -out:$@ -r:$(LIBNAME) -r:$(refdir)\Ice.dll $(I_SRCS)
-
-$(LIBNAME): $(L_SRCS) $(GEN_SRCS)
-	$(MCS) $(LIB_MCSFLAGS) -r:$(refdir)\Ice.dll $(L_SRCS) $(GEN_SRCS)
-
-install:: all
-	copy $(LIBNAME) $(install_bindir)
-	copy $(bindir)\$(POLICY) $(install_bindir)
-	copy $(bindir)\$(POLICY_TARGET) $(install_bindir)
-
-install:: all
-	copy $(ICEBOXNET) $(install_bindir)
-
-!include .depend
-=======
-# **********************************************************************
-#
-# Copyright (c) 2003-2008 ZeroC, Inc. All rights reserved.
-#
-# This copy of Ice is licensed to you under the terms described in the
-# ICE_LICENSE file included in this distribution.
-#
-# **********************************************************************
-
-top_srcdir	= ..\..
-
-PKG		= IceBox
-LIBNAME		= $(bindir)\$(PKG).dll
-ICEBOXNET	= $(bindir)\iceboxnet.exe
-TARGETS		= $(LIBNAME) $(ICEBOXNET)
-
-L_SRCS		= AssemblyInfo.cs
-I_SRCS		= Server.cs ServiceManagerI.cs
-
-GEN_SRCS	= $(GDIR)\IceBox.cs
-
-SDIR		= $(slicedir)\IceBox
-GDIR		= generated
-
-!include $(top_srcdir)/config/Make.rules.mak.cs
-
-EXE_MCSFLAGS	= $(MCSFLAGS) -target:exe
-
-LIB_MCSFLAGS	= $(MCSFLAGS) -target:library -out:$(LIBNAME)
-LIB_MCSFLAGS	= $(LIB_MCSFLAGS) -keyfile:$(KEYFILE)
-
-SLICE2CSFLAGS	= $(SLICE2CSFLAGS) --checksum --ice -I. -I$(slicedir)
-
-$(ICEBOXNET): $(I_SRCS) $(LIBNAME)
-	$(MCS) $(EXE_MCSFLAGS) -out:$@ -r:$(LIBNAME) -r:$(refdir)\Ice.dll $(I_SRCS)
-
-$(LIBNAME): $(L_SRCS) $(GEN_SRCS)
-	$(MCS) $(LIB_MCSFLAGS) -r:$(refdir)\Ice.dll $(L_SRCS) $(GEN_SRCS)
-
-!if "$(NOGAC)" == ""
-
-install:: all
-	$(GACUTIL) -i $(LIBNAME)
-
-!else
-
-install:: all
-	copy $(LIBNAME) $(install_bindir)
-
-!endif
-
-install:: all
-	copy $(ICEBOXNET) $(install_bindir)
-
-!include .depend
->>>>>>> 045010f5
+# **********************************************************************
+#
+# Copyright (c) 2003-2008 ZeroC, Inc. All rights reserved.
+#
+# This copy of Ice is licensed to you under the terms described in the
+# ICE_LICENSE file included in this distribution.
+#
+# **********************************************************************
+
+top_srcdir	= ..\..
+
+PKG		= IceBox
+LIBNAME		= $(bindir)\$(PKG).dll
+ICEBOXNET	= $(bindir)\iceboxnet.exe
+TARGETS		= $(LIBNAME) $(ICEBOXNET)
+POLICY_TARGET   = $(POLICY).dll
+
+L_SRCS		= AssemblyInfo.cs
+I_SRCS		= Server.cs ServiceManagerI.cs
+
+GEN_SRCS	= $(GDIR)\IceBox.cs
+
+SDIR		= $(slicedir)\IceBox
+GDIR		= generated
+
+!include $(top_srcdir)/config/Make.rules.mak.cs
+
+EXE_MCSFLAGS	= $(MCSFLAGS) -target:exe
+
+LIB_MCSFLAGS	= $(MCSFLAGS) -target:library -out:$(LIBNAME)
+LIB_MCSFLAGS	= $(LIB_MCSFLAGS) -keyfile:$(KEYFILE)
+
+SLICE2CSFLAGS	= $(SLICE2CSFLAGS) --checksum --ice -I. -I$(slicedir)
+
+$(ICEBOXNET): $(I_SRCS) $(LIBNAME)
+	$(MCS) $(EXE_MCSFLAGS) -out:$@ -r:$(LIBNAME) -r:$(refdir)\Ice.dll $(I_SRCS)
+
+$(LIBNAME): $(L_SRCS) $(GEN_SRCS)
+	$(MCS) $(LIB_MCSFLAGS) -r:$(refdir)\Ice.dll $(L_SRCS) $(GEN_SRCS)
+
+install:: all
+	copy $(LIBNAME) $(install_bindir)
+	copy $(bindir)\$(POLICY) $(install_bindir)
+	copy $(bindir)\$(POLICY_TARGET) $(install_bindir)
+
+install:: all
+	copy $(ICEBOXNET) $(install_bindir)
+
+!include .depend