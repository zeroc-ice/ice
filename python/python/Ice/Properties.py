--- conflicted
+++ resolved
@@ -1,13 +1,8 @@
 # Copyright (c) ZeroC, Inc. All rights reserved.
 
-<<<<<<< HEAD
-__name__ = "Ice"
-
-=======
 from typing import final
 
 @final
->>>>>>> 7ab15efb
 class Properties(object):
     """
     A property set used to configure Ice and Ice applications. Properties are key/value pairs, with both keys and
@@ -172,10 +167,7 @@
         list of str
             The property value interpreted as a list of strings, or the default value if the property is not set.
         """
-<<<<<<< HEAD
-=======
         return self._impl.getIcePropertyAsList(key)
->>>>>>> 7ab15efb
 
     def getPropertyAsListWithDefault(self, key, value):
         """
@@ -231,11 +223,7 @@
         value : str
             The property value.
         """
-<<<<<<< HEAD
-        raise NotImplementedError("method 'setProperty' not implemented")
-=======
         self._impl.setProperty(key, value)
->>>>>>> 7ab15efb
 
     def getCommandLineOptions(self):
         """
