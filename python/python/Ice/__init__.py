# Copyright (c) ZeroC, Inc. All rights reserved.

# ruff: noqa: F401, F821, E402, F403

"""
Ice module
"""

import IcePy
from .ModuleUtil import *
from .EnumBase import EnumBase

#
# Add some symbols to the Ice module.
#
ObjectPrx = IcePy.ObjectPrx
stringVersion = IcePy.stringVersion
intVersion = IcePy.intVersion
currentProtocol = IcePy.currentProtocol
currentProtocolEncoding = IcePy.currentProtocolEncoding
currentEncoding = IcePy.currentEncoding
stringToProtocolVersion = IcePy.stringToProtocolVersion
protocolVersionToString = IcePy.protocolVersionToString
stringToEncodingVersion = IcePy.stringToEncodingVersion
encodingVersionToString = IcePy.encodingVersionToString
generateUUID = IcePy.generateUUID
loadSlice = IcePy.loadSlice
AsyncInvocationContext = IcePy.AsyncInvocationContext
Unset = IcePy.Unset

#
# Forward declarations.
#
IcePy._t_Object = IcePy.declareClass("::Ice::Object")
IcePy._t_Value = IcePy.declareValue("::Ice::Object")
IcePy._t_ObjectPrx = IcePy.declareProxy("::Ice::Object")

#
# Import local definitions that are part of the Ice module public API.
#
from .Future import *
from .InvocationFuture import *
from .Value import *
from .Object import *
from .Blobject import *
from .BlobjectAsync import *
from .FormatType import *
from .PropertiesAdminUpdateCallback import *
from .Util import *
from .UnknownSlicedValue import *
from .ToStringMode import *
from .Exception import *
from .LocalException import *
from .UserException import *
from .Communicator import *
from .ImplicitContext import *
from .EndpointSelectionType import *
from .ObjectAdapter import *
from .ValueFactory import *
from .ConnectionClose import *
from .CompressBatch import *
from .ServantLocator import *
from .InitializationData import *
from .Properties import *
from .Logger import *
from .BatchRequestInterceptor import *
from .LocalExceptions import *
from .Proxy import *

#
# Import the generated code for the Ice module.
#
import Ice.BuiltinSequences_ice
import Ice.OperationMode_ice
import Ice.EndpointTypes_ice
import Ice.Identity_ice
import Ice.Locator_ice
import Ice.Process_ice
import Ice.PropertiesAdmin_ice
import Ice.RemoteLogger_ice
import Ice.Router_ice
import Ice.Version_ice
import Ice.Metrics_ice

#
# Add EndpointInfo alias in Ice module.
#
EndpointInfo = IcePy.EndpointInfo
IPEndpointInfo = IcePy.IPEndpointInfo
TCPEndpointInfo = IcePy.TCPEndpointInfo
UDPEndpointInfo = IcePy.UDPEndpointInfo
WSEndpointInfo = IcePy.WSEndpointInfo
OpaqueEndpointInfo = IcePy.OpaqueEndpointInfo
SSLEndpointInfo = IcePy.SSLEndpointInfo

#
# Add ConnectionInfo alias in Ice module.
#
ConnectionInfo = IcePy.ConnectionInfo
IPConnectionInfo = IcePy.IPConnectionInfo
TCPConnectionInfo = IcePy.TCPConnectionInfo
UDPConnectionInfo = IcePy.UDPConnectionInfo
WSConnectionInfo = IcePy.WSConnectionInfo
SSLConnectionInfo = IcePy.SSLConnectionInfo

#
# Protocol and Encoding constants
#
Protocol_1_0 = Ice.ProtocolVersion(1, 0)
Encoding_1_0 = Ice.EncodingVersion(1, 0)
Encoding_1_1 = Ice.EncodingVersion(1, 1)

#
# Native PropertiesAdmin admin facet.
#
<<<<<<< HEAD
NativePropertiesAdmin = IcePy.NativePropertiesAdmin

#
# This value is used as the default value for struct types in the constructors
# of user-defined types. It allows us to determine whether the application has
# supplied a value. (See bug 3676)
#
# TODO: can we use None instead?
_struct_marker = object()
=======
NativePropertiesAdmin = IcePy.NativePropertiesAdmin
>>>>>>> 32fc5cf1
<|MERGE_RESOLUTION|>--- conflicted
+++ resolved
@@ -113,16 +113,4 @@
 #
 # Native PropertiesAdmin admin facet.
 #
-<<<<<<< HEAD
-NativePropertiesAdmin = IcePy.NativePropertiesAdmin
-
-#
-# This value is used as the default value for struct types in the constructors
-# of user-defined types. It allows us to determine whether the application has
-# supplied a value. (See bug 3676)
-#
-# TODO: can we use None instead?
-_struct_marker = object()
-=======
-NativePropertiesAdmin = IcePy.NativePropertiesAdmin
->>>>>>> 32fc5cf1
+NativePropertiesAdmin = IcePy.NativePropertiesAdmin