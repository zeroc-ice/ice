// Copyright (c) ZeroC, Inc.

module Clash
{
    interface Intf
    {
        void context();
        void current();
        void response();
        void upCast();
        void typeId();
        void del();
        void cookie();
        void sync();
        void inS();
        void istr();

<<<<<<< HEAD
        void op(string context, string current, string response, string ex, string sent, string cookie,
            string sync, string result, string istr, string ostr, optional(1) string proxy);
        void opOut(out string context, out string current, out string response, out string ex,
            out string sent, out string cookie, out string sync, out string result, out string istr,
            out string ostr, out optional(1) string proxy);
    }
=======
interface Intf
{
    void context();
    void current();
    void response();
    void upCast();
    void typeId();
    ["python:identifier:_del"] void del();
    void cookie();
    void sync();
    void inS();
    void istr();

    void op(string context, string current, string response, string ex, string sent, string cookie,
            string sync, string result, string istr, string ostr, optional(1) string proxy);
    void opOut(out string context, out string current, out string response, out string ex,
               out string sent, out string cookie, out string sync, out string result, out string istr,
               out string ostr, out optional(1) string proxy);
}

class Cls
{
    Intf* s;
    string context;
    int current;
    short response;
    string upCast;
    int typeId;
    ["python:identifier:_del"] short del;
    optional(1) short cookie;
    string ex;
    int result;
    string istr;
    string ostr;
    string inS;
    ["python:identifier:_in"] string in;
    string proxy;
}
>>>>>>> 2c18b953

    class Cls
    {
        Intf* s;
        string context;
        int current;
        short response;
        string upCast;
        int typeId;
        short del;
        optional(1) short cookie;
        string ex;
        int result;
        string istr;
        string ostr;
        string inS;
        string in;
        string proxy;
    }

    struct St
    {
        string v;
        short istr;
        int ostr;
        int rhs;
        string other;
    }

    exception Ex
    {
        short istr;
        int ostr;
    }
}<|MERGE_RESOLUTION|>--- conflicted
+++ resolved
@@ -9,59 +9,18 @@
         void response();
         void upCast();
         void typeId();
-        void del();
+        ["python:identifier:_del"] void del();
         void cookie();
         void sync();
         void inS();
         void istr();
 
-<<<<<<< HEAD
         void op(string context, string current, string response, string ex, string sent, string cookie,
             string sync, string result, string istr, string ostr, optional(1) string proxy);
         void opOut(out string context, out string current, out string response, out string ex,
             out string sent, out string cookie, out string sync, out string result, out string istr,
             out string ostr, out optional(1) string proxy);
     }
-=======
-interface Intf
-{
-    void context();
-    void current();
-    void response();
-    void upCast();
-    void typeId();
-    ["python:identifier:_del"] void del();
-    void cookie();
-    void sync();
-    void inS();
-    void istr();
-
-    void op(string context, string current, string response, string ex, string sent, string cookie,
-            string sync, string result, string istr, string ostr, optional(1) string proxy);
-    void opOut(out string context, out string current, out string response, out string ex,
-               out string sent, out string cookie, out string sync, out string result, out string istr,
-               out string ostr, out optional(1) string proxy);
-}
-
-class Cls
-{
-    Intf* s;
-    string context;
-    int current;
-    short response;
-    string upCast;
-    int typeId;
-    ["python:identifier:_del"] short del;
-    optional(1) short cookie;
-    string ex;
-    int result;
-    string istr;
-    string ostr;
-    string inS;
-    ["python:identifier:_in"] string in;
-    string proxy;
-}
->>>>>>> 2c18b953
 
     class Cls
     {
@@ -71,14 +30,14 @@
         short response;
         string upCast;
         int typeId;
-        short del;
+        ["python:identifier:_del"] short del;
         optional(1) short cookie;
         string ex;
         int result;
         string istr;
         string ostr;
         string inS;
-        string in;
+        ["python:identifier:_in"] string in;
         string proxy;
     }
 
