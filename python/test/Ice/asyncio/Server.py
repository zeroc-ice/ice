--- conflicted
+++ resolved
@@ -14,17 +14,15 @@
     def run(self, args):
 
         async def runAsync():
-            loop = asyncio.get_event_loop()
             initData = Ice.InitializationData()
             initData.properties = self.createTestProperties(args)
             initData.properties.setProperty("Ice.Warn.Dispatch", "0")
-<<<<<<< HEAD
+
+            loop = asyncio.get_event_loop()
             def coroutineExecutor(coroutine):
                 return asyncio.run_coroutine_threadsafe(coroutine, loop)
             initData.coroutineExecutor = coroutineExecutor
-=======
-            initData.executor = lambda method, connection: loop.call_soon_threadsafe(method)
->>>>>>> 4e7d03c2
+
             with self.initialize(initData) as communicator:
                 communicator.getProperties().setProperty("TestAdapter.Endpoints", self.getTestEndpoint())
                 adapter = communicator.createObjectAdapter("TestAdapter")
