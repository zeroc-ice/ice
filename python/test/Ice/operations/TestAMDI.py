--- conflicted
+++ resolved
@@ -42,13 +42,8 @@
 
         current.adapter.getCommunicator().shutdown()
 
-<<<<<<< HEAD
     def supportsCompress(self, current: Ice.Current):
-        return Ice.Future.completed(True)
-=======
-    def supportsCompress(self, current):
         return True
->>>>>>> 9c4fab2b
 
     def opVoid(self, current: Ice.Current):
         test(current.mode == Ice.OperationMode.Normal)
@@ -62,11 +57,7 @@
 
         return f
 
-<<<<<<< HEAD
     def opByte(self, p1, p2, current: Ice.Current):
-        return Ice.Future.completed((p1, p1 ^ p2))
-=======
-    def opByte(self, p1, p2, current):
         # Test the ability to use another Future type
         f = concurrent.futures.Future()
         with self.threadLock:
@@ -74,17 +65,12 @@
             self.threads.append(thread)
             thread.start()
         return f
->>>>>>> 9c4fab2b
 
     def opBool(self, p1, p2, current: Ice.Current):
         return Ice.Future.completed((p2, p1))
 
-<<<<<<< HEAD
-    def opShortIntLong(self, p1, p2, p3, current: Ice.Current):
-        return Ice.Future.completed((p3, p1, p2, p3))
-=======
     # Test the ability to define a servant method as a coroutine
-    async def opShortIntLong(self, p1, p2, p3, current):
+    async def opShortIntLong(self, p1, p2, p3, current: Ice.Current):
         f = Ice.Future()
 
         with self.threadLock:
@@ -93,7 +79,6 @@
             thread.start()
 
         return await f
->>>>>>> 9c4fab2b
 
     def opFloatDouble(self, p1, p2, current: Ice.Current):
         return Ice.Future.completed((p2, p1, p2))
