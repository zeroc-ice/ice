// Copyright (c) ZeroC, Inc.

#pragma once

#include "Package.ice"
#include "NoPackage.ice"

module Test
{
<<<<<<< HEAD
    interface Initial
    {
        Test1::C1 getTest1C2AsC1();
        Test1::C2 getTest1C2AsC2();
        void throwTest1E2AsE1() throws Test1::E1;
        void throwTest1E2AsE2() throws Test1::E2;
        void throwTest1Def() throws Test1::def;

        Test2::C1 getTest2C2AsC1();
        Test2::C2 getTest2C2AsC2();
        void throwTest2E2AsE1() throws Test2::E1;
        void throwTest2E2AsE2() throws Test2::E2;

        Test3::C1 getTest3C2AsC1();
        Test3::C2 getTest3C2AsC2();
        void throwTest3E2AsE1() throws Test3::E1;
        void throwTest3E2AsE2() throws Test3::E2;

        void shutdown();
    }
=======

interface Initial
{
    Test1::C1 getTest1C2AsC1();
    Test1::C2 getTest1C2AsC2();
    void throwTest1E2AsE1() throws Test1::E1;
    void throwTest1E2AsE2() throws Test1::E2;

    Test2::C1 getTest2C2AsC1();
    Test2::C2 getTest2C2AsC2();
    void throwTest2E2AsE1() throws Test2::E1;
    void throwTest2E2AsE2() throws Test2::E2;

    Test3::C1 getTest3C2AsC1();
    Test3::C2 getTest3C2AsC2();
    void throwTest3E2AsE1() throws Test3::E1;
    void throwTest3E2AsE2() throws Test3::E2;

    void shutdown();
}

>>>>>>> 2c18b953
}<|MERGE_RESOLUTION|>--- conflicted
+++ resolved
@@ -7,14 +7,12 @@
 
 module Test
 {
-<<<<<<< HEAD
     interface Initial
     {
         Test1::C1 getTest1C2AsC1();
         Test1::C2 getTest1C2AsC2();
         void throwTest1E2AsE1() throws Test1::E1;
         void throwTest1E2AsE2() throws Test1::E2;
-        void throwTest1Def() throws Test1::def;
 
         Test2::C1 getTest2C2AsC1();
         Test2::C2 getTest2C2AsC2();
@@ -28,27 +26,4 @@
 
         void shutdown();
     }
-=======
-
-interface Initial
-{
-    Test1::C1 getTest1C2AsC1();
-    Test1::C2 getTest1C2AsC2();
-    void throwTest1E2AsE1() throws Test1::E1;
-    void throwTest1E2AsE2() throws Test1::E2;
-
-    Test2::C1 getTest2C2AsC1();
-    Test2::C2 getTest2C2AsC2();
-    void throwTest2E2AsE1() throws Test2::E1;
-    void throwTest2E2AsE2() throws Test2::E2;
-
-    Test3::C1 getTest3C2AsC1();
-    Test3::C2 getTest3C2AsC2();
-    void throwTest3E2AsE1() throws Test3::E1;
-    void throwTest3E2AsE2() throws Test3::E2;
-
-    void shutdown();
-}
-
->>>>>>> 2c18b953
 }