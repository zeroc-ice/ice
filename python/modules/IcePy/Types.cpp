--- conflicted
+++ resolved
@@ -2556,173 +2556,6 @@
 }
 
 //
-<<<<<<< HEAD
-=======
-// CustomInfo implementation.
-//
-IcePy::CustomInfo::CustomInfo(string ident, PyObject* t) : id(std::move(ident)), pythonType(t)
-{
-    assert(PyType_Check(t));
-}
-
-string
-IcePy::CustomInfo::getId() const
-{
-    return id;
-}
-
-bool
-IcePy::CustomInfo::validate(PyObject* val)
-{
-    return PyObject_IsInstance(val, pythonType) == 1;
-}
-
-bool
-IcePy::CustomInfo::variableLength() const
-{
-    return true;
-}
-
-int
-IcePy::CustomInfo::wireSize() const
-{
-    return 1;
-}
-
-Ice::OptionalFormat
-IcePy::CustomInfo::optionalFormat() const
-{
-    return Ice::OptionalFormat::VSize;
-}
-
-bool
-IcePy::CustomInfo::usesClasses() const
-{
-    return false;
-}
-
-void
-IcePy::CustomInfo::marshal(
-    PyObject* p,
-    Ice::OutputStream* os,
-    ObjectMap* /*objectMap*/,
-    bool,
-    const Ice::StringSeq* /*metaData*/)
-{
-    assert(PyObject_IsInstance(p, pythonType) == 1); // validate() should have caught this.
-
-    PyObjectHandle obj = PyObject_CallMethod(p, "IsInitialized", 0);
-    if (!obj.get())
-    {
-        throwPythonException();
-    }
-    if (!PyObject_IsTrue(obj.get()))
-    {
-        setPythonException(make_exception_ptr(Ice::MarshalException{__FILE__, __LINE__, "type not fully initialized"}));
-        throw AbortMarshaling();
-    }
-
-    obj = PyObject_CallMethod(p, "SerializeToString", 0);
-    if (!obj.get())
-    {
-        assert(PyErr_Occurred());
-        throw AbortMarshaling();
-    }
-
-    assert(checkString(obj.get()));
-    char* str;
-    Py_ssize_t sz;
-    PyBytes_AsStringAndSize(obj.get(), &str, &sz);
-    os->write(reinterpret_cast<const uint8_t*>(str), reinterpret_cast<const uint8_t*>(str + sz));
-}
-
-void
-IcePy::CustomInfo::unmarshal(
-    Ice::InputStream* is,
-    const UnmarshalCallbackPtr& cb,
-    PyObject* target,
-    void* closure,
-    bool,
-    const Ice::StringSeq* /*metaData*/)
-{
-    //
-    // Unmarshal the raw byte sequence.
-    //
-    pair<const uint8_t*, const uint8_t*> seq;
-    is->read(seq);
-    int sz = static_cast<int>(seq.second - seq.first);
-
-    //
-    // Create a new instance of the protobuf type.
-    //
-    PyObjectHandle args = PyTuple_New(0);
-    if (!args.get())
-    {
-        assert(PyErr_Occurred());
-        throw AbortMarshaling();
-    }
-    PyTypeObject* type = reinterpret_cast<PyTypeObject*>(pythonType);
-    PyObjectHandle p = type->tp_new(type, args.get(), 0);
-    if (!p.get())
-    {
-        assert(PyErr_Occurred());
-        throw AbortMarshaling();
-    }
-
-    //
-    // Initialize the object.
-    //
-    PyObjectHandle obj = PyObject_CallMethod(p.get(), "__init__", 0, 0);
-    if (!obj.get())
-    {
-        assert(PyErr_Occurred());
-        throw AbortMarshaling();
-    }
-
-    //
-    // Convert the seq to a string.
-    //
-    obj = PyBytes_FromStringAndSize(reinterpret_cast<const char*>(seq.first), sz);
-    if (!obj.get())
-    {
-        assert(PyErr_Occurred());
-        throw AbortMarshaling();
-    }
-
-    //
-    // Parse the string.
-    //
-    obj = PyObject_CallMethod(p.get(), "ParseFromString", "O", obj.get(), 0);
-    if (!obj.get())
-    {
-        assert(PyErr_Occurred());
-        throw AbortMarshaling();
-    }
-
-    cb->unmarshaled(p.get(), target, closure);
-}
-
-void
-IcePy::CustomInfo::print(PyObject* value, IceInternal::Output& out, PrintObjectHistory*)
-{
-    if (!validate(value))
-    {
-        out << "<invalid value - expected " << id << ">";
-        return;
-    }
-
-    // TODO what is this for?
-    if (value == Py_None)
-    {
-        out << "{}";
-    }
-    else
-    {
-    }
-}
-
-//
->>>>>>> 32fc5cf1
 // DictionaryInfo implementation.
 //
 IcePy::DictionaryInfo::DictionaryInfo(string ident, PyObject* kt, PyObject* vt) : id(std::move(ident))
@@ -4509,24 +4342,6 @@
 }
 
 extern "C" PyObject*
-<<<<<<< HEAD
-=======
-IcePy_defineCustom(PyObject*, PyObject* args)
-{
-    char* id;
-    PyObject* type;
-    if (!PyArg_ParseTuple(args, "sO", &id, &type))
-    {
-        return 0;
-    }
-
-    CustomInfoPtr info = make_shared<CustomInfo>(id, type);
-
-    return createType(info);
-}
-
-extern "C" PyObject*
->>>>>>> 32fc5cf1
 IcePy_defineDictionary(PyObject*, PyObject* args)
 {
     char* id;
