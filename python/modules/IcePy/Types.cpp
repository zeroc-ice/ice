//
// Copyright (c) ZeroC, Inc. All rights reserved.
//

#ifdef _WIN32
// Prevents windows.h from defining min/max macros.
#    define NOMINMAX
#endif

#include "Types.h"
#include "Current.h"
#include "Ice/DisableWarnings.h"
#include "Ice/InputStream.h"
#include "Ice/LocalExceptions.h"
#include "Ice/OutputStream.h"
#include "Ice/SlicedData.h"
#include "Proxy.h"
#include "Thread.h"
#include "Util.h"

#include <limits>
#include <list>

using namespace std;
using namespace IcePy;
using namespace Ice;
using namespace IceInternal;

typedef map<string, ClassInfoPtr, std::less<>> ClassInfoMap;
static ClassInfoMap _classInfoMap;

typedef map<string, ValueInfoPtr, std::less<>> ValueInfoMap;
static ValueInfoMap _valueInfoMap;

typedef map<int32_t, ValueInfoPtr> CompactIdMap;
static CompactIdMap _compactIdMap;

typedef map<string, ProxyInfoPtr, std::less<>> ProxyInfoMap;
static ProxyInfoMap _proxyInfoMap;

typedef map<string, ExceptionInfoPtr, std::less<>> ExceptionInfoMap;
static ExceptionInfoMap _exceptionInfoMap;

namespace
{
    const char* emptySeq = "";

    //
    // This exception is raised if the factory specified in a sequence metadata
    // cannot be load or is not valid
    //
    class InvalidSequenceFactoryException
    {
    };
}

namespace IcePy
{
    struct TypeInfoObject
    {
        PyObject_HEAD IcePy::TypeInfoPtr* info;
    };

    struct ExceptionInfoObject
    {
        PyObject_HEAD IcePy::ExceptionInfoPtr* info;
    };

    struct BufferObject
    {
        PyObject_HEAD IcePy::BufferPtr* buffer;
    };

    extern PyTypeObject TypeInfoType;
    extern PyTypeObject ExceptionInfoType;

    bool writeString(PyObject* p, Ice::OutputStream* os)
    {
        if (p == Py_None)
        {
            os->write(string(), false); // Bypass string conversion.
        }
        else if (checkString(p))
        {
            os->write(getString(p), false); // Bypass string conversion.
        }
        else
        {
            assert(false);
        }

        return true;
    }
}

extern "C" TypeInfoObject*
typeInfoNew(PyTypeObject* type, PyObject* /*args*/, PyObject* /*kwds*/)
{
    TypeInfoObject* self = reinterpret_cast<TypeInfoObject*>(type->tp_alloc(type, 0));
    if (!self)
    {
        return 0;
    }
    self->info = 0;
    return self;
}

extern "C" void
typeInfoDealloc(TypeInfoObject* self)
{
    //
    // Every TypeInfo object is assigned to a "_t_XXX" variable in its enclosing module. Python releases these
    // objects during shutdown, which gives us a chance to release resources and break cyclic references.
    //
    assert(self->info);
    (*self->info)->destroy();
    delete self->info;
    Py_TYPE(self)->tp_free(reinterpret_cast<PyObject*>(self));
}

extern "C" ExceptionInfoObject*
exceptionInfoNew(PyTypeObject* type, PyObject* /*args*/, PyObject* /*kwds*/)
{
    ExceptionInfoObject* self = reinterpret_cast<ExceptionInfoObject*>(type->tp_alloc(type, 0));
    if (!self)
    {
        return 0;
    }
    self->info = 0;
    return self;
}

extern "C" void
exceptionInfoDealloc(ExceptionInfoObject* self)
{
    delete self->info;
    Py_TYPE(self)->tp_free(reinterpret_cast<PyObject*>(self));
}

extern "C" void
unsetDealloc(PyTypeObject* /*self*/)
{
    Py_FatalError("deallocating Unset");
}

extern "C" int
unsetNonzero(PyObject* /*v*/)
{
    //
    // We define tp_as_number->nb_nonzero so that the Unset marker value evaluates as "zero" or "false".
    //
    return 0;
}

extern "C" PyObject*
unsetRepr(PyObject* /*v*/)
{
    return PyBytes_FromString("Unset");
}

//
// addClassInfo()
//
static void
addClassInfo(string_view id, const ClassInfoPtr& info)
{
    //
    // Do not assert. An application may load statically-
    // translated definitions and then dynamically load
    // duplicate definitions.
    //
    //    assert(_classInfoMap.find(id) == _classInfoMap.end());
    ClassInfoMap::iterator p = _classInfoMap.find(id);
    if (p != _classInfoMap.end())
    {
        _classInfoMap.erase(p);
    }
    _classInfoMap.insert(ClassInfoMap::value_type(id, info));
}

//
// addValueInfo()
//
static void
addValueInfo(string_view id, const ValueInfoPtr& info)
{
    //
    // Do not assert. An application may load statically-
    // translated definitions and then dynamically load
    // duplicate definitions.
    //
    //    assert(_valueInfoMap.find(id) == _valueInfoMap.end());
    ValueInfoMap::iterator p = _valueInfoMap.find(id);
    if (p != _valueInfoMap.end())
    {
        _valueInfoMap.erase(p);
    }
    _valueInfoMap.insert(ValueInfoMap::value_type(id, info));
}

//
// addProxyInfo()
//
static void
addProxyInfo(string_view id, const ProxyInfoPtr& info)
{
    //
    // Do not assert. An application may load statically-
    // translated definitions and then dynamically load
    // duplicate definitions.
    //
    //    assert(_proxyInfoMap.find(id) == _proxyInfoMap.end());
    ProxyInfoMap::iterator p = _proxyInfoMap.find(id);
    if (p != _proxyInfoMap.end())
    {
        _proxyInfoMap.erase(p);
    }
    _proxyInfoMap.insert(ProxyInfoMap::value_type(id, info));
}

//
// lookupProxyInfo()
//
static IcePy::ProxyInfoPtr
lookupProxyInfo(string_view id)
{
    ProxyInfoMap::iterator p = _proxyInfoMap.find(id);
    if (p != _proxyInfoMap.end())
    {
        return p->second;
    }
    return 0;
}

//
// addExceptionInfo()
//
static void
addExceptionInfo(string_view id, const ExceptionInfoPtr& info)
{
    //
    // Do not assert. An application may load statically-
    // translated definitions and then dynamically load
    // duplicate definitions.
    //
    //    assert(_exceptionInfoMap.find(id) == _exceptionInfoMap.end());
    _exceptionInfoMap.insert(ExceptionInfoMap::value_type(id, info));
}

//
// StreamUtil implementation
//
PyObject* IcePy::StreamUtil::_slicedDataType = 0;
PyObject* IcePy::StreamUtil::_sliceInfoType = 0;

IcePy::StreamUtil::StreamUtil() {}

IcePy::StreamUtil::~StreamUtil()
{
    //
    // Make sure we break any cycles among the ValueReaders in preserved slices.
    //
    for (set<ValueReaderPtr>::iterator p = _readers.begin(); p != _readers.end(); ++p)
    {
        Ice::SlicedDataPtr slicedData = (*p)->getSlicedData();
        for (Ice::SliceInfoSeq::const_iterator q = slicedData->slices.begin(); q != slicedData->slices.end(); ++q)
        {
            //
            // Don't just call (*q)->instances.clear(), as releasing references
            // to the instances could have unexpected side effects. We exchange
            // the vector into a temporary and then let the temporary fall out
            // of scope.
            //
            vector<std::shared_ptr<Ice::Value>> tmp;
            tmp.swap((*q)->instances);
        }
    }
}

void
IcePy::StreamUtil::add(const ReadValueCallbackPtr& callback)
{
    _callbacks.push_back(callback);
}

void
IcePy::StreamUtil::add(const ValueReaderPtr& reader)
{
    assert(reader->getSlicedData());
    _readers.insert(reader);
}

void
IcePy::StreamUtil::updateSlicedData()
{
    for (set<ValueReaderPtr>::iterator p = _readers.begin(); p != _readers.end(); ++p)
    {
        setSlicedDataMember((*p)->getObject(), (*p)->getSlicedData());
    }
}

void
IcePy::StreamUtil::setSlicedDataMember(PyObject* obj, const Ice::SlicedDataPtr& slicedData)
{
    //
    // Create a Python equivalent of the SlicedData object.
    //

    assert(slicedData);

    if (!_slicedDataType)
    {
        _slicedDataType = lookupType("Ice.SlicedData");
        assert(_slicedDataType);
    }
    if (!_sliceInfoType)
    {
        _sliceInfoType = lookupType("Ice.SliceInfo");
        assert(_sliceInfoType);
    }

    IcePy::PyObjectHandle args = PyTuple_New(0);
    if (!args.get())
    {
        assert(PyErr_Occurred());
        throw AbortMarshaling();
    }

    PyObjectHandle sd = PyEval_CallObject(_slicedDataType, args.get());
    if (!sd.get())
    {
        assert(PyErr_Occurred());
        throw AbortMarshaling();
    }

    PyObjectHandle slices = PyTuple_New(static_cast<Py_ssize_t>(slicedData->slices.size()));
    if (!slices.get())
    {
        assert(PyErr_Occurred());
        throw AbortMarshaling();
    }

    if (PyObject_SetAttrString(sd.get(), "slices", slices.get()) < 0)
    {
        assert(PyErr_Occurred());
        throw AbortMarshaling();
    }

    //
    // Translate each SliceInfo object into its Python equivalent.
    //
    int i = 0;
    for (vector<Ice::SliceInfoPtr>::const_iterator p = slicedData->slices.begin(); p != slicedData->slices.end(); ++p)
    {
        PyObjectHandle slice = PyEval_CallObject(_sliceInfoType, args.get());
        if (!slice.get())
        {
            assert(PyErr_Occurred());
            throw AbortMarshaling();
        }

        PyTuple_SET_ITEM(slices.get(), i++, slice.get());
        Py_INCREF(slice.get()); // PyTuple_SET_ITEM steals a reference.

        //
        // typeId
        //
        PyObjectHandle typeId = createString((*p)->typeId);
        if (!typeId.get() || PyObject_SetAttrString(slice.get(), "typeId", typeId.get()) < 0)
        {
            assert(PyErr_Occurred());
            throw AbortMarshaling();
        }

        //
        // compactId
        //
        PyObjectHandle compactId = PyLong_FromLong((*p)->compactId);
        if (!compactId.get() || PyObject_SetAttrString(slice.get(), "compactId", compactId.get()) < 0)
        {
            assert(PyErr_Occurred());
            throw AbortMarshaling();
        }

        //
        // bytes
        //
        PyObjectHandle bytes;
        if ((*p)->bytes.size() > 0)
        {
            bytes = PyBytes_FromStringAndSize(
                (*p)->bytes.empty() ? 0 : reinterpret_cast<const char*>(&(*p)->bytes[0]),
                static_cast<Py_ssize_t>((*p)->bytes.size()));
        }
        else
        {
            bytes = PyBytes_FromStringAndSize(0, 0);
        }
        if (!bytes.get() || PyObject_SetAttrString(slice.get(), "bytes", bytes.get()) < 0)
        {
            assert(PyErr_Occurred());
            throw AbortMarshaling();
        }

        //
        // instances
        //
        PyObjectHandle instances = PyTuple_New(static_cast<Py_ssize_t>((*p)->instances.size()));
        if (!instances.get() || PyObject_SetAttrString(slice.get(), "instances", instances.get()) < 0)
        {
            assert(PyErr_Occurred());
            throw AbortMarshaling();
        }

        int j = 0;
        for (vector<std::shared_ptr<Ice::Value>>::iterator q = (*p)->instances.begin(); q != (*p)->instances.end(); ++q)
        {
            //
            // Each element in the instances list is an instance of ValueReader that wraps a Python object.
            //
            assert(*q);
            auto r = dynamic_pointer_cast<ValueReader>(*q);
            assert(r);
            PyObject* pobj = r->getObject();
            assert(pobj != Py_None); // Should be non-nil.
            PyTuple_SET_ITEM(instances.get(), j++, pobj);
            Py_INCREF(pobj); // PyTuple_SET_ITEM steals a reference.
        }

        //
        // hasOptionalMembers
        //
        PyObject* hasOptionalMembers = (*p)->hasOptionalMembers ? getTrue() : getFalse();
        if (PyObject_SetAttrString(slice.get(), "hasOptionalMembers", hasOptionalMembers) < 0)
        {
            assert(PyErr_Occurred());
            throw AbortMarshaling();
        }

        //
        // isLastSlice
        //
        PyObject* isLastSlice = (*p)->isLastSlice ? getTrue() : getFalse();
        if (PyObject_SetAttrString(slice.get(), "isLastSlice", isLastSlice) < 0)
        {
            assert(PyErr_Occurred());
            throw AbortMarshaling();
        }
    }

    if (PyObject_SetAttrString(obj, "_ice_slicedData", sd.get()) < 0)
    {
        assert(PyErr_Occurred());
        throw AbortMarshaling();
    }
}

//
// Instances of class types may have a data member named _ice_slicedData which is an instance of the Python class
// Ice.SlicedData. This data member is only set for unmarshaled instances.
//
Ice::SlicedDataPtr
IcePy::StreamUtil::getSlicedDataMember(PyObject* obj, ObjectMap* objectMap)
{
    Ice::SlicedDataPtr slicedData;

    if (PyObject_HasAttrString(obj, "_ice_slicedData"))
    {
        PyObjectHandle sd = getAttr(obj, "_ice_slicedData", false);
        assert(sd.get());

        if (sd.get() != Py_None)
        {
            //
            // The "slices" member is a tuple of Ice.SliceInfo objects.
            //
            PyObjectHandle sl = getAttr(sd.get(), "slices", false);
            assert(sl.get());
            assert(PyTuple_Check(sl.get()));

            Ice::SliceInfoSeq slices;

            Py_ssize_t sz = PyTuple_GET_SIZE(sl.get());
            for (Py_ssize_t i = 0; i < sz; ++i)
            {
                PyObjectHandle s = PyTuple_GET_ITEM(sl.get(), i);
                Py_INCREF(s.get());

                Ice::SliceInfoPtr info = std::make_shared<Ice::SliceInfo>();

                PyObjectHandle typeId = getAttr(s.get(), "typeId", false);
                assert(typeId.get());
                info->typeId = getString(typeId.get());

                PyObjectHandle compactId = getAttr(s.get(), "compactId", false);
                assert(compactId.get());
                info->compactId = static_cast<int>(PyLong_AsLong(compactId.get()));

                PyObjectHandle bytes = getAttr(s.get(), "bytes", false);
                assert(bytes.get());
                char* str;
                Py_ssize_t strsz;
                assert(PyBytes_Check(bytes.get()));
                PyBytes_AsStringAndSize(bytes.get(), &str, &strsz);
                vector<byte> vtmp(reinterpret_cast<byte*>(str), reinterpret_cast<byte*>(str + strsz));
                info->bytes.swap(vtmp);

                PyObjectHandle instances = getAttr(s.get(), "instances", false);
                assert(instances.get());
                assert(PyTuple_Check(instances.get()));
                Py_ssize_t osz = PyTuple_GET_SIZE(instances.get());
                for (Py_ssize_t j = 0; j < osz; ++j)
                {
                    PyObject* o = PyTuple_GET_ITEM(instances.get(), j);

                    std::shared_ptr<Ice::Value> writer;

                    ObjectMap::iterator k = objectMap->find(o);
                    if (k == objectMap->end())
                    {
                        writer = make_shared<ValueWriter>(o, objectMap, nullptr);
                        objectMap->insert(ObjectMap::value_type(o, writer));
                    }
                    else
                    {
                        writer = k->second;
                    }

                    info->instances.push_back(writer);
                }

                PyObjectHandle hasOptionalMembers = getAttr(s.get(), "hasOptionalMembers", false);
                assert(hasOptionalMembers.get());
                info->hasOptionalMembers = PyObject_IsTrue(hasOptionalMembers.get()) ? true : false;

                PyObjectHandle isLastSlice = getAttr(s.get(), "isLastSlice", false);
                assert(isLastSlice.get());
                info->isLastSlice = PyObject_IsTrue(isLastSlice.get()) ? true : false;

                slices.push_back(info);
            }

            slicedData = std::make_shared<Ice::SlicedData>(slices);
        }
    }

    return slicedData;
}

//
// UnmarshalCallback implementation.
//
IcePy::UnmarshalCallback::~UnmarshalCallback() {}

//
// TypeInfo implementation.
//
IcePy::TypeInfo::TypeInfo() {}

bool
IcePy::TypeInfo::usesClasses() const
{
    return false;
}

void
IcePy::TypeInfo::unmarshaled(PyObject*, PyObject*, void*)
{
    assert(false);
}

void
IcePy::TypeInfo::destroy()
{
}

//
// PrimitiveInfo implementation.
//
IcePy::PrimitiveInfo::PrimitiveInfo(Kind k) : kind(k) {}

string
IcePy::PrimitiveInfo::getId() const
{
    switch (kind)
    {
        case KindBool:
            return "bool";
        case KindByte:
            return "byte";
        case KindShort:
            return "short";
        case KindInt:
            return "int";
        case KindLong:
            return "long";
        case KindFloat:
            return "float";
        case KindDouble:
            return "double";
        case KindString:
            return "string";
    }
    assert(false);
    return string();
}

bool
IcePy::PrimitiveInfo::validate(PyObject* p)
{
    switch (kind)
    {
        case PrimitiveInfo::KindBool:
        {
            int isTrue = PyObject_IsTrue(p);
            if (isTrue < 0)
            {
                return false;
            }
            break;
        }
        case PrimitiveInfo::KindByte:
        {
            long val = PyLong_AsLong(p);

            if (PyErr_Occurred() || val < 0 || val > 255)
            {
                return false;
            }
            break;
        }
        case PrimitiveInfo::KindShort:
        {
            long val = PyLong_AsLong(p);

            if (PyErr_Occurred() || val < SHRT_MIN || val > SHRT_MAX)
            {
                return false;
            }
            break;
        }
        case PrimitiveInfo::KindInt:
        {
            long val = PyLong_AsLong(p);

            if (PyErr_Occurred() || val < INT_MIN || val > INT_MAX)
            {
                return false;
            }
            break;
        }
        case PrimitiveInfo::KindLong:
        {
            PyLong_AsLongLong(p); // Just to see if it raises an error.

            if (PyErr_Occurred())
            {
                return false;
            }

            break;
        }
        case PrimitiveInfo::KindFloat:
        {
            if (!PyFloat_Check(p))
            {
                if (PyLong_Check(p))
                {
                    PyLong_AsDouble(p); // Just to see if it raises an error.
                    if (PyErr_Occurred())
                    {
                        return false;
                    }
                }
                else
                {
                    return false;
                }
            }
            else
            {
                // Ensure double does not exceed maximum float value before casting
                double val = PyFloat_AsDouble(p);
                return (val <= numeric_limits<float>::max() && val >= -numeric_limits<float>::max()) || !isfinite(val);
            }

            break;
        }
        case PrimitiveInfo::KindDouble:
        {
            if (!PyFloat_Check(p))
            {
                if (PyLong_Check(p))
                {
                    PyLong_AsDouble(p); // Just to see if it raises an error.
                    if (PyErr_Occurred())
                    {
                        return false;
                    }
                }
                else
                {
                    return false;
                }
            }

            break;
        }
        case PrimitiveInfo::KindString:
        {
            if (p != Py_None && !checkString(p))
            {
                return false;
            }
            break;
        }
    }

    return true;
}

bool
IcePy::PrimitiveInfo::variableLength() const
{
    return kind == KindString;
}

int
IcePy::PrimitiveInfo::wireSize() const
{
    switch (kind)
    {
        case KindBool:
        case KindByte:
            return 1;
        case KindShort:
            return 2;
        case KindInt:
            return 4;
        case KindLong:
            return 8;
        case KindFloat:
            return 4;
        case KindDouble:
            return 8;
        case KindString:
            return 1;
    }
    assert(false);
    return 0;
}

Ice::OptionalFormat
IcePy::PrimitiveInfo::optionalFormat() const
{
    switch (kind)
    {
        case KindBool:
        case KindByte:
            return Ice::OptionalFormat::F1;
        case KindShort:
            return Ice::OptionalFormat::F2;
        case KindInt:
            return Ice::OptionalFormat::F4;
        case KindLong:
            return Ice::OptionalFormat::F8;
        case KindFloat:
            return Ice::OptionalFormat::F4;
        case KindDouble:
            return Ice::OptionalFormat::F8;
        case KindString:
            return Ice::OptionalFormat::VSize;
    }

    assert(false);
    return Ice::OptionalFormat::F1;
}

void
IcePy::PrimitiveInfo::marshal(PyObject* p, Ice::OutputStream* os, ObjectMap*, bool, const Ice::StringSeq*)
{
    switch (kind)
    {
        case PrimitiveInfo::KindBool:
        {
            int isTrue = PyObject_IsTrue(p);
            if (isTrue < 0)
            {
                assert(false); // validate() should have caught this.
            }
            os->write(isTrue ? true : false);
            break;
        }
        case PrimitiveInfo::KindByte:
        {
            long val = PyLong_AsLong(p);
            assert(!PyErr_Occurred());      // validate() should have caught this.
            assert(val >= 0 && val <= 255); // validate() should have caught this.
            os->write(static_cast<uint8_t>(val));
            break;
        }
        case PrimitiveInfo::KindShort:
        {
            long val = PyLong_AsLong(p);
            assert(!PyErr_Occurred());                  // validate() should have caught this.
            assert(val >= SHRT_MIN && val <= SHRT_MAX); // validate() should have caught this.
            os->write(static_cast<int16_t>(val));
            break;
        }
        case PrimitiveInfo::KindInt:
        {
            long val = PyLong_AsLong(p);
            assert(!PyErr_Occurred());                // validate() should have caught this.
            assert(val >= INT_MIN && val <= INT_MAX); // validate() should have caught this.
            os->write(static_cast<int32_t>(val));
            break;
        }
        case PrimitiveInfo::KindLong:
        {
            int64_t val = PyLong_AsLongLong(p);
            assert(!PyErr_Occurred()); // validate() should have caught this.
            os->write(val);
            break;
        }
        case PrimitiveInfo::KindFloat:
        {
            float val = static_cast<float>(PyFloat_AsDouble(p)); // Attempts to perform conversion.
            if (PyErr_Occurred())
            {
                throw AbortMarshaling();
            }

            os->write(val);
            break;
        }
        case PrimitiveInfo::KindDouble:
        {
            double val = PyFloat_AsDouble(p); // Attempts to perform conversion.
            if (PyErr_Occurred())
            {
                throw AbortMarshaling();
            }

            os->write(val);
            break;
        }
        case PrimitiveInfo::KindString:
        {
            if (!writeString(p, os))
            {
                assert(PyErr_Occurred());
                throw AbortMarshaling();
            }
            break;
        }
    }
}

void
IcePy::PrimitiveInfo::unmarshal(
    Ice::InputStream* is,
    const UnmarshalCallbackPtr& cb,
    PyObject* target,
    void* closure,
    bool,
    const Ice::StringSeq*)
{
    switch (kind)
    {
        case PrimitiveInfo::KindBool:
        {
            bool b;
            is->read(b);
            if (b)
            {
                cb->unmarshaled(getTrue(), target, closure);
            }
            else
            {
                cb->unmarshaled(getFalse(), target, closure);
            }
            break;
        }
        case PrimitiveInfo::KindByte:
        {
            uint8_t val;
            is->read(val);
            PyObjectHandle p = PyLong_FromLong(val);
            cb->unmarshaled(p.get(), target, closure);
            break;
        }
        case PrimitiveInfo::KindShort:
        {
            int16_t val;
            is->read(val);
            PyObjectHandle p = PyLong_FromLong(val);
            cb->unmarshaled(p.get(), target, closure);
            break;
        }
        case PrimitiveInfo::KindInt:
        {
            int32_t val;
            is->read(val);
            PyObjectHandle p = PyLong_FromLong(val);
            cb->unmarshaled(p.get(), target, closure);
            break;
        }
        case PrimitiveInfo::KindLong:
        {
            int64_t val;
            is->read(val);
            PyObjectHandle p = PyLong_FromLongLong(val);
            cb->unmarshaled(p.get(), target, closure);
            break;
        }
        case PrimitiveInfo::KindFloat:
        {
            float val;
            is->read(val);
            PyObjectHandle p = PyFloat_FromDouble(val);
            cb->unmarshaled(p.get(), target, closure);
            break;
        }
        case PrimitiveInfo::KindDouble:
        {
            double val;
            is->read(val);
            PyObjectHandle p = PyFloat_FromDouble(val);
            cb->unmarshaled(p.get(), target, closure);
            break;
        }
        case PrimitiveInfo::KindString:
        {
            string val;
            is->read(val, false); // Bypass string conversion.
            PyObjectHandle p = createString(val);
            cb->unmarshaled(p.get(), target, closure);
            break;
        }
    }
}

void
IcePy::PrimitiveInfo::print(PyObject* value, IceInternal::Output& out, PrintObjectHistory*)
{
    if (!validate(value))
    {
        out << "<invalid value - expected " << getId() << ">";
        return;
    }
    PyObjectHandle p = PyObject_Str(value);
    if (!p.get())
    {
        return;
    }
    assert(checkString(p.get()));
    out << getString(p.get());
}

//
// EnumInfo implementation.
//
IcePy::EnumInfo::EnumInfo(string ident, PyObject* t, PyObject* e) : id(std::move(ident)), pythonType(t), maxValue(0)
{
    assert(PyType_Check(t));
    assert(PyDict_Check(e));

    Py_ssize_t pos = 0;
    PyObject* key;
    PyObject* value;
    while (PyDict_Next(e, &pos, &key, &value))
    {
        assert(PyLong_Check(key));
        const int32_t val = static_cast<int32_t>(PyLong_AsLong(key));
        assert(enumerators.find(val) == enumerators.end());

        Py_INCREF(value);
        assert(PyObject_IsInstance(value, t));
        const_cast<EnumeratorMap&>(enumerators)[val] = value;

        if (val > maxValue)
        {
            const_cast<int32_t&>(maxValue) = val;
        }
    }
}

string
IcePy::EnumInfo::getId() const
{
    return id;
}

bool
IcePy::EnumInfo::validate(PyObject* val)
{
    return PyObject_IsInstance(val, pythonType) == 1;
}

bool
IcePy::EnumInfo::variableLength() const
{
    return true;
}

int
IcePy::EnumInfo::wireSize() const
{
    return 1;
}

Ice::OptionalFormat
IcePy::EnumInfo::optionalFormat() const
{
    return Ice::OptionalFormat::Size;
}

void
IcePy::EnumInfo::marshal(PyObject* p, Ice::OutputStream* os, ObjectMap*, bool /*optional*/, const Ice::StringSeq*)
{
    //
    // Validate value.
    //
    const int32_t val = valueForEnumerator(p);
    if (val < 0)
    {
        assert(PyErr_Occurred());
        throw AbortMarshaling();
    }

    os->writeEnum(val, maxValue);
}

void
IcePy::EnumInfo::unmarshal(
    Ice::InputStream* is,
    const UnmarshalCallbackPtr& cb,
    PyObject* target,
    void* closure,
    bool,
    const Ice::StringSeq*)
{
    int32_t val = is->readEnum(maxValue);

    PyObjectHandle p = enumeratorForValue(val);
    if (!p.get())
    {
        ostringstream ostr;
        ostr << "enumerator " << val << " is out of range for enum " << id;
        setPythonException(make_exception_ptr(Ice::MarshalException{__FILE__, __LINE__, ostr.str()}));
        throw AbortMarshaling();
    }

    cb->unmarshaled(p.get(), target, closure);
}

void
IcePy::EnumInfo::print(PyObject* value, IceInternal::Output& out, PrintObjectHistory*)
{
    if (!validate(value))
    {
        out << "<invalid value - expected " << id << ">";
        return;
    }
    PyObjectHandle p = PyObject_Str(value);
    if (!p.get())
    {
        return;
    }
    assert(checkString(p.get()));
    out << getString(p.get());
}

void
IcePy::EnumInfo::destroy()
{
    const_cast<EnumeratorMap&>(enumerators).clear();
}

int32_t
IcePy::EnumInfo::valueForEnumerator(PyObject* p) const
{
    assert(PyObject_IsInstance(p, pythonType) == 1);

    PyObjectHandle v = PyObject_GetAttrString(p, "_value");
    if (!v.get())
    {
        assert(PyErr_Occurred());
        return -1;
    }
    if (!PyLong_Check(v.get()))
    {
        PyErr_Format(PyExc_ValueError, "value for enum %s is not an int", id.c_str());
        return -1;
    }
    const int32_t val = static_cast<int32_t>(PyLong_AsLong(v.get()));
    if (enumerators.find(val) == enumerators.end())
    {
        PyErr_Format(PyExc_ValueError, "illegal value %d for enum %s", val, id.c_str());
        return -1;
    }

    return val;
}

PyObject*
IcePy::EnumInfo::enumeratorForValue(int32_t v) const
{
    EnumeratorMap::const_iterator p = enumerators.find(v);
    if (p == enumerators.end())
    {
        return 0;
    }
    PyObject* r = p->second.get();
    Py_INCREF(r);
    return r;
}

//
// DataMember implementation.
//
void
IcePy::DataMember::unmarshaled(PyObject* val, PyObject* target, void*)
{
    if (PyObject_SetAttrString(target, const_cast<char*>(name.c_str()), val) < 0)
    {
        assert(PyErr_Occurred());
        throw AbortMarshaling();
    }
}

static void
convertDataMembers(PyObject* members, DataMemberList& reqMembers, DataMemberList& optMembers, bool allowOptional)
{
    list<DataMemberPtr> optList;

    Py_ssize_t sz = PyTuple_GET_SIZE(members);
    for (Py_ssize_t i = 0; i < sz; ++i)
    {
        PyObject* m = PyTuple_GET_ITEM(members, i);
        assert(PyTuple_Check(m));
        assert(PyTuple_GET_SIZE(m) == (allowOptional ? 5 : 3));

        PyObject* name = PyTuple_GET_ITEM(m, 0); // Member name.
        assert(checkString(name));
        PyObject* meta = PyTuple_GET_ITEM(m, 1); // Member metadata.
        assert(PyTuple_Check(meta));
        PyObject* t = PyTuple_GET_ITEM(m, 2); // Member type.

        PyObject* opt = 0;
        PyObject* tag = 0;
        if (allowOptional)
        {
            opt = PyTuple_GET_ITEM(m, 3); // Optional?
            tag = PyTuple_GET_ITEM(m, 4);
            assert(PyLong_Check(tag));
        }

        DataMemberPtr member = make_shared<DataMember>();
        member->name = getString(name);
#ifndef NDEBUG
        bool b =
#endif
            tupleToStringSeq(meta, member->metaData);
        assert(b);
        member->type = getType(t);
        if (allowOptional)
        {
            member->optional = PyObject_IsTrue(opt) == 1;
            member->tag = static_cast<int>(PyLong_AsLong(tag));
        }
        else
        {
            member->optional = false;
            member->tag = 0;
        }

        if (member->optional)
        {
            optList.push_back(member);
        }
        else
        {
            reqMembers.push_back(member);
        }
    }

    if (allowOptional)
    {
        class SortFn
        {
        public:
            static bool compare(const DataMemberPtr& lhs, const DataMemberPtr& rhs) { return lhs->tag < rhs->tag; }
        };

        optList.sort(SortFn::compare);
        copy(optList.begin(), optList.end(), back_inserter(optMembers));
    }
}

//
// StructInfo implementation.
//
IcePy::StructInfo::StructInfo(string ident, PyObject* t, PyObject* m) : id(std::move(ident)), pythonType(t)
{
    assert(PyType_Check(t));
    assert(PyTuple_Check(m));

    DataMemberList opt;
    convertDataMembers(m, const_cast<DataMemberList&>(members), opt, false);
    assert(opt.empty());

    _variableLength = false;
    _wireSize = 0;
    for (DataMemberList::const_iterator p = members.begin(); p != members.end(); ++p)
    {
        if (!_variableLength && (*p)->type->variableLength())
        {
            _variableLength = true;
        }
        _wireSize += (*p)->type->wireSize();
    }
}

string
IcePy::StructInfo::getId() const
{
    return id;
}

bool
IcePy::StructInfo::validate(PyObject* val)
{
    return val == Py_None || PyObject_IsInstance(val, pythonType) == 1;
}

bool
IcePy::StructInfo::variableLength() const
{
    return _variableLength;
}

int
IcePy::StructInfo::wireSize() const
{
    return _wireSize;
}

Ice::OptionalFormat
IcePy::StructInfo::optionalFormat() const
{
    return _variableLength ? Ice::OptionalFormat::FSize : Ice::OptionalFormat::VSize;
}

bool
IcePy::StructInfo::usesClasses() const
{
    for (const auto& dm : members)
    {
        if (dm->type->usesClasses())
        {
            return true;
        }
    }

    return false;
}

void
IcePy::StructInfo::marshal(
    PyObject* p,
    Ice::OutputStream* os,
    ObjectMap* objectMap,
    bool optional,
    const Ice::StringSeq*)
{
    assert(p == Py_None || PyObject_IsInstance(p, pythonType) == 1); // validate() should have caught this.

    if (p == Py_None)
    {
        if (!_nullMarshalValue.get())
        {
            PyObjectHandle args = PyTuple_New(0);
            PyTypeObject* type = reinterpret_cast<PyTypeObject*>(pythonType);
            _nullMarshalValue = type->tp_new(type, args.get(), 0);
            type->tp_init(_nullMarshalValue.get(), args.get(), 0); // Initialize the struct members
        }
        p = _nullMarshalValue.get();
    }

    Ice::OutputStream::size_type sizePos = 0;
    if (optional)
    {
        if (_variableLength)
        {
            sizePos = os->startSize();
        }
        else
        {
            os->writeSize(_wireSize);
        }
    }

    for (DataMemberList::const_iterator q = members.begin(); q != members.end(); ++q)
    {
        DataMemberPtr member = *q;
        char* memberName = const_cast<char*>(member->name.c_str());
        PyObjectHandle attr = getAttr(p, member->name, true);
        if (!attr.get())
        {
            PyErr_Format(
                PyExc_AttributeError,
                "no member '%s' found in %s value",
                memberName,
                const_cast<char*>(id.c_str()));
            throw AbortMarshaling();
        }
        if (!member->type->validate(attr.get()))
        {
            PyErr_Format(
                PyExc_ValueError,
                "invalid value for %s member '%s'",
                const_cast<char*>(id.c_str()),
                memberName);
            throw AbortMarshaling();
        }
        member->type->marshal(attr.get(), os, objectMap, false, &member->metaData);
    }

    if (optional && _variableLength)
    {
        os->endSize(sizePos);
    }
}

void
IcePy::StructInfo::unmarshal(
    Ice::InputStream* is,
    const UnmarshalCallbackPtr& cb,
    PyObject* target,
    void* closure,
    bool optional,
    const Ice::StringSeq*)
{
    PyObjectHandle p = instantiate(pythonType);
    if (!p.get())
    {
        assert(PyErr_Occurred());
        throw AbortMarshaling();
    }

    if (optional)
    {
        if (_variableLength)
        {
            is->skip(4);
        }
        else
        {
            is->skipSize();
        }
    }

    for (DataMemberList::const_iterator q = members.begin(); q != members.end(); ++q)
    {
        DataMemberPtr member = *q;
        member->type->unmarshal(is, member, p.get(), 0, false, &member->metaData);
    }

    cb->unmarshaled(p.get(), target, closure);
}

void
IcePy::StructInfo::print(PyObject* value, IceInternal::Output& out, PrintObjectHistory* history)
{
    if (!validate(value))
    {
        out << "<invalid value - expected " << id << ">";
        return;
    }

    if (value == Py_None)
    {
        out << "<nil>";
    }
    else
    {
        out.sb();
        for (DataMemberList::const_iterator q = members.begin(); q != members.end(); ++q)
        {
            DataMemberPtr member = *q;
            PyObjectHandle attr = getAttr(value, member->name, true);
            out << nl << member->name << " = ";
            if (!attr.get())
            {
                out << "<not defined>";
            }
            else
            {
                member->type->print(attr.get(), out, history);
            }
        }
        out.eb();
    }
}

void
IcePy::StructInfo::destroy()
{
    const_cast<DataMemberList&>(members).clear();
    _nullMarshalValue = 0;
}

PyObject*
IcePy::StructInfo::instantiate(PyObject* pythonType)
{
    PyObjectHandle args = PyTuple_New(0);
    PyTypeObject* type = reinterpret_cast<PyTypeObject*>(pythonType);
    return type->tp_new(type, args.get(), 0);
}

//
// SequenceInfo implementation.
//
IcePy::SequenceInfo::SequenceInfo(string ident, PyObject* m, PyObject* t) : id(std::move(ident))
{
    assert(PyTuple_Check(m));

    vector<string> metaData;
#ifndef NDEBUG
    bool b =
#endif
        tupleToStringSeq(m, metaData);
    assert(b);

    const_cast<SequenceMappingPtr&>(mapping) = make_shared<SequenceMapping>(metaData);
    mapping->init(metaData);
    const_cast<TypeInfoPtr&>(elementType) = getType(t);
}

string
IcePy::SequenceInfo::getId() const
{
    return id;
}

bool
IcePy::SequenceInfo::validate(PyObject* val)
{
    return val == Py_None || PySequence_Check(val) == 1;
}

bool
IcePy::SequenceInfo::variableLength() const
{
    return true;
}

int
IcePy::SequenceInfo::wireSize() const
{
    return 1;
}

Ice::OptionalFormat
IcePy::SequenceInfo::optionalFormat() const
{
    return elementType->variableLength() ? Ice::OptionalFormat::FSize : Ice::OptionalFormat::VSize;
}

bool
IcePy::SequenceInfo::usesClasses() const
{
    return elementType->usesClasses();
}

void
IcePy::SequenceInfo::marshal(
    PyObject* p,
    Ice::OutputStream* os,
    ObjectMap* objectMap,
    bool optional,
    const Ice::StringSeq* /*metaData*/)
{
    auto pi = dynamic_pointer_cast<PrimitiveInfo>(elementType);

    Ice::OutputStream::size_type sizePos = 0;
    if (optional)
    {
        if (elementType->variableLength())
        {
            sizePos = os->startSize();
        }
        else if (elementType->wireSize() > 1)
        {
            //
            // Determine the sequence size.
            //
            Py_ssize_t sz = 0;
            if (p != Py_None)
            {
                const void* buf = 0;
                if (PyObject_AsReadBuffer(p, &buf, &sz) == 0)
                {
                    if (pi->kind == PrimitiveInfo::KindString)
                    {
                        PyErr_Format(PyExc_ValueError, "expected sequence value");
                        throw AbortMarshaling();
                    }
                }
                else
                {
                    PyErr_Clear(); // PyObject_AsReadBuffer sets an exception on failure.

                    PyObjectHandle fs;
                    if (pi)
                    {
                        fs = getSequence(pi, p);
                    }
                    else
                    {
                        fs = PySequence_Fast(p, "expected a sequence value");
                    }
                    if (!fs.get())
                    {
                        assert(PyErr_Occurred());
                        return;
                    }
                    sz = PySequence_Fast_GET_SIZE(fs.get());
                }
            }

            const int32_t isz = static_cast<int32_t>(sz);
            os->writeSize(isz == 0 ? 1 : isz * elementType->wireSize() + (isz > 254 ? 5 : 1));
        }
    }

    if (p == Py_None)
    {
        os->writeSize(0);
    }
    else if (pi)
    {
        marshalPrimitiveSequence(pi, p, os);
    }
    else
    {
        PyObjectHandle fastSeq = PySequence_Fast(p, "expected a sequence value");
        if (!fastSeq.get())
        {
            return;
        }

        Py_ssize_t sz = PySequence_Fast_GET_SIZE(fastSeq.get());
        os->writeSize(static_cast<int>(sz));
        for (Py_ssize_t i = 0; i < sz; ++i)
        {
            PyObject* item = PySequence_Fast_GET_ITEM(fastSeq.get(), i);
            if (!item)
            {
                assert(PyErr_Occurred());
                throw AbortMarshaling();
            }
            if (!elementType->validate(item))
            {
                PyErr_Format(
                    PyExc_ValueError,
                    "invalid value for element %d of '%s'",
                    static_cast<int>(i),
                    const_cast<char*>(id.c_str()));
                throw AbortMarshaling();
            }
            elementType->marshal(item, os, objectMap, false);
        }
    }

    if (optional && elementType->variableLength())
    {
        os->endSize(sizePos);
    }
}

void
IcePy::SequenceInfo::unmarshal(
    Ice::InputStream* is,
    const UnmarshalCallbackPtr& cb,
    PyObject* target,
    void* closure,
    bool optional,
    const Ice::StringSeq* metaData)
{
    if (optional)
    {
        if (elementType->variableLength())
        {
            is->skip(4);
        }
        else if (elementType->wireSize() > 1)
        {
            is->skipSize();
        }
    }

    //
    // Determine the mapping to use for this sequence. Highest priority is given
    // to the metaData argument, otherwise we use the mapping of the sequence
    // definition.
    //
    SequenceMappingPtr sm;
    if (metaData)
    {
        SequenceMapping::Type type;
        if (!SequenceMapping::getType(*metaData, type) || type == mapping->type)
        {
            sm = mapping;
        }
        else
        {
            sm = make_shared<SequenceMapping>(type);
            try
            {
                sm->init(*metaData);
            }
            catch (const InvalidSequenceFactoryException&)
            {
                throw AbortMarshaling();
            }
        }
    }
    else
    {
        sm = mapping;
    }

    auto pi = dynamic_pointer_cast<PrimitiveInfo>(elementType);
    if (pi)
    {
        unmarshalPrimitiveSequence(pi, is, cb, target, closure, sm);
        return;
    }

    int32_t sz = is->readSize();
    PyObjectHandle result = sm->createContainer(sz);

    if (!result.get())
    {
        assert(PyErr_Occurred());
        throw AbortMarshaling();
    }

    for (int32_t i = 0; i < sz; ++i)
    {
        void* cl = reinterpret_cast<void*>(static_cast<Py_ssize_t>(i));
        elementType->unmarshal(is, sm, result.get(), cl, false);
    }

    cb->unmarshaled(result.get(), target, closure);
}

void
IcePy::SequenceInfo::print(PyObject* value, IceInternal::Output& out, PrintObjectHistory* history)
{
    if (!validate(value))
    {
        out << "<invalid value - expected " << id << ">";
        return;
    }

    if (value == Py_None)
    {
        out << "{}";
    }
    else
    {
        PyObjectHandle fastSeq = PySequence_Fast(value, "expected a sequence value");
        if (!fastSeq.get())
        {
            return;
        }

        Py_ssize_t sz = PySequence_Fast_GET_SIZE(fastSeq.get());

        out.sb();
        for (Py_ssize_t i = 0; i < sz; ++i)
        {
            PyObject* item = PySequence_Fast_GET_ITEM(fastSeq.get(), i);
            if (!item)
            {
                break;
            }
            out << nl << '[' << static_cast<int>(i) << "] = ";
            elementType->print(item, out, history);
        }
        out.eb();
    }
}

void
IcePy::SequenceInfo::destroy()
{
    const_cast<TypeInfoPtr&>(elementType) = 0;
}

PyObject*
IcePy::SequenceInfo::getSequence(const PrimitiveInfoPtr& pi, PyObject* p)
{
    PyObjectHandle fs;

    if (pi->kind == PrimitiveInfo::KindByte)
    {
        //
        // For sequence<byte>, accept a bytes object or a sequence.
        //
        if (!PyBytes_Check(p))
        {
            fs = PySequence_Fast(p, "expected a bytes, sequence, or buffer value");
        }
    }
    else
    {
        fs = PySequence_Fast(p, "expected a sequence or buffer value");
    }

    return fs.release();
}

void
IcePy::SequenceInfo::marshalPrimitiveSequence(const PrimitiveInfoPtr& pi, PyObject* p, Ice::OutputStream* os)
{
    //
    // For most types, we accept an object that implements the buffer protocol
    // (this includes the array.array type).
    //
    if (pi->kind != PrimitiveInfo::KindString)
    {
        //
        // With Python 3 and greater we marshal sequences of pritive types using the new
        // buffer protocol when possible, for older versions we use the old buffer protocol.
        //
        Py_buffer pybuf;
        if (PyObject_GetBuffer(p, &pybuf, PyBUF_SIMPLE | PyBUF_FORMAT) == 0)
        {
            static const int itemsize[] = {
                1, // KindBool,
                1, // KindByte,
                2, // KindShort,
                4, // KindInt,
                8, // KindLong,
                4, // KindFloat,
                8, // KindDouble
            };

            static const char* itemtype[] = {
                "bool",   // KindBool,
                "byte",   // KindByte,
                "short",  // KindShort,
                "int",    // KindInt,
                "long",   // KindLong,
                "float",  // KindFloat,
                "double", // KindDouble
            };

            if (pi->kind != PrimitiveInfo::KindByte)
            {
#ifdef WORDS_BIGENDIAN
                if (pybuf.format != 0 && pybuf.format[0] == '<')
                {
                    PyErr_Format(
                        PyExc_ValueError,
                        "sequence buffer byte order doesn't match the platform native byte-order "
                        "`big-endian'");
                    PyBuffer_Release(&pybuf);
                    throw AbortMarshaling();
                }
#else
                if (pybuf.format != 0 && (pybuf.format[0] == '>' || pybuf.format[0] == '!'))
                {
                    PyErr_Format(
                        PyExc_ValueError,
                        "sequence buffer byte order doesn't match the platform native byte-order "
                        "'little-endian'");
                    PyBuffer_Release(&pybuf);
                    throw AbortMarshaling();
                }
#endif
                if (pybuf.itemsize != itemsize[pi->kind])
                {
                    PyErr_Format(
                        PyExc_ValueError,
                        "sequence item size doesn't match the size of the sequence type '%s'",
                        itemtype[pi->kind]);
                    PyBuffer_Release(&pybuf);
                    throw AbortMarshaling();
                }
            }
            const uint8_t* b = reinterpret_cast<const uint8_t*>(pybuf.buf);
            Py_ssize_t sz = pybuf.len;

            switch (pi->kind)
            {
                case PrimitiveInfo::KindBool:
                {
                    os->write(reinterpret_cast<const bool*>(b), reinterpret_cast<const bool*>(b + sz));
                    break;
                }
                case PrimitiveInfo::KindByte:
                {
                    os->write(reinterpret_cast<const uint8_t*>(b), reinterpret_cast<const uint8_t*>(b + sz));
                    break;
                }
                case PrimitiveInfo::KindShort:
                {
                    os->write(reinterpret_cast<const int16_t*>(b), reinterpret_cast<const int16_t*>(b + sz));
                    break;
                }
                case PrimitiveInfo::KindInt:
                {
                    os->write(reinterpret_cast<const int32_t*>(b), reinterpret_cast<const int32_t*>(b + sz));
                    break;
                }
                case PrimitiveInfo::KindLong:
                {
                    os->write(reinterpret_cast<const int64_t*>(b), reinterpret_cast<const int64_t*>(b + sz));
                    break;
                }
                case PrimitiveInfo::KindFloat:
                {
                    os->write(reinterpret_cast<const float*>(b), reinterpret_cast<const float*>(b + sz));
                    break;
                }
                case PrimitiveInfo::KindDouble:
                {
                    os->write(reinterpret_cast<const double*>(b), reinterpret_cast<const double*>(b + sz));
                    break;
                }
                default:
                {
                    assert(false);
                }
            }
            PyBuffer_Release(&pybuf);
            return;
        }
        else
        {
            PyErr_Clear(); // PyObject_GetBuffer/PyObject_AsReadBuffer sets an exception on failure.
        }
    }

    PyObjectHandle fs = getSequence(pi, p);
    if (!fs.get())
    {
        assert(PyErr_Occurred());
        return;
    }

    Py_ssize_t sz = 0;
    switch (pi->kind)
    {
        case PrimitiveInfo::KindBool:
        {
            sz = PySequence_Fast_GET_SIZE(fs.get());
            Ice::BoolSeq seq(static_cast<size_t>(sz));
            for (Py_ssize_t i = 0; i < sz; ++i)
            {
                PyObject* item = PySequence_Fast_GET_ITEM(fs.get(), i);
                if (!item)
                {
                    assert(PyErr_Occurred());
                    throw AbortMarshaling();
                }
                int isTrue = PyObject_IsTrue(item);
                if (isTrue < 0)
                {
                    PyErr_Format(
                        PyExc_ValueError,
                        "invalid value for element %d of sequence<bool>",
                        static_cast<int>(i));
                    throw AbortMarshaling();
                }
                seq[static_cast<size_t>(i)] = isTrue ? true : false;
            }
            os->write(seq);
            break;
        }
        case PrimitiveInfo::KindByte:
        {
            if (!fs.get())
            {
                assert(PyBytes_Check(p));
                char* str;
                PyBytes_AsStringAndSize(p, &str, &sz);
                os->write(reinterpret_cast<const byte*>(str), reinterpret_cast<const byte*>(str + sz));
            }
            else
            {
                sz = PySequence_Fast_GET_SIZE(fs.get());
                Ice::ByteSeq seq(static_cast<size_t>(sz));
                for (Py_ssize_t i = 0; i < sz; ++i)
                {
                    PyObject* item = PySequence_Fast_GET_ITEM(fs.get(), i);
                    if (!item)
                    {
                        assert(PyErr_Occurred());
                        throw AbortMarshaling();
                    }

                    long val = PyLong_AsLong(item);

                    if (PyErr_Occurred() || val < 0 || val > 255)
                    {
                        PyErr_Format(
                            PyExc_ValueError,
                            "invalid value for element %d of sequence<byte>",
                            static_cast<int>(i));
                        throw AbortMarshaling();
                    }
                    seq[static_cast<size_t>(i)] = static_cast<byte>(val);
                }
                os->write(seq);
            }
            break;
        }
        case PrimitiveInfo::KindShort:
        {
            sz = PySequence_Fast_GET_SIZE(fs.get());
            Ice::ShortSeq seq(static_cast<size_t>(sz));
            for (Py_ssize_t i = 0; i < sz; ++i)
            {
                PyObject* item = PySequence_Fast_GET_ITEM(fs.get(), i);
                if (!item)
                {
                    assert(PyErr_Occurred());
                    throw AbortMarshaling();
                }

                long val = PyLong_AsLong(item);

                if (PyErr_Occurred() || val < SHRT_MIN || val > SHRT_MAX)
                {
                    PyErr_Format(
                        PyExc_ValueError,
                        "invalid value for element %d of sequence<short>",
                        static_cast<int>(i));
                    throw AbortMarshaling();
                }
                seq[static_cast<size_t>(i)] = static_cast<int16_t>(val);
            }
            os->write(seq);
            break;
        }
        case PrimitiveInfo::KindInt:
        {
            sz = PySequence_Fast_GET_SIZE(fs.get());
            Ice::IntSeq seq(static_cast<size_t>(sz));
            for (Py_ssize_t i = 0; i < sz; ++i)
            {
                PyObject* item = PySequence_Fast_GET_ITEM(fs.get(), i);
                if (!item)
                {
                    assert(PyErr_Occurred());
                    throw AbortMarshaling();
                }

                long val = PyLong_AsLong(item);

                if (PyErr_Occurred() || val < INT_MIN || val > INT_MAX)
                {
                    PyErr_Format(
                        PyExc_ValueError,
                        "invalid value for element %d of sequence<int>",
                        static_cast<int>(i));
                    throw AbortMarshaling();
                }
                seq[static_cast<size_t>(i)] = static_cast<int32_t>(val);
            }
            os->write(seq);
            break;
        }
        case PrimitiveInfo::KindLong:
        {
            sz = PySequence_Fast_GET_SIZE(fs.get());
            Ice::LongSeq seq(static_cast<size_t>(sz));
            for (Py_ssize_t i = 0; i < sz; ++i)
            {
                PyObject* item = PySequence_Fast_GET_ITEM(fs.get(), i);
                if (!item)
                {
                    assert(PyErr_Occurred());
                    throw AbortMarshaling();
                }

                int64_t val = PyLong_AsLongLong(item);

                if (PyErr_Occurred())
                {
                    PyErr_Format(
                        PyExc_ValueError,
                        "invalid value for element %d of sequence<long>",
                        static_cast<int>(i));
                    throw AbortMarshaling();
                }
                seq[static_cast<size_t>(i)] = val;
            }
            os->write(seq);
            break;
        }
        case PrimitiveInfo::KindFloat:
        {
            sz = PySequence_Fast_GET_SIZE(fs.get());
            Ice::FloatSeq seq(static_cast<size_t>(sz));
            for (Py_ssize_t i = 0; i < sz; ++i)
            {
                PyObject* item = PySequence_Fast_GET_ITEM(fs.get(), i);
                if (!item)
                {
                    assert(PyErr_Occurred());
                    throw AbortMarshaling();
                }

                float val = static_cast<float>(PyFloat_AsDouble(item));
                if (PyErr_Occurred())
                {
                    PyErr_Format(
                        PyExc_ValueError,
                        "invalid value for element %d of sequence<float>",
                        static_cast<int>(i));
                    throw AbortMarshaling();
                }

                seq[static_cast<size_t>(i)] = val;
            }
            os->write(seq);
            break;
        }
        case PrimitiveInfo::KindDouble:
        {
            sz = PySequence_Fast_GET_SIZE(fs.get());
            Ice::DoubleSeq seq(static_cast<size_t>(sz));
            for (Py_ssize_t i = 0; i < sz; ++i)
            {
                PyObject* item = PySequence_Fast_GET_ITEM(fs.get(), i);
                if (!item)
                {
                    assert(PyErr_Occurred());
                    throw AbortMarshaling();
                }

                double val = PyFloat_AsDouble(item);
                if (PyErr_Occurred())
                {
                    PyErr_Format(
                        PyExc_ValueError,
                        "invalid value for element %d of sequence<double>",
                        static_cast<int>(i));
                    throw AbortMarshaling();
                }

                seq[static_cast<size_t>(i)] = val;
            }
            os->write(seq);
            break;
        }
        case PrimitiveInfo::KindString:
        {
            sz = PySequence_Fast_GET_SIZE(fs.get());
            os->writeSize(static_cast<int>(sz));
            for (Py_ssize_t i = 0; i < sz; ++i)
            {
                PyObject* item = PySequence_Fast_GET_ITEM(fs.get(), i);
                if (!item)
                {
                    assert(PyErr_Occurred());
                    throw AbortMarshaling();
                }

                if (item != Py_None && !checkString(item))
                {
                    PyErr_Format(
                        PyExc_ValueError,
                        "invalid value for element %d of sequence<string>",
                        static_cast<int>(i));
                    throw AbortMarshaling();
                }

                if (!writeString(item, os))
                {
                    assert(PyErr_Occurred());
                    throw AbortMarshaling();
                }
            }
            break;
        }
    }
}

PyObject*
IcePy::SequenceInfo::createSequenceFromMemory(
    const SequenceMappingPtr& sm,
    const char* buffer,
    Py_ssize_t size,
    BuiltinType type)
{
    PyObjectHandle memoryview;
    char* buf = const_cast<char*>(size == 0 ? emptySeq : buffer);
    memoryview = PyMemoryView_FromMemory(buf, size, PyBUF_READ);

    if (!memoryview.get())
    {
        assert(PyErr_Occurred());
        throw AbortMarshaling();
    }

    PyObjectHandle builtinType = PyLong_FromLong(static_cast<int>(type));
    if (!builtinType.get())
    {
        assert(PyErr_Occurred());
        throw AbortMarshaling();
    }

    AdoptThread adoptThread; // Ensure the current thread is able to call into Python.

    PyObjectHandle args = PyTuple_New(3);
    PyTuple_SET_ITEM(args.get(), 0, incRef(memoryview.get()));
    PyTuple_SET_ITEM(args.get(), 1, incRef(builtinType.get()));
    PyTuple_SET_ITEM(args.get(), 2, incTrue());
    PyObjectHandle result = PyObject_Call(sm->factory, args.get(), 0);

    if (!result.get())
    {
        assert(PyErr_Occurred());
        throw AbortMarshaling();
    }
    else if (result.get() == Py_None)
    {
        PyErr_Format(PyExc_ValueError, "invalid container return from factory");
        throw AbortMarshaling();
    }
    return result.release();
}

void
IcePy::SequenceInfo::unmarshalPrimitiveSequence(
    const PrimitiveInfoPtr& pi,
    Ice::InputStream* is,
    const UnmarshalCallbackPtr& cb,
    PyObject* target,
    void* closure,
    const SequenceMappingPtr& sm)
{
    PyObjectHandle result;

    switch (pi->kind)
    {
        case PrimitiveInfo::KindBool:
        {
            pair<const bool*, const bool*> p;
            is->read(p);
            int sz = static_cast<int>(p.second - p.first);
            if (sm->factory)
            {
                const char* data = reinterpret_cast<const char*>(p.first);
                result = createSequenceFromMemory(sm, data, sz, BuiltinTypeBool);
            }
            else
            {
                result = sm->createContainer(sz);
                if (!result.get())
                {
                    assert(PyErr_Occurred());
                    throw AbortMarshaling();
                }

                for (int i = 0; i < sz; ++i)
                {
                    sm->setItem(result.get(), i, p.first[i] ? getTrue() : getFalse());
                }
            }
            break;
        }
        case PrimitiveInfo::KindByte:
        {
            pair<const uint8_t*, const uint8_t*> p;
            is->read(p);
            int sz = static_cast<int>(p.second - p.first);
            if (sm->factory)
            {
                result = createSequenceFromMemory(sm, reinterpret_cast<const char*>(p.first), sz, BuiltinTypeByte);
            }
            else if (sm->type == SequenceMapping::SEQ_DEFAULT)
            {
                result = PyBytes_FromStringAndSize(reinterpret_cast<const char*>(p.first), sz);
                if (!result.get())
                {
                    assert(PyErr_Occurred());
                    throw AbortMarshaling();
                }
            }
            else
            {
                result = sm->createContainer(sz);
                if (!result.get())
                {
                    assert(PyErr_Occurred());
                    throw AbortMarshaling();
                }

                for (int i = 0; i < sz; ++i)
                {
                    PyObjectHandle item = PyLong_FromLong(p.first[i]);
                    if (!item.get())
                    {
                        assert(PyErr_Occurred());
                        throw AbortMarshaling();
                    }
                    sm->setItem(result.get(), i, item.get());
                }
            }
            break;
        }
        case PrimitiveInfo::KindShort:
        {
            pair<const int16_t*, const int16_t*> p;
            is->read(p);
            int sz = static_cast<int>(p.second - p.first);
            if (sm->factory)
            {
                const char* data = reinterpret_cast<const char*>(p.first);
                result = createSequenceFromMemory(sm, data, sz * 2, BuiltinTypeShort);
            }
            else
            {
                result = sm->createContainer(sz);
                if (!result.get())
                {
                    assert(PyErr_Occurred());
                    throw AbortMarshaling();
                }

                for (int i = 0; i < sz; ++i)
                {
                    PyObjectHandle item = PyLong_FromLong(p.first[i]);
                    if (!item.get())
                    {
                        assert(PyErr_Occurred());
                        throw AbortMarshaling();
                    }
                    sm->setItem(result.get(), i, item.get());
                }
            }
            break;
        }
        case PrimitiveInfo::KindInt:
        {
            pair<const int32_t*, const int32_t*> p;
            is->read(p);
            int sz = static_cast<int>(p.second - p.first);
            if (sm->factory)
            {
                const char* data = reinterpret_cast<const char*>(p.first);
                result = createSequenceFromMemory(sm, data, sz * 4, BuiltinTypeInt);
            }
            else
            {
                result = sm->createContainer(sz);
                if (!result.get())
                {
                    assert(PyErr_Occurred());
                    throw AbortMarshaling();
                }
                for (int i = 0; i < sz; ++i)
                {
                    PyObjectHandle item = PyLong_FromLong(p.first[i]);
                    if (!item.get())
                    {
                        assert(PyErr_Occurred());
                        throw AbortMarshaling();
                    }
                    sm->setItem(result.get(), i, item.get());
                }
            }
            break;
        }
        case PrimitiveInfo::KindLong:
        {
            pair<const int64_t*, const int64_t*> p;
            is->read(p);
            int sz = static_cast<int>(p.second - p.first);
            if (sm->factory)
            {
                const char* data = reinterpret_cast<const char*>(p.first);
                result = createSequenceFromMemory(sm, data, sz * 8, BuiltinTypeLong);
            }
            else
            {
                result = sm->createContainer(sz);
                if (!result.get())
                {
                    assert(PyErr_Occurred());
                    throw AbortMarshaling();
                }

                for (int i = 0; i < sz; ++i)
                {
                    PyObjectHandle item = PyLong_FromLongLong(p.first[i]);
                    if (!item.get())
                    {
                        assert(PyErr_Occurred());
                        throw AbortMarshaling();
                    }
                    sm->setItem(result.get(), i, item.get());
                }
            }
            break;
        }
        case PrimitiveInfo::KindFloat:
        {
            pair<const float*, const float*> p;
            is->read(p);
            int sz = static_cast<int>(p.second - p.first);
            if (sm->factory)
            {
                const char* data = reinterpret_cast<const char*>(p.first);
                result = createSequenceFromMemory(sm, data, sz * 4, BuiltinTypeFloat);
            }
            else
            {
                result = sm->createContainer(sz);
                if (!result.get())
                {
                    assert(PyErr_Occurred());
                    throw AbortMarshaling();
                }

                for (int i = 0; i < sz; ++i)
                {
                    PyObjectHandle item = PyFloat_FromDouble(p.first[i]);
                    if (!item.get())
                    {
                        assert(PyErr_Occurred());
                        throw AbortMarshaling();
                    }
                    sm->setItem(result.get(), i, item.get());
                }
            }
            break;
        }
        case PrimitiveInfo::KindDouble:
        {
            pair<const double*, const double*> p;
            is->read(p);
            int sz = static_cast<int>(p.second - p.first);
            if (sm->factory)
            {
                const char* data = reinterpret_cast<const char*>(p.first);
                result = createSequenceFromMemory(sm, data, sz * 8, BuiltinTypeDouble);
            }
            else
            {
                result = sm->createContainer(sz);
                if (!result.get())
                {
                    assert(PyErr_Occurred());
                    throw AbortMarshaling();
                }

                for (int i = 0; i < sz; ++i)
                {
                    PyObjectHandle item = PyFloat_FromDouble(p.first[i]);
                    if (!item.get())
                    {
                        assert(PyErr_Occurred());
                        throw AbortMarshaling();
                    }
                    sm->setItem(result.get(), i, item.get());
                }
            }
            break;
        }
        case PrimitiveInfo::KindString:
        {
            Ice::StringSeq seq;
            is->read(seq, false); // Bypass string conversion.
            int sz = static_cast<int>(seq.size());
            result = sm->createContainer(sz);
            if (!result.get())
            {
                assert(PyErr_Occurred());
                throw AbortMarshaling();
            }

            for (int i = 0; i < sz; ++i)
            {
                PyObjectHandle item = createString(seq[static_cast<size_t>(i)]);
                if (!item.get())
                {
                    assert(PyErr_Occurred());
                    throw AbortMarshaling();
                }
                sm->setItem(result.get(), i, item.get());
            }
            break;
        }
    }
    cb->unmarshaled(result.get(), target, closure);
}

bool
IcePy::SequenceInfo::SequenceMapping::getType(const Ice::StringSeq& metaData, Type& t)
{
    for (Ice::StringSeq::const_iterator p = metaData.begin(); p != metaData.end(); ++p)
    {
        if ((*p) == "python:seq:default" || (*p) == "python:default")
        {
            t = SEQ_DEFAULT;
            return true;
        }
        else if ((*p) == "python:seq:tuple" || (*p) == "python:tuple")
        {
            t = SEQ_TUPLE;
            return true;
        }
        else if ((*p) == "python:seq:list" || (*p) == "python:list")
        {
            t = SEQ_LIST;
            return true;
        }
        else if ((*p) == "python:array.array")
        {
            t = SEQ_ARRAY;
            return true;
        }
        else if ((*p) == "python:numpy.ndarray")
        {
            t = SEQ_NUMPYARRAY;
            return true;
        }
        else if (p->find("python:memoryview:") == 0)
        {
            t = SEQ_MEMORYVIEW;
            return true;
        }
    }
    return false;
}

IcePy::SequenceInfo::SequenceMapping::SequenceMapping(Type t) : type(t), factory(0) {}

IcePy::SequenceInfo::SequenceMapping::SequenceMapping(const Ice::StringSeq& meta) : factory(0)
{
    if (!getType(meta, type))
    {
        type = SEQ_DEFAULT;
    }
}

void
IcePy::SequenceInfo::SequenceMapping::init(const Ice::StringSeq& meta)
{
    if (type == SEQ_ARRAY)
    {
        factory = lookupType("Ice.ArrayUtil.createArray");
        if (!factory)
        {
            PyErr_Format(PyExc_ImportError, "factory type not found 'Ice.ArrayUtil.createArray'");
            throw InvalidSequenceFactoryException();
        }
    }
    else if (type == SEQ_NUMPYARRAY)
    {
        factory = lookupType("Ice.ArrayUtil.createNumPyArray");
        if (!factory)
        {
            PyErr_Format(PyExc_ImportError, "factory type not found 'Ice.ArrayUtil.createNumPyArray'");
            throw InvalidSequenceFactoryException();
        }
    }
    else if (type == SEQ_MEMORYVIEW)
    {
        const string prefix = "python:memoryview:";
        for (Ice::StringSeq::const_iterator i = meta.begin(); i != meta.end(); ++i)
        {
            if (i->find(prefix) == 0)
            {
                const string typestr = i->substr(prefix.size());
                factory = lookupType(typestr);
                if (!factory)
                {
                    PyErr_Format(PyExc_ImportError, "factory type not found '%s'", typestr.c_str());
                    throw InvalidSequenceFactoryException();
                }
                if (!PyCallable_Check(factory))
                {
                    PyErr_Format(PyExc_RuntimeError, "factory type '%s' is not callable", typestr.c_str());
                    throw InvalidSequenceFactoryException();
                }
                break;
            }
        }
    }
}

void
IcePy::SequenceInfo::SequenceMapping::unmarshaled(PyObject* val, PyObject* target, void* closure)
{
    Py_ssize_t i = reinterpret_cast<Py_ssize_t>(closure);
    if (type == SEQ_DEFAULT || type == SEQ_LIST)
    {
        PyList_SET_ITEM(target, i, val);
        Py_INCREF(val); // PyList_SET_ITEM steals a reference.
    }
    else
    {
        assert(type == SEQ_TUPLE);
        PyTuple_SET_ITEM(target, i, val);
        Py_INCREF(val); // PyTuple_SET_ITEM steals a reference.
    }
}

PyObject*
IcePy::SequenceInfo::SequenceMapping::createContainer(int sz) const
{
    if (type == SEQ_DEFAULT || type == SEQ_LIST)
    {
        return PyList_New(sz);
    }
    else if (type == SEQ_TUPLE)
    {
        return PyTuple_New(sz);
    }
    else
    {
        //
        // Must never be called for SEQ_MEMORYVIEW, as the container
        // is created by the user factory function.
        //
        assert(false);
        return 0;
    }
}

void
IcePy::SequenceInfo::SequenceMapping::setItem(PyObject* cont, int i, PyObject* val) const
{
    if (type == SEQ_DEFAULT || type == SEQ_LIST)
    {
        Py_INCREF(val);
        PyList_SET_ITEM(cont, i, val); // PyList_SET_ITEM steals a reference.
    }
    else
    {
        assert(type == SEQ_TUPLE);
        Py_INCREF(val);
        PyTuple_SET_ITEM(cont, i, val); // PyTuple_SET_ITEM steals a reference.
    }
}

//
<<<<<<< HEAD
=======
// CustomInfo implementation.
//
IcePy::CustomInfo::CustomInfo(string ident, PyObject* t) : id(std::move(ident)), pythonType(t)
{
    assert(PyType_Check(t));
}

string
IcePy::CustomInfo::getId() const
{
    return id;
}

bool
IcePy::CustomInfo::validate(PyObject* val)
{
    return PyObject_IsInstance(val, pythonType) == 1;
}

bool
IcePy::CustomInfo::variableLength() const
{
    return true;
}

int
IcePy::CustomInfo::wireSize() const
{
    return 1;
}

Ice::OptionalFormat
IcePy::CustomInfo::optionalFormat() const
{
    return Ice::OptionalFormat::VSize;
}

bool
IcePy::CustomInfo::usesClasses() const
{
    return false;
}

void
IcePy::CustomInfo::marshal(
    PyObject* p,
    Ice::OutputStream* os,
    ObjectMap* /*objectMap*/,
    bool,
    const Ice::StringSeq* /*metaData*/)
{
    assert(PyObject_IsInstance(p, pythonType) == 1); // validate() should have caught this.

    PyObjectHandle obj = PyObject_CallMethod(p, "IsInitialized", 0);
    if (!obj.get())
    {
        throwPythonException();
    }
    if (!PyObject_IsTrue(obj.get()))
    {
        setPythonException(make_exception_ptr(Ice::MarshalException{__FILE__, __LINE__, "type not fully initialized"}));
        throw AbortMarshaling();
    }

    obj = PyObject_CallMethod(p, "SerializeToString", 0);
    if (!obj.get())
    {
        assert(PyErr_Occurred());
        throw AbortMarshaling();
    }

    assert(checkString(obj.get()));
    char* str;
    Py_ssize_t sz;
    PyBytes_AsStringAndSize(obj.get(), &str, &sz);
    os->write(reinterpret_cast<const uint8_t*>(str), reinterpret_cast<const uint8_t*>(str + sz));
}

void
IcePy::CustomInfo::unmarshal(
    Ice::InputStream* is,
    const UnmarshalCallbackPtr& cb,
    PyObject* target,
    void* closure,
    bool,
    const Ice::StringSeq* /*metaData*/)
{
    //
    // Unmarshal the raw byte sequence.
    //
    pair<const uint8_t*, const uint8_t*> seq;
    is->read(seq);
    int sz = static_cast<int>(seq.second - seq.first);

    //
    // Create a new instance of the protobuf type.
    //
    PyObjectHandle args = PyTuple_New(0);
    if (!args.get())
    {
        assert(PyErr_Occurred());
        throw AbortMarshaling();
    }
    PyTypeObject* type = reinterpret_cast<PyTypeObject*>(pythonType);
    PyObjectHandle p = type->tp_new(type, args.get(), 0);
    if (!p.get())
    {
        assert(PyErr_Occurred());
        throw AbortMarshaling();
    }

    //
    // Initialize the object.
    //
    PyObjectHandle obj = PyObject_CallMethod(p.get(), "__init__", 0, 0);
    if (!obj.get())
    {
        assert(PyErr_Occurred());
        throw AbortMarshaling();
    }

    //
    // Convert the seq to a string.
    //
    obj = PyBytes_FromStringAndSize(reinterpret_cast<const char*>(seq.first), sz);
    if (!obj.get())
    {
        assert(PyErr_Occurred());
        throw AbortMarshaling();
    }

    //
    // Parse the string.
    //
    obj = PyObject_CallMethod(p.get(), "ParseFromString", "O", obj.get(), 0);
    if (!obj.get())
    {
        assert(PyErr_Occurred());
        throw AbortMarshaling();
    }

    cb->unmarshaled(p.get(), target, closure);
}

void
IcePy::CustomInfo::print(PyObject* value, IceInternal::Output& out, PrintObjectHistory*)
{
    if (!validate(value))
    {
        out << "<invalid value - expected " << id << ">";
        return;
    }

    // TODO what is this for?
    if (value == Py_None)
    {
        out << "{}";
    }
    else
    {
    }
}

//
>>>>>>> ca393372
// DictionaryInfo implementation.
//
IcePy::DictionaryInfo::DictionaryInfo(string ident, PyObject* kt, PyObject* vt) : id(std::move(ident))
{
    const_cast<TypeInfoPtr&>(keyType) = getType(kt);
    const_cast<TypeInfoPtr&>(valueType) = getType(vt);

    _variableLength = keyType->variableLength() || valueType->variableLength();
    _wireSize = keyType->wireSize() + valueType->wireSize();
}

string
IcePy::DictionaryInfo::getId() const
{
    return id;
}

bool
IcePy::DictionaryInfo::validate(PyObject* val)
{
    return val == Py_None || PyDict_Check(val) == 1;
}

bool
IcePy::DictionaryInfo::variableLength() const
{
    return true;
}

int
IcePy::DictionaryInfo::wireSize() const
{
    return 1;
}

Ice::OptionalFormat
IcePy::DictionaryInfo::optionalFormat() const
{
    return _variableLength ? Ice::OptionalFormat::FSize : Ice::OptionalFormat::VSize;
}

bool
IcePy::DictionaryInfo::usesClasses() const
{
    return valueType->usesClasses();
}

void
IcePy::DictionaryInfo::marshal(
    PyObject* p,
    Ice::OutputStream* os,
    ObjectMap* objectMap,
    bool optional,
    const Ice::StringSeq*)
{
    if (p != Py_None && !PyDict_Check(p))
    {
        PyErr_Format(PyExc_ValueError, "expected dictionary value");
        throw AbortMarshaling();
    }

    const int32_t sz = p == Py_None ? 0 : static_cast<int32_t>(PyDict_Size(p));

    Ice::OutputStream::size_type sizePos = 0;
    if (optional)
    {
        if (_variableLength)
        {
            sizePos = os->startSize();
        }
        else
        {
            os->writeSize(sz == 0 ? 1 : sz * _wireSize + (sz > 254 ? 5 : 1));
        }
    }

    if (p == Py_None)
    {
        os->writeSize(0);
    }
    else
    {
        os->writeSize(sz);

        Py_ssize_t pos = 0;
        PyObject* key;
        PyObject* value;
        while (PyDict_Next(p, &pos, &key, &value))
        {
            if (!keyType->validate(key))
            {
                PyErr_Format(PyExc_ValueError, "invalid key in '%s' element", const_cast<char*>(id.c_str()));
                throw AbortMarshaling();
            }
            keyType->marshal(key, os, objectMap, false);

            if (!valueType->validate(value))
            {
                PyErr_Format(PyExc_ValueError, "invalid value in '%s' element", const_cast<char*>(id.c_str()));
                throw AbortMarshaling();
            }
            valueType->marshal(value, os, objectMap, false);
        }
    }

    if (optional && _variableLength)
    {
        os->endSize(sizePos);
    }
}

void
IcePy::DictionaryInfo::unmarshal(
    Ice::InputStream* is,
    const UnmarshalCallbackPtr& cb,
    PyObject* target,
    void* closure,
    bool optional,
    const Ice::StringSeq*)
{
    if (optional)
    {
        if (_variableLength)
        {
            is->skip(4);
        }
        else
        {
            is->skipSize();
        }
    }

    PyObjectHandle p = PyDict_New();
    if (!p.get())
    {
        assert(PyErr_Occurred());
        throw AbortMarshaling();
    }

    KeyCallbackPtr keyCB = make_shared<KeyCallback>();
    keyCB->key = 0;

    int32_t sz = is->readSize();
    for (int32_t i = 0; i < sz; ++i)
    {
        //
        // A dictionary key cannot be a class (or contain one), so the key must be
        // available immediately.
        //
        keyType->unmarshal(is, keyCB, 0, 0, false);
        assert(keyCB->key.get());

        //
        // Insert the key into the dictionary with a dummy value in order to hold
        // a reference to the key. In case of an exception, we don't want to leak
        // the key.
        //
        if (PyDict_SetItem(p.get(), keyCB->key.get(), Py_None) < 0)
        {
            assert(PyErr_Occurred());
            throw AbortMarshaling();
        }

        //
        // The callback will reset the dictionary entry with the unmarshaled value,
        // so we pass it the key.
        //
        void* cl = reinterpret_cast<void*>(keyCB->key.get());
        valueType->unmarshal(is, shared_from_this(), p.get(), cl, false);
    }

    cb->unmarshaled(p.get(), target, closure);
}

void
IcePy::DictionaryInfo::unmarshaled(PyObject* val, PyObject* target, void* closure)
{
    PyObject* key = reinterpret_cast<PyObject*>(closure);
    if (PyDict_SetItem(target, key, val) < 0)
    {
        assert(PyErr_Occurred());
        throw AbortMarshaling();
    }
}

void
IcePy::DictionaryInfo::print(PyObject* value, IceInternal::Output& out, PrintObjectHistory* history)
{
    if (!validate(value))
    {
        out << "<invalid value - expected " << id << ">";
        return;
    }

    if (value == Py_None)
    {
        out << "{}";
    }
    else
    {
        Py_ssize_t pos = 0;
        PyObject* elemKey;
        PyObject* elemValue;
        out.sb();
        bool first = true;
        while (PyDict_Next(value, &pos, &elemKey, &elemValue))
        {
            if (first)
            {
                first = false;
            }
            else
            {
                out << nl;
            }
            out << nl << "key = ";
            keyType->print(elemKey, out, history);
            out << nl << "value = ";
            valueType->print(elemValue, out, history);
        }
        out.eb();
    }
}

void
IcePy::DictionaryInfo::KeyCallback::unmarshaled(PyObject* val, PyObject*, void*)
{
    key = val;
    Py_INCREF(val);
}

void
IcePy::DictionaryInfo::destroy()
{
    keyType = 0;
    valueType = 0;
}

//
// ClassInfo implementation.
//
IcePy::ClassInfo::ClassInfo(string ident) : id(std::move(ident)), defined(false) {}

void
IcePy::ClassInfo::init()
{
    typeObj = createType(shared_from_this());
}

void
IcePy::ClassInfo::define(PyObject* t, PyObject* b, PyObject* i)
{
    assert(PyType_Check(t));
    assert(PyTuple_Check(i));

    if (b != Py_None)
    {
        const_cast<ClassInfoPtr&>(base) = dynamic_pointer_cast<ClassInfo>(getType(b));
        assert(base);
    }

    Py_ssize_t n, sz;
    sz = PyTuple_GET_SIZE(i);
    for (n = 0; n < sz; ++n)
    {
        PyObject* o = PyTuple_GET_ITEM(i, n);
        auto iface = dynamic_pointer_cast<ClassInfo>(getType(o));
        assert(iface);
        const_cast<ClassInfoList&>(interfaces).push_back(iface);
    }

    pythonType = t;

    const_cast<bool&>(defined) = true;
}

string
IcePy::ClassInfo::getId() const
{
    return id;
}

bool
IcePy::ClassInfo::validate(PyObject*)
{
    assert(false);
    return true;
}

bool
IcePy::ClassInfo::variableLength() const
{
    assert(false);
    return true;
}

int
IcePy::ClassInfo::wireSize() const
{
    return 1;
}

Ice::OptionalFormat
IcePy::ClassInfo::optionalFormat() const
{
    return Ice::OptionalFormat::Class;
}

bool
IcePy::ClassInfo::usesClasses() const
{
    return true;
}

void
IcePy::ClassInfo::marshal(PyObject*, Ice::OutputStream*, ObjectMap*, bool, const Ice::StringSeq*)
{
    assert(false);
    throw AbortMarshaling();
}

void
IcePy::ClassInfo::unmarshal(
    Ice::InputStream*,
    const UnmarshalCallbackPtr&,
    PyObject*,
    void*,
    bool,
    const Ice::StringSeq*)
{
    assert(false);
    throw AbortMarshaling();
}

void
IcePy::ClassInfo::print(PyObject* value, IceInternal::Output& out, PrintObjectHistory* history)
{
    if (!validate(value))
    {
        out << "<invalid value - expected " << id << ">";
        return;
    }

    if (value == Py_None)
    {
        out << "<nil>";
    }
    else
    {
        map<PyObject*, int>::iterator q = history->objects.find(value);
        if (q != history->objects.end())
        {
            out << "<object #" << q->second << ">";
        }
        else
        {
            PyObjectHandle iceType = getAttr(value, "_ice_type", false);
            ClassInfoPtr info;
            assert(iceType.get());
            info = dynamic_pointer_cast<ClassInfo>(getType(iceType.get()));
            assert(info);
            out << "object #" << history->index << " (" << info->id << ')';
            history->objects.insert(map<PyObject*, int>::value_type(value, history->index));
            ++history->index;
        }
    }
}

void
IcePy::ClassInfo::destroy()
{
    const_cast<ClassInfoPtr&>(base) = 0;
    const_cast<ClassInfoList&>(interfaces).clear();
}

//
// ValueInfo implementation.
//
IcePy::ValueInfo::ValueInfo(string ident) : id(std::move(ident)), compactId(-1), interface(false), defined(false) {}

void
IcePy::ValueInfo::init()
{
    typeObj = createType(shared_from_this());
}

void
IcePy::ValueInfo::define(PyObject* t, int compact, bool intf, PyObject* b, PyObject* m)
{
    assert(PyType_Check(t));
    assert(PyTuple_Check(m));

    const_cast<int&>(compactId) = compact;
    const_cast<bool&>(interface) = intf;

    if (b != Py_None)
    {
        const_cast<ValueInfoPtr&>(base) = dynamic_pointer_cast<ValueInfo>(getType(b));
        assert(base);
    }

    convertDataMembers(m, const_cast<DataMemberList&>(members), const_cast<DataMemberList&>(optionalMembers), true);

    pythonType = t;

    const_cast<bool&>(defined) = true;
}

string
IcePy::ValueInfo::getId() const
{
    return id;
}

bool
IcePy::ValueInfo::validate(PyObject* val)
{
    return val == Py_None || PyObject_IsInstance(val, pythonType) == 1;
}

bool
IcePy::ValueInfo::variableLength() const
{
    return true;
}

int
IcePy::ValueInfo::wireSize() const
{
    return 1;
}

Ice::OptionalFormat
IcePy::ValueInfo::optionalFormat() const
{
    return Ice::OptionalFormat::Class;
}

bool
IcePy::ValueInfo::usesClasses() const
{
    return true;
}

void
IcePy::ValueInfo::marshal(PyObject* p, Ice::OutputStream* os, ObjectMap* objectMap, bool, const Ice::StringSeq*)
{
    if (!pythonType)
    {
        PyErr_Format(PyExc_RuntimeError, "class %s is declared but not defined", id.c_str());
        throw AbortMarshaling();
    }

    if (p == Py_None)
    {
        std::shared_ptr<Ice::Value> value; // nullptr
        os->write(value);
        return;
    }

    if (!PyObject_IsInstance(p, pythonType))
    {
        PyErr_Format(PyExc_ValueError, "expected value of type %s", id.c_str());
        throw AbortMarshaling();
    }

    //
    // Ice::ValueWriter is a subclass of Ice::Value that wraps a Python object for marshaling.
    // It is possible that this Python object has already been marshaled, therefore we first must
    // check the object map to see if this object is present. If so, we use the existing ValueWriter,
    // otherwise we create a new one.
    //
    std::shared_ptr<Ice::Value> writer;
    assert(objectMap);
    ObjectMap::iterator q = objectMap->find(p);
    if (q == objectMap->end())
    {
        writer = make_shared<ValueWriter>(p, objectMap, shared_from_this());
        objectMap->insert(ObjectMap::value_type(p, writer));
    }
    else
    {
        writer = q->second;
    }

    //
    // Give the writer to the stream. The stream will eventually call write() on it.
    //
    os->write(writer);
}

namespace
{
    void patchObject(void* addr, const std::shared_ptr<Ice::Value>& v)
    {
        ReadValueCallback* cb = static_cast<ReadValueCallback*>(addr);
        assert(cb);
        cb->invoke(v);
    }
}

void
IcePy::ValueInfo::unmarshal(
    Ice::InputStream* is,
    const UnmarshalCallbackPtr& cb,
    PyObject* target,
    void* closure,
    bool,
    const Ice::StringSeq*)
{
    if (!pythonType)
    {
        PyErr_Format(PyExc_RuntimeError, "class %s is declared but not defined", id.c_str());
        throw AbortMarshaling();
    }

    //
    // This callback is notified when the Slice value is actually read. The StreamUtil object
    // attached to the stream keeps a reference to the callback object to ensure it lives
    // long enough.
    //
    ReadValueCallbackPtr rocb = make_shared<ReadValueCallback>(shared_from_this(), cb, target, closure);
    StreamUtil* util = reinterpret_cast<StreamUtil*>(is->getClosure());
    assert(util);
    util->add(rocb);
    is->read(patchObject, rocb.get());
}

void
IcePy::ValueInfo::print(PyObject* value, IceInternal::Output& out, PrintObjectHistory* history)
{
    if (!validate(value))
    {
        out << "<invalid value - expected " << id << ">";
        return;
    }

    if (value == Py_None)
    {
        out << "<nil>";
    }
    else
    {
        map<PyObject*, int>::iterator q = history->objects.find(value);
        if (q != history->objects.end())
        {
            out << "<object #" << q->second << ">";
        }
        else
        {
            PyObjectHandle iceType = getAttr(value, "_ice_type", false);
            ValueInfoPtr info;
            if (!iceType.get())
            {
                //
                // The _ice_type attribute will be missing in an instance of LocalObject
                // that does not derive from a user-defined type.
                //
                assert(id == "::Ice::LocalObject");
                info = shared_from_this();
            }
            else
            {
                info = dynamic_pointer_cast<ValueInfo>(getType(iceType.get()));
                assert(info);
            }
            out << "object #" << history->index << " (" << info->id << ')';
            history->objects.insert(map<PyObject*, int>::value_type(value, history->index));
            ++history->index;
            out.sb();
            info->printMembers(value, out, history);
            out.eb();
        }
    }
}

void
IcePy::ValueInfo::destroy()
{
    const_cast<ValueInfoPtr&>(base) = 0;
    const_cast<DataMemberList&>(members).clear();
}

void
IcePy::ValueInfo::printMembers(PyObject* value, IceInternal::Output& out, PrintObjectHistory* history)
{
    if (base)
    {
        base->printMembers(value, out, history);
    }

    DataMemberList::const_iterator q;

    for (q = members.begin(); q != members.end(); ++q)
    {
        DataMemberPtr member = *q;
        PyObjectHandle attr = getAttr(value, member->name, true);
        out << nl << member->name << " = ";
        if (!attr.get())
        {
            out << "<not defined>";
        }
        else
        {
            member->type->print(attr.get(), out, history);
        }
    }

    for (q = optionalMembers.begin(); q != optionalMembers.end(); ++q)
    {
        DataMemberPtr member = *q;
        PyObjectHandle attr = getAttr(value, member->name, true);
        out << nl << member->name << " = ";
        if (!attr.get())
        {
            out << "<not defined>";
        }
        else if (attr.get() == Unset)
        {
            out << "<unset>";
        }
        else
        {
            member->type->print(attr.get(), out, history);
        }
    }
}

//
// ProxyInfo implementation.
//
IcePy::ProxyInfo::ProxyInfo(string ident) : id(std::move(ident)) {}

void
IcePy::ProxyInfo::init()
{
    typeObj = createType(shared_from_this());
}

void
IcePy::ProxyInfo::define(PyObject* t)
{
    pythonType = t; // Borrowed reference.
}

string
IcePy::ProxyInfo::getId() const
{
    return id;
}

bool
IcePy::ProxyInfo::validate(PyObject* val)
{
    return val == Py_None || PyObject_IsInstance(val, pythonType) == 1;
}

bool
IcePy::ProxyInfo::variableLength() const
{
    return true;
}

int
IcePy::ProxyInfo::wireSize() const
{
    return 1;
}

Ice::OptionalFormat
IcePy::ProxyInfo::optionalFormat() const
{
    return Ice::OptionalFormat::FSize;
}

void
IcePy::ProxyInfo::marshal(PyObject* p, Ice::OutputStream* os, ObjectMap*, bool optional, const Ice::StringSeq*)
{
    Ice::OutputStream::size_type sizePos = 0;
    if (optional)
    {
        sizePos = os->startSize();
    }

    std::optional<Ice::ObjectPrx> proxy;

    if (p != Py_None)
    {
        if (checkProxy(p))
        {
            proxy = getProxy(p);
        }
        else
        {
            assert(false); // validate() should have caught this.
        }
    }
    os->write(proxy);

    if (optional)
    {
        os->endSize(sizePos);
    }
}

void
IcePy::ProxyInfo::unmarshal(
    Ice::InputStream* is,
    const UnmarshalCallbackPtr& cb,
    PyObject* target,
    void* closure,
    bool optional,
    const Ice::StringSeq*)
{
    if (optional)
    {
        is->skip(4);
    }

    std::optional<Ice::ObjectPrx> proxy;
    is->read(proxy);

    if (!proxy)
    {
        cb->unmarshaled(Py_None, target, closure);
        return;
    }

    if (!pythonType)
    {
        PyErr_Format(PyExc_RuntimeError, "class %s is declared but not defined", id.c_str());
        throw AbortMarshaling();
    }

    PyObjectHandle p = createProxy(proxy.value(), proxy->ice_getCommunicator(), pythonType);
    cb->unmarshaled(p.get(), target, closure);
}

void
IcePy::ProxyInfo::print(PyObject* value, IceInternal::Output& out, PrintObjectHistory*)
{
    if (!validate(value))
    {
        out << "<invalid value - expected " << getId() << ">";
        return;
    }

    if (value == Py_None)
    {
        out << "<nil>";
    }
    else
    {
        PyObjectHandle p = PyObject_Str(value);
        if (!p.get())
        {
            return;
        }
        assert(checkString(p.get()));
        out << getString(p.get());
    }
}

//
// ValueWriter implementation.
//
IcePy::ValueWriter::ValueWriter(PyObject* object, ObjectMap* objectMap, const ValueInfoPtr& formal)
    : _object(object),
      _map(objectMap),
      _formal(formal)
{
    Py_INCREF(_object);
    if (!_formal || !_formal->interface)
    {
        PyObjectHandle iceType = getAttr(object, "_ice_type", false);
        if (!iceType.get())
        {
            assert(PyErr_Occurred());
            throw AbortMarshaling();
        }
        _info = dynamic_pointer_cast<ValueInfo>(getType(iceType.get()));
        assert(_info);
    }
}

IcePy::ValueWriter::~ValueWriter() { Py_DECREF(_object); }

void
IcePy::ValueWriter::ice_preMarshal()
{
    if (PyObject_HasAttrString(_object, "ice_preMarshal") == 1)
    {
        PyObjectHandle tmp = PyObject_CallMethod(_object, "ice_preMarshal", 0);
        if (!tmp.get())
        {
            assert(PyErr_Occurred());
            throw AbortMarshaling();
        }
    }
}

void
IcePy::ValueWriter::_iceWrite(Ice::OutputStream* os) const
{
    //
    // Retrieve the SlicedData object that we stored as a hidden member of the Python object.
    //
    Ice::SlicedDataPtr slicedData = StreamUtil::getSlicedDataMember(_object, const_cast<ObjectMap*>(_map));

    os->startValue(slicedData);

    if (_formal && _formal->interface)
    {
        PyObjectHandle ret = PyObject_CallMethod(_object, "ice_id", 0);
        if (!ret.get())
        {
            assert(PyErr_Occurred());
            throw AbortMarshaling();
        }
        string id = getString(ret.get());
        os->startSlice(id, -1, true);
        os->endSlice();
    }
    else
    {
        if (_info->id != "::Ice::UnknownSlicedValue")
        {
            ValueInfoPtr info = _info;
            while (info)
            {
                os->startSlice(info->id, info->compactId, !info->base);

                writeMembers(os, info->members);
                writeMembers(os, info->optionalMembers); // The optional members have already been sorted by tag.

                os->endSlice();

                info = info->base;
            }
        }
    }

    os->endValue();
}

void
IcePy::ValueWriter::_iceRead(Ice::InputStream*)
{
    assert(false);
}

void
IcePy::ValueWriter::writeMembers(Ice::OutputStream* os, const DataMemberList& members) const
{
    for (DataMemberList::const_iterator q = members.begin(); q != members.end(); ++q)
    {
        DataMemberPtr member = *q;

        char* memberName = const_cast<char*>(member->name.c_str());

        PyObjectHandle val = getAttr(_object, member->name, true);
        if (!val.get())
        {
            if (member->optional)
            {
                PyErr_Clear();
                continue;
            }
            else
            {
                PyErr_Format(
                    PyExc_AttributeError,
                    "no member '%s' found in %s value",
                    memberName,
                    const_cast<char*>(_info->id.c_str()));
                throw AbortMarshaling();
            }
        }
        else if (
            member->optional && (val.get() == Unset || !os->writeOptional(member->tag, member->type->optionalFormat())))
        {
            continue;
        }

        if (!member->type->validate(val.get()))
        {
            PyErr_Format(
                PyExc_ValueError,
                "invalid value for %s member '%s'",
                const_cast<char*>(_info->id.c_str()),
                memberName);
            throw AbortMarshaling();
        }

        member->type->marshal(val.get(), os, _map, member->optional, &member->metaData);
    }
}

//
// ValueReader implementation.
//
IcePy::ValueReader::ValueReader(PyObject* object, const ValueInfoPtr& info) : _object(object), _info(info)
{
    Py_INCREF(_object);
}

IcePy::ValueReader::~ValueReader() { Py_DECREF(_object); }

void
IcePy::ValueReader::ice_postUnmarshal()
{
    if (PyObject_HasAttrString(_object, "ice_postUnmarshal") == 1)
    {
        PyObjectHandle tmp = PyObject_CallMethod(_object, "ice_postUnmarshal", 0);
        if (!tmp.get())
        {
            assert(PyErr_Occurred());
            throw AbortMarshaling();
        }
    }
}

void
IcePy::ValueReader::_iceWrite(Ice::OutputStream*) const
{
    assert(false);
}

void
IcePy::ValueReader::_iceRead(Ice::InputStream* is)
{
    is->startValue();

    const bool unknown = _info->id == "::Ice::UnknownSlicedValue";

    //
    // Unmarshal the slices of a user-defined class.
    //
    if (!unknown && _info->id != Ice::Value::ice_staticId())
    {
        ValueInfoPtr info = _info;
        while (info)
        {
            is->startSlice();

            DataMemberList::const_iterator p;

            for (p = info->members.begin(); p != info->members.end(); ++p)
            {
                DataMemberPtr member = *p;
                member->type->unmarshal(is, member, _object, 0, false, &member->metaData);
            }

            //
            // The optional members have already been sorted by tag.
            //
            for (p = info->optionalMembers.begin(); p != info->optionalMembers.end(); ++p)
            {
                DataMemberPtr member = *p;
                if (is->readOptional(member->tag, member->type->optionalFormat()))
                {
                    member->type->unmarshal(is, member, _object, 0, true, &member->metaData);
                }
                else if (PyObject_SetAttrString(_object, const_cast<char*>(member->name.c_str()), Unset) < 0)
                {
                    assert(PyErr_Occurred());
                    throw AbortMarshaling();
                }
            }

            is->endSlice();

            info = info->base;
        }
    }

    _slicedData = is->endValue();

    if (_slicedData)
    {
        StreamUtil* util = reinterpret_cast<StreamUtil*>(is->getClosure());
        assert(util);
        util->add(shared_from_this());

        //
        // Define the "unknownTypeId" member for an instance of UnknownSlicedObject.
        //
        if (unknown)
        {
            assert(!_slicedData->slices.empty());

            PyObjectHandle typeId = createString(_slicedData->slices[0]->typeId);
            if (!typeId.get() || PyObject_SetAttrString(_object, "unknownTypeId", typeId.get()) < 0)
            {
                assert(PyErr_Occurred());
                throw AbortMarshaling();
            }
        }
    }
}

ValueInfoPtr
IcePy::ValueReader::getInfo() const
{
    return _info;
}

PyObject*
IcePy::ValueReader::getObject() const
{
    return _object;
}

Ice::SlicedDataPtr
IcePy::ValueReader::getSlicedData() const
{
    return _slicedData;
}

//
// ReadValueCallback implementation.
//
IcePy::ReadValueCallback::ReadValueCallback(
    const ValueInfoPtr& info,
    const UnmarshalCallbackPtr& cb,
    PyObject* target,
    void* closure)
    : _info(info),
      _cb(cb),
      _target(target),
      _closure(closure)
{
    Py_XINCREF(_target);
}

IcePy::ReadValueCallback::~ReadValueCallback() { Py_XDECREF(_target); }

void
IcePy::ReadValueCallback::invoke(const std::shared_ptr<Ice::Value>& p)
{
    if (p)
    {
        auto reader = dynamic_pointer_cast<ValueReader>(p);
        assert(reader);

        //
        // Verify that the value's type is compatible with the formal type.
        //
        PyObject* obj = reader->getObject(); // Borrowed reference.
        if (!PyObject_IsInstance(obj, _info->pythonType))
        {
            throw MarshalException{
                __FILE__,
                __LINE__,
                "failed to unmarshal class with type ID '" + _info->id +
                    "': value factory returned a class with type ID '" + reader->getInfo()->id + "'"};
        }

        _cb->unmarshaled(obj, _target, _closure);
    }
    else
    {
        _cb->unmarshaled(Py_None, _target, _closure);
    }
}

//
// ExceptionInfo implementation.
//
void
IcePy::ExceptionInfo::marshal(PyObject* p, Ice::OutputStream* os, ObjectMap* objectMap)
{
    if (!PyObject_IsInstance(p, pythonType))
    {
        PyErr_Format(PyExc_ValueError, "expected exception %s", id.c_str());
        throw AbortMarshaling();
    }

    os->startException();

    ExceptionInfoPtr info = shared_from_this();
    while (info)
    {
        os->startSlice(info->id, -1, !info->base);

        writeMembers(p, os, info->members, objectMap);
        writeMembers(p, os, info->optionalMembers, objectMap); // The optional members have already been sorted by tag.

        os->endSlice();

        info = info->base;
    }

    os->endException();
}

void
IcePy::ExceptionInfo::writeMembers(
    PyObject* p,
    Ice::OutputStream* os,
    const DataMemberList& membersP,
    ObjectMap* objectMap) const
{
    for (DataMemberList::const_iterator q = membersP.begin(); q != membersP.end(); ++q)
    {
        DataMemberPtr member = *q;

        char* memberName = const_cast<char*>(member->name.c_str());

        PyObjectHandle val = getAttr(p, member->name, true);
        if (!val.get())
        {
            if (member->optional)
            {
                PyErr_Clear();
                continue;
            }
            else
            {
                PyErr_Format(
                    PyExc_AttributeError,
                    "no member '%s' found in %s value",
                    memberName,
                    const_cast<char*>(id.c_str()));
                throw AbortMarshaling();
            }
        }
        else if (
            member->optional && (val.get() == Unset || !os->writeOptional(member->tag, member->type->optionalFormat())))
        {
            continue;
        }

        if (!member->type->validate(val.get()))
        {
            PyErr_Format(
                PyExc_ValueError,
                "invalid value for %s member '%s'",
                const_cast<char*>(id.c_str()),
                memberName);
            throw AbortMarshaling();
        }

        member->type->marshal(val.get(), os, objectMap, member->optional, &member->metaData);
    }
}

PyObject*
IcePy::ExceptionInfo::unmarshal(Ice::InputStream* is)
{
    PyObjectHandle p = createExceptionInstance(pythonType);
    if (!p.get())
    {
        assert(PyErr_Occurred());
        throw AbortMarshaling();
    }

    ExceptionInfoPtr info = shared_from_this();
    while (info)
    {
        is->startSlice();

        DataMemberList::iterator q;

        for (q = info->members.begin(); q != info->members.end(); ++q)
        {
            DataMemberPtr member = *q;
            member->type->unmarshal(is, member, p.get(), 0, false, &member->metaData);
        }

        //
        // The optional members have already been sorted by tag.
        //
        for (q = info->optionalMembers.begin(); q != info->optionalMembers.end(); ++q)
        {
            DataMemberPtr member = *q;
            if (is->readOptional(member->tag, member->type->optionalFormat()))
            {
                member->type->unmarshal(is, member, p.get(), 0, true, &member->metaData);
            }
            else if (PyObject_SetAttrString(p.get(), const_cast<char*>(member->name.c_str()), Unset) < 0)
            {
                assert(PyErr_Occurred());
                throw AbortMarshaling();
            }
        }

        is->endSlice();

        info = info->base;
    }

    return p.release();
}

void
IcePy::ExceptionInfo::print(PyObject* value, IceInternal::Output& out)
{
    if (!PyObject_IsInstance(value, pythonType))
    {
        out << "<invalid value - expected " << id << ">";
        return;
    }

    PrintObjectHistory history;
    history.index = 0;

    out << "exception " << id;
    out.sb();
    printMembers(value, out, &history);
    out.eb();
}

void
IcePy::ExceptionInfo::printMembers(PyObject* value, IceInternal::Output& out, PrintObjectHistory* history)
{
    if (base)
    {
        base->printMembers(value, out, history);
    }

    DataMemberList::iterator q;

    for (q = members.begin(); q != members.end(); ++q)
    {
        DataMemberPtr member = *q;
        PyObjectHandle attr = getAttr(value, member->name, true);
        out << nl << member->name << " = ";
        if (!attr.get() || attr.get() == Unset)
        {
            out << "<not defined>";
        }
        else
        {
            member->type->print(attr.get(), out, history);
        }
    }

    for (q = optionalMembers.begin(); q != optionalMembers.end(); ++q)
    {
        DataMemberPtr member = *q;
        PyObjectHandle attr = getAttr(value, member->name, true);
        out << nl << member->name << " = ";
        if (!attr.get())
        {
            out << "<not defined>";
        }
        else if (attr.get() == Unset)
        {
            out << "<unset>";
        }
        else
        {
            member->type->print(attr.get(), out, history);
        }
    }
}

//
// ExceptionWriter implementation.
//
IcePy::ExceptionWriter::ExceptionWriter(const PyObjectHandle& ex, const ExceptionInfoPtr& info) noexcept
    : _ex(ex),
      _info(info)
{
    if (!info)
    {
        PyObjectHandle iceType = getAttr(ex.get(), "_ice_type", false);
        assert(iceType.get());
        _info = dynamic_pointer_cast<ExceptionInfo>(getException(iceType.get()));
        assert(_info);
    }
}

IcePy::ExceptionWriter::~ExceptionWriter()
{
    AdoptThread adoptThread; // Ensure the current thread is able to call into Python.

    _ex = 0;
}

const char*
IcePy::ExceptionWriter::ice_id() const noexcept
{
    return _info->id.c_str();
}

void
IcePy::ExceptionWriter::ice_throw() const
{
    assert(false);
}

void
IcePy::ExceptionWriter::_write(Ice::OutputStream* os) const
{
    AdoptThread adoptThread; // Ensure the current thread is able to call into Python.

    _info->marshal(_ex.get(), os, const_cast<ObjectMap*>(&_objects));
}

void
IcePy::ExceptionWriter::_read(Ice::InputStream*)
{
    assert(false);
}

bool
IcePy::ExceptionWriter::_usesClasses() const
{
    return _info->usesClasses;
}

//
// ExceptionReader implementation.
//
IcePy::ExceptionReader::ExceptionReader(const ExceptionInfoPtr& info) noexcept : _info(info) {}

IcePy::ExceptionReader::~ExceptionReader()
{
    AdoptThread adoptThread; // Ensure the current thread is able to call into Python.

    _ex = 0;
}

const char*
IcePy::ExceptionReader::ice_id() const noexcept
{
    return _info->id.c_str();
}

void
IcePy::ExceptionReader::ice_throw() const
{
    assert(false);
}

void
IcePy::ExceptionReader::_write(Ice::OutputStream*) const
{
    assert(false);
}

void
IcePy::ExceptionReader::_read(Ice::InputStream* is)
{
    AdoptThread adoptThread; // Ensure the current thread is able to call into Python.

    is->startException();

    const_cast<PyObjectHandle&>(_ex) = _info->unmarshal(is);

    is->endException();
}

bool
IcePy::ExceptionReader::_usesClasses() const
{
    return _info->usesClasses;
}

PyObject*
IcePy::ExceptionReader::getException() const
{
    return _ex.get();
}

//
// IdResolver
//
string
IcePy::resolveCompactId(int32_t id)
{
    CompactIdMap::iterator p = _compactIdMap.find(id);
    if (p != _compactIdMap.end())
    {
        return p->second->id;
    }
    return string();
}

//
// lookupClassInfo()
//
IcePy::ClassInfoPtr
IcePy::lookupClassInfo(string_view id)
{
    ClassInfoMap::iterator p = _classInfoMap.find(id);
    if (p != _classInfoMap.end())
    {
        return p->second;
    }
    return nullptr;
}

//
// lookupValueInfo()
//
IcePy::ValueInfoPtr
IcePy::lookupValueInfo(string_view id)
{
    ValueInfoMap::iterator p = _valueInfoMap.find(id);
    if (p != _valueInfoMap.end())
    {
        return p->second;
    }
    return 0;
}

//
// lookupExceptionInfo()
//
IcePy::ExceptionInfoPtr
IcePy::lookupExceptionInfo(std::string_view id)
{
    ExceptionInfoMap::iterator p = _exceptionInfoMap.find(id);
    if (p != _exceptionInfoMap.end())
    {
        return p->second;
    }
    return 0;
}

namespace IcePy
{
    PyTypeObject TypeInfoType = {
        /* The ob_type field must be initialized in the module init function
         * to be portable to Windows without using C++. */
        PyVarObject_HEAD_INIT(0, 0) "IcePy.TypeInfo", /* tp_name */
        sizeof(TypeInfoObject),                       /* tp_basicsize */
        0,                                            /* tp_itemsize */
        /* methods */
        reinterpret_cast<destructor>(typeInfoDealloc), /* tp_dealloc */
        0,                                             /* tp_print */
        0,                                             /* tp_getattr */
        0,                                             /* tp_setattr */
        0,                                             /* tp_reserved */
        0,                                             /* tp_repr */
        0,                                             /* tp_as_number */
        0,                                             /* tp_as_sequence */
        0,                                             /* tp_as_mapping */
        0,                                             /* tp_hash */
        0,                                             /* tp_call */
        0,                                             /* tp_str */
        0,                                             /* tp_getattro */
        0,                                             /* tp_setattro */
        0,                                             /* tp_as_buffer */
        Py_TPFLAGS_DEFAULT,                            /* tp_flags */
        0,                                             /* tp_doc */
        0,                                             /* tp_traverse */
        0,                                             /* tp_clear */
        0,                                             /* tp_richcompare */
        0,                                             /* tp_weaklistoffset */
        0,                                             /* tp_iter */
        0,                                             /* tp_iternext */
        0,                                             /* tp_methods */
        0,                                             /* tp_members */
        0,                                             /* tp_getset */
        0,                                             /* tp_base */
        0,                                             /* tp_dict */
        0,                                             /* tp_descr_get */
        0,                                             /* tp_descr_set */
        0,                                             /* tp_dictoffset */
        0,                                             /* tp_init */
        0,                                             /* tp_alloc */
        reinterpret_cast<newfunc>(typeInfoNew),        /* tp_new */
        0,                                             /* tp_free */
        0,                                             /* tp_is_gc */
    };

    PyTypeObject ExceptionInfoType = {
        /* The ob_type field must be initialized in the module init function
         * to be portable to Windows without using C++. */
        PyVarObject_HEAD_INIT(0, 0) "IcePy.ExceptionInfo", /* tp_name */
        sizeof(ExceptionInfoObject),                       /* tp_basicsize */
        0,                                                 /* tp_itemsize */
        /* methods */
        reinterpret_cast<destructor>(exceptionInfoDealloc), /* tp_dealloc */
        0,                                                  /* tp_print */
        0,                                                  /* tp_getattr */
        0,                                                  /* tp_setattr */
        0,                                                  /* tp_reserved */
        0,                                                  /* tp_repr */
        0,                                                  /* tp_as_number */
        0,                                                  /* tp_as_sequence */
        0,                                                  /* tp_as_mapping */
        0,                                                  /* tp_hash */
        0,                                                  /* tp_call */
        0,                                                  /* tp_str */
        0,                                                  /* tp_getattro */
        0,                                                  /* tp_setattro */
        0,                                                  /* tp_as_buffer */
        Py_TPFLAGS_DEFAULT,                                 /* tp_flags */
        0,                                                  /* tp_doc */
        0,                                                  /* tp_traverse */
        0,                                                  /* tp_clear */
        0,                                                  /* tp_richcompare */
        0,                                                  /* tp_weaklistoffset */
        0,                                                  /* tp_iter */
        0,                                                  /* tp_iternext */
        0,                                                  /* tp_methods */
        0,                                                  /* tp_members */
        0,                                                  /* tp_getset */
        0,                                                  /* tp_base */
        0,                                                  /* tp_dict */
        0,                                                  /* tp_descr_get */
        0,                                                  /* tp_descr_set */
        0,                                                  /* tp_dictoffset */
        0,                                                  /* tp_init */
        0,                                                  /* tp_alloc */
        reinterpret_cast<newfunc>(exceptionInfoNew),        /* tp_new */
        0,                                                  /* tp_free */
        0,                                                  /* tp_is_gc */
    };

    static PyNumberMethods UnsetAsNumber = {
        0,                                       /* nb_add */
        0,                                       /* nb_subtract */
        0,                                       /* nb_multiply */
        0,                                       /* nb_remainder */
        0,                                       /* nb_divmod */
        0,                                       /* nb_power */
        0,                                       /* nb_negative */
        0,                                       /* nb_positive */
        0,                                       /* nb_absolute */
        reinterpret_cast<inquiry>(unsetNonzero), /* nb_nonzero/nb_bool */
    };

    PyTypeObject UnsetType = {
        /* The ob_type field must be initialized in the module init function
         * to be portable to Windows without using C++. */
        PyVarObject_HEAD_INIT(&PyType_Type, 0) "IcePy.UnsetType", /* tp_name */
        0,                                                        /* tp_basicsize */
        0,                                                        /* tp_itemsize */
        /* methods */
        reinterpret_cast<destructor>(unsetDealloc), /* tp_dealloc */
        0,                                          /* tp_print */
        0,                                          /* tp_getattr */
        0,                                          /* tp_setattr */
        0,                                          /* tp_reserved */
        reinterpret_cast<reprfunc>(unsetRepr),      /* tp_repr */
        &UnsetAsNumber,                             /* tp_as_number */
        0,                                          /* tp_as_sequence */
        0,                                          /* tp_as_mapping */
        0,                                          /* tp_hash */
        0,                                          /* tp_call */
        0,                                          /* tp_str */
        0,                                          /* tp_getattro */
        0,                                          /* tp_setattro */
        0,                                          /* tp_as_buffer */
        Py_TPFLAGS_DEFAULT,                         /* tp_flags */
        0,                                          /* tp_doc */
        0,                                          /* tp_traverse */
        0,                                          /* tp_clear */
        0,                                          /* tp_richcompare */
        0,                                          /* tp_weaklistoffset */
        0,                                          /* tp_iter */
        0,                                          /* tp_iternext */
        0,                                          /* tp_methods */
        0,                                          /* tp_members */
        0,                                          /* tp_getset */
        0,                                          /* tp_base */
        0,                                          /* tp_dict */
        0,                                          /* tp_descr_get */
        0,                                          /* tp_descr_set */
        0,                                          /* tp_dictoffset */
        0,                                          /* tp_init */
        0,                                          /* tp_alloc */
        0,                                          /* tp_new */
        0,                                          /* tp_free */
        0,                                          /* tp_is_gc */
    };

    //
    // Unset is a singleton, similar to None.
    //
    PyObject UnsetValue = {
        _PyObject_EXTRA_INIT
#if PY_VERSION_HEX >= 0x030c0000
        {1},
#else
        1,
#endif
        &UnsetType};

    PyObject* Unset = &UnsetValue;
}

bool
IcePy::initTypes(PyObject* module)
{
    if (PyType_Ready(&TypeInfoType) < 0)
    {
        return false;
    }
    PyTypeObject* typeInfoType = &TypeInfoType; // Necessary to prevent GCC's strict-alias warnings.
    if (PyModule_AddObject(module, "TypeInfo", reinterpret_cast<PyObject*>(typeInfoType)) < 0)
    {
        return false;
    }

    if (PyType_Ready(&ExceptionInfoType) < 0)
    {
        return false;
    }
    PyTypeObject* exceptionInfoType = &ExceptionInfoType; // Necessary to prevent GCC's strict-alias warnings.
    if (PyModule_AddObject(module, "ExceptionInfo", reinterpret_cast<PyObject*>(exceptionInfoType)) < 0)
    {
        return false;
    }

    PrimitiveInfoPtr boolType = make_shared<PrimitiveInfo>(PrimitiveInfo::KindBool);
    PyObjectHandle boolTypeObj = createType(boolType);
    if (PyModule_AddObject(module, "_t_bool", boolTypeObj.get()) < 0)
    {
        return false;
    }
    boolTypeObj.release(); // PyModule_AddObject steals a reference.

    PrimitiveInfoPtr byteType = make_shared<PrimitiveInfo>(PrimitiveInfo::KindByte);
    PyObjectHandle byteTypeObj = createType(byteType);
    if (PyModule_AddObject(module, "_t_byte", byteTypeObj.get()) < 0)
    {
        return false;
    }
    byteTypeObj.release(); // PyModule_AddObject steals a reference.

    PrimitiveInfoPtr shortType = make_shared<PrimitiveInfo>(PrimitiveInfo::KindShort);
    PyObjectHandle shortTypeObj = createType(shortType);
    if (PyModule_AddObject(module, "_t_short", shortTypeObj.get()) < 0)
    {
        return false;
    }
    shortTypeObj.release(); // PyModule_AddObject steals a reference.

    PrimitiveInfoPtr intType = make_shared<PrimitiveInfo>(PrimitiveInfo::KindInt);
    PyObjectHandle intTypeObj = createType(intType);
    if (PyModule_AddObject(module, "_t_int", intTypeObj.get()) < 0)
    {
        return false;
    }
    intTypeObj.release(); // PyModule_AddObject steals a reference.

    PrimitiveInfoPtr longType = make_shared<PrimitiveInfo>(PrimitiveInfo::KindLong);
    PyObjectHandle longTypeObj = createType(longType);
    if (PyModule_AddObject(module, "_t_long", longTypeObj.get()) < 0)
    {
        return false;
    }
    longTypeObj.release(); // PyModule_AddObject steals a reference.

    PrimitiveInfoPtr floatType = make_shared<PrimitiveInfo>(PrimitiveInfo::KindFloat);
    PyObjectHandle floatTypeObj = createType(floatType);
    if (PyModule_AddObject(module, "_t_float", floatTypeObj.get()) < 0)
    {
        return false;
    }
    floatTypeObj.release(); // PyModule_AddObject steals a reference.

    PrimitiveInfoPtr doubleType = make_shared<PrimitiveInfo>(PrimitiveInfo::KindDouble);
    PyObjectHandle doubleTypeObj = createType(doubleType);
    if (PyModule_AddObject(module, "_t_double", doubleTypeObj.get()) < 0)
    {
        return false;
    }
    doubleTypeObj.release(); // PyModule_AddObject steals a reference.

    PrimitiveInfoPtr stringType = make_shared<PrimitiveInfo>(PrimitiveInfo::KindString);
    PyObjectHandle stringTypeObj = createType(stringType);
    if (PyModule_AddObject(module, "_t_string", stringTypeObj.get()) < 0)
    {
        return false;
    }
    stringTypeObj.release(); // PyModule_AddObject steals a reference.

    if (PyModule_AddObject(module, "Unset", Unset) < 0)
    {
        return false;
    }
    Py_IncRef(Unset); // PyModule_AddObject steals a reference.

    return true;
}

IcePy::TypeInfoPtr
IcePy::getType(PyObject* obj)
{
    assert(PyObject_IsInstance(obj, reinterpret_cast<PyObject*>(&TypeInfoType)));
    TypeInfoObject* p = reinterpret_cast<TypeInfoObject*>(obj);
    return *p->info;
}

PyObject*
IcePy::createType(const TypeInfoPtr& info)
{
    TypeInfoObject* obj = typeInfoNew(&TypeInfoType, 0, 0);
    if (obj)
    {
        obj->info = new IcePy::TypeInfoPtr(info);
    }
    return reinterpret_cast<PyObject*>(obj);
}

IcePy::ExceptionInfoPtr
IcePy::getException(PyObject* obj)
{
    assert(PyObject_IsInstance(obj, reinterpret_cast<PyObject*>(&ExceptionInfoType)));
    ExceptionInfoObject* p = reinterpret_cast<ExceptionInfoObject*>(obj);
    return *p->info;
}

PyObject*
IcePy::createException(const ExceptionInfoPtr& info)
{
    ExceptionInfoObject* obj = exceptionInfoNew(&ExceptionInfoType, 0, 0);
    if (obj)
    {
        obj->info = new IcePy::ExceptionInfoPtr(info);
    }
    return reinterpret_cast<PyObject*>(obj);
}

extern "C" PyObject*
IcePy_defineEnum(PyObject*, PyObject* args)
{
    char* id;
    PyObject* type;
    PyObject* meta; // Not currently used.
    PyObject* enumerators;
    if (!PyArg_ParseTuple(args, "sOOO", &id, &type, &meta, &enumerators))
    {
        return 0;
    }

    assert(PyTuple_Check(meta));

    EnumInfoPtr info = make_shared<EnumInfo>(id, type, enumerators);

    return createType(info);
}

extern "C" PyObject*
IcePy_defineStruct(PyObject*, PyObject* args)
{
    char* id;
    PyObject* type;
    PyObject* meta; // Not currently used.
    PyObject* members;
    if (!PyArg_ParseTuple(args, "sOOO", &id, &type, &meta, &members))
    {
        return 0;
    }

    assert(PyType_Check(type));
    assert(PyTuple_Check(meta));
    assert(PyTuple_Check(members));

    StructInfoPtr info = make_shared<StructInfo>(id, type, members);

    return createType(info);
}

extern "C" PyObject*
IcePy_defineSequence(PyObject*, PyObject* args)
{
    char* id;
    PyObject* meta;
    PyObject* elementType;
    if (!PyArg_ParseTuple(args, "sOO", &id, &meta, &elementType))
    {
        return 0;
    }

    try
    {
        SequenceInfoPtr info = make_shared<SequenceInfo>(id, meta, elementType);
        return createType(info);
    }
    catch (const InvalidSequenceFactoryException&)
    {
        assert(PyErr_Occurred());
        return 0;
    }
}

extern "C" PyObject*
<<<<<<< HEAD
=======
IcePy_defineCustom(PyObject*, PyObject* args)
{
    char* id;
    PyObject* type;
    if (!PyArg_ParseTuple(args, "sO", &id, &type))
    {
        return 0;
    }

    CustomInfoPtr info = make_shared<CustomInfo>(id, type);

    return createType(info);
}

extern "C" PyObject*
>>>>>>> ca393372
IcePy_defineDictionary(PyObject*, PyObject* args)
{
    char* id;
    PyObject* meta; // Not currently used.
    PyObject* keyType;
    PyObject* valueType;
    if (!PyArg_ParseTuple(args, "sOOO", &id, &meta, &keyType, &valueType))
    {
        return 0;
    }

    assert(PyTuple_Check(meta));

    DictionaryInfoPtr info = make_shared<DictionaryInfo>(id, keyType, valueType);

    return createType(info);
}

extern "C" PyObject*
IcePy_declareProxy(PyObject*, PyObject* args)
{
    char* id;
    if (!PyArg_ParseTuple(args, "s", &id))
    {
        return 0;
    }

    string proxyId = id;
    proxyId += "Prx";

    ProxyInfoPtr info = lookupProxyInfo(proxyId);
    if (!info)
    {
        info = make_shared<ProxyInfo>(proxyId);
        info->init();
        addProxyInfo(proxyId, info);
        return info->typeObj; // Delegate ownership to the global "_t_XXX" variable.
    }
    else
    {
        Py_INCREF(info->typeObj);
        return info->typeObj;
    }
}

extern "C" PyObject*
IcePy_defineProxy(PyObject*, PyObject* args)
{
    char* id;
    PyObject* type;
    if (!PyArg_ParseTuple(args, "sO", &id, &type))
    {
        return 0;
    }

    assert(PyType_Check(type));

    string proxyId = id;
    proxyId += "Prx";

    ProxyInfoPtr info = lookupProxyInfo(proxyId);
    if (!info)
    {
        info = make_shared<ProxyInfo>(proxyId);
        info->init();
        addProxyInfo(proxyId, info);
        info->define(type);
        return info->typeObj; // Delegate ownership to the global "_t_XXX" variable.
    }
    else
    {
        info->define(type);
        Py_INCREF(info->typeObj);
        return info->typeObj;
    }
}

extern "C" PyObject*
IcePy_declareClass(PyObject*, PyObject* args)
{
    char* id;
    if (!PyArg_ParseTuple(args, "s", &id))
    {
        return 0;
    }

    ClassInfoPtr info = lookupClassInfo(id);
    if (!info)
    {
        info = make_shared<ClassInfo>(id);
        info->init();
        addClassInfo(id, info);
        return info->typeObj; // Delegate ownership to the global "_t_XXX" variable.
    }
    else
    {
        Py_INCREF(info->typeObj);
        return info->typeObj;
    }
}

extern "C" PyObject*
IcePy_defineClass(PyObject*, PyObject* args)
{
    char* id;
    PyObject* type;
    PyObject* meta; // Not currently used.
    PyObject* base;
    PyObject* interfaces;
    if (!PyArg_ParseTuple(args, "sOOOO", &id, &type, &meta, &base, &interfaces))
    {
        return 0;
    }

    assert(PyTuple_Check(meta));

    //
    // A ClassInfo object will already exist for this id if a forward declaration
    // was encountered, or if the Slice definition is being reloaded. In the latter
    // case, we act as if it hasn't been defined yet.
    //
    ClassInfoPtr info = lookupClassInfo(id);
    if (!info || info->defined)
    {
        info = make_shared<ClassInfo>(id);
        info->init();
        addClassInfo(id, info);
        info->define(type, base, interfaces);
        return info->typeObj; // Delegate ownership to the global "_t_XXX" variable.
    }
    else
    {
        info->define(type, base, interfaces);
        Py_INCREF(info->typeObj);
        return info->typeObj;
    }
}

extern "C" PyObject*
IcePy_declareValue(PyObject*, PyObject* args)
{
    char* id;
    if (!PyArg_ParseTuple(args, "s", &id))
    {
        return 0;
    }

    ValueInfoPtr info = lookupValueInfo(id);
    if (!info)
    {
        info = make_shared<ValueInfo>(id);
        info->init();
        addValueInfo(id, info);
        return info->typeObj; // Delegate ownership to the global "_t_XXX" variable.
    }
    else
    {
        Py_INCREF(info->typeObj);
        return info->typeObj;
    }
}

extern "C" PyObject*
IcePy_defineValue(PyObject*, PyObject* args)
{
    char* id;
    PyObject* type;
    int compactId;
    PyObject* meta; // Not currently used.
    int interface;
    PyObject* base;
    PyObject* members;
    if (!PyArg_ParseTuple(args, "sOiOiOO", &id, &type, &compactId, &meta, &interface, &base, &members))
    {
        return 0;
    }

    assert(PyTuple_Check(meta));

    PyObject* r;

    //
    // A ClassInfo object will already exist for this id if a forward declaration
    // was encountered, or if the Slice definition is being reloaded. In the latter
    // case, we act as if it hasn't been defined yet.
    //
    ValueInfoPtr info = lookupValueInfo(id);
    if (!info || info->defined)
    {
        info = make_shared<ValueInfo>(id);
        info->init();
        addValueInfo(id, info);
        r = info->typeObj; // Delegate ownership to the global "_t_XXX" variable.
    }
    else
    {
        Py_INCREF(info->typeObj);
        r = info->typeObj;
    }

    info->define(type, compactId, interface ? true : false, base, members);

    if (info->compactId != -1)
    {
        CompactIdMap::iterator q = _compactIdMap.find(info->compactId);
        if (q != _compactIdMap.end())
        {
            _compactIdMap.erase(q);
        }
        _compactIdMap.insert(CompactIdMap::value_type(info->compactId, info));
    }

    return r;
}

extern "C" PyObject*
IcePy_defineException(PyObject*, PyObject* args)
{
    char* id;
    PyObject* type;
    PyObject* meta;
    PyObject* base;
    PyObject* members;
    if (!PyArg_ParseTuple(args, "sOOOO", &id, &type, &meta, &base, &members))
    {
        return 0;
    }

    assert(PyExceptionClass_Check(type));
    assert(PyTuple_Check(meta));
    assert(PyTuple_Check(members));

    ExceptionInfoPtr info = make_shared<ExceptionInfo>();
    info->id = id;

    if (base != Py_None)
    {
        info->base = dynamic_pointer_cast<ExceptionInfo>(getException(base));
        assert(info->base);
    }

    convertDataMembers(members, info->members, info->optionalMembers, true);

    info->usesClasses = false;

    //
    // Only examine the required members to see if any use classes.
    //
    for (const auto& dm : info->members)
    {
        if (!info->usesClasses)
        {
            info->usesClasses = dm->type->usesClasses();
        }
    }

    info->pythonType = type;

    addExceptionInfo(id, info);

    return createException(info);
}

extern "C" PyObject*
IcePy_stringify(PyObject*, PyObject* args)
{
    PyObject* value;
    PyObject* type;
    if (!PyArg_ParseTuple(args, "OO", &value, &type))
    {
        return 0;
    }

    TypeInfoPtr info = getType(type);
    assert(info);

    ostringstream ostr;
    IceInternal::Output out(ostr);
    PrintObjectHistory history;
    history.index = 0;
    info->print(value, out, &history);

    string str = ostr.str();
    return createString(str);
}

extern "C" PyObject*
IcePy_stringifyException(PyObject*, PyObject* args)
{
    PyObject* value;
    if (!PyArg_ParseTuple(args, "O", &value))
    {
        return 0;
    }

    PyObjectHandle iceType = getAttr(value, "_ice_type", false);
    assert(iceType.get());
    ExceptionInfoPtr info = getException(iceType.get());
    assert(info);

    ostringstream ostr;
    IceInternal::Output out(ostr);
    info->print(value, out);

    string str = ostr.str();
    return createString(str);
}<|MERGE_RESOLUTION|>--- conflicted
+++ resolved
@@ -2556,8 +2556,6 @@
 }
 
 //
-<<<<<<< HEAD
-=======
 // CustomInfo implementation.
 //
 IcePy::CustomInfo::CustomInfo(string ident, PyObject* t) : id(std::move(ident)), pythonType(t)
@@ -2722,7 +2720,6 @@
 }
 
 //
->>>>>>> ca393372
 // DictionaryInfo implementation.
 //
 IcePy::DictionaryInfo::DictionaryInfo(string ident, PyObject* kt, PyObject* vt) : id(std::move(ident))
@@ -4509,8 +4506,6 @@
 }
 
 extern "C" PyObject*
-<<<<<<< HEAD
-=======
 IcePy_defineCustom(PyObject*, PyObject* args)
 {
     char* id;
@@ -4526,7 +4521,6 @@
 }
 
 extern "C" PyObject*
->>>>>>> ca393372
 IcePy_defineDictionary(PyObject*, PyObject* args)
 {
     char* id;
