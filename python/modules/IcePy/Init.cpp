//
// Copyright (c) ZeroC, Inc. All rights reserved.
//

#include "BatchRequestInterceptor.h"
#include "Communicator.h"
#include "Connection.h"
#include "ConnectionInfo.h"
#include "Current.h"
#include "Dispatcher.h"
#include "Endpoint.h"
#include "EndpointInfo.h"
#include "Ice/Initialize.h"
#include "Ice/RegisterPlugins.h"
#include "ImplicitContext.h"
#include "Logger.h"
#include "ObjectAdapter.h"
#include "Operation.h"
#include "Properties.h"
#include "PropertiesAdmin.h"
#include "Proxy.h"
#include "Slice.h"
#include "Types.h"
#include "ValueFactoryManager.h"

using namespace std;
using namespace IcePy;

extern "C" void IcePy_cleanup(void*);

static PyMethodDef methods[] = {
    {"stringVersion",
     reinterpret_cast<PyCFunction>(IcePy_stringVersion),
     METH_NOARGS,
     PyDoc_STR("stringVersion() -> string")},
    {"intVersion", reinterpret_cast<PyCFunction>(IcePy_intVersion), METH_NOARGS, PyDoc_STR("intVersion() -> int")},
    {"currentProtocol",
     reinterpret_cast<PyCFunction>(IcePy_currentProtocol),
     METH_NOARGS,
     PyDoc_STR("currentProtocol() -> Ice.ProtocolVersion")},
    {"currentProtocolEncoding",
     reinterpret_cast<PyCFunction>(IcePy_currentProtocolEncoding),
     METH_NOARGS,
     PyDoc_STR("currentProtocolEncoding() -> Ice.EncodingVersion")},
    {"currentEncoding",
     reinterpret_cast<PyCFunction>(IcePy_currentEncoding),
     METH_NOARGS,
     PyDoc_STR("currentEncoding() -> Ice.EncodingVersion")},
    {"stringToProtocolVersion",
     reinterpret_cast<PyCFunction>(IcePy_stringToProtocolVersion),
     METH_VARARGS,
     PyDoc_STR("stringToProtocolVersion(str) -> Ice.ProtocolVersion")},
    {"protocolVersionToString",
     reinterpret_cast<PyCFunction>(IcePy_protocolVersionToString),
     METH_VARARGS,
     PyDoc_STR("protocolVersionToString(Ice.ProtocolVersion) -> string")},
    {"stringToEncodingVersion",
     reinterpret_cast<PyCFunction>(IcePy_stringToEncodingVersion),
     METH_VARARGS,
     PyDoc_STR("stringToEncodingVersion(str) -> Ice.EncodingVersion")},
    {"encodingVersionToString",
     reinterpret_cast<PyCFunction>(IcePy_encodingVersionToString),
     METH_VARARGS,
     PyDoc_STR("encodingVersionToString(Ice.EncodingVersion) -> string")},
    {"generateUUID",
     reinterpret_cast<PyCFunction>(IcePy_generateUUID),
     METH_NOARGS,
     PyDoc_STR("generateUUID() -> string")},
    {"createProperties",
     reinterpret_cast<PyCFunction>(IcePy_createProperties),
     METH_VARARGS,
     PyDoc_STR("createProperties([args]) -> Ice.Properties")},
    {"stringToIdentity",
     reinterpret_cast<PyCFunction>(IcePy_stringToIdentity),
     METH_O,
     PyDoc_STR("stringToIdentity(string) -> Ice.Identity")},
    {"identityToString",
     reinterpret_cast<PyCFunction>(IcePy_identityToString),
     METH_VARARGS,
     PyDoc_STR("identityToString(Ice.Identity, Ice.ToStringMode) -> string")},
    {"getProcessLogger",
     reinterpret_cast<PyCFunction>(IcePy_getProcessLogger),
     METH_NOARGS,
     PyDoc_STR("getProcessLogger() -> Ice.Logger")},
    {"setProcessLogger",
     reinterpret_cast<PyCFunction>(IcePy_setProcessLogger),
     METH_VARARGS,
     PyDoc_STR("setProcessLogger(logger) -> None")},
    {"defineEnum", reinterpret_cast<PyCFunction>(IcePy_defineEnum), METH_VARARGS, PyDoc_STR("internal function")},
    {"defineStruct", reinterpret_cast<PyCFunction>(IcePy_defineStruct), METH_VARARGS, PyDoc_STR("internal function")},
    {"defineSequence",
     reinterpret_cast<PyCFunction>(IcePy_defineSequence),
     METH_VARARGS,
     PyDoc_STR("internal function")},
    {"defineCustom", reinterpret_cast<PyCFunction>(IcePy_defineCustom), METH_VARARGS, PyDoc_STR("internal function")},
    {"defineDictionary",
     reinterpret_cast<PyCFunction>(IcePy_defineDictionary),
     METH_VARARGS,
     PyDoc_STR("internal function")},
    {"declareProxy", reinterpret_cast<PyCFunction>(IcePy_declareProxy), METH_VARARGS, PyDoc_STR("internal function")},
    {"defineProxy", reinterpret_cast<PyCFunction>(IcePy_defineProxy), METH_VARARGS, PyDoc_STR("internal function")},
    {"declareClass", reinterpret_cast<PyCFunction>(IcePy_declareClass), METH_VARARGS, PyDoc_STR("internal function")},
    {"defineClass", reinterpret_cast<PyCFunction>(IcePy_defineClass), METH_VARARGS, PyDoc_STR("internal function")},
    {"declareValue", reinterpret_cast<PyCFunction>(IcePy_declareValue), METH_VARARGS, PyDoc_STR("internal function")},
    {"defineValue", reinterpret_cast<PyCFunction>(IcePy_defineValue), METH_VARARGS, PyDoc_STR("internal function")},
    {"defineException",
     reinterpret_cast<PyCFunction>(IcePy_defineException),
     METH_VARARGS,
     PyDoc_STR("internal function")},
    {"stringify", reinterpret_cast<PyCFunction>(IcePy_stringify), METH_VARARGS, PyDoc_STR("internal function")},
    {"stringifyException",
     reinterpret_cast<PyCFunction>(IcePy_stringifyException),
     METH_VARARGS,
<<<<<<< HEAD
     PyDoc_STR(STRCAST("internal function"))},
    {STRCAST("loadSlice"),
     reinterpret_cast<PyCFunction>(IcePy_loadSlice),
     METH_VARARGS,
     PyDoc_STR(STRCAST("loadSlice(cmd) -> None"))},
    {STRCAST("compile"),
     reinterpret_cast<PyCFunction>(IcePy_compile),
     METH_VARARGS,
     PyDoc_STR(STRCAST("internal function"))},
=======
     PyDoc_STR("internal function")},
    {"loadSlice", reinterpret_cast<PyCFunction>(IcePy_loadSlice), METH_VARARGS, PyDoc_STR("loadSlice(cmd) -> None")},
    {"cleanup", reinterpret_cast<PyCFunction>(IcePy_cleanup), METH_NOARGS, PyDoc_STR("internal function")},
    {"compile", reinterpret_cast<PyCFunction>(IcePy_compile), METH_VARARGS, PyDoc_STR("internal function")},
>>>>>>> 32fc5cf1
    {0, 0} /* sentinel */
};

static struct PyModuleDef iceModule = {
    PyModuleDef_HEAD_INIT,
    "IcePy",
    "The Internet Communications Engine.",
    -1,
    methods,
    nullptr,
    nullptr,
    nullptr,
    IcePy_cleanup};

#if defined(__GNUC__)
extern "C" __attribute__((visibility("default"))) PyObject*
#elif defined(_WIN32) // On Windows, PyMoDINIT_FUNC already defines dllexport
PyMODINIT_FUNC
#else
PyMODINIT_FUNC ICE_DECLSPEC_EXPORT
#endif

PyInit_IcePy(void)
{
    PyObject* module;

    Ice::registerIceSSL(false);
    Ice::registerIceDiscovery(false);
    Ice::registerIceLocatorDiscovery(false);

    //
    // Create the module.
    //
    module = PyModule_Create(&iceModule);

    //
    // Install built-in Ice types.
    //
    if (!initProxy(module))
    {
        return nullptr;
    }
    if (!initTypes(module))
    {
        return nullptr;
    }
    if (!initProperties(module))
    {
        return nullptr;
    }
    if (!initPropertiesAdmin(module))
    {
        return nullptr;
    }
    if (!initDispatcher(module))
    {
        return nullptr;
    }
    if (!initBatchRequest(module))
    {
        return nullptr;
    }
    if (!initCommunicator(module))
    {
        return nullptr;
    }
    if (!initCurrent(module))
    {
        return nullptr;
    }
    if (!initObjectAdapter(module))
    {
        return nullptr;
    }
    if (!initOperation(module))
    {
        return nullptr;
    }
    if (!initLogger(module))
    {
        return nullptr;
    }
    if (!initConnection(module))
    {
        return nullptr;
    }
    if (!initConnectionInfo(module))
    {
        return nullptr;
    }
    if (!initImplicitContext(module))
    {
        return nullptr;
    }
    if (!initEndpoint(module))
    {
        return nullptr;
    }
    if (!initEndpointInfo(module))
    {
        return nullptr;
    }
    if (!initValueFactoryManager(module))
    {
        return nullptr;
    }
    return module;
}

extern "C" void
IcePy_cleanup(void* /*self*/)
{
    cleanupLogger();
}<|MERGE_RESOLUTION|>--- conflicted
+++ resolved
@@ -111,22 +111,10 @@
     {"stringifyException",
      reinterpret_cast<PyCFunction>(IcePy_stringifyException),
      METH_VARARGS,
-<<<<<<< HEAD
-     PyDoc_STR(STRCAST("internal function"))},
-    {STRCAST("loadSlice"),
-     reinterpret_cast<PyCFunction>(IcePy_loadSlice),
-     METH_VARARGS,
-     PyDoc_STR(STRCAST("loadSlice(cmd) -> None"))},
-    {STRCAST("compile"),
-     reinterpret_cast<PyCFunction>(IcePy_compile),
-     METH_VARARGS,
-     PyDoc_STR(STRCAST("internal function"))},
-=======
      PyDoc_STR("internal function")},
     {"loadSlice", reinterpret_cast<PyCFunction>(IcePy_loadSlice), METH_VARARGS, PyDoc_STR("loadSlice(cmd) -> None")},
     {"cleanup", reinterpret_cast<PyCFunction>(IcePy_cleanup), METH_NOARGS, PyDoc_STR("internal function")},
     {"compile", reinterpret_cast<PyCFunction>(IcePy_compile), METH_VARARGS, PyDoc_STR("internal function")},
->>>>>>> 32fc5cf1
     {0, 0} /* sentinel */
 };
 
