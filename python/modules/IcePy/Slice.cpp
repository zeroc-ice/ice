// **********************************************************************
//
// Copyright (c) 2003-2016 ZeroC, Inc. All rights reserved.
//
// This copy of Ice is licensed to you under the terms described in the
// ICE_LICENSE file included in this distribution.
//
// **********************************************************************

#ifdef _WIN32
#   include <IceUtil/Config.h>
#endif
#include <Slice.h>
#include <Util.h>
#include <Slice/Preprocessor.h>
#include <Slice/PythonUtil.h>
#include <Slice/Util.h>
#include <IceUtil/Options.h>

//
// Python headers needed for PyEval_EvalCode.
//
#include <compile.h>
#include <eval.h>

using namespace std;
using namespace IcePy;
using namespace Slice;
using namespace Slice::Python;

extern "C"
PyObject*
IcePy_loadSlice(PyObject* /*self*/, PyObject* args)
{
    char* cmd;
    PyObject* list = 0;
    if(!PyArg_ParseTuple(args, STRCAST("s|O!"), &cmd, &PyList_Type, &list))
    {
        return 0;
    }

    vector<string> argSeq;
    try
    {
        argSeq = IceUtilInternal::Options::split(cmd);
    }
    catch(const IceUtilInternal::BadOptException& ex)
    {
        PyErr_Format(PyExc_RuntimeError, "error in Slice options: %s", ex.reason.c_str());
        return 0;
    }
    catch(const IceUtilInternal::APIException& ex)
    {
        PyErr_Format(PyExc_RuntimeError, "error in Slice options: %s", ex.reason.c_str());
        return 0;
    }

    if(list)
    {
        if(!listToStringSeq(list, argSeq))
        {
            return 0;
        }
    }

    IceUtilInternal::Options opts;
    opts.addOpt("D", "", IceUtilInternal::Options::NeedArg, "", IceUtilInternal::Options::Repeat);
    opts.addOpt("U", "", IceUtilInternal::Options::NeedArg, "", IceUtilInternal::Options::Repeat);
    opts.addOpt("I", "", IceUtilInternal::Options::NeedArg, "", IceUtilInternal::Options::Repeat);
    opts.addOpt("d", "debug");
    opts.addOpt("", "ice");
    opts.addOpt("", "underscore");
    opts.addOpt("", "checksum");
    opts.addOpt("", "all");

    vector<string> files;
    try
    {
        argSeq.insert(argSeq.begin(), ""); // dummy argv[0]
        files = opts.parse(argSeq);
        if(files.empty())
        {
            PyErr_Format(PyExc_RuntimeError, "no Slice files specified in `%s'", cmd);
            return 0;
        }
    }
    catch(const IceUtilInternal::BadOptException& ex)
    {
        PyErr_Format(PyExc_RuntimeError, "error in Slice options: %s", ex.reason.c_str());
        return 0;
    }
    catch(const IceUtilInternal::APIException& ex)
    {
        PyErr_Format(PyExc_RuntimeError, "error in Slice options: %s", ex.reason.c_str());
        return 0;
    }

    vector<string> cppArgs;
    Ice::StringSeq includePaths;
    bool debug = false;
    bool ice = true; // This must be true so that we can create Ice::Identity when necessary.
    bool underscore = opts.isSet("underscore");
    bool all = false;
    bool checksum = false;
    if(opts.isSet("D"))
    {
        vector<string> optargs = opts.argVec("D");
        for(vector<string>::const_iterator i = optargs.begin(); i != optargs.end(); ++i)
        {
            cppArgs.push_back("-D" + *i);
        }
    }
    if(opts.isSet("U"))
    {
        vector<string> optargs = opts.argVec("U");
        for(vector<string>::const_iterator i = optargs.begin(); i != optargs.end(); ++i)
        {
            cppArgs.push_back("-U" + *i);
        }
    }
    if(opts.isSet("I"))
    {
        includePaths = opts.argVec("I");
        for(vector<string>::const_iterator i = includePaths.begin(); i != includePaths.end(); ++i)
        {
            cppArgs.push_back("-I" + *i);
        }
    }
    debug = opts.isSet("d") || opts.isSet("debug");
    all = opts.isSet("all");
    checksum = opts.isSet("checksum");

    bool ignoreRedefs = false;
    bool keepComments = true;

    for(vector<string>::const_iterator p = files.begin(); p != files.end(); ++p)
    {
        string file = *p;
        Slice::PreprocessorPtr icecpp = Slice::Preprocessor::create("icecpp", file, cppArgs);
        FILE* cppHandle = icecpp->preprocess(keepComments, "-D__SLICE2PY__");

        if(cppHandle == 0)
        {
            PyErr_Format(PyExc_RuntimeError, "Slice preprocessing failed for `%s'", cmd);
            return 0;
        }

        UnitPtr u = Slice::Unit::createUnit(ignoreRedefs, all, ice, underscore);
        int parseStatus = u->parse(file, cppHandle, debug);

        if(!icecpp->close() || parseStatus == EXIT_FAILURE)
        {
            PyErr_Format(PyExc_RuntimeError, "Slice parsing failed for `%s'", cmd);
            u->destroy();
            return 0;
        }

        //
        // Generate the Python code into a string stream.
        //
        ostringstream codeStream;
        IceUtilInternal::Output out(codeStream);
        out.setUseTab(false);
        //
        // Python magic comment to set the file encoding, it must be first or second line
        //
        out << "# -*- coding: utf-8 -*-\n";
        generate(u, all, checksum, includePaths, out);
        u->destroy();

        string code = codeStream.str();

        //
        // We need to invoke Ice.updateModules() so that all of the types we've just generated
        // are made "public".
        //
        code += "\nIce.updateModules()\n";

        PyObjectHandle src = Py_CompileString(const_cast<char*>(code.c_str()), const_cast<char*>(file.c_str()),
                                              Py_file_input);
        if(!src.get())
        {
            return 0;
        }

        PyObjectHandle globals = PyDict_New();
        if(!globals.get())
        {
            return 0;
        }
        PyDict_SetItemString(globals.get(), "__builtins__", PyEval_GetBuiltins());

#if PY_VERSION_HEX >= 0x03000000
        PyObjectHandle val = PyEval_EvalCode(src.get(), globals.get(), 0);
#else
        PyObjectHandle val = PyEval_EvalCode(reinterpret_cast<PyCodeObject*>(src.get()), globals.get(), 0);
#endif
        if(!val.get())
        {
            return 0;
        }
    }

    Py_INCREF(Py_None);
    return Py_None;
}

extern "C"
PyObject*
IcePy_compile(PyObject* /*self*/, PyObject* args)
{
    PyObject* list = 0;
    if(!PyArg_ParseTuple(args, STRCAST("O!"), &PyList_Type, &list))
    {
        return 0;
    }

    vector<string> argSeq;
    if(list)
    {
        if(!listToStringSeq(list, argSeq))
        {
            return 0;
        }
    }

<<<<<<< HEAD
    char** argv = new char*[argSeq.size()];
    for(size_t i = 0; i < argSeq.size(); ++i)
    {
        argv[i] = const_cast<char*>(argSeq[i].c_str());
    }

=======
>>>>>>> 196fb976
    int rc;
    try
    {
        rc = Slice::Python::compile(argSeq);
    }
    catch(const std::exception& ex)
    {
<<<<<<< HEAD
        getErrorStream() << argv[0] << ": error:" << ex.what() << endl;
=======
        getErrorStream() << argSeq[0] << ": error:" << ex.what() << endl;
>>>>>>> 196fb976
        rc = EXIT_FAILURE;
    }
    catch(const std::string& msg)
    {
<<<<<<< HEAD
        getErrorStream() << argv[0] << ": error:" << msg << endl;
=======
        getErrorStream() << argSeq[0] << ": error:" << msg << endl;
>>>>>>> 196fb976
        rc = EXIT_FAILURE;
    }
    catch(const char* msg)
    {
<<<<<<< HEAD
        getErrorStream() << argv[0] << ": error:" << msg << endl;
=======
        getErrorStream() << argSeq[0] << ": error:" << msg << endl;
>>>>>>> 196fb976
        rc = EXIT_FAILURE;
    }
    catch(...)
    {
<<<<<<< HEAD
        getErrorStream() << argv[0] << ": error:" << "unknown exception" << endl;
=======
        getErrorStream() << argSeq[0] << ": error:" << "unknown exception" << endl;
>>>>>>> 196fb976
        rc = EXIT_FAILURE;
    }

    // PyInt_FromLong doesn't exist in python 3.
    return PyLong_FromLong(rc);
}<|MERGE_RESOLUTION|>--- conflicted
+++ resolved
@@ -224,15 +224,6 @@
         }
     }
 
-<<<<<<< HEAD
-    char** argv = new char*[argSeq.size()];
-    for(size_t i = 0; i < argSeq.size(); ++i)
-    {
-        argv[i] = const_cast<char*>(argSeq[i].c_str());
-    }
-
-=======
->>>>>>> 196fb976
     int rc;
     try
     {
@@ -240,38 +231,22 @@
     }
     catch(const std::exception& ex)
     {
-<<<<<<< HEAD
-        getErrorStream() << argv[0] << ": error:" << ex.what() << endl;
-=======
         getErrorStream() << argSeq[0] << ": error:" << ex.what() << endl;
->>>>>>> 196fb976
         rc = EXIT_FAILURE;
     }
     catch(const std::string& msg)
     {
-<<<<<<< HEAD
-        getErrorStream() << argv[0] << ": error:" << msg << endl;
-=======
         getErrorStream() << argSeq[0] << ": error:" << msg << endl;
->>>>>>> 196fb976
         rc = EXIT_FAILURE;
     }
     catch(const char* msg)
     {
-<<<<<<< HEAD
-        getErrorStream() << argv[0] << ": error:" << msg << endl;
-=======
         getErrorStream() << argSeq[0] << ": error:" << msg << endl;
->>>>>>> 196fb976
         rc = EXIT_FAILURE;
     }
     catch(...)
     {
-<<<<<<< HEAD
-        getErrorStream() << argv[0] << ": error:" << "unknown exception" << endl;
-=======
         getErrorStream() << argSeq[0] << ": error:" << "unknown exception" << endl;
->>>>>>> 196fb976
         rc = EXIT_FAILURE;
     }
 
