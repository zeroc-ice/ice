--- conflicted
+++ resolved
@@ -303,13 +303,10 @@
         test(b1 !== null && b1.ice_isOneway());
         b1 = communicator.stringToProxy("test -O");
         test(b1 !== null && b1.ice_isBatchOneway());
+        // We can still parse -d and -D even if JavaScript doesn't support Datagram invocations.
         b1 = communicator.stringToProxy("test -d");
-<<<<<<< HEAD
-=======
-        test(b1 !== null && b1.ice_isDatagram());
         b1 = communicator.stringToProxy("test -D");
-        test(b1 !== null && b1.ice_isBatchDatagram());
->>>>>>> 11cff8c5
+
         b1 = communicator.stringToProxy("test -s"); // does nothing
 
         test(b1 !== null && b1.ice_getEncodingVersion().equals(Ice.currentEncoding()));
