--- conflicted
+++ resolved
@@ -153,14 +153,8 @@
             /**
              * Throw an exception indicating the reason for connection closure. For example,
              * {@link CloseConnectionException} is raised if the connection was closed gracefully, whereas
-<<<<<<< HEAD
-             * {@link ConnectionAbortedException}/{@link ConnectionClosedException} is raised if the
-             * connection was manually closed by the application.
-             * This operation does nothing if the connection is not yet closed.
-=======
              * {@link ConnectionAbortedException}/{@link ConnectionClosedException} is raised if the connection was
              * manually closed by the application. This operation does nothing if the connection is not yet closed.
->>>>>>> 20b01524
              */
             throwException(): void;
         }
