//
// Copyright (c) ZeroC, Inc. All rights reserved.
//

import { TCPConnectionInfo } from "./Connection.js";
import { SocketOperation } from "./SocketOperation.js";
import { Timer } from "./Timer.js";
import {
    ConnectionLostException,
    ConnectionRefusedException,
    ConnectFailedException,
    SocketException,
} from "./LocalExceptions.js";
import { Debug } from "./Debug.js";
import net from "net";

let TcpTransceiver = null;

if (typeof net.createConnection === "function") {
    const StateNeedConnect = 0;
    const StateConnectPending = 1;
    const StateProxyConnectRequest = 2;
    const StateProxyConnectRequestPending = 3;
    const StateConnected = 4;

    TcpTransceiver = class {
        constructor(instance) {
            this._logger = instance.logger();
            this._readBuffers = [];
            this._readPosition = 0;
            this._maxSendPacketSize = instance.properties().getPropertyAsIntWithDefault("Ice.TCP.SndSize", 512 * 1024);
        }

        setCallbacks(connectedCallback, bytesAvailableCallback, bytesWrittenCallback) {
            this._connectedCallback = connectedCallback;
            this._bytesAvailableCallback = bytesAvailableCallback;
            this._bytesWrittenCallback = bytesWrittenCallback;
        }

        //
        // Returns SocketOperation.None when initialization is complete.
        //
        initialize(readBuffer, writeBuffer) {
            try {
                if (this._exception) {
                    throw this._exception;
                }

                if (this._state === StateNeedConnect) {
                    this._state = StateConnectPending;
                    this._fd = net.createConnection({
                        port: this._addr.port,
                        host: this._addr.host,
                        localAddress: this._sourceAddr,
                    });

                    this._fd.on("connect", () => this.socketConnected());
                    this._fd.on("data", buf => this.socketBytesAvailable(buf));

                    //
                    // The error callback can be triggered from the socket
                    // write(). We don't want it to be dispatched right away
                    // from within the write() so we delay the call with
                    // setImmediate. We do the same for close as a
                    // precaution. See also issue #6226.
                    //
                    this._fd.on("close", err => Timer.setImmediate(() => this.socketClosed(err)));
                    this._fd.on("error", err => Timer.setImmediate(() => this.socketError(err)));

                    return SocketOperation.Connect; // Waiting for connect to complete.
                } else if (this._state === StateConnectPending) {
                    //
                    // Socket is connected.
                    //
                    this._desc = fdToString(this._fd, this._proxy, this._addr);
                    this._state = StateConnected;
                } else if (this._state === StateProxyConnectRequest) {
                    //
                    // Write completed.
                    //
                    this._proxy.endWriteConnectRequest(writeBuffer);
                    this._state = StateProxyConnectRequestPending; // Wait for proxy response
                    return SocketOperation.Read;
                } else if (this._state === StateProxyConnectRequestPending) {
                    //
                    // Read completed.
                    //
                    this._proxy.endReadConnectRequestResponse(readBuffer);
                    this._state = StateConnected;
                }
            } catch (err) {
                if (!this._exception) {
                    this._exception = translateError(this._state, err);
                }
                throw this._exception;
            }

            DEV: console.assert(this._state === StateConnected);
            return SocketOperation.None;
        }

        register() {
            this._registered = true;
            this._fd.resume();
            if (this._exception) {
                this._bytesAvailableCallback();
            }
        }

        unregister() {
            if (this._fd === null) {
                DEV: console.assert(this._exception); // Socket creation failed.
                return;
            }
            this._registered = false;
            this._fd.pause();
        }

        close() {
            if (this._fd === null) {
<<<<<<< HEAD
                DEV: console.assert(this._exception); // Socket creation failed.
=======
                // Socket creation failed or not yet initialized, the later can happen if the connection creation throws
                // before calling transceiver initialize.
                return;
            }

            this._fd.end();
        }

        destroy() {
            if (this._fd === null) {
                Debug.assert(this._exception); // Socket creation failed.
>>>>>>> 9b3d8e82
                return;
            }

            try {
                this._fd.destroy();
            } catch (ex) {
                throw translateError(this._state, ex);
            } finally {
                this._fd = null;
            }
        }

        /**
         * Write the given byte buffer to the socket. The buffer is written using multiple socket write calls.
         *
         * @param byteBuffer the byte buffer to write.
         * @param bufferFullyWritten a callback that is called when the buffer has been fully written.
         * @returns Whether or not the write completed synchronously.
         **/
        write(byteBuffer, bufferFullyWritten) {
            if (this._exception) {
                throw this._exception;
            }

            DEV: console.assert(bufferFullyWritten);
            let packetSize = byteBuffer.remaining;
            DEV: console.assert(packetSize > 0);

            if (this._maxSendPacketSize > 0 && packetSize > this._maxSendPacketSize) {
                packetSize = this._maxSendPacketSize;
            }

            while (packetSize > 0) {
                const slice = byteBuffer.b.slice(byteBuffer.position, byteBuffer.position + packetSize);

                if (packetSize === byteBuffer.remaining) {
                    bufferFullyWritten();
                }
                let sync = true;
                sync = this._fd.write(Buffer.from(slice), null, () => {
                    if (!sync) {
                        this._bytesWrittenCallback();
                    }
                });

                byteBuffer.position += packetSize;

                if (!sync) {
                    return false; // Wait for callback to be called before sending more data.
                }

                if (this._maxSendPacketSize > 0 && byteBuffer.remaining > this._maxSendPacketSize) {
                    packetSize = this._maxSendPacketSize;
                } else {
                    packetSize = byteBuffer.remaining;
                }
            }
            return true;
        }

        read(byteBuffer, moreData) {
            if (this._exception) {
                throw this._exception;
            }

            moreData.value = false;

            if (this._readBuffers.length === 0) {
                return false; // No data available.
            }

            let avail = this._readBuffers[0].length - this._readPosition;
            DEV: console.assert(avail > 0);

            while (byteBuffer.remaining > 0) {
                if (avail > byteBuffer.remaining) {
                    avail = byteBuffer.remaining;
                }

                this._readBuffers[0].copy(
                    Buffer.from(byteBuffer.b),
                    byteBuffer.position,
                    this._readPosition,
                    this._readPosition + avail,
                );

                byteBuffer.position += avail;
                this._readPosition += avail;
                if (this._readPosition === this._readBuffers[0].length) {
                    //
                    // We've exhausted the current read buffer.
                    //
                    this._readPosition = 0;
                    this._readBuffers.shift();
                    if (this._readBuffers.length === 0) {
                        break; // No more data - we're done.
                    } else {
                        avail = this._readBuffers[0].length;
                    }
                }
            }
            moreData.value = this._readBuffers.length > 0;

            return byteBuffer.remaining === 0;
        }

        type() {
            return "tcp";
        }

        getInfo() {
            DEV: console.assert(this._fd !== null);
            const info = new TCPConnectionInfo();
            info.localAddress = this._fd.localAddress;
            info.localPort = this._fd.localPort;
            info.remoteAddress = this._fd.remoteAddress;
            info.remotePort = this._fd.remotePort;
            info.rcvSize = -1;
            info.sndSize = this._maxSendPacketSize;
            return info;
        }

        setBufferSize(rcvSize, sndSize) {
            this._maxSendPacketSize = sndSize;
        }

        toString() {
            return this._desc;
        }

        socketConnected() {
            DEV: console.assert(this._connectedCallback !== null);
            this._connectedCallback();
        }

        socketBytesAvailable(buf) {
            DEV: console.assert(this._bytesAvailableCallback !== null);

            //
            // TODO: Should we set a limit on how much data we can read?
            // We can call _fd.pause() to temporarily stop reading.
            //
            if (buf.length > 0) {
                this._readBuffers.push(buf);
                this._bytesAvailableCallback();
            }
        }

        socketClosed(err) {
            //
            // Don't call the closed callback if an error occurred; the error callback
            // will be called.
            //
            if (!err) {
                this.socketError(null);
            }
        }

        socketError(err) {
            this._exception = translateError(this._state, err);
            if (this._state < StateConnected) {
                this._connectedCallback();
            } else if (this._registered) {
                this._bytesAvailableCallback();
            }
        }

        static createOutgoing(instance, addr, sourceAddr) {
            const transceiver = new TcpTransceiver(instance);

            transceiver._fd = null;
            transceiver._addr = addr;
            transceiver._sourceAddr = sourceAddr;
            transceiver._desc = "local address = <not connected>\nremote address = " + addr.host + ":" + addr.port;
            transceiver._state = StateNeedConnect;
            transceiver._registered = false;
            transceiver._exception = null;

            return transceiver;
        }
    };

    function fdToString(fd, targetAddr) {
        if (fd === null) {
            return "<closed>";
        }

        return addressesToString(fd.localAddress, fd.localPort, fd.remoteAddress, fd.remotePort, targetAddr);
    }

    function translateError(state, err) {
        if (!err) {
            return new ConnectionLostException();
        } else if (state < StateConnected) {
            if (connectionRefused(err.code)) {
                return new ConnectionRefusedException("connection refused", { cause: err });
            } else if (connectionFailed(err.code)) {
                return new ConnectFailedException("connect failed", { cause: err });
            }
        } else if (connectionLost(err.code)) {
            return new ConnectionLostException("connection lost", { cause: err });
        }
        return new SocketException("socket exception", { cause: err });
    }

    function addressesToString(localHost, localPort, remoteHost, remotePort, targetAddr) {
        remoteHost = remoteHost === undefined ? null : remoteHost;
        targetAddr = targetAddr === undefined ? null : targetAddr;

        const s = [];
        s.push("local address = ");
        s.push(localHost + ":" + localPort);

        if (remoteHost === null && targetAddr !== null) {
            remoteHost = targetAddr.host;
            remotePort = targetAddr.port;
        }

        if (remoteHost === null) {
            s.push("\nremote address = <not connected>");
        } else {
            s.push("\nremote address = ");
            s.push(remoteHost + ":" + remotePort);
        }

        return s.join("");
    }

    const ECONNABORTED = "ECONNABORTED";
    const ECONNREFUSED = "ECONNREFUSED";
    const ECONNRESET = "ECONNRESET";
    const EHOSTUNREACH = "EHOSTUNREACH";
    const ENETUNREACH = "ENETUNREACH";
    const ENOTCONN = "ENOTCONN";
    const EPIPE = "EPIPE";
    const ESHUTDOWN = "ESHUTDOWN";
    const ETIMEDOUT = "ETIMEDOUT";

    function connectionRefused(err) {
        return err == ECONNREFUSED;
    }

    function connectionFailed(err) {
        return (
            err == ECONNREFUSED ||
            err == ETIMEDOUT ||
            err == ENETUNREACH ||
            err == EHOSTUNREACH ||
            err == ECONNRESET ||
            err == ESHUTDOWN ||
            err == ECONNABORTED
        );
    }

    function connectionLost(err) {
        return err == ECONNRESET || err == ENOTCONN || err == ESHUTDOWN || err == ECONNABORTED || err == EPIPE;
    }
}
export { TcpTransceiver };<|MERGE_RESOLUTION|>--- conflicted
+++ resolved
@@ -118,9 +118,6 @@
 
         close() {
             if (this._fd === null) {
-<<<<<<< HEAD
-                DEV: console.assert(this._exception); // Socket creation failed.
-=======
                 // Socket creation failed or not yet initialized, the later can happen if the connection creation throws
                 // before calling transceiver initialize.
                 return;
@@ -132,7 +129,6 @@
         destroy() {
             if (this._fd === null) {
                 Debug.assert(this._exception); // Socket creation failed.
->>>>>>> 9b3d8e82
                 return;
             }
 
