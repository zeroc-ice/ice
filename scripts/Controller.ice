//
// Copyright (c) ZeroC, Inc. All rights reserved.
//

module Test
{
<<<<<<< HEAD
    module Common
    {
        sequence<bool> BoolSeq;
        sequence<string> StringSeq;

        class Config
        {
        #ifdef __SLICE2PY__ // Temporary workaround until python is ported to use the cpp11 mapping.
            optional(1) string protocol;
            optional(2) bool mx;
            optional(3) bool serialize;
            optional(4) bool compress;
            optional(5) bool ipv6;
            optional(6) StringSeq cprops;
            optional(7) StringSeq sprops;
        #else
            tag(1) string protocol;
            tag(2) bool mx;
            tag(3) bool serialize;
            tag(4) bool compress;
            tag(5) bool ipv6;
            tag(6) StringSeq cprops;
            tag(7) StringSeq sprops;
        #endif
        }

        class OptionOverrides
        {
        #ifdef __SLICE2PY__ // Temporary workaround until python is ported to use the cpp11 mapping.
            optional(1) StringSeq protocol;
            optional(2) BoolSeq mx;
            optional(3) BoolSeq serialize;
            optional(4) BoolSeq compress;
            optional(5) BoolSeq ipv6;
        #else
            tag(1) StringSeq protocol;
            tag(2) BoolSeq mx;
            tag(3) BoolSeq serialize;
            tag(4) BoolSeq compress;
            tag(5) BoolSeq ipv6;
        #endif
        }

        exception TestCaseNotExistException
        {
            string reason;
        }

        exception TestCaseFailedException
        {
            string output;
        }

        interface TestCase
        {
            string startServerSide(Config config)
                throws TestCaseFailedException;

            string stopServerSide(bool success)
                throws TestCaseFailedException;

            string runClientSide(string host, Config config)
                throws TestCaseFailedException;

            void destroy();
        }

        interface Controller
        {
            TestCase* runTestCase(string mapping, string testsuite, string testcase, string cross)
                throws TestCaseNotExistException;

            OptionOverrides getOptionOverrides();

            StringSeq getTestSuites(string mapping);

            string getHost(string protocol, bool ipv6);
        }

        exception ProcessFailedException
        {
            string reason;
        }

        interface Process
        {
            void waitReady(int timeout)
                throws ProcessFailedException;

            int waitSuccess(int timeout)
                throws ProcessFailedException;

            string terminate();
        }

        interface ProcessController
        {
            Process* start(string testsuite, string exe, StringSeq args)
                throws ProcessFailedException;

            string getHost(string protocol, bool ipv6);
        }

        interface BrowserProcessController extends ProcessController
        {
            void redirect(string url);
        }

        interface ProcessControllerRegistry
        {
            void setProcessController(ProcessController* controller);
        }
    }
=======

module Common
{

sequence<bool> BoolSeq;
sequence<string> StringSeq;

class Config
{
#ifdef __SLICE2PY__ // Temporary workaround until python is ported to use the cpp17 mapping.
    optional(1) string protocol;
    optional(2) bool mx;
    optional(3) bool serialize;
    optional(4) bool compress;
    optional(5) bool ipv6;
    optional(6) StringSeq cprops;
    optional(7) StringSeq sprops;
#else
    tag(1) string protocol;
    tag(2) bool mx;
    tag(3) bool serialize;
    tag(4) bool compress;
    tag(5) bool ipv6;
    tag(6) StringSeq cprops;
    tag(7) StringSeq sprops;
#endif
}

class OptionOverrides
{
#ifdef __SLICE2PY__ // Temporary workaround until python is ported to use the cpp17 mapping.
    optional(1) StringSeq protocol;
    optional(2) BoolSeq mx;
    optional(3) BoolSeq serialize;
    optional(4) BoolSeq compress;
    optional(5) BoolSeq ipv6;
#else
    tag(1) StringSeq protocol;
    tag(2) BoolSeq mx;
    tag(3) BoolSeq serialize;
    tag(4) BoolSeq compress;
    tag(5) BoolSeq ipv6;
#endif
}

exception TestCaseNotExistException
{
    string reason;
}

exception TestCaseFailedException
{
    string output;
}

interface TestCase
{
    string startServerSide(Config config)
        throws TestCaseFailedException;

    string stopServerSide(bool success)
        throws TestCaseFailedException;

    string runClientSide(string host, Config config)
        throws TestCaseFailedException;

    void destroy();
}

interface Controller
{
    TestCase* runTestCase(string mapping, string testsuite, string testcase, string cross)
        throws TestCaseNotExistException;

    OptionOverrides getOptionOverrides();

    StringSeq getTestSuites(string mapping);

    string getHost(string protocol, bool ipv6);
}

exception ProcessFailedException
{
    string reason;
}

interface Process
{
    void waitReady(int timeout)
        throws ProcessFailedException;

    int waitSuccess(int timeout)
        throws ProcessFailedException;

    string terminate();
}

interface ProcessController
{
    Process* start(string testsuite, string exe, StringSeq args)
        throws ProcessFailedException;

    string getHost(string protocol, bool ipv6);
}

interface BrowserProcessController extends ProcessController
{
    void redirect(string url);
}

interface ProcessControllerRegistry
{
    void setProcessController(ProcessController* controller);
}

}

>>>>>>> 770fe2a6
}<|MERGE_RESOLUTION|>--- conflicted
+++ resolved
@@ -4,7 +4,6 @@
 
 module Test
 {
-<<<<<<< HEAD
     module Common
     {
         sequence<bool> BoolSeq;
@@ -12,7 +11,7 @@
 
         class Config
         {
-        #ifdef __SLICE2PY__ // Temporary workaround until python is ported to use the cpp11 mapping.
+        #ifdef __SLICE2PY__ // Temporary workaround until python is ported to use the cpp17 mapping.
             optional(1) string protocol;
             optional(2) bool mx;
             optional(3) bool serialize;
@@ -33,7 +32,7 @@
 
         class OptionOverrides
         {
-        #ifdef __SLICE2PY__ // Temporary workaround until python is ported to use the cpp11 mapping.
+        #ifdef __SLICE2PY__ // Temporary workaround until python is ported to use the cpp17 mapping.
             optional(1) StringSeq protocol;
             optional(2) BoolSeq mx;
             optional(3) BoolSeq serialize;
@@ -118,123 +117,4 @@
             void setProcessController(ProcessController* controller);
         }
     }
-=======
-
-module Common
-{
-
-sequence<bool> BoolSeq;
-sequence<string> StringSeq;
-
-class Config
-{
-#ifdef __SLICE2PY__ // Temporary workaround until python is ported to use the cpp17 mapping.
-    optional(1) string protocol;
-    optional(2) bool mx;
-    optional(3) bool serialize;
-    optional(4) bool compress;
-    optional(5) bool ipv6;
-    optional(6) StringSeq cprops;
-    optional(7) StringSeq sprops;
-#else
-    tag(1) string protocol;
-    tag(2) bool mx;
-    tag(3) bool serialize;
-    tag(4) bool compress;
-    tag(5) bool ipv6;
-    tag(6) StringSeq cprops;
-    tag(7) StringSeq sprops;
-#endif
-}
-
-class OptionOverrides
-{
-#ifdef __SLICE2PY__ // Temporary workaround until python is ported to use the cpp17 mapping.
-    optional(1) StringSeq protocol;
-    optional(2) BoolSeq mx;
-    optional(3) BoolSeq serialize;
-    optional(4) BoolSeq compress;
-    optional(5) BoolSeq ipv6;
-#else
-    tag(1) StringSeq protocol;
-    tag(2) BoolSeq mx;
-    tag(3) BoolSeq serialize;
-    tag(4) BoolSeq compress;
-    tag(5) BoolSeq ipv6;
-#endif
-}
-
-exception TestCaseNotExistException
-{
-    string reason;
-}
-
-exception TestCaseFailedException
-{
-    string output;
-}
-
-interface TestCase
-{
-    string startServerSide(Config config)
-        throws TestCaseFailedException;
-
-    string stopServerSide(bool success)
-        throws TestCaseFailedException;
-
-    string runClientSide(string host, Config config)
-        throws TestCaseFailedException;
-
-    void destroy();
-}
-
-interface Controller
-{
-    TestCase* runTestCase(string mapping, string testsuite, string testcase, string cross)
-        throws TestCaseNotExistException;
-
-    OptionOverrides getOptionOverrides();
-
-    StringSeq getTestSuites(string mapping);
-
-    string getHost(string protocol, bool ipv6);
-}
-
-exception ProcessFailedException
-{
-    string reason;
-}
-
-interface Process
-{
-    void waitReady(int timeout)
-        throws ProcessFailedException;
-
-    int waitSuccess(int timeout)
-        throws ProcessFailedException;
-
-    string terminate();
-}
-
-interface ProcessController
-{
-    Process* start(string testsuite, string exe, StringSeq args)
-        throws ProcessFailedException;
-
-    string getHost(string protocol, bool ipv6);
-}
-
-interface BrowserProcessController extends ProcessController
-{
-    void redirect(string url);
-}
-
-interface ProcessControllerRegistry
-{
-    void setProcessController(ProcessController* controller);
-}
-
-}
-
->>>>>>> 770fe2a6
 }